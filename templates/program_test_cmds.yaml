---
## Program tests
# execution: the command and evaluate exit status, a non-zero exit status will fail the test
# path: the program is executable and has been added to PATH
  bcftools:
    execution: 'bcftools --version'
    path: 'bcftools'
  bedtools:
    execution: 'bedtools'
    path: 'bedtools'
  bioconductor-deseq2:
    execution: 'R -e "library(DESeq2)"'
    path:
  bioconductor-tximport:
    execution: 'R -e "library(tximport)"'
    path:
  blast:
    execution: 'blastn -version'
    path: 'blastn'
  blobfish:
    execution: 'BlobFish.py'
    path: 'BlobFish.py'
  bootstrapann:
    execution: 'BootstrapAnn.py --help'
    path: 'BootstrapAnn.py'
  bwa:
    execution:
    path: 'bwa'
  bwakit:
    execution:
    path: 'run-bwamem'
  cadd:
    execution: 'CADD.sh -h'
    path: 'CADD.sh'
  chanjo:
    execution: 'chanjo'
    path: 'chanjo'
  chromograph:
    execution: 'chromograph'
    path: 'chromograph'
  cnvnator:
    execution:
    path: 'cnvnator'
<<<<<<< HEAD
  cutadapt:
    execution: 'cutadapt --version'
    path: 'cutadapt'
=======
  cramtools:
    execution: 'cramtools'
    path: 'cramtools'
>>>>>>> 3c90cc55
  cython:
    execution: 'python -c "import cython"'
    path:
  delly:
    execution: 'delly'
    path: 'delly'
  expansionhunter:
    execution: 'ExpansionHunter --version'
    path: 'ExpansionHunter'
  fastqc:
    execution: 'fastqc --version'
    path: 'fastqc'
  fusion-filter:
    execution:
    path: 'gtf_file_to_feature_seqs.pl'
  gatk4:
    execution: 'gatk'
    path: 'gatk'
  gatk:
    execution: 'gatk3 --version'
    path: 'gatk3'
  genmod:
    execution: 'genmod'
    path: 'genmod'
  gffcompare:
    execution: 'gffcompare --version'
    path: 'gffcompare'
  htslib:
    execution: 'bgzip --version'
    path: 'bgzip'
  manta:
    execution: 'configManta.py --version'
    path: 'configManta.py'
  mip_scripts:
    execution: 'mip --help'
    path: 'mip'
  multiqc:
    execution: 'multiqc --version'
    path: 'multiqc'
  numpy:
    execution: 'python -c "import numpy"'
    path:
  peddy:
    execution: 'peddy --version'
    path: 'peddy'
  picard:
    execution:
    path: 'picard'
  pigz:
    execution: 'pigz'
    path: 'pigz'
  plink2:
    execution: 'plink2 --version'
    path: 'plink2'
  preseq:
    execution: 'preseq'
    path: 'preseq'
  r-optparse:
    execution: 'R -e "library(tximport)"'
    path:
  r-readr:
    execution: 'R -e "library(readr)"'
    path:
  rhocall:
    execution: 'rhocall'
    path: 'rhocall'
  rseqc:
    execution: 'inner_distance.py'
    path: 'inner_distance.py'
  rtg-tools:
    execution: 'rtg --version'
    path: 'rtg'
  salmon:
    execution: 'salmon --version'
    path: 'salmon'
  sambamba:
    execution: 'sambamba --version'
    path: 'sambamba'
  samtools:
    execution: 'samtools --version'
    path: 'samtools'
  scipy:
    execution: 'python -c "import scipy"'
    path:
  star:
    execution: 'STAR'
    path: 'STAR'
  star-fusion:
    execution: 'STAR-Fusion --version'
    path: 'STAR-Fusion'
  stranger:
    execution: 'stranger --version'
    path: 'stranger'
  stringtie:
    execution: 'stringtie --version'
    path: 'stringtie'
  svdb:
    execution: 'svdb'
    path: 'svdb'
  tiddit:
    execution: 'TIDDIT.py'
    path: 'TIDDIT.py'
  trim-galore:
    execution: 'trim_galore --version'
    path: 'trim_galore'
  ucsc-wigtobigwig:
    path: 'wigToBigWig'
  upd:
    execution: 'upd'
    path: 'upd'
  varg:
    execution: 'varg --version'
    path: 'varg'
  variant_integrity:
    execution: 'variant_integrity'
    path: 'variant_integrity'
  vcf2cytosure:
    execution: 'vcf2cytosure --version'
    path: 'vcf2cytosure'
  vcfanno:
    execution: 'vcfanno'
    path: 'vcfanno'
  vep:
    execution: 'vep'
    path: 'vep'
  vt:
    execution: 'vt'
    path: 'vt'<|MERGE_RESOLUTION|>--- conflicted
+++ resolved
@@ -41,15 +41,6 @@
   cnvnator:
     execution:
     path: 'cnvnator'
-<<<<<<< HEAD
-  cutadapt:
-    execution: 'cutadapt --version'
-    path: 'cutadapt'
-=======
-  cramtools:
-    execution: 'cramtools'
-    path: 'cramtools'
->>>>>>> 3c90cc55
   cython:
     execution: 'python -c "import cython"'
     path:
