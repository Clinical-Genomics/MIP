---
dist: trusty
language: perl
perl:
  - "5.26.0"
sudo: required

before_install:
## Install SSL
  - sudo apt-get update

## Install conda
##  - wget https://repo.anaconda.com/miniconda/Miniconda2-latest-Linux-x86_64.sh -O miniconda.sh;
  - wget https://repo.anaconda.com/miniconda/Miniconda3-4.5.11-Linux-x86_64.sh -O miniconda.sh;
  - bash miniconda.sh -b -p $HOME/miniconda
  - source $HOME/miniconda/etc/profile.d/conda.sh
  - conda activate base
  - conda config --set always_yes yes --set changeps1 no
#  - conda update -q conda
  - conda info -a

## Download cpan libraries
## For some reason DB_File installation fails, it is not needed for the test
  - sed -i '/DB_File/d' ./definitions/cpanfile
  - cd definitions; cpanm --quiet --notest --installdeps .
  - cd -
## Set up for cpanm dependencies test
  - cpanm --notest Devel::Cover::Report::Coveralls

install:
## Test installation script and gather coverage information
  - PERL5OPT=-MDevel::Cover=-ignore,"^t/",-coverage,statement,branch,condition,path,subroutine perl t/mip_install.test
## Generate rare disease installation script
<<<<<<< HEAD
  - PERL5OPT=-MDevel::Cover=-ignore,"^t/",-coverage,statement,branch,condition,path,subroutine perl mip install rd_dna --bash_set_errexit --install emip eperl5 epy3 etiddit --envn emip=mip_travis eperl5=mip_travis_perl5 epy3=mip_travis_py3 etiddit=mip_travis_tiddit --skip bwa --skip cadd --skip chanjo --skip cnvnator --skip delly --skip expansionhunter --skip fastqc --skip gatk --skip genmod --skip manta --skip multiqc --skip peddy --skip sambamba --skip stranger --skip svdb --skip tiddit --skip vep
=======
  - PERL5OPT=-MDevel::Cover=-ignore,"^t/",-coverage,statement,branch,condition,path,subroutine perl mip install rd_dna --bash_set_errexit --install emip eperl5 epy3 --envn emip=mip_travis eperl5=mip_travis_perl5 epy3=mip_travis_py3 --skip cadd --skip chanjo --skip cnvnator --skip delly --skip expansionhunter --skip fastqc --skip gatk --skip genmod --skip manta --skip multiqc --skip peddy --skip rhocall --skip sambamba --skip stranger --skip svdb --skip tiddit --skip vep --skip vcf2cytosure
>>>>>>> 0c2deefc
## Install MIP rare disease
  - bash mip.sh
## Generate rna installation script
  - PERL5OPT=-MDevel::Cover=-ignore,"^t/",-coverage,statement,branch,condition,path,subroutine perl mip install rd_rna --bash_set_errexit --install emip eperl5 --skip fastqc --skip sambamba --skip star-fusion --skip vep --skip multiqc 
## Install MIP rna
  - bash mip.sh

script:
## Test MIP rd_dna
  - conda activate mip_travis
## Set-up test coverage for test directory "t"
  - PERL5OPT=-MDevel::Cover=-ignore,"^t/",+ignore,"prove",-coverage,statement,branch,condition,path,subroutine prove -lrs -f -j 9 t
### Download
## Set-up test coverage for mip_download_rd_dna.test
  - PERL5OPT=-MDevel::Cover=-ignore,"^t/",-coverage,statement,branch,condition,path,subroutine perl t/mip_download_rd_dna.test
## Set-up test coverage for mip_download_rd_dna.test
  - PERL5OPT=-MDevel::Cover=-ignore,"^t/",-coverage,statement,branch,condition,path,subroutine perl t/mip_download_rd_rna.test
### Analyse
## Set-up test coverage for mip_analyse_rd_dna.test
  - PERL5OPT=-MDevel::Cover=-ignore,"^t/",-coverage,statement,branch,condition,path,subroutine perl t/mip_analyse_rd_dna.test
## Set-up test coverage for mip_analyse_vcf_rerun.test
  - PERL5OPT=-MDevel::Cover=-ignore,"^t/",-coverage,statement,branch,condition,path,subroutine perl t/mip_analyse_rd_dna_vcf_rerun.test
## Set-up test coverage for mip qccollect
  - PERL5OPT=-MDevel::Cover=-ignore,"^t/",-coverage,statement,branch,condition,path,subroutine perl t/mip_qccollect.test
## Set-up test coverage for mip vcfparser
  - PERL5OPT=-MDevel::Cover=-ignore,"^t/",-coverage,statement,branch,condition,path,subroutine perl t/mip_vcfparser.test
## Set-up test coverage for mip_analyse_vcf_rerun.test
  - PERL5OPT=-MDevel::Cover=-ignore,"^t/",-coverage,statement,branch,condition,path,subroutine perl t/mip_analyse_dragen_rd_dna.test
## Set-up test coverage for mip_analyse_rna.test
  - conda activate mip7_rd-rna
  - PERL5OPT=-MDevel::Cover=-ignore,"^t/",-coverage,statement,branch,condition,path,subroutine perl t/mip_analyse_rd_rna.test
## Get some coverage statistics
  - cover

after_success:
## Generate report for coveralls
  - cover -report coveralls<|MERGE_RESOLUTION|>--- conflicted
+++ resolved
@@ -31,11 +31,7 @@
 ## Test installation script and gather coverage information
   - PERL5OPT=-MDevel::Cover=-ignore,"^t/",-coverage,statement,branch,condition,path,subroutine perl t/mip_install.test
 ## Generate rare disease installation script
-<<<<<<< HEAD
-  - PERL5OPT=-MDevel::Cover=-ignore,"^t/",-coverage,statement,branch,condition,path,subroutine perl mip install rd_dna --bash_set_errexit --install emip eperl5 epy3 etiddit --envn emip=mip_travis eperl5=mip_travis_perl5 epy3=mip_travis_py3 etiddit=mip_travis_tiddit --skip bwa --skip cadd --skip chanjo --skip cnvnator --skip delly --skip expansionhunter --skip fastqc --skip gatk --skip genmod --skip manta --skip multiqc --skip peddy --skip sambamba --skip stranger --skip svdb --skip tiddit --skip vep
-=======
-  - PERL5OPT=-MDevel::Cover=-ignore,"^t/",-coverage,statement,branch,condition,path,subroutine perl mip install rd_dna --bash_set_errexit --install emip eperl5 epy3 --envn emip=mip_travis eperl5=mip_travis_perl5 epy3=mip_travis_py3 --skip cadd --skip chanjo --skip cnvnator --skip delly --skip expansionhunter --skip fastqc --skip gatk --skip genmod --skip manta --skip multiqc --skip peddy --skip rhocall --skip sambamba --skip stranger --skip svdb --skip tiddit --skip vep --skip vcf2cytosure
->>>>>>> 0c2deefc
+  - PERL5OPT=-MDevel::Cover=-ignore,"^t/",-coverage,statement,branch,condition,path,subroutine perl mip install rd_dna --bash_set_errexit --install emip eperl5 epy3 --envn emip=mip_travis eperl5=mip_travis_perl5 epy3=mip_travis_py3 --skip bwa --skip cadd --skip chanjo --skip cnvnator --skip delly --skip expansionhunter --skip fastqc --skip gatk --skip genmod --skip manta --skip multiqc --skip peddy --skip rhocall --skip sambamba --skip stranger --skip svdb --skip tiddit --skip vep --skip vcf2cytosure
 ## Install MIP rare disease
   - bash mip.sh
 ## Generate rna installation script
