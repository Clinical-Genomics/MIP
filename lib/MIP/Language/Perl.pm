--- conflicted
+++ resolved
@@ -193,11 +193,8 @@
         get_fastq_read_length                => \&_get_fastq_read_length,
         get_rrna_transcripts                 => \&_get_rrna_transcripts,
         get_select_contigs_by_col            => \&_get_select_contigs_by_col,
-<<<<<<< HEAD
         get_vcf_header_id_line               => \&_get_vcf_header_id_line,
-=======
         get_vcf_sample_ids                   => \&_get_vcf_sample_ids,
->>>>>>> 2d8569ff
         remove_decomposed_asterisk_records   => \&_remove_decomposed_asterisk_records,
         synonyms_grch37_to_grch38            => \&_synonyms_grch37_to_grch38,
         synonyms_grch38_to_grch37            => \&_synonyms_grch38_to_grch37,
@@ -497,7 +494,6 @@
     return $get_select_contigs;
 }
 
-<<<<<<< HEAD
 sub _get_vcf_header_id_line {
 
 ## Function : Return vcf header line matching given id
@@ -530,7 +526,8 @@
     $vcf_header_line .= q?if($_=~/#CHROM/) {last}'?;
 
     return $vcf_header_line;
-=======
+}
+
 sub _get_vcf_sample_ids {
 
 ## Function : Return sample ids from a vcf file
@@ -546,7 +543,6 @@
     $get_vcf_sample_ids .= q?print "@F[9..$#F]"}'?;
 
     return $get_vcf_sample_ids;
->>>>>>> 2d8569ff
 }
 
 sub _remove_decomposed_asterisk_records {
