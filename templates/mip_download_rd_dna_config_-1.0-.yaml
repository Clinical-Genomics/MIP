--- conflicted
+++ resolved
@@ -1,12 +1,7 @@
 bash_set_errexit: 1
 bash_set_pipefail: 1
 load_env:
-<<<<<<< HEAD
-   D_mip7.0_190322_hs:
-=======
-   D_mip7.0_190322_hs: 
->>>>>>> 502e58f4
-#  MIP_rd_dna:
+   MIP_rd_dna:
     method: conda
     mip:
 project_id: development
@@ -93,17 +88,14 @@
     - 3.3
   mills_and_1000g_indels:
     - gold_standard_indels
-<<<<<<< HEAD
+  rank_model:
+    - v1.25
   reduced_penetrance:
     - 2017
   scout_exons:
     - 201701
-=======
-  rank_model:
-    - v1.25
   svrank_model:
     - v1.8
->>>>>>> 502e58f4
 reference_feature:
   human_reference:
     grch37:
@@ -575,7 +567,15 @@
         outfile_index: hg38_mills_and_1000g_-gold_standard_indels-.vcf.gz.tbi
         outfile_decompress: gzip
         url_prefix: ftp://gsapubftp-anonymous@ftp.broadinstitute.org/bundle/hg38/
-<<<<<<< HEAD
+  rank_model:
+    grch37:
+      v1.25:
+        file: rank_model_-v1.25-.ini
+        file_check: rank_model_-v1.25-.ini.md5
+        outfile: rank_model_cmms_-v1.25-.ini
+        outfile_check: rank_model_cmms_-v1.25-.ini.md5
+        outfile_check_method: md5sum
+        url_prefix: https://raw.githubusercontent.com/Clinical-Genomics/reference-files/master/rare-disease/rank_model/
   reduced_penetrance:
     grch37:
       2017:
@@ -592,16 +592,6 @@
         outfile: grch37_scout_exons_-2017-01-.bed
         outfile_check: grch37_scout_exons_-2017-01-.bed.md5
         url_prefix: https://raw.githubusercontent.com/Clinical-Genomics/reference-files/master/rare-disease/gene_panel/
-=======
-  rank_model:
-    grch37:
-      v1.25:
-        file: rank_model_-v1.25-.ini
-        file_check: rank_model_-v1.25-.ini.md5
-        outfile: rank_model_cmms_-v1.25-.ini
-        outfile_check: rank_model_cmms_-v1.25-.ini.md5
-        outfile_check_method: md5sum
-        url_prefix: https://raw.githubusercontent.com/Clinical-Genomics/reference-files/master/rare-disease/rank_model/
   svrank_model:
     grch37:
       v1.8:
@@ -610,5 +600,4 @@
         outfile: svrank_model_cmms_-v1.8-.ini
         outfile_check: svrank_model_cmms_-v1.8-.ini.md5
         outfile_check_method: md5sum
-        url_prefix: https://raw.githubusercontent.com/Clinical-Genomics/reference-files/master/rare-disease/rank_model/
->>>>>>> 502e58f4
+        url_prefix: https://raw.githubusercontent.com/Clinical-Genomics/reference-files/master/rare-disease/rank_model/