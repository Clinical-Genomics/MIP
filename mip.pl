#!/usr/bin/env perl

#### Master script for analysing paired end reads from the Illumina plattform in fastq(.gz) format to annotated ranked disease causing variants. The program performs QC, aligns reads using BWA, performs variant discovery and annotation as well as ranking the found variants according to disease potential.

#### Copyright 2011 Henrik Stranneheim

use 5.018;
use Carp;
use charnames qw{ :full :short };
use Cwd;
use Cwd qw{ abs_path };
use English qw{ -no_match_vars };
use File::Basename qw{ dirname basename fileparse };
use File::Copy qw{ copy };
use File::Path qw{ make_path };
use File::Spec::Functions qw{ catdir catfile devnull splitpath };
use FindBin qw{ $Bin };
use Getopt::Long;
use IPC::Cmd qw{ can_run run};
use open qw{ :encoding(UTF-8) :std };
use Params::Check qw{ check allow last_error };
use POSIX;
use Time::Piece;
use utf8;
use warnings qw{ FATAL utf8 };

## Third party module(s)
use autodie qw{ open close :all };
use IPC::System::Simple;
use List::MoreUtils qw { any uniq all };
use Modern::Perl qw{ 2014 };
use Path::Iterator::Rule;
use Readonly;

## MIPs lib/
# Add MIPs internal lib
use lib catdir( $Bin, q{lib} );
use MIP::Check::Cluster qw{ check_max_core_number };
use MIP::Check::Modules qw{ check_perl_modules };
use MIP::Check::Parameter
  qw{ check_allowed_temp_directory check_cmd_config_vs_definition_file check_parameter_hash };
use MIP::Check::Path qw{ check_target_bed_file_suffix check_parameter_files };
use MIP::Check::Reference
  qw{ check_bwa_prerequisites check_capture_file_prerequisites check_human_genome_file_endings check_human_genome_prerequisites check_parameter_metafiles check_references_for_vt check_rtg_prerequisites };
use MIP::File::Format::Pedigree
  qw{ create_fam_file parse_yaml_pedigree_file reload_previous_pedigree_info };
use MIP::File::Format::Yaml qw{ load_yaml write_yaml order_parameter_names };
use MIP::Get::Analysis qw{ get_overall_analysis_type print_program };
use MIP::Get::File qw{ get_select_file_contigs };
use MIP::Log::MIP_log4perl qw{ initiate_logger set_default_log4perl_file };
use MIP::Script::Utils qw{ help };
use MIP::Set::Contigs qw{ set_contigs };
use MIP::Set::Parameter
  qw{ set_config_to_active_parameters set_custom_default_to_active_parameter set_default_config_dynamic_parameters set_dynamic_parameter set_parameter_reference_dir_path set_parameter_to_broadcast };
use MIP::Update::Contigs qw{ update_contigs_for_run };
use MIP::Update::Parameters
  qw{ update_dynamic_config_parameters update_reference_parameters update_vcfparser_outfile_counter };
use MIP::Update::Path qw{ update_to_absolute_path };
use MIP::Update::Programs
  qw{ update_program_mode_with_dry_run_all update_program_mode update_prioritize_flag };

## Recipes
use MIP::Recipes::Analysis::Gzip_fastq qw{ analysis_gzip_fastq };
use MIP::Recipes::Analysis::Split_fastq_file qw{ analysis_split_fastq_file };
use MIP::Recipes::Analysis::Vt_core qw{ analysis_vt_core };
use MIP::Recipes::Pipeline::Wgs qw{ pipeline_wgs };
use MIP::Recipes::Pipeline::Wts qw{ pipeline_wts };
use MIP::Recipes::Pipeline::Mip_c qw{ pipeline_mip_c };

our $USAGE = build_usage( {} );

BEGIN {

    require MIP::Check::Modules;
    use MIP::Check::Modules qw{ check_perl_modules parse_cpan_file };

    my @modules =
      parse_cpan_file {
        cpanfile_path => catfile( $Bin, qw{ definitions cpanfile } ),
      };

    ## Evaluate that all modules required are installed
    check_perl_modules(
        {
            modules_ref  => \@modules,
            program_name => $PROGRAM_NAME,
        }
    );
}

## Constants
Readonly my $DOT       => q{.};
Readonly my $EMPTY_STR => q{};
Readonly my $NEWLINE   => qq{\n};
Readonly my $SPACE     => q{ };
Readonly my $TAB       => qq{\t};

#### Script parameters

## Add date_time_stamp for later use in log and qc_metrics yaml file
my $date_time       = localtime;
my $date_time_stamp = $date_time->datetime;
my $date            = $date_time->ymd;

# Catches script name and removes ending
my $script = fileparse( basename( $PROGRAM_NAME, $DOT . q{pl} ) );
my $definitions_file =
  catfile( $Bin, qw{ definitions define_parameters.yaml } );
chomp( $date_time_stamp, $date, $script );

#### Set program parameters

### %parameter holds all defined parameters for MIP
## Loads a YAML file into an arbitrary hash and returns it.
my %parameter = load_yaml( { yaml_file => $definitions_file, } );

### To add/write parameters in the correct order
## Adds the order of first level keys from yaml file to array
my @order_parameters = order_parameter_names(
    {
        file_path => $definitions_file,
    }
);

## Load mandatory keys and values for parameters
my %mandatory_key = load_yaml(
    {
        yaml_file =>
          catfile( $Bin, qw{ definitions mandatory_parameter_keys.yaml } ),
    }
);

## Load non mandatory keys and values for parameters
my %non_mandatory_key = load_yaml(
    {
        yaml_file =>
          catfile( $Bin, qw{ definitions non_mandatory_parameter_keys.yaml } ),

    }
);

## Eval parameter hash
check_parameter_hash(
    {
        file_path              => $definitions_file,
        non_mandatory_key_href => \%non_mandatory_key,
        mandatory_key_href     => \%mandatory_key,
        parameter_href         => \%parameter,
    }
);

## Set MIP version
our $VERSION = 'v5.0.14';

## Holds all active parameters
my %active_parameter;

## Directories, files, job_ids and sample_info
my ( %infile, %indir_path, %infile_lane_prefix, %lane,
    %infile_both_strands_prefix, %job_id, %sample_info );

my %file_info = (

    # BWA human genome reference file endings
    bwa_build_reference => [qw{ .bwt .ann .amb .pac .sa }],

    exome_target_bed =>
      [qw{ .infile_list .pad100.infile_list .pad100.interval_list }],

    # Human genome meta files
    human_genome_reference_file_endings => [qw{ .dict .fai }],

    # RTG human genome reference file endings
    rtg_vcfeval_reference_genome => [qw{ _sdf_dir }],
);

#### Staging Area
### Get and/or set input parameters

## Print usage help if no arguments
if ( not @ARGV ) {

    help(
        {
            exit_code => 0,
            USAGE     => $USAGE,
        }
    );
}

### User Options
GetOptions(
    q{ifd|infile_dirs:s}   => \%{ $active_parameter{infile_dirs} },
    q{rd|reference_dir:s}  => \$active_parameter{reference_dir},
    q{p|project_id:s}      => \$active_parameter{project_id},
    q{s|sample_ids:s}      => \@{ $active_parameter{sample_ids} },
    q{odd|outdata_dir:s}   => \$active_parameter{outdata_dir},
    q{osd|outscript_dir:s} => \$active_parameter{outscript_dir},
    q{f|family_id:s}       => \$active_parameter{family_id},
    q{sck|supported_capture_kit:s} =>
      \%{ $active_parameter{supported_capture_kit} },
    q{dnr|decompose_normalize_references:s} =>
      \@{ $active_parameter{decompose_normalize_references} },
    q{ped|pedigree_file:s} => \$active_parameter{pedigree_file},
    q{hgr|human_genome_reference:s} =>
      \$active_parameter{human_genome_reference},
    q{al|outaligner_dir:s}    => \$active_parameter{outaligner_dir},
    q{at|analysis_type:s}     => \%{ $active_parameter{analysis_type} },
    q{pl|platform:s}          => \$active_parameter{platform},
    q{ec|expected_coverage:s} => \%{ $active_parameter{expected_coverage} },
    q{sao|sample_origin:s}    => \%{ $active_parameter{sample_origin} },
    q{c|config_file:s}        => \$active_parameter{config_file},
    q{ccp|cluster_constant_path:s} => \$active_parameter{cluster_constant_path},
    q{acp|analysis_constant_path:s} =>
      \$active_parameter{analysis_constant_path},
    q{cfa|config_file_analysis:s} => \$active_parameter{config_file_analysis},
    q{sif|sample_info_file:s}     => \$active_parameter{sample_info_file},
    q{dra|dry_run_all}            => \$active_parameter{dry_run_all},
    q{jul|java_use_large_pages}   => \$active_parameter{java_use_large_pages},
    q{ges|genomic_set:s}          => \$active_parameter{genomic_set},
    q{rio|reduce_io}              => \$active_parameter{reduce_io},
    q{riu|replace_iupac}          => \$active_parameter{replace_iupac},
    q{ppm|print_program_mode=n}   => \$active_parameter{print_program_mode},
    q{pp|print_program}           => sub {
        ## Force ppm to be read before function call
        GetOptions( q{ppm|print_program_mode=n} =>
              \$active_parameter{print_program_mode} );
        print_program(
            {
                parameter_href     => \%parameter,
                print_program_mode => $active_parameter{print_program_mode},
            }
        );
        exit;
    },
    q{l|log_file:s} => \$active_parameter{log_file},
    q{h|help}       => sub { say STDOUT $USAGE; exit; },
    q{v|version}    => sub {
        say STDOUT $NEWLINE . basename($PROGRAM_NAME) . $SPACE . $VERSION,
          $NEWLINE;
        exit;
    },

    #### Bash
    q{bse|bash_set_errexit}     => \$active_parameter{bash_set_errexit},
    q{bsu|bash_set_nounset}     => \$active_parameter{bash_set_nounset},
    q{bsp|bash_set_pipefail}    => \$active_parameter{bash_set_pipefail},
    q{em|email:s}               => \$active_parameter{email},
    q{emt|email_types:s}        => \@{ $active_parameter{email_types} },
    q{mcn|module_core_number:s} => \%{ $active_parameter{module_core_number} },
    q{mot|module_time:s}        => \%{ $active_parameter{module_time} },
    q{mse|module_source_environment_command:s} =>
      \%{ $active_parameter{module_source_environment_command} },
    q{sen|source_main_environment_commands=s{,}} =>
      \@{ $active_parameter{source_main_environment_commands} },
    q{mcn|max_cores_per_node=n} => \$active_parameter{max_cores_per_node},
    q{nrm|node_ram_memory=n}    => \$active_parameter{node_ram_memory},
    q{tmd|temp_directory:s}     => \$active_parameter{temp_directory},
    q{qos|slurm_quality_of_service=s} =>
      \$active_parameter{slurm_quality_of_service},
    q{psfq|psplit_fastq_file=n} => \$active_parameter{psplit_fastq_file},
    q{sfqrdb|split_fastq_file_read_batch=n} =>
      \$active_parameter{split_fastq_file_read_batch},
    q{pgz|pgzip_fastq=n}       => \$active_parameter{pgzip_fastq},
    q{pfqc|pfastqc=n}          => \$active_parameter{pfastqc},
    q{pcta|pcutadapt=n}        => \$active_parameter{pcutadapt},
    q{pmem|pbwa_mem=n}         => \$active_parameter{pbwa_mem},
    q{memhla|bwa_mem_hla}      => \$active_parameter{bwa_mem_hla},
    q{memcrm|bwa_mem_cram}     => \$active_parameter{bwa_mem_cram},
    q{memsts|bwa_mem_bamstats} => \$active_parameter{bwa_mem_bamstats},
    q{memssm|bwa_sambamba_sort_memory_limit:s} =>
      \$active_parameter{bwa_sambamba_sort_memory_limit},
    q{ptp|picardtools_path:s} => \$active_parameter{picardtools_path},
    q{pptm|ppicardtools_mergesamfiles=n} =>
      \$active_parameter{ppicardtools_mergesamfiles},
    q{pmd|pmarkduplicates=n} => \$active_parameter{pmarkduplicates},
    q{mdpmd|markduplicates_picardtools_markduplicates} =>
      \$active_parameter{markduplicates_picardtools_markduplicates},
    q{mdsmd|markduplicates_sambamba_markdup} =>
      \$active_parameter{markduplicates_sambamba_markdup},
    q{mdshts|markduplicates_sambamba_markdup_hash_table_size=n} =>
      \$active_parameter{markduplicates_sambamba_markdup_hash_table_size},
    q{mdsols|markduplicates_sambamba_markdup_overflow_list_size=n} =>
      \$active_parameter{markduplicates_sambamba_markdup_overflow_list_size},
    q{mdsibs|markduplicates_sambamba_markdup_io_buffer_size=n} =>
      \$active_parameter{markduplicates_sambamba_markdup_io_buffer_size},
    q{pchs|pchanjo_sexcheck=n} => \$active_parameter{pchanjo_sexcheck},
    q{chslle|chanjo_sexcheck_log_level:s} =>
      \$active_parameter{chanjo_sexcheck_log_level},
    q{psdt|psambamba_depth=n}       => \$active_parameter{psambamba_depth},
    q{sdtmod|sambamba_depth_mode:s} => \$active_parameter{sambamba_depth_mode},
    q{sdtcut|sambamba_depth_cutoffs:s} =>
      \@{ $active_parameter{sambamba_depth_cutoffs} },
    q{sdtbed|sambamba_depth_bed:s} => \$active_parameter{sambamba_depth_bed},
    q{sdtbaq|sambamba_depth_base_quality=n} =>
      \$active_parameter{sambamba_depth_base_quality},
    q{sdtmaq|sambamba_depth_mapping_quality=n} =>
      \$active_parameter{sambamba_depth_mapping_quality},
    q{sdtndu|sambamba_depth_noduplicates} =>
      \$active_parameter{sambamba_depth_noduplicates},
    q{sdtfqc|sambamba_depth_quality_control} =>
      \$active_parameter{sambamba_depth_quality_control},
    q{pbgc|pbedtools_genomecov=n} => \$active_parameter{pbedtools_genomecov},
    q{bgcmc|bedtools_genomecov_max_coverage=n} =>
      \$active_parameter{bedtools_genomecov_max_coverage},
    q{pptcmm|ppicardtools_collectmultiplemetrics=n} =>
      \$active_parameter{ppicardtools_collectmultiplemetrics},
    q{pptchs|ppicardtools_collecthsmetrics=n} =>
      \$active_parameter{ppicardtools_collecthsmetrics},
    q{extb|exome_target_bed=s}     => \%{ $active_parameter{exome_target_bed} },
    q{prcp|prcovplots=n}           => \$active_parameter{prcovplots},
    q{pcnv|pcnvnator=n}            => \$active_parameter{pcnvnator},
    q{cnvhbs|cnv_bin_size=n}       => \$active_parameter{cnv_bin_size},
    q{pdelc|pdelly_call=n}         => \$active_parameter{pdelly_call},
    q{pdel|pdelly_reformat=n}      => \$active_parameter{pdelly_reformat},
    q{deltyp|delly_types:s}        => \@{ $active_parameter{delly_types} },
    q{delexc|delly_exclude_file:s} => \$active_parameter{delly_exclude_file},
    q{pmna|pmanta=n}               => \$active_parameter{pmanta},
    q{ptid|ptiddit=n}              => \$active_parameter{ptiddit},
    q{tidmsp|tiddit_minimum_number_supporting_pairs=n} =>
      \$active_parameter{tiddit_minimum_number_supporting_pairs},
    q{tid_bin|tiddit_bin_size=n} => \$active_parameter{tiddit_bin_size},
    q{psvc|psv_combinevariantcallsets=n} =>
      \$active_parameter{psv_combinevariantcallsets},
    q{svcvtd|sv_vt_decompose} => \$active_parameter{sv_vt_decompose},
    q{svsvdbmp|sv_svdb_merge_prioritize:s} =>
      \$active_parameter{sv_svdb_merge_prioritize},
    q{svcbtv|sv_bcftools_view_filter} =>
      \$active_parameter{sv_bcftools_view_filter},
    q{svcdbq|sv_svdb_query} => \$active_parameter{sv_svdb_query},
    q{svcdbqd|sv_svdb_query_db_files:s} =>
      \%{ $active_parameter{sv_svdb_query_db_files} },
    q{svcvan|sv_vcfanno}          => \$active_parameter{sv_vcfanno},
    q{svcval|sv_vcfanno_lua:s}    => \$active_parameter{sv_vcfanno_lua},
    q{svcvac|sv_vcfanno_config:s} => \$active_parameter{sv_vcfanno_config},
    q{svcvacf|sv_vcfanno_config_file:s} =>
      \$active_parameter{sv_vcfanno_config_file},
    q{svcvah|sv_vcfannotation_header_lines_file:s} =>
      \$active_parameter{sv_vcfannotation_header_lines_file},
    q{svcgmf|sv_genmod_filter} => \$active_parameter{sv_genmod_filter},
    q{svcgfr|sv_genmod_filter_1000g:s} =>
      \$active_parameter{sv_genmod_filter_1000g},
    q{svcgft|sv_genmod_filter_threshold:s} =>
      \$active_parameter{sv_genmod_filter_threshold},
    q{svcbcf|sv_combinevariantcallsets_bcf_file} =>
      \$active_parameter{sv_combinevariantcallsets_bcf_file},
    q{pv2cs|pvcf2cytosure:n}      => \$active_parameter{pvcf2cytosure},
    q{v2csfq|vcf2cytosure_freq=n} => \$active_parameter{vcf2cytosure_freq},
    q{v2csfqt|vcf2cytosure_freq_tag=s} =>
      \$active_parameter{vcf2cytosure_freq_tag},
    q{v2csnf|vf2cytosure_no_filter=s} =>
      \$active_parameter{vf2cytosure_no_filter},
    q{v2csvs|vcf2cytosure_var_size=n} =>
      \$active_parameter{vcf2cytosure_var_size},
    q{psvv|psv_varianteffectpredictor=n} =>
      \$active_parameter{psv_varianteffectpredictor},
    q{svvepf|sv_vep_features:s} => \@{ $active_parameter{sv_vep_features} },
    q{svvepl|sv_vep_plugins:s}  => \@{ $active_parameter{sv_vep_plugins} },
    q{psvvcp|psv_vcfparser=n}   => \$active_parameter{psv_vcfparser},
    q{svvcpvt|sv_vcfparser_vep_transcripts} =>
      \$active_parameter{sv_vcfparser_vep_transcripts},
    q{svvcppg|sv_vcfparser_per_gene} =>
      \$active_parameter{sv_vcfparser_per_gene},
    q{svvcprff|sv_vcfparser_range_feature_file:s} =>
      \$active_parameter{sv_vcfparser_range_feature_file},
    q{svvcprfa|sv_vcfparser_range_feature_annotation_columns:s} =>
      \@{ $active_parameter{sv_vcfparser_range_feature_annotation_columns} },
    q{svvcpsf|sv_vcfparser_select_file:s} =>
      \$active_parameter{sv_vcfparser_select_file},
    q{svvcpsfm|sv_vcfparser_select_file_matching_column=n} =>
      \$active_parameter{sv_vcfparser_select_file_matching_column},
    q{svvcpsfa|sv_vcfparser_select_feature_annotation_columns:s} =>
      \@{ $active_parameter{sv_vcfparser_select_feature_annotation_columns} },
    q{psvr|psv_rankvariant=n} => \$active_parameter{psv_rankvariant},
    q{svravanr|sv_genmod_annotate_regions} =>
      \$active_parameter{sv_genmod_annotate_regions},
    q{svravgft|sv_genmod_models_family_type:s} =>
      \$active_parameter{sv_genmod_models_family_type},
    q{svravrpf|sv_genmod_models_reduced_penetrance_file:s} =>
      \$active_parameter{sv_genmod_models_reduced_penetrance_file},
    q{svravwg|sv_genmod_models_whole_gene} =>
      \$active_parameter{sv_genmod_models_whole_gene},
    q{svravrm|sv_rank_model_file:s} => \$active_parameter{sv_rank_model_file},
    q{psvre|psv_reformat=n}         => \$active_parameter{psv_reformat},
    q{svrevbf|sv_rankvariant_binary_file} =>
      \$active_parameter{sv_rankvariant_binary_file},
    q{svrergf|sv_reformat_remove_genes_file:s} =>
      \$active_parameter{sv_reformat_remove_genes_file},
    q{pbmp|pbcftools_mpileup=n} => \$active_parameter{pbcftools_mpileup},
    q{pbmpfv|bcftools_mpileup_filter_variant} =>
      \$active_parameter{bcftools_mpileup_filter_variant},
    q{pfrb|pfreebayes=n}        => \$active_parameter{pfreebayes},
    q{gtp|gatk_path:s}          => \$active_parameter{gatk_path},
    q{gll|gatk_logging_level:s} => \$active_parameter{gatk_logging_level},
    q{gbdv|gatk_bundle_download_version:s} =>
      \$active_parameter{gatk_bundle_download_version},
    q{gdco|gatk_downsample_to_coverage=n} =>
      \$active_parameter{gatk_downsample_to_coverage},
    q{gdai|gatk_disable_auto_index_and_file_lock} =>
      \$active_parameter{gatk_disable_auto_index_and_file_lock},
    q{pgra|pgatk_realigner=n} => \$active_parameter{pgatk_realigner},
    q{graks|gatk_realigner_indel_known_sites:s} =>
      \@{ $active_parameter{gatk_realigner_indel_known_sites} },
    q{pgbr|pgatk_baserecalibration=n} =>
      \$active_parameter{pgatk_baserecalibration},
    q{gbrcov|gatk_baserecalibration_covariates:s} =>
      \@{ $active_parameter{gatk_baserecalibration_covariates} },
    q{gbrkst|gatk_baserecalibration_known_sites:s} =>
      \@{ $active_parameter{gatk_baserecalibration_known_sites} },
    q{gbrrf|gatk_baserecalibration_read_filters=s} =>
      \@{ $active_parameter{gatk_baserecalibration_read_filters} },
    q{gbrdiq|gatk_baserecalibration_disable_indel_qual} =>
      \$active_parameter{gatk_baserecalibration_disable_indel_qual},
    q{gbrsqq|gatk_baserecalibration_static_quantized_quals:s} =>
      \@{ $active_parameter{gatk_baserecalibration_static_quantized_quals} },
    q{pghc|pgatk_haplotypecaller=n} =>
      \$active_parameter{pgatk_haplotypecaller},
    q{ghcann|gatk_haplotypecaller_annotation:s} =>
      \@{ $active_parameter{gatk_haplotypecaller_annotation} },
    q{ghckse|gatk_haplotypecaller_snp_known_set:s} =>
      \$active_parameter{gatk_haplotypecaller_snp_known_set},
    q{ghcscb|gatk_haplotypecaller_no_soft_clipped_bases} =>
      \$active_parameter{gatk_haplotypecaller_no_soft_clipped_bases},
    q{ghcpim|gatk_haplotypecaller_pcr_indel_model:s} =>
      \$active_parameter{gatk_haplotypecaller_pcr_indel_model},
    q{pggt|pgatk_genotypegvcfs=n} => \$active_parameter{pgatk_genotypegvcfs},
    q{ggtgrl|gatk_genotypegvcfs_ref_gvcf:s} =>
      \$active_parameter{gatk_genotypegvcfs_ref_gvcf},
    q{ggtals|gatk_genotypegvcfs_all_sites} =>
      \$active_parameter{gatk_genotypegvcfs_all_sites},
    q{ggbcf|gatk_concatenate_genotypegvcfs_bcf_file} =>
      \$active_parameter{gatk_concatenate_genotypegvcfs_bcf_file},
    q{pgvr|pgatk_variantrecalibration=n} =>
      \$active_parameter{pgatk_variantrecalibration},
    q{gvrann|gatk_variantrecalibration_annotations:s} =>
      \@{ $active_parameter{gatk_variantrecalibration_annotations} },
    q{gvrres|gatk_variantrecalibration_resource_snv=s} =>
      \%{ $active_parameter{gatk_variantrecalibration_resource_snv} },
    q{gvrrei|gatk_variantrecalibration_resource_indel=s} =>
      \%{ $active_parameter{gatk_variantrecalibration_resource_indel} },
    q{gvrstf|gatk_variantrecalibration_snv_tsfilter_level:s} =>
      \$active_parameter{gatk_variantrecalibration_snv_tsfilter_level},
    q{gvritf|gatk_variantrecalibration_indel_tsfilter_level:s} =>
      \$active_parameter{gatk_variantrecalibration_indel_tsfilter_level},
    q{gvrdpa|gatk_variantrecalibration_dp_annotation} =>
      \$active_parameter{gatk_variantrecalibration_dp_annotation},
    q{gvrsmg|gatk_variantrecalibration_snv_max_gaussians} =>
      \$active_parameter{gatk_variantrecalibration_snv_max_gaussians},
    q{gvrimg|gatk_variantrecalibration_indel_max_gaussians} =>
      \$active_parameter{gatk_variantrecalibration_indel_max_gaussians},
    q{gcgpss|gatk_calculategenotypeposteriors_support_set:s} =>
      \$active_parameter{gatk_calculategenotypeposteriors_support_set},
    q{pgcv|pgatk_combinevariantcallsets=n} =>
      \$active_parameter{pgatk_combinevariantcallsets},
    q{gcvgmo|gatk_combinevariants_genotype_merge_option:s} =>
      \$active_parameter{gatk_combinevariants_genotype_merge_option},
    q{gcvpc|gatk_combinevariants_prioritize_caller:s} =>
      \$active_parameter{gatk_combinevariants_prioritize_caller},
    q{gcvbcf|gatk_combinevariantcallsets_bcf_file} =>
      \$active_parameter{gatk_combinevariantcallsets_bcf_file},
    q{pgvea|pgatk_variantevalall=n} => \$active_parameter{pgatk_variantevalall},
    q{pgvee|pgatk_variantevalexome=n} =>
      \$active_parameter{pgatk_variantevalexome},
    q{gveedbs|gatk_varianteval_dbsnp:s} =>
      \$active_parameter{gatk_varianteval_dbsnp},
    q{gveedbg|gatk_varianteval_gold:s} =>
      \$active_parameter{gatk_varianteval_gold},
    q{ppvab|pprepareforvariantannotationblock=n} =>
      \$active_parameter{pprepareforvariantannotationblock},
    q{prhc|prhocall=n} => \$active_parameter{prhocall},
    q{rhcf|rhocall_frequency_file:s} =>
      \$active_parameter{rhocall_frequency_file},
    q{pvt|pvt=n}                   => \$active_parameter{pvt},
    q{vtddec|vt_decompose}         => \$active_parameter{vt_decompose},
    q{vtdnor|vt_normalize}         => \$active_parameter{vt_normalize},
    q{vtunq|vt_uniq}               => \$active_parameter{vt_uniq},
    q{vtmaa|vt_missing_alt_allele} => \$active_parameter{vt_missing_alt_allele},
    q{pfqf|pfrequency_filter=n}    => \$active_parameter{pfrequency_filter},
    q{fqfgmf|frequency_genmod_filter} =>
      \$active_parameter{frequency_genmod_filter},
    q{fqfgfr|frequency_genmod_filter_1000g:s} =>
      \$active_parameter{frequency_genmod_filter_1000g},
    q{fqfmaf|frequency_genmod_filter_max_af=n} =>
      \$active_parameter{frequency_genmod_filter_max_af},
    q{fqfgft|frequency_genmod_filter_threshold:s} =>
      \$active_parameter{frequency_genmod_filter_threshold},
    q{pvep|pvarianteffectpredictor=n} =>
      \$active_parameter{pvarianteffectpredictor},
    q{vepp|vep_directory_path:s}  => \$active_parameter{vep_directory_path},
    q{vepc|vep_directory_cache:s} => \$active_parameter{vep_directory_cache},
    q{vepf|vep_features:s}        => \@{ $active_parameter{vep_features} },
    q{veppl|vep_plugins:s}        => \@{ $active_parameter{vep_plugins} },
    q{pvcp|pvcfparser=n}          => \$active_parameter{pvcfparser},
    q{vcpvt|vcfparser_vep_transcripts} =>
      \$active_parameter{vcfparser_vep_transcripts},
    q{vcprff|vcfparser_range_feature_file:s} =>
      \$active_parameter{vcfparser_range_feature_file},
    q{vcprfa|vcfparser_range_feature_annotation_columns:s} =>
      \@{ $active_parameter{vcfparser_range_feature_annotation_columns} },
    q{vcpsf|vcfparser_select_file:s} =>
      \$active_parameter{vcfparser_select_file},
    q{vcpsfm|vcfparser_select_file_matching_column=n} =>
      \$active_parameter{vcfparser_select_file_matching_column},
    q{vcpsfa|vcfparser_select_feature_annotation_columns:s} =>
      \@{ $active_parameter{vcfparser_select_feature_annotation_columns} },
    q{psne|psnpeff=n}     => \$active_parameter{psnpeff},
    q{snep|snpeff_path:s} => \$active_parameter{snpeff_path},
    q{sneann|snpeff_ann}  => \$active_parameter{snpeff_ann},
    q{snegbv|snpeff_genome_build_version:s} =>
      \$active_parameter{snpeff_genome_build_version},
    q{snesaf|snpsift_annotation_files=s} =>
      \%{ $active_parameter{snpsift_annotation_files} },
    q{snesaoi|snpsift_annotation_outinfo_key=s} =>
      \%{ $active_parameter{snpsift_annotation_outinfo_key} },
    q{snesdbnsfp|snpsift_dbnsfp_file:s} =>
      \$active_parameter{snpsift_dbnsfp_file},
    q{snesdbnsfpa|snpsift_dbnsfp_annotations:s} =>
      \@{ $active_parameter{snpsift_dbnsfp_annotations} },
    q{prav|prankvariant=n} => \$active_parameter{prankvariant},
    q{ravgft|genmod_models_family_type:s} =>
      \$active_parameter{genmod_models_family_type},
    q{ravanr|genmod_annotate_regions} =>
      \$active_parameter{genmod_annotate_regions},
    q{ravcad|genmod_annotate_cadd_files:s} =>
      \@{ $active_parameter{genmod_annotate_cadd_files} },
    q{ravspi|genmod_annotate_spidex_file:s} =>
      \$active_parameter{genmod_annotate_spidex_file},
    q{ravwg|genmod_models_whole_gene} =>
      \$active_parameter{genmod_models_whole_gene},
    q{ravrpf|genmod_models_reduced_penetrance_file:s} =>
      \$active_parameter{genmod_models_reduced_penetrance_file},
    q{ravrm|rank_model_file:s} => \$active_parameter{rank_model_file},
    q{pevab|pendvariantannotationblock=n} =>
      \$active_parameter{pendvariantannotationblock},
    q{evabrgf|endvariantannotationblock_remove_genes_file:s} =>
      \$active_parameter{endvariantannotationblock_remove_genes_file},
    q{ravbf|rankvariant_binary_file} =>
      \$active_parameter{rankvariant_binary_file},
    q{pped|ppeddy=n}             => \$active_parameter{ppeddy},
    q{pplink|pplink=n}           => \$active_parameter{pplink},
    q{pvai|pvariant_integrity=n} => \$active_parameter{pvariant_integrity},
    q{prte|prtg_vcfeval=n}       => \$active_parameter{prtg_vcfeval},
    q{pevl|pevaluation=n}        => \$active_parameter{pevaluation},
    q{evlnid|nist_id:s}          => \$active_parameter{nist_id},
    q{evlnhc|nist_high_confidence_call_set:s} =>
      \$active_parameter{nist_high_confidence_call_set},
    q{evlnil|nist_high_confidence_call_set_bed:s} =>
      \$active_parameter{nist_high_confidence_call_set_bed},
    q{pqcc|pqccollect=n} => \$active_parameter{pqccollect},
    q{qccsi|qccollect_sampleinfo_file:s} =>
      \$active_parameter{qccollect_sampleinfo_file},
    q{qccref|qccollect_regexp_file:s} =>
      \$active_parameter{qccollect_regexp_file},
    q{qccske|qccollect_skip_evaluation} =>
      \$active_parameter{qccollect_skip_evaluation},
    q{pmqc|pmultiqc=n}           => \$active_parameter{pmultiqc},
    q{pars|panalysisrunstatus=n} => \$active_parameter{panalysisrunstatus},
    q{psac|psacct=n}             => \$active_parameter{psacct},
    q{sacfrf|sacct_format_fields:s} =>
      \@{ $active_parameter{sacct_format_fields} },
    q{pssmt|psamtools_subsample_mt=n} =>
      \$active_parameter{psamtools_subsample_mt},
    q{ssmtd|samtools_subsample_mt_depth=n} =>
      \$active_parameter{samtools_subsample_mt_depth},
    q{pvrd|pvardict=n}           => \$active_parameter{pvardict},
    q{pvdraf|vrd_af_threshold}   => \$active_parameter{vrd_af_threshold},
    q{pvrdcs|vrd_chrom_start}    => \$active_parameter{vrd_chrom_start},
    q{qvrdmm|vrd_max_mm}         => \$active_parameter{vrd_max_mm},
    q{qvrdmp|vrd_max_pval}       => \$active_parameter{vrd_max_pval},
    q{qvrdre|vrd_region_end}     => \$active_parameter{vrd_region_end},
    q{qvrdrs|vrd_region_start}   => \$active_parameter{vrd_region_start},
    q{qvrdsa|vrd_segment_annotn} => \$active_parameter{vrd_segment_annotn},
    q{qvrdso|vrd_somatic_only}   => \$active_parameter{vrd_somatic_only},
  )
  or help(
    {
        exit_code => 1,
        USAGE     => $USAGE,
    }
  );

## Special case:Enable/activate MIP. Cannot be changed from cmd or config
$active_parameter{mip} = $parameter{mip}{default};

## Change relative path to absolute path for parameter with "update_path: absolute_path" in config
update_to_absolute_path(
    {
        active_parameter_href => \%active_parameter,
        parameter_href        => \%parameter,
    }
);

### Config file
## If config from cmd
if ( exists $active_parameter{config_file}
    && defined $active_parameter{config_file} )
{

    ## Loads a YAML file into an arbitrary hash and returns it.
    my %config_parameter =
      load_yaml( { yaml_file => $active_parameter{config_file}, } );

    ## Remove previous analysis specific info not relevant for current run e.g. log file, which is read from pedigree or cmd
    my @remove_keys = (qw{ log_file });

  KEY:
    foreach my $key (@remove_keys) {

        delete $config_parameter{$key};
    }

## Set config parameters into %active_parameter unless $parameter
## has been supplied on the command line
    set_config_to_active_parameters(
        {
            active_parameter_href => \%active_parameter,
            config_parameter_href => \%config_parameter,
        }
    );

    ## Compare keys from config and cmd (%active_parameter) with definitions file (%parameter)
    check_cmd_config_vs_definition_file(
        {
            active_parameter_href => \%active_parameter,
            parameter_href        => \%parameter,
        }
    );

    my @config_dynamic_parameters = qw{ analysis_constant_path outaligner_dir };

    ## Replace config parameter with cmd info for config dynamic parameter
    set_default_config_dynamic_parameters(
        {
            active_parameter_href => \%active_parameter,
            parameter_href        => \%parameter,
            parameter_names_ref   => \@config_dynamic_parameters,
        }
    );

    ## Loop through all parameters and update info
  PARAMETER:
    foreach my $parameter_name (@order_parameters) {

        ## Updates the active parameters to particular user/cluster for dynamic config parameters following specifications. Leaves other entries untouched.
        update_dynamic_config_parameters(
            {
                active_parameter_href => \%active_parameter,
                parameter_name        => $parameter_name,
            }
        );
    }
}

## Set the default Log4perl file using supplied dynamic parameters.
$active_parameter{log_file} = set_default_log4perl_file(
    {
        active_parameter_href => \%active_parameter,
        cmd_input             => $active_parameter{log_file},
        date                  => $date,
        date_time_stamp       => $date_time_stamp,
        script                => $script,
    }
);

## Creates log object
my $log = initiate_logger(
    {
        file_path => $active_parameter{log_file},
        log_name  => q{MIP},
    }
);

## Parse pedigree file
## Reads family_id_pedigree file in YAML format. Checks for pedigree data for allowed entries and correct format. Add data to sample_info depending on user info.
# Meta data in YAML format
if ( defined $active_parameter{pedigree_file} ) {

    ## Loads a YAML file into an arbitrary hash and returns it. Load parameters from previous run from sample_info_file
    my %pedigree =
      load_yaml( { yaml_file => $active_parameter{pedigree_file}, } );

    $log->info( q{Loaded: } . $active_parameter{pedigree_file} );

    parse_yaml_pedigree_file(
        {
            active_parameter_href => \%active_parameter,
            file_path             => $active_parameter{pedigree_file},
            parameter_href        => \%parameter,
            pedigree_href         => \%pedigree,
            sample_info_href      => \%sample_info,
        }
    );
}

## Detect if all samples has the same sequencing type and return consensus if reached
$parameter{dynamic_parameter}{consensus_analysis_type} =
  get_overall_analysis_type(
    { analysis_type_href => \%{ $active_parameter{analysis_type} }, } );

### Populate uninitilized active_parameters{parameter_name} with default from parameter
PARAMETER:
foreach my $parameter_name (@order_parameters) {

    ## If hash and set - skip
    next PARAMETER
      if ( ref $active_parameter{$parameter_name} eq qw{HASH}
        && keys %{ $active_parameter{$parameter_name} } );

    ## If array and set - skip
    next PARAMETER
      if ( ref $active_parameter{$parameter_name} eq qw{ARRAY}
        && @{ $active_parameter{$parameter_name} } );

    ## If scalar and set - skip
    next PARAMETER
      if ( defined $active_parameter{$parameter_name}
        and not ref $active_parameter{$parameter_name} );

    ### Special case for parameters that are dependent on other parameters values
    my @custom_default_parameters =
      qw{ analysis_type bwa_build_reference exome_target_bed infile_dirs sample_info_file rtg_vcfeval_reference_genome };

    if ( any { $_ eq $parameter_name } @custom_default_parameters ) {

        set_custom_default_to_active_parameter(
            {
                active_parameter_href => \%active_parameter,
                parameter_href        => \%parameter,
                parameter_name        => $parameter_name,
            }
        );
        next PARAMETER;
    }

    ## Checks and sets user input or default values to active_parameters
    set_default_to_active_parameter(
        {
            active_parameter_href => \%active_parameter,
            associated_programs_ref =>
              \@{ $parameter{$parameter_name}{associated_program} },
            parameter_href => \%parameter,
            parameter_name => $parameter_name,
        }
    );
}

## Update path for supplied reference(s) associated with parameter that should reside in the mip reference directory to full path
set_parameter_reference_dir_path(
    {
        active_parameter_href => \%active_parameter,
        parameter_name        => q{human_genome_reference},
    }
);

## Detect version and source of the human_genome_reference: Source (hg19 or GRCh).
parse_human_genome_reference(
    {
        file_info_href => \%file_info,
        human_genome_reference_ref =>
          \basename( $active_parameter{human_genome_reference} ),
    }
);

## Update exome_target_bed files with human_genome_reference_source_ref and human_genome_reference_version_ref
update_exome_target_bed(
    {
        exome_target_bed_file_href => $active_parameter{exome_target_bed},
        human_genome_reference_source_ref =>
          \$file_info{human_genome_reference_source},
        human_genome_reference_version_ref =>
          \$file_info{human_genome_reference_version},
    }
);

# Holds all active parameters values for broadcasting
my @broadcasts;

set_parameter_to_broadcast(
    {
        parameter_href        => \%parameter,
        active_parameter_href => \%active_parameter,
        order_parameters_ref  => \@order_parameters,
        broadcasts_ref        => \@broadcasts,
    }
);

## Reference in MIP reference directory
PARAMETER:
foreach my $parameter_name ( keys %parameter ) {

    ## Expect file to be in reference directory
    if ( exists $parameter{$parameter_name}{reference} ) {

        update_reference_parameters(
            {
                active_parameter_href => \%active_parameter,
                associated_programs_ref =>
                  \@{ $parameter{$parameter_name}{associated_program} },
                parameter_name => $parameter_name,
            }
        );
    }
}

### Checks

## Check existence of files and directories
PARAMETER:
foreach my $parameter_name ( keys %parameter ) {

    if ( exists $parameter{$parameter_name}{exists_check} ) {

        check_parameter_files(
            {
                parameter_href        => \%parameter,
                active_parameter_href => \%active_parameter,
                associated_programs_ref =>
                  \@{ $parameter{$parameter_name}{associated_program} },
                parameter_name => $parameter_name,
                parameter_exists_check =>
                  $parameter{$parameter_name}{exists_check},
            }
        );
    }
}

## Updates sample_info hash with previous run pedigree info
reload_previous_pedigree_info(
    {
        active_parameter_href => \%active_parameter,
        sample_info_href      => \%sample_info,
        sample_info_file_path => $active_parameter{sample_info_file},
    }
);

## Special case since dict is created with .fastq removed
## Check the existance of associated human genome files
check_human_genome_file_endings(
    {
        parameter_href        => \%parameter,
        active_parameter_href => \%active_parameter,
        file_info_href        => \%file_info,
        parameter_name        => q{human_genome_reference},
    }
);

## Check that supplied target file ends with ".bed" and otherwise croaks
TARGET_FILE:
foreach my $target_bed_file ( keys %{ $active_parameter{exome_target_bed} } ) {

    check_target_bed_file_suffix(
        {
            parameter_name => q{exome_target_bed},
            path           => $target_bed_file,
        }
    );
}

## Checks parameter metafile exists and set build_file parameter
check_parameter_metafiles(
    {
        parameter_href        => \%parameter,
        active_parameter_href => \%active_parameter,
        file_info_href        => \%file_info,
    }
);

## Update the expected number of outfile after vcfparser
update_vcfparser_outfile_counter(
    { active_parameter_href => \%active_parameter, } );

## Collect select file contigs to loop over downstream
if ( $active_parameter{vcfparser_select_file} ) {

## Collects sequences contigs used in select file
    @{ $file_info{select_file_contigs} } = get_select_file_contigs(
        {
            select_file_path =>
              catfile( $active_parameter{vcfparser_select_file} ),
            log => $log,
        }
    );
}

## Detect family constellation based on pedigree file
$parameter{dynamic_parameter}{trio} = detect_trio(
    {
        active_parameter_href => \%active_parameter,
        sample_info_href      => \%sample_info,
    }
);

## Detect number of founders (i.e. parents ) based on pedigree file
detect_founders(
    {
        active_parameter_href => \%active_parameter,
        sample_info_href      => \%sample_info,
    }
);

## Check email adress format
if ( defined $active_parameter{email} ) {    #Allow no malformed email adress

    check_email_address( { email_ref => \$active_parameter{email}, } );
}

if (
    not check_allowed_temp_directory(
        { temp_directory => $active_parameter{temp_directory}, }
    )
  )
{

    $log->fatal( q{'--temp_directory }
          . $active_parameter{temp_directory}
          . q{' is not allowed because MIP will remove the temp directory after processing.}
          . "\n" );
    exit 1;
}

## Parameters that have keys as MIP program names
my @parameter_keys_to_check =
  (qw{ module_time module_core_number module_source_environment_command });
foreach my $parameter_name (@parameter_keys_to_check) {

    ## Test if key from query hash exists truth hash
    check_key_exists_in_hash(
        {
            truth_href     => \%parameter,
            query_href     => \%{ $active_parameter{$parameter_name} },
            parameter_name => $parameter_name,
        }
    );
}

## Check that the module core number do not exceed the maximum per node
foreach my $program_name ( keys %{ $active_parameter{module_core_number} } ) {

    ## Limit number of cores requested to the maximum number of cores available per node
    $active_parameter{module_core_number}{$program_name} =
      check_max_core_number(
        {
            max_cores_per_node => $active_parameter{max_cores_per_node},
            core_number_requested =>
              $active_parameter{module_core_number}{$program_name},
        }
      );
}

## Parameters that have elements as MIP program names
my @parameter_elements_to_check =
  (qw(associated_program decompose_normalize_references));
foreach my $parameter_name (@parameter_elements_to_check) {

    ## Test if element from query array exists truth hash
    check_element_exists_in_hash(
        {
            truth_href     => \%parameter,
            queryies       => \@{ $active_parameter{$parameter_name} },
            parameter_name => $parameter_name,
        }
    );
}

## Parameters with key(s) that have elements as MIP program names
my @parameter_key_to_check = qw(associated_program);
PARAMETER:
foreach my $parameter ( keys %parameter ) {

  KEY:
    foreach my $parameter_name (@parameter_key_to_check) {

        if ( exists $parameter{$parameter}{$parameter_name} ) {

            ## Test if element from query array exists truth hash
            check_element_exists_in_hash(
                {
                    truth_href => \%parameter,
                    queryies   => \@{ $parameter{$parameter}{$parameter_name} },
                    parameter_name => $parameter_name,
                }
            );
        }
    }
}

## Check programs in path, and executable
check_command_in_path(
    {
        parameter_href        => \%parameter,
        active_parameter_href => \%active_parameter,
    }
);

## Test that the family_id and the sample_id(s) exists and are unique. Check if id sample_id contains "_".
check_unique_ids(
    {
        active_parameter_href => \%active_parameter,
        sample_ids_ref        => \@{ $active_parameter{sample_ids} },
    }
);

## Check sample_id provided in hash parameter is included in the analysis and only represented once
check_sample_id_in_parameter(
    {
        active_parameter_href => \%active_parameter,
        sample_ids_ref        => \@{ $active_parameter{sample_ids} },
        parameter_names_ref =>
          [qw{ analysis_type expected_coverage sample_origin }],
        parameter_href => \%parameter,
    }
);

## Check sample_id provided in hash path parameter is included in the analysis and only represented once
check_sample_id_in_parameter_path(
    {
        active_parameter_href => \%active_parameter,
        sample_ids_ref        => \@{ $active_parameter{sample_ids} },
        parameter_names_ref   => [qw{ infile_dirs exome_target_bed }],
    }
);

## Check that VEP directory and VEP cache match
check_vep_directories(
    {
        vep_directory_path_ref  => \$active_parameter{vep_directory_path},
        vep_directory_cache_ref => \$active_parameter{vep_directory_cache},
    }
);

## Check that the supplied vcfanno toml frequency file match record 'file=' within toml config file
if (   ( $active_parameter{psv_combinevariantcallsets} > 0 )
    && ( $active_parameter{sv_vcfanno} > 0 ) )
{

    check_vcfanno_toml(
        {
            vcfanno_file_toml => $active_parameter{sv_vcfanno_config},
            vcfanno_file_freq => $active_parameter{sv_vcfanno_config_file},
        }
    );
}

check_snpsift_keys(
    {
        snpsift_annotation_files_href =>
          \%{ $active_parameter{snpsift_annotation_files} },
        snpsift_annotation_outinfo_key_href =>
          \%{ $active_parameter{snpsift_annotation_outinfo_key} },
    }
);

## Adds dynamic aggregate information from definitions to parameter hash
set_dynamic_parameter(
    {
        parameter_href => \%parameter,
        aggregates_ref => [
            ## Collects all programs that MIP can handle
            q{type:program},
            ## Collects all variant_callers
            q{program_type:variant_callers},
            ## Collects all structural variant_callers
            q{program_type:structural_variant_callers},
            ## Collect all aligners
            q{program_type:aligners},
            ## Collects all references in that are supposed to be in reference directory
            q{reference:reference_dir},
        ],
    }
);

## Check correct value for program mode in MIP
check_program_mode(
    {
        parameter_href        => \%parameter,
        active_parameter_href => \%active_parameter
    }
);

## Update program mode depending on dry_run_all flag
update_program_mode_with_dry_run_all(
    {
        active_parameter_href => \%active_parameter,
        programs_ref          => \@{ $parameter{dynamic_parameter}{program} },
        dry_run_all           => $active_parameter{dry_run_all},
    }
);

## Check that the correct number of aligners is used in MIP and sets the aligner flag accordingly
check_aligner(
    {
        parameter_href        => \%parameter,
        active_parameter_href => \%active_parameter,
        broadcasts_ref        => \@broadcasts,
    }
);

## Check that all active variant callers have a prioritization order and that the prioritization elements match a supported variant caller.
my %priority_call_parameter = (
    variant_callers            => 'gatk_combinevariants_prioritize_caller',
    structural_variant_callers => 'sv_svdb_merge_prioritize',
);
while ( my ( $variant_caller_type, $prioritize_parameter_name ) =
    each %priority_call_parameter )
{

    ## Check if we have any active callers
    my $activate_caller_tracker = 0;
    foreach my $variant_caller (
        @{ $parameter{dynamic_parameter}{$variant_caller_type} } )
    {

        if ( $active_parameter{$variant_caller} > 0 ) {

            $activate_caller_tracker++;
        }
    }
    if ( $activate_caller_tracker > 0 ) {

        check_prioritize_variant_callers(
            {
                parameter_href        => \%parameter,
                active_parameter_href => \%active_parameter,
                variant_callers_ref =>
                  \@{ $parameter{dynamic_parameter}{$variant_caller_type} },
                parameter_names_ref => \$prioritize_parameter_name,
            }
        );
    }
}

## Broadcast set parameters info
foreach my $parameter_info (@broadcasts) {

    $log->info($parameter_info);
}

## Update program mode depending on analysis run value as some programs are not applicable for e.g. wes
update_program_mode(
    {
        active_parameter_href => \%active_parameter,
        consensus_analysis_type =>
          $parameter{dynamic_parameter}{consensus_analysis_type},
        log          => $log,
        programs_ref => [
            qw{ cnvnator delly_call delly_reformat tiddit samtools_subsample_mt }
        ],
    }
);

## Update prioritize flag depending on analysis run value as some programs are not applicable for e.g. wes
$active_parameter{sv_svdb_merge_prioritize} = update_prioritize_flag(
    {
        prioritize_key => $active_parameter{sv_svdb_merge_prioritize},
        programs_ref   => [qw{ cnvnator delly_call delly_reformat tiddit }],
        consensus_analysis_type =>
          $parameter{dynamic_parameter}{consensus_analysis_type},
    }
);

## Write config file for family
if ( $active_parameter{config_file_analysis} ne 0 ) {

    ## Create directory unless it already exists
    make_path( dirname( $active_parameter{config_file_analysis} ) );

    ## Remove previous analysis specific info not relevant for current run e.g. log file, sample_ids which are read from pedigree or cmd
    my @remove_keys = (qw{ associated_program dry_run_all });

  KEY:
    foreach my $key (@remove_keys) {

        delete $active_parameter{$key};
    }

    ## Writes a YAML hash to file
    write_yaml(
        {
            yaml_href      => \%active_parameter,
            yaml_file_path => $active_parameter{config_file_analysis},
        }
    );
    $log->info( 'Wrote: ' . $active_parameter{config_file_analysis}, "\n" );

    ## Add to qc_sample_info
    $sample_info{config_file_analysis} =
      $active_parameter{config_file_analysis};
}

## Detect the gender included in current analysis
(

    $active_parameter{found_male},
    $active_parameter{found_female},
    $active_parameter{found_other},
    $active_parameter{found_other_count},
  )
  = detect_sample_id_gender(
    {
        active_parameter_href => \%active_parameter,
        sample_info_href      => \%sample_info,
    }
  );

### Contigs
## Set contig prefix and contig names depending on reference used
set_contigs(
    {
        file_info_href         => \%file_info,
        human_genome_reference => $active_parameter{human_genome_reference},
    }
);

## Update contigs depending on settings in run (wes or if only male samples)
update_contigs_for_run(
    {
        file_info_href     => \%file_info,
        analysis_type_href => \%{ $active_parameter{analysis_type} },
        found_male         => $active_parameter{found_male},
    }
);

## Sorts array depending on reference array. NOTE: Only entries present in reference array will survive in sorted array.
@{ $file_info{sorted_select_file_contigs} } = size_sort_select_file_contigs(
    {
        file_info_href => \%file_info,
        consensus_analysis_type_ref =>
          \$parameter{dynamic_parameter}{consensus_analysis_type},
        hash_key_to_sort        => 'select_file_contigs',
        hash_key_sort_reference => 'contigs_size_ordered',
    }
);

## Write CMD to MIP log file
write_cmd_mip_log(
    {
        parameter_href        => \%parameter,
        active_parameter_href => \%active_parameter,
        order_parameters_ref  => \@order_parameters,
        script_ref            => \$script,
        log_file_ref          => \$active_parameter{log_file},
        mip_version_ref       => \$VERSION,
    }
);

## Collects the ".fastq(.gz)" files from the supplied infiles directory. Checks if any of the files exist
collect_infiles(
    {
        active_parameter_href => \%active_parameter,
        indir_path_href       => \%indir_path,
        infile_href           => \%infile,
    }
);

## Reformat files for MIP output, which have not yet been created into, correct format so that a sbatch script can be generated with the correct filenames
my $uncompressed_file_switch = infiles_reformat(
    {
        active_parameter_href           => \%active_parameter,
        sample_info_href                => \%sample_info,
        file_info_href                  => \%file_info,
        infile_href                     => \%infile,
        indir_path_href                 => \%indir_path,
        infile_lane_prefix_href         => \%infile_lane_prefix,
        infile_both_strands_prefix_href => \%infile_both_strands_prefix,
        lane_href                       => \%lane,
        job_id_href                     => \%job_id,
        outaligner_dir_ref              => \$active_parameter{outaligner_dir},
        program_name                    => 'infiles_reformat',
    }
);

## Creates all fileendings as the samples is processed depending on the chain of modules activated
create_file_endings(
    {
        parameter_href          => \%parameter,
        active_parameter_href   => \%active_parameter,
        file_info_href          => \%file_info,
        infile_lane_prefix_href => \%infile_lane_prefix,
        order_parameters_ref    => \@order_parameters,
    }
);

## Create .fam file to be used in variant calling analyses
create_fam_file(
    {
        parameter_href        => \%parameter,
        active_parameter_href => \%active_parameter,
        sample_info_href      => \%sample_info,
        execution_mode        => 'system',
        fam_file_path         => catfile(
            $active_parameter{outdata_dir},
            $active_parameter{family_id},
            $active_parameter{family_id} . '.fam'
        ),
    }
);

## Add to SampleInfo
add_to_sample_info(
    {
        active_parameter_href => \%active_parameter,
        sample_info_href      => \%sample_info,
        file_info_href        => \%file_info,
    }
);

############
####MAIN####
############

if ( not $active_parameter{dry_run_all} ) {

    my %no_dry_run_info = (
        analysisrunstatus => q{not_finished},
        analysis_date     => $date_time_stamp,
        mip_version       => $VERSION,
    );

  KEY_VALUE_PAIR:
    while ( my ( $key, $value ) = each %no_dry_run_info ) {

        $sample_info{$key} = $value;
    }
}

### Build recipes
$log->info(q{[Reference check - Reference prerequisites]});
## Check capture file prerequistes exists
PROGRAM:
foreach
  my $program_name ( @{ $parameter{exome_target_bed}{associated_program} } )
{

    next PROGRAM if ( not $active_parameter{$program_name} );

    ## Remove initial "p" from program_name
    substr( $program_name, 0, 1 ) = $EMPTY_STR;

    check_capture_file_prerequisites(
        {
            parameter_href              => \%parameter,
            active_parameter_href       => \%active_parameter,
            sample_info_href            => \%sample_info,
            infile_lane_prefix_href     => \%infile_lane_prefix,
            job_id_href                 => \%job_id,
            infile_list_suffix          => $file_info{exome_target_bed}[0],
            padded_infile_list_suffix   => $file_info{exome_target_bed}[1],
            padded_interval_list_suffix => $file_info{exome_target_bed}[2],
            program_name                => $program_name,
            log                         => $log,
        }
    );
}

## Check human genome prerequistes exists
PROGRAM:
foreach my $program_name (
    @{ $parameter{human_genome_reference}{associated_program} } )
{

    next PROGRAM if ( $program_name eq q{mip} );

    next PROGRAM if ( not $active_parameter{$program_name} );

    ## Remove initial "p" from program_name
    substr( $program_name, 0, 1 ) = $EMPTY_STR;

    my $is_finished = check_human_genome_prerequisites(
        {
            parameter_href          => \%parameter,
            active_parameter_href   => \%active_parameter,
            sample_info_href        => \%sample_info,
            file_info_href          => \%file_info,
            infile_lane_prefix_href => \%infile_lane_prefix,
            job_id_href             => \%job_id,
            program_name            => $program_name,
            log                     => $log,
        }
    );
    last PROGRAM if ($is_finished);
}

## Check Rtg build prerequisites

if ( $active_parameter{prtg_vcfeval} ) {

    check_rtg_prerequisites(
        {
            parameter_href          => \%parameter,
            active_parameter_href   => \%active_parameter,
            sample_info_href        => \%sample_info,
            file_info_href          => \%file_info,
            infile_lane_prefix_href => \%infile_lane_prefix,
            job_id_href             => \%job_id,
            program_name            => q{rtg_vcfeval},
            parameter_build_name    => q{rtg_vcfeval_reference_genome},
        }
    );
}

## Check BWA build prerequisites

if ( $active_parameter{pbwa_mem} ) {

    check_bwa_prerequisites(
        {
            parameter_href          => \%parameter,
            active_parameter_href   => \%active_parameter,
            sample_info_href        => \%sample_info,
            file_info_href          => \%file_info,
            infile_lane_prefix_href => \%infile_lane_prefix,
            job_id_href             => \%job_id,
            program_name            => q{bwa_mem},
            parameter_build_name    => q{bwa_build_reference},
        }
    );
}
$log->info( $TAB . q{Reference check: Reference prerequisites checked} );

## Check if vt has processed references, if not try to reprocesses them before launcing modules
$log->info(q{[Reference check - Reference processed by VT]});
if (   $active_parameter{vt_decompose}
    || $active_parameter{vt_normalize} )
{

    my @to_process_references = check_references_for_vt(
        {
            parameter_href        => \%parameter,
            active_parameter_href => \%active_parameter,
            vt_references_ref =>
              \@{ $active_parameter{decompose_normalize_references} },
            log => $log,
        }
    );

  REFERENCE:
    foreach my $reference_file_path (@to_process_references) {

        $log->info(q{[VT - Normalize and decompose]});
        $log->info( $TAB . q{File: } . $reference_file_path );

        ## Split multi allelic records into single records and normalize
        analysis_vt_core(
            {
                parameter_href          => \%parameter,
                active_parameter_href   => \%active_parameter,
                infile_lane_prefix_href => \%infile_lane_prefix,
                job_id_href             => \%job_id,
                infile_path             => $reference_file_path,
                program_directory       => q{vt},
                decompose               => 1,
                normalize               => 1,
            }
        );
    }
}

## Split of fastq files in batches
if ( $active_parameter{psplit_fastq_file} ) {

    $log->info(q{[Split fastq files in batches]});

  SAMPLE_ID:
    foreach my $sample_id ( @{ $active_parameter{sample_ids} } ) {

        ## Split input fastq files into batches of reads, versions and compress. Moves original file to subdirectory
        analysis_split_fastq_file(
            {
                parameter_href        => \%parameter,
                active_parameter_href => \%active_parameter,
                infile_href           => \%infile,
                job_id_href           => \%job_id,
                insample_directory    => $indir_path{$sample_id},
                outsample_directory   => $indir_path{$sample_id},
                sample_id             => $sample_id,
                program_name          => q{split_fastq_file},
                sequence_read_batch =>
                  $active_parameter{split_fastq_file_read_batch},
            }
        );
    }

    ## End here if this module is turned on
    exit;
}

## GZip of fastq files
if (   $active_parameter{pgzip_fastq}
    && $uncompressed_file_switch eq q{uncompressed} )
{

    $log->info(q{[Gzip for fastq files]});

  SAMPLES:
    foreach my $sample_id ( @{ $active_parameter{sample_ids} } ) {

        ## Determine which sample id had the uncompressed files
      INFILES:
        foreach my $infile ( @{ $infile{$sample_id} } ) {

            my $infile_suffix = $parameter{pgzip_fastq}{infile_suffix};

            if ( $infile =~ /$infile_suffix$/ ) {

                ## Automatically gzips fastq files
                analysis_gzip_fastq(
                    {
                        parameter_href          => \%parameter,
                        active_parameter_href   => \%active_parameter,
                        sample_info_href        => \%sample_info,
                        infile_href             => \%infile,
                        infile_lane_prefix_href => \%infile_lane_prefix,
                        job_id_href             => \%job_id,
                        insample_directory      => $indir_path{$sample_id},
                        sample_id               => $sample_id,
                        program_name            => q{gzip_fastq},
                    }
                );

                # Call once per sample_id
                last INFILES;
            }
        }
    }
}

my $consensus_analysis_type =
  $parameter{dynamic_parameter}{consensus_analysis_type};

### mip_c
if ( $consensus_analysis_type eq q{cancer} )

{

    $log->info( q{Pipeline analysis type: } . $consensus_analysis_type );

    ## Pipeline recipe for cancer data
    pipeline_mip_c(
        {
            parameter_href          => \%parameter,
            active_parameter_href   => \%active_parameter,
            sample_info_href        => \%sample_info,
            file_info_href          => \%file_info,
            indir_path_href         => \%indir_path,
            infile_href             => \%infile,
            infile_lane_prefix_href => \%infile_lane_prefix,
            lane_href               => \%lane,
            job_id_href             => \%job_id,
            outaligner_dir          => $active_parameter{outaligner_dir},
            log                     => $log,
        }
    );
}

### WTS
if ( $consensus_analysis_type eq q{wts} ) {

    $log->info( q{Pipeline analysis type: } . $consensus_analysis_type );

    ## Pipeline recipe for wts data
    pipeline_wts(
        {
            parameter_href          => \%parameter,
            active_parameter_href   => \%active_parameter,
            sample_info_href        => \%sample_info,
            file_info_href          => \%file_info,
            indir_path_href         => \%indir_path,
            infile_href             => \%infile,
            infile_lane_prefix_href => \%infile_lane_prefix,
            lane_href               => \%lane,
            job_id_href             => \%job_id,
            outaligner_dir          => $active_parameter{outaligner_dir},
            log                     => $log,
        }
    );
}

### WES|WGS
if (   $consensus_analysis_type eq q{wgs}
    || $consensus_analysis_type eq q{wes}
    || $consensus_analysis_type eq q{mixed} )
{

    $log->info( q{Pipeline analysis type: } . $consensus_analysis_type );

    ## Pipeline recipe for wts data
    pipeline_wgs(
        {
            parameter_href          => \%parameter,
            active_parameter_href   => \%active_parameter,
            sample_info_href        => \%sample_info,
            file_info_href          => \%file_info,
            indir_path_href         => \%indir_path,
            infile_href             => \%infile,
            infile_lane_prefix_href => \%infile_lane_prefix,
            lane_href               => \%lane,
            job_id_href             => \%job_id,
            outaligner_dir          => $active_parameter{outaligner_dir},
            log                     => $log,
        }
    );
}

## Write QC for programs used in analysis
# Write SampleInfo to yaml file
if ( $active_parameter{sample_info_file} ) {

    ## Writes a YAML hash to file
    write_yaml(
        {
            yaml_href      => \%sample_info,
            yaml_file_path => $active_parameter{sample_info_file},
        }
    );
    $log->info( q{Wrote: } . $active_parameter{sample_info_file} );
}

######################
####Sub routines######
######################

sub build_usage {

##Function : Build the USAGE instructions
##Returns  :
##Arguments: $program_name => Name of the script

    my ($arg_href) = @_;

    ## Default(s)
    my $program_name;

    my $tmpl = {
        program_name => {
            default     => basename($PROGRAM_NAME),
            strict_type => 1,
            store       => \$program_name,
        },
    };

    check( $tmpl, $arg_href, 1 ) or croak q{Could not parse arguments!};

    return <<"END_USAGE";
 $program_name [options] -ifd [infile_dirs=sample_id] -rd [reference_dir] -p [project_id] -s [sample_ids,.,.,.,n] -em [email] -osd [outscript_dir] -odd [outdata_dir] -f [family_id] -p[program] -at [sample_id=analysis_type]

<<<<<<< HEAD
=======
    #### MIP
    -ifd/--infile_dirs                                             Infile directory(s) (Hash infile_dirs=sample_id; mandatory)
    -rd/--reference_dir                                            Reference(s) directory (mandatory)
    -p/--project_id                                                Project ID (mandatory)
    -s/--sample_ids                                                Sample ID(s)(comma sep; mandatory)
    -odd/--outdata_dir                                             Data output directory (mandatory)
    -osd/--outscript_dir                                           Script files (.sh) output directory (mandatory)
    -f/--family_id                                                 Group id of samples to be compared (defaults to "", (Ex: 1 for IDN 1-1-1A))
    -sck/--supported_capture_kit                                   Set the capture kit acronym shortcut in pedigree file
    -dnr/--decompose_normalize_references                          Set the references to be decomposed and normalized (defaults:
                                                                   "gatk_realigner_indel_known_sites",         "gatk_baserecalibration_known_sites",
                                                                   "gatk_haplotypecaller_snp_known_set",       "gatk_variantrecalibration_resource_snv",
                                                                   "gatk_variantrecalibration_resource_indel", "frequency_genmod_filter_1000g",
                                                                   "sv_vcfanno_config_file",                   "gatk_varianteval_gold",
                                                                   "gatk_varianteval_dbsnp",                   "snpsift_annotation_files")
    -ped/--pedigree_file                                           Meta data on samples (defaults to "")
    -hgr/--human_genome_reference                                  Fasta file for the human genome reference (defaults to "GRCh37_homo_sapiens_-d5-.fasta;1000G decoy version 5")
    -ald/--outaligner_dir                                          Setting which aligner out directory was used for alignment in previous analysis (defaults to "{outdata_dir}{outaligner_dir}")
    -at/--analysis_type                                            Type of analysis to perform (sample_id=analysis_type, defaults to "wgs";Valid entries: "wgs", "wes", "wts")
    -pl/--platform                                                 Platform/technology used to produce the reads (defaults to "ILLUMINA")
    -ec/--expected_coverage                                        Expected mean target coverage for analysis (sample_id=expected_coverage, defaults to "")
    -sao/--sample_origin                                           Sample origin for analysis (sample_id=sample_origin, defaults to "")
    -c/--config_file                                               YAML config file for analysis parameters (defaults to "")
    -ccp/--cluster_constant_path                                   Set the cluster constant path (defaults to "")
    -acp/--analysis_constant_path                                  Set the analysis constant path (defaults to "analysis")
    -cfa/--config_file_analysis                                    Write YAML configuration file for analysis parameters (defaults to "")
    -sif/--sample_info_file                                        YAML file for sample info used in the analysis (defaults to "{outdata_dir}/{family_id}/{family_id}_qc_sample_info.yaml")
    -dra/--dry_run_all                                             Sets all programs to dry run mode i.e. no sbatch submission (supply flag to enable)
    -jul/--java_use_large_pages                                    Use large page memory. (supply flag to enable)
    -ges/--genomic_set                                             Selection of relevant regions post alignment (Format=sorted BED; defaults to "")
    -rio/--reduce_io                                               Run consecutive models at nodes (supply flag to enable)
    -riu/--replace_iupac                                           Replace IUPAC code in alternative alleles with N (supply flag to enable)
    -pp/--print_program                                            Print all programs that are supported
    -ppm/--print_program_mode                                      Print all programs that are supported in: 0 (off mode), 1 (on mode), 2 (dry run mode; defaults to "2")
    -l/--log_file                                                  MIP log file (defaults to "{outdata_dir}/{family_id}/mip_log/{date}/{scriptname}_{timestamp}.log")
    -h/--help                                                      Display this help message
    -v/--version                                                   Display version of MIP

    #### Bash
    -bse/--bash_set_errexit                                        Set errexit in bash scripts (supply flag to enable)
    -bsu/--bash_set_nounset                                        Set nounset in bash scripts (supply flag to enable)
    -bsp/--bash_set_pipefail                                       Set pipefail in bash scripts (supply flag to enable)
    -mot/--module_time                                             Set the time allocation for each module (Format: module "program name"=time(Hours))
    -mcn/--module_core_number                                      Set the number of cores for each module (Format: module "program_name"=X(cores))
    -mse/--module_source_environment_command                       Set environment variables specific for each module (Format: module "program_name"="command"
    -sen/--source_main_environment_commands                        Source main environment command in sbatch scripts (defaults to "")
    -mcn/--max_cores_per_node                                      Maximum number of processor cores per node used in the analysis (defaults to "16")
    -nrm/--node_ram_memory                                         RAM memory size of the node(s) in GigaBytes (Defaults to 24)
    -tmd/--temp_directory                                          Set the temporary directory for all programs (defaults to "/scratch/SLURM_JOB_ID";supply whole path)
    -em/--email                                                    E-mail (defaults to "")
    -emt/--email_types                                             E-mail type (defaults to FAIL (=FAIL);Options: BEGIN (=BEGIN) and/or F (=FAIL) and/or END=(END))
    -qos/--slurm_quality_of_service                                SLURM quality of service command in sbatch scripts (defaults to "normal")

    #### Programs
    -psfq/--psplit_fastq_file                                      Split fastq files in batches of X reads and exits (defaults to "0" (=no))
      -sfqrdb/--split_fastq_file_read_batch                        Number of sequence reads to place in each batch (defaults to "25,000,000")
    -pgz/--pgzip_fastq                                             Gzip fastq files (defaults to "0" (=no))
    -pfqc/--pfastqc                                                Sequence quality analysis using FastQC (defaults to "0" (=no))
    -pcta/--pcutadapt                                              Trim input reads using cutadapt (defaults to "0" (=no))
>>>>>>> 11f61d1b

    #### MIP
    -ifd/--infile_dirs                                             Infile directory(s) (Hash infile_dirs=sample_id; mandatory)
    -rd/--reference_dir                                            Reference(s) directory (mandatory)
    -p/--project_id                                                Project ID (mandatory)
    -s/--sample_ids                                                Sample ID(s)(comma sep; mandatory)
    -odd/--outdata_dir                                             Data output directory (mandatory)
    -osd/--outscript_dir                                           Script files (.sh) output directory (mandatory)
    -f/--family_id                                                 Group id of samples to be compared (defaults to "", (Ex: 1 for IDN 1-1-1A))
    -sck/--supported_capture_kit                                   Set the capture kit acronym shortcut in pedigree file
    -dnr/--decompose_normalize_references                          Set the references to be decomposed and normalized (defaults:
                                                                   "gatk_realigner_indel_known_sites",         "gatk_baserecalibration_known_sites",
                                                                   "gatk_haplotypecaller_snp_known_set",       "gatk_variantrecalibration_resource_snv",
                                                                   "gatk_variantrecalibration_resource_indel", "frequency_genmod_filter_1000g",
                                                                   "sv_vcfanno_config_file",                   "gatk_varianteval_gold",
                                                                   "gatk_varianteval_dbsnp",                   "snpsift_annotation_files")
    -ped/--pedigree_file                                           Meta data on samples (defaults to "")
    -hgr/--human_genome_reference                                  Fasta file for the human genome reference (defaults to "GRCh37_homo_sapiens_-d5-.fasta;1000G decoy version 5")
    -ald/--outaligner_dir                                          Setting which aligner out directory was used for alignment in previous analysis (defaults to "{outdata_dir}{outaligner_dir}")
    -at/--analysis_type                                            Type of analysis to perform (sample_id=analysis_type, defaults to "wgs";Valid entries: "wgs", "wes", "wts")
    -pl/--platform                                                 Platform/technology used to produce the reads (defaults to "ILLUMINA")
    -ec/--expected_coverage                                        Expected mean target coverage for analysis (sample_id=expected_coverage, defaults to "")
    -sao/--sample_origin                                           Sample origin for analysis (sample_id=sample_origin, defaults to "")
    -c/--config_file                                               YAML config file for analysis parameters (defaults to "")
    -ccp/--cluster_constant_path                                   Set the cluster constant path (defaults to "")
    -acp/--analysis_constant_path                                  Set the analysis constant path (defaults to "analysis")
    -cfa/--config_file_analysis                                    Write YAML configuration file for analysis parameters (defaults to "")
    -sif/--sample_info_file                                        YAML file for sample info used in the analysis (defaults to "{outdata_dir}/{family_id}/{family_id}_qc_sample_info.yaml")
    -dra/--dry_run_all                                             Sets all programs to dry run mode i.e. no sbatch submission (supply flag to enable)
    -jul/--java_use_large_pages                                    Use large page memory. (supply flag to enable)
    -ges/--genomic_set                                             Selection of relevant regions post alignment (Format=sorted BED; defaults to "")
    -rio/--reduce_io                                               Run consecutive models at nodes (supply flag to enable)
    -riu/--replace_iupac                                           Replace IUPAC code in alternative alleles with N (supply flag to enable)
    -pp/--print_program                                            Print all programs that are supported
    -ppm/--print_program_mode                                      Print all programs that are supported in: 0 (off mode), 1 (on mode), 2 (dry run mode; defaults to "2")
    -l/--log_file                                                  MIP log file (defaults to "{outdata_dir}/{family_id}/mip_log/{date}/{scriptname}_{timestamp}.log")
    -h/--help                                                      Display this help message
    -v/--version                                                   Display version of MIP
    #### Bash
    -bse/--bash_set_errexit                                        Set errexit in bash scripts (supply flag to enable)
    -bsu/--bash_set_nounset                                        Set nounset in bash scripts (supply flag to enable)
    -bsp/--bash_set_pipefail                                       Set pipefail in bash scripts (supply flag to enable)
    -mot/--module_time                                             Set the time allocation for each module (Format: module "program name"=time(Hours))
    -mcn/--module_core_number                                      Set the number of cores for each module (Format: module "program_name"=X(cores))
    -mse/--module_source_environment_command                       Set environment variables specific for each module (Format: module "program_name"="command"
    -sen/--source_main_environment_commands                        Source main environment command in sbatch scripts (defaults to "")
    -mcn/--max_cores_per_node                                      Maximum number of processor cores per node used in the analysis (defaults to "16")
    -nrm/--node_ram_memory                                         RAM memory size of the node(s) in GigaBytes (Defaults to 24)
    -tmd/--temp_directory                                          Set the temporary directory for all programs (defaults to "/scratch/SLURM_JOB_ID";supply whole path)
    -em/--email                                                    E-mail (defaults to "")
    -emt/--email_types                                             E-mail type (defaults to FAIL (=FAIL);Options: BEGIN (=BEGIN) and/or F (=FAIL) and/or END=(END))
    -qos/--slurm_quality_of_service                                SLURM quality of service command in sbatch scripts (defaults to "normal")
    #### Programs
    -psfq/--psplit_fastq_file                                      Split fastq files in batches of X reads and exits (defaults to "0" (=no))
      -sfqrdb/--split_fastq_file_read_batch                        Number of sequence reads to place in each batch (defaults to "25,000,000")
    -pgz/--pgzip_fastq                                             Gzip fastq files (defaults to "0" (=no))
    -pfqc/--pfastqc                                                Sequence quality analysis using FastQC (defaults to "0" (=no))
    -pcta/--pcutadapt                                              Trim input reads using cutadapt (defaults to "0" (=no))
    ##BWA
    -pmem/--pbwa_mem                                               Align reads using Bwa Mem (defaults to "0" (=no))
      -memhla/--bwa_mem_hla                                        Apply HLA typing (supply flag to enable)
      -memcrm/--bwa_mem_cram                                       Use CRAM-format for additional output file (supply flag to enable)
      -memsts/--bwa_mem_bamstats                                   Collect statistics from BAM files (supply flag to enable)
      -memssm/--bwa_sambamba_sort_memory_limit                     Set the memory limit for Sambamba sort after bwa alignment (defaults to "32G")
<<<<<<< HEAD
    ## Picardtools
    -ptp/--picardtools_path                                        Path to Picardtools. Mandatory for use of Picardtools (defaults to "")
    -pptm/--ppicardtools_mergesamfiles                             Merge (BAM file(s) ) using Picardtools mergesamfiles or rename single samples for downstream processing (defaults to "0" (=no))
=======

    ## Picardtools
    -ptp/--picardtools_path                                        Path to Picardtools. Mandatory for use of Picardtools (defaults to "")
    -pptm/--ppicardtools_mergesamfiles                             Merge (BAM file(s) ) using Picardtools mergesamfiles or rename single samples for downstream processing (defaults to "0" (=no))

>>>>>>> 11f61d1b
    ## Markduplicates
    -pmd/--pmarkduplicates                                         Markduplicates using either Picardtools markduplicates or sambamba markdup (defaults to "0" (=no))
    -mdpmd/--markduplicates_picardtools_markduplicates             Markduplicates using Picardtools markduplicates (supply flag to enable)
    -mdsmd/--markduplicates_sambamba_markdup                       Markduplicates using Sambamba markduplicates (supply flag to enable)
      -mdshts/--markduplicates_sambamba_markdup_hash_table_size    Sambamba size of hash table for finding read pairs (defaults to "262144")
      -mdsols/--markduplicates_sambamba_markdup_overflow_list_size Sambamba size of the overflow list (defaults to "200000")
      -mdsibs/--markduplicates_sambamba_markdup_io_buffer_size     Sambamba size of the io buffer for reading and writing BAM during the second pass (defaults to "2048")
<<<<<<< HEAD
=======

>>>>>>> 11f61d1b
    ### Coverage calculations
    -pchs/--pchanjo_sexcheck                                       Predicts gender from sex chromosome coverage (defaults to "0" (=no))
      -chslle/--chanjo_sexcheck_log_level                          Set chanjo sex log level (defaults to "DEBUG")
    -psdt/--psambamba_depth                                        Sambamba depth coverage analysis (defaults to "0" (=no))
      -sdtmod/--sambamba_depth_mode                                Mode unit to print the statistics on (defaults to "region")
      -sdtcut/--sambamba_depth_cutoffs                             Read depth cutoff (comma sep; defaults to "10", "20", "30", "50", "100")
      -sdtbed/--sambamba_depth_bed                                 Reference database (defaults to "CCDS.current.bed")
      -sdtbaq/--sambamba_depth_base_quality                        Do not count bases with lower base quality (defaults to "10")
      -stdmaq/--sambamba_depth_mapping_quality                     Do not count reads with lower mapping quality (defaults to "10")
      -stdndu/--sambamba_depth_noduplicates                        Do not include duplicates in coverage calculation (supply flag to enable)
      -stdfqc/--sambamba_depth_quality_control                     Do not include reads with failed quality control (supply flag to enable)
    -pbgc/--pbedtools_genomecov                                    Genome coverage calculation using bedtools genomecov (defaults to "0" (=no))
     -bgcmc/--bedtools_genomecov_max_coverage                      Max coverage depth when using '-pbedtools_genomecov' (defaults to "30")
    -pptcmm/--ppicardtools_collectmultiplemetrics                  Metrics calculation using Picardtools CollectMultipleMetrics (defaults to "0" (=no))
    -pptchs/--ppicardtools_collecthsmetrics                        Capture calculation using Picardtools Collecthsmetrics (defaults to "0" (=no))
      -extb/--exome_target_bed                                     Exome target bed file per sample_id (defaults to "latest_supported_capturekit.bed";
                                                                   -extb file.bed=Sample_idX,Sample_idY -extb file.bed=Sample_idZ)
    -prcp/--prcovplots                                             Plots of genome coverage using rcovplots (defaults to "0" (=no))
<<<<<<< HEAD
=======

>>>>>>> 11f61d1b
    ### Structural variant callers
    -pcnv/--pcnvnator                                              Structural variant calling using CNVnator (defaults to "0" (=no))
      -cnvhbs/--cnv_bin_size                                       CNVnator bin size (defaults to "1000")
    -pdelc/--pdelly_call                                           Structural variant calling using Delly (defaults to "0" (=no))
    -pdel/--pdelly_reformat                                        Merge, regenotype and filter using Delly (defaults to "0" (=no))
      -deltyp/--delly_types                                        Type of SV to call (defaults to "DEL,DUP,INV,TRA"; comma sep)
      -delexc/--delly_exclude_file                                 Exclude centomere and telemore regions in delly calling (defaults to "hg19_human_excl_-0.7.6-.tsv")
    -pmna/--pmanta                                                 Structural variant calling using Manta (defaults to "0" (=no))
    -ptid/--ptiddit                                                Structural variant calling using Tiddit (defaults to "0" (=no))
      -tidmsp/--tiddit_minimum_number_supporting_pairs             Minimum number of supporting reads (defaults to "6")
      -tid_bin/--tiddit_bin_size                                   Compute coverage within bins of a specified size across the entire genome (defaults to "500")
    -psvc/--psv_combinevariantcallsets                             Combine variant call sets (defaults to "0" (=no))
      -svcvtd/--sv_vt_decompose                                    Split multi allelic records into single records (supply flag to enable)
      -svsvdbmp/--sv_svdb_merge_prioritize                         Prioritization order of structural variant callers.(defaults to ""; comma sep; Options: manta|delly|cnvnator|tiddit)
      -svcbtv/--sv_bcftools_view_filter                            Include structural variants with PASS in FILTER column (supply flag to enable)
      -svcdbq/--sv_svdb_query                                      Annotate structural variants using svdb query (supply flag to enable)
      -svcdbqd/--sv_svdb_query_db_files                            Database file(s) for annotation (defaults to "")
      -svcvan/--sv_vcfanno                                         Annotate structural variants (supply flag to enable)
      -svcval/--sv_vcfanno_lua                                     VcfAnno lua postscripting file (defaults to "")
      -svcvac/--sv_vcfanno_config                                  VcfAnno toml config (defaults to "")
      -svcvacf/--sv_vcfanno_config_file                            Annotation file within vcfAnno config toml file (defaults to "GRCh37_all_sv_-phase3_v2.2013-05-02-.vcf.gz")
      -svcvah/--sv_vcfannotation_header_lines_file                 Adjust for postscript by adding required header lines to vcf (defaults to "")
      -svcgmf/--sv_genmod_filter                                   Remove common structural variants from vcf (supply flag to enable)
      -svcgfr/--sv_genmod_filter_1000g                             Genmod annotate structural variants from 1000G reference (defaults to "GRCh37_all_wgs_-phase3_v5b.2013-05-02-.vcf.gz")
      -svcgft/--sv_genmod_filter_threshold                         Threshold for filtering structural variants (defaults to "0.10")
      -svcbcf/--sv_combinevariantcallsets_bcf_file                 Produce a bcf from the CombineStructuralVariantCallSet vcf (supply flag to enable)
    -psvv/--psv_varianteffectpredictor                             Annotate SV variants using VEP (defaults to "0" (=no))
      -svvepf/--sv_vep_features                                    VEP features , comma sep;(defaults to
                                                                   "hgvs",       "symbol",     "numbers",   "sift",      "polyphen",
                                                                   "humdiv",     "domains",    "protein",   "ccds",      "uniprot",
                                                                   "biotype",    "regulatory"  "tsl",       "canonical", "per_gene",
                                                                   "appris")
      -svveppl/--sv_vep_plugins                                    VEP plugins (defaults to ("UpDownDistance, LoFtool"); comma sep)
    -psvvcp/--psv_vcfparser                                        Parse structural variants using vcfParser.pl (defaults to "0" (=no))
      -svvcpvt/--sv_vcfparser_vep_transcripts                      Parse VEP transcript specific entries (supply flag to enable)
      -svvcppg/--sv_vcfparser_per_gene                             Keep only most severe consequence per gene (supply flag to enable)
      -svvcprff/--sv_vcfparser_range_feature_file                  Range annotations file (defaults to ""; tab-sep)
      -svvcprfa/--sv_vcfparser_range_feature_annotation_columns    Range annotations feature columns (defaults to ""; comma sep)
      -svvcpsf/--sv_vcfparser_select_file                          File containging list of genes to analyse seperately (defaults to "";tab-sep file and HGNC Symbol required)
      -svvcpsfm/--sv_vcfparser_select_file_matching_column         Position of HGNC Symbol column in select file (defaults to "")
      -svvcpsfa/--sv_vcfparser_select_feature_annotation_columns   Feature columns to use in annotation (defaults to ""; comma sep)
    -psvr/--psv_rankvariant                                        Ranking of annotated SV variants (defaults to "0" (=no))
      -svravanr/--sv_genmod_annotate_regions                       Use predefined gene annotation supplied with genmod for defining genes (supply flag to enable)
      -svravgft/--sv_genmod_models_family_type                     Use one of the known setups (defaults to "mip")
      -svravwg/--sv_genmod_models_whole_gene                       Allow compound pairs in intronic regions (supply flag to enable)
      -svravrpf/--sv_genmod_models_reduced_penetrance_file         File containg genes with reduced penetrance (defaults to "")
      -svravrm/--sv_rank_model_file                                Rank model config file (defaults to "")
    -psvre/--psv_reformat                                          Concatenating files (defaults to "0" (=no))
      -svrevbf/--sv_rankvariant_binary_file                        Produce binary file from the rank variant chromosome sorted vcfs (supply flag to enable)
      -svrergf/--sv_reformat_remove_genes_file                     Remove variants in hgnc_ids (defaults to "")
    -pv2cs/--vcf2cytosure                                          Convert a VCF with structural variants to the “.CGH” format used by the commercial Cytosure software (defaults to "0" (=no))
      -v2csfq/--vcf2cytosure_freq                                  Specify maximum frequency (defaults to "0.01")
      -v2csfqt/--vcf2cytosure_freq_tag                             Specify frequency tag (defaults to "FRQ")
      -v2csnf/--vf2cytosure_no_filter                              Don't use any filtering (defaults to "0" (=no))
      -v2csvs/--vcf2cytosure_var_size                              Specify minimum variant size (defaults to "5000")
<<<<<<< HEAD
    ## Bcftools
    -pbmp/--pbcftools_mpileup                                      Variant calling using bcftools mpileup (defaults to "0" (=no))
      -pbmpfv/--bcftools_mpileup_filter_variant                    Use standard bcftools filters (Supply flag to enable)
    ## Freebayes
    -pfrb/--pfreebayes                                             Variant calling using Freebayes and bcftools (defaults to "0" (=no))
=======

    ## Bcftools
    -pbmp/--pbcftools_mpileup                                      Variant calling using bcftools mpileup (defaults to "0" (=no))
      -pbmpfv/--bcftools_mpileup_filter_variant                    Use standard bcftools filters (Supply flag to enable)

    ## Freebayes
    -pfrb/--pfreebayes                                             Variant calling using Freebayes and bcftools (defaults to "0" (=no))

>>>>>>> 11f61d1b
    ## GATK
    -gtp/--gatk_path                                               Path to GATK. Mandatory for use of GATK (defaults to "")
    -gll/--gatk_logging_level                                      Set the GATK log level (defaults to "INFO")
    -gbdv/--gatk_bundle_download_version                           GATK FTP bundle download version.(defaults to "2.8")
    -gdco/--gatk_downsample_to_coverage                            Coverage to downsample to at any given locus (defaults to "1000")
    -gdai/--gatk_disable_auto_index_and_file_lock                  Disable auto index creation and locking when reading rods (supply flag to enable)
    -pgra/--pgatk_realigner                                        Realignments of reads using GATK ReAlignerTargetCreator/IndelRealigner (defaults to "0" (=no))
      -graks/--gatk_realigner_indel_known_sites                    GATK ReAlignerTargetCreator/IndelRealigner known indel site (defaults to
                                                                   "GRCh37_1000g_indels_-phase1-.vcf",
                                                                   "GRCh37_mills_and_1000g_indels_-gold_standard-.vcf")
    -pgbr/--pgatk_baserecalibration                                Recalibration of bases using GATK BaseReCalibrator/PrintReads (defaults to "0" (=no))
      -gbrcov/--gatk_baserecalibration_covariates                  GATK BaseReCalibration covariates (defaults to
                                                                   "ReadGroupCovariate", "ContextCovariate",
                                                                   "CycleCovariate",     "QualityScoreCovariate")
      -gbrkst/--gatk_baserecalibration_known_sites                 GATK BaseReCalibration known SNV and INDEL sites (defaults to
                                                                   "GRCh37_dbsnp_-138-.vcf", "GRCh37_1000g_indels_-phase1-.vcf",
                                                                   "GRCh37_mills_and_1000g_indels_-gold_standard-.vcf")
      -gbrrf/--gatk_baserecalibration_read_filters                 Filter out reads according to set filter (defaults to "1" (=yes))
      -gbrdiq/--gatk_baserecalibration_disable_indel_qual          Disable indel quality scores (supply flag to enable)
      -gbrsqq/--gatk_baserecalibration_static_quantized_quals      Static binning of base quality scores (defaults to "10,20,30,40"; comma sep)
    -pghc/--pgatk_haplotypecaller                                  Variant discovery using GATK HaplotypeCaller (defaults to "0" (=no))
      -ghcann/--gatk_haplotypecaller_annotation                    GATK HaploTypeCaller annotations (defaults to
                                                                   "BaseQualityRankSumTest",    "ChromosomeCounts", "Coverage",          "DepthPerAlleleBySample", "FisherStrand",
                                                                   "MappingQualityRankSumTest", "QualByDepth",      "RMSMappingQuality", "ReadPosRankSumTest",     "StrandOddsRatio")
      -ghckse/--gatk_haplotypecaller_snp_known_set                 GATK HaplotypeCaller dbSNP set for annotating ID columns (defaults to "GRCh37_dbsnp_-138-.vcf")
      -ghcscb/--gatk_haplotypecaller_no_soft_clipped_bases         Do not include soft clipped bases in the variant calling (supply flag to enable)
      -ghcpim/--gatk_haplotypecaller_pcr_indel_model               PCR indel model to use (defaults to "None"; Set to "0" to disable)
    -pggt/--pgatk_genotypegvcfs                                    Merge gVCF records using GATK GenotypeGVCFs (defaults to "0" (=no))
      -ggtgrl/--gatk_genotypegvcfs_ref_gvcf                        GATK GenoTypeGVCFs gVCF reference infile list for joint genotyping (defaults to "")
      -ggtals/--gatk_genotypegvcfs_all_sites                       Emit non-variant sites to the output vcf file (supply flag to enable)
      -ggbcf/gatk_concatenate_genotypegvcfs_bcf_file               Produce a bcf from the GATK ConcatenateGenoTypeGVCFs vcf (supply flag to enable)
    -pgvr/--pgatk_variantrecalibration                             Variant recalibration using GATK VariantRecalibrator/ApplyRecalibration (defaults to "0" (=no))
      -gvrann/--gatk_variantrecalibration_annotations              Annotations to use with GATK VariantRecalibrator (defaults to
                                                                   "QD", "MQRankSum", "ReadPosRankSum",
                                                                   "FS", "SOR",       "DP")
      -gvrres/gatk_variantrecalibration_resource_snv               Resource to use with GATK VariantRecalibrator in SNV|BOTH mode (defaults to
                                                                   "GRCh37_dbsnp_-138-.vcf:dbsnp,known=true,training=false,truth=false,prior=2.0",
                                                                   "GRCh37_hapmap_-3.3-.vcf:hapmap,VCF,known=false,training=true,truth=true,prior=15.0",
                                                                   "GRCh37_1000g_omni_-2.5-.vcf: omni,VCF,known=false,training=true,truth=false,prior=12.0",
                                                                   "GRCh37_1000g_snps_high_confidence_-phase1-.vcf: 1000G,known=false,training=true,truth=false,prior=10.0")
      -gvrrei/gatk_variantrecalibration_resource_indel             Resource to use with GATK VariantRecalibrator in INDEL|BOTH (defaults to
                                                                   "GRCh37_dbsnp_-138-.vcf: dbsnp,known=true,training=false,truth=false,prior=2.0",
                                                                   "GRCh37_mills_and_1000g_indels_-gold_standard-.vcf: mills,VCF,known=true,training=true,truth=true,prior=12.0")
      -gvrstf/--gatk_variantrecalibration_snv_tsfilter_level       Truth sensitivity level for snvs at which to start filtering used in GATK VariantRecalibrator (defaults to "99.9")
      -gvritf/--gatk_variantrecalibration_indel_tsfilter_level     Truth sensitivity level for indels at which to start filtering used in GATK VariantRecalibrator (defaults to "99.9")
      -gvrdpa/--gatk_variantrecalibration_dp_annotation            Use the DP annotation in variant recalibration (supply flag to enable)
      -gvrsmg/--gatk_variantrecalibration_snv_max_gaussians        Use hard filtering for snvs (supply flag to enable)
      -gvrimg/--gatk_variantrecalibration_indel_max_gaussians      Use hard filtering for indels (supply flag to enable)
      -gcgpss/--gatk_calculategenotypeposteriors_support_set       GATK CalculateGenotypePosteriors support set (defaults to "1000g_sites_GRCh37_phase3_v4_20130502.vcf")
    -pgcv/--pgatk_combinevariantcallsets                           Combine variant call sets (defaults to "0" (=no))
      -gcvbcf/--gatk_combinevariantcallsets_bcf_file               Produce a bcf from the GATK CombineVariantCallSet vcf (supply flag to enable)
      -gcvgmo/--gatk_combinevariants_genotype_merge_option         Type of merge to perform (defaults to "PRIORITIZE")
      -gcvpc/--gatk_combinevariants_prioritize_caller              Prioritization order of variant callers.(defaults to ""; comma sep; Options: gatk|bcftools|freebayes)
    -pgvea/--pgatk_variantevalall                                  Variant evaluation using GATK varianteval for all variants  (defaults to "0" (=no))
    -pgvee/--pgatk_variantevalexome                                Variant evaluation using GATK varianteval for exonic variants  (defaults to "0" (=no))
      -gveedbs/--gatk_varianteval_dbsnp                            DbSNP file used in GATK varianteval (defaults to "dbsnp_GRCh37_138_esa_129.vcf")
      -gveedbg/--gatk_varianteval_gold                             Gold indel file used in GATK varianteval (defaults to "GRCh37_mills_and_1000g_indels_-gold_standard-.vcf")
<<<<<<< HEAD
=======

>>>>>>> 11f61d1b
    ###Annotation
    -ppvab/--pprepareforvariantannotationblock                     Prepare for variant annotation block by copying and splitting files per contig (defaults to "0" (=no))
    -prhc/--prhocall                                               Rhocall performs annotation of variants in autozygosity regions (defaults to "0" (=no))
      -rhcf/--rhocall_frequency_file                               Frequency file for bcftools roh calculation (defaults to "GRCh37_anon_swegen_snp_-2016-10-19-.tab.gz", tab sep)
    -pvt/--pvt VT                                                  Decompose and normalize (defaults to "0" (=no))
      -vtdec/--vt_decompose                                        Split multi allelic records into single records (supply flag to enable)
      -vtnor/--vt_normalize                                        Normalize variants (supply flag to enable)
      -vtunq/--vt_uniq                                             Remove variant duplicates (supply flag to enable)
      -vtmaa/--vt_missing_alt_allele                               Remove missing alternative alleles '*' (supply flag to enable)
      -fqfgmf/--frequency_genmod_filter                            Remove common variants from vcf file (supply flag to enable)
      -fqfgfr/--frequency_genmod_filter_1000g                      Genmod annotate 1000G reference (defaults to "GRCh37_all_wgs_-phase3_v5b.2013-05-02-.vcf.gz")
      -fqfmaf/--frequency_genmod_filter_max_af                     Annotate MAX_AF from reference (defaults to "")
      -fqfgft/--frequency_genmod_filter_threshold                  Threshold for filtering variants (defaults to "0.10")
    -pvep/--pvarianteffectpredictor                                Annotate variants using VEP (defaults to "0" (=no))
      -vepp/--vep_directory_path                                   Path to VEP script directory (defaults to "")
      -vepc/--vep_directory_cache                                  Specify the cache directory to use (defaults to "")
      -vepf/--vep_features                                         VEP features , comma sep; (defaults to
                                                                   "hgvs",    "symbol",     "numbers", "sift",      "polyphen",
                                                                   "humdiv",  "domains",    "protein", "ccds",      "uniprot",
                                                                   "biotype", "regulatory", "tsl",     "canonical", "appris")
      -veppl/--vep_plugins                                         VEP plugins (defaults to ("UpDownDistance, LoFtool, LoF"); comma sep)
    -pvcp/--pvcfparser                                             Parse variants using vcfParser.pl (defaults to "0" (=no))
      -vcpvt/--vcfparser_vep_transcripts                           Parse VEP transcript specific entries (supply flag to enable)
      -vcprff/--vcfparser_range_feature_file                       Range annotations file (defaults to ""; tab-sep)
      -vcprfa/--vcfparser_range_feature_annotation_columns         Range annotations feature columns (defaults to ""; comma sep)
      -vcpsf/--vcfparser_select_file                               File containging list of genes to analyse seperately (defaults to "";tab-sep file and HGNC Symbol required)
      -vcpsfm/--vcfparser_select_file_matching_column              Position of HGNC symbol column in SelectFile (defaults to "")
      -vcpsfa/--vcfparser_select_feature_annotation_columns        Feature columns to use in annotation (defaults to ""; comma sep)
    -psne/--psnpeff                                                Variant annotation using snpEff (defaults to "0" (=no))
      -snep/--snpeff_path                                          Path to snpEff. Mandatory for use of snpEff (defaults to "")
      -sneann/--snpeff_ann                                         Annotate variants using snpeff (supply flag to enable)
      -snegbv/--snpeff_genome_build_version                        Snpeff genome build version (defaults to "GRCh37.75")
      -snesaf/--snpsift_annotation_files                           Annotation files to use with snpsift, hash flag i.e. --Flag key=value; (default to
                                                                   "GRCh37_all_wgs_-phase3_v5b.2013-05-02-.vcf.gz=AF"
                                                                   "GRCh37_exac_reheader_-r0.3.1-.vcf.gz=AF"
                                                                   "GRCh37_anon-swegen_snp_-1000samples-.vcf.gz=AF"
                                                                   "GRCh37_anon-swegen_indel_-1000samples-.vcf.gz=AF"
      -snesaoi/--snpsift_annotation_outinfo_key                    Snpsift output INFO key, Hash flag i.e. --Flag key=value; (default to
                                                                   "GRCh37_all_wgs_-phase3_v5b.2013-05-02-.vcf=1000G"
                                                                   "GRCh37_exac_reheader_-r0.3.1-.vcf.gz=EXAC"
                                                                   "GRCh37_anon-swegen_snp_-1000samples-.vcf.gz=SWEREF"
                                                                   "GRCh37_anon-swegen_indel_-1000samples-.vcf.gz=SWEREF")
      -snesdbnsfp/--snpsift_dbnsfp_file                            DbNSFP File (defaults to "GRCh37_dbnsfp_-v2.9-.txt.gz")
      -snesdbnsfpa/--snpsift_dbnsfp_annotations                    DbNSFP annotations to use with snpsift, comma sep; (defaults to
                                                                   "SIFT_pred", "Polyphen2_HDIV_pred", "Polyphen2_HVAR_pred",
                                                                   "GERP++_NR", "GERP++_RS",           "phastCons100way_vertebrate")
<<<<<<< HEAD
=======

>>>>>>> 11f61d1b
    ## Rankvariant
    -prav/--prankvariant                                           Ranking of annotated variants (defaults to "0" (=no))
      -ravgft/--genmod_models_family_type                          Use one of the known setups (defaults to "mip")
      -ravanr/--genmod_annotate_regions                            Use predefined gene annotation supplied with genmod for defining genes (supply flag to enable)
      -ravcad/--genmod_annotate_cadd_files                         CADD score files (defaults to ""; comma sep)
      -ravspi/--genmod_annotate_spidex_file                        Spidex database for alternative splicing (defaults to "")
      -ravwg/--genmod_models_whole_gene                            Allow compound pairs in intronic regions (supply flag to enable)
      -ravrpf/--genmod_models_reduced_penetrance_file              File containg genes with reduced penetrance (defaults to "")
      -ravrm/--rank_model_file                                     Rank model config file (defaults to "")
<<<<<<< HEAD
=======

>>>>>>> 11f61d1b
    -pevab/--pendvariantannotationblock                            End variant annotation block by concatenating files (defaults to "0" (=no))
      -ravbf/--rankvariant_binary_file                             Produce binary file from the rank variant chromosomal sorted vcfs (supply flag to enable)
      -evabrgf/--endvariantannotationblock_remove_genes_file       Remove variants in hgnc_ids (defaults to "")

    ## Subsample the mitochondria
    -pssmt/--psamtools_subsample_mt                                Subsample the mitochondria (defaults to "0" (=no))
    -ssmtd/--samtools_subsample_mt_depth                           Set approximate coverage of subsampled bam file (defaults to "60")
<<<<<<< HEAD
=======

>>>>>>> 11f61d1b
    ### Utility
    -pped/--ppeddy                                                 QC for familial-relationships and sexes (defaults to "0" (=no) )
    -pplink/--pplink                                               QC for samples gender and relationship (defaults to "0" (=no) )
    -pvai/--pvariant_integrity                                     QC for samples relationship (defaults to "0" (=no) )
    -prte/--prtg_vcfeval                                           Compare concordance with benchmark data set (defaults to "0" (=no) )
    -pevl/--pevaluation                                            Compare concordance with NIST data set (defaults to "0" (=no) )
      -evlnid/--nist_id                                            NIST high-confidence sample_id (defaults to "NA12878")
      -evlnhc/--nist_high_confidence_call_set                      NIST high-confidence variant calls (defaults to "GRCh37_nist_hg001_-na12878_v2.19-.vcf")
      -evlnil/--nist_high_confidence_call_set_bed                  NIST high-confidence variant calls interval list (defaults to "GRCh37_nist_hg001_-na12878_v2.19-.bed")
    -pqcc/--pqccollect                                             Collect QC metrics from programs processed (defaults to "0" (=no) )
<<<<<<< HEAD
      -qccsi/--qccollect_sampleinfo_file                           Sample info file containing info on what to parse from this analysis run (defaults to
=======
      -qccsi/--qccollect_sampleinfo_file                           Sample info file containing info on what to parse from this analysis run (defaults to 
>>>>>>> 11f61d1b
                                                                   "{outdata_dir}/{family_id}/{family_id}_qc_sample_info.yaml")
      -qccref/--qccollect_regexp_file                              Regular expression file containing the regular expression to be used for each program (defaults to "qc_regexp_-v1.13-.yaml")
      -qccske/--qccollect_skip_evaluation                          Skip evaluation step in qccollect (supply flag to enable)
    -pmqc/--pmultiqc                                               Create aggregate bioinformatics analysis report across many samples (defaults to "0" (=no))
    -pars/--panalysisrunstatus                                     Sets the analysis run status flag to finished in sample_info_file (defaults to "0" (=no))
    -psac/--psacct                                                 Generating sbatch script for SLURM info on each submitted job (defaults to "0" (=no))
    -sacfrf/--sacct_format_fields                                  Format and fields of sacct output (defaults to
                                                                   "jobid",    "jobname%50", "account", "partition", "alloccpus",
                                                                   "TotalCPU", "elapsed",    "start",   "end",       "state",
                                                                   "exitcode")
<<<<<<< HEAD
    ## Vardict
    -pvrd/--pvardict                                               Variant calling using Vardict (defaults to "0" (=no))
       -pvdraf/--vrd_af_threshold                                  AF threshold for variant calling (default 0.01)
       -pvrdcs/--vrd_chrom_start                                   Column for chromosome in the output (default 1)
       -qvrdre/--vrd_region_end                                    Column for region end position in the output (default 3)
       -qvrdrs/--vrd_region_start                                  Column for region start position in the output (default 2)
       -qvrdsa/--vrd_segment_annotn                                Column for segment annotation in the output (default 4)
       -qvrdmm/--vrd_max_mm                                        The maximum mean mismatches allowed (default 4.5)
       -qvrdmp/--vrd_max_pval                                      The maximum p-valuem, set to 0 to keep all variants (default 0.9)
       -qvrdso/--vrd_somatic_only                                  Output only candidate somatic (default no)

=======

    ## Vardict
    -pvrd/--pvardict                                               Variant calling using Vardict (defaults to "0" (=no))
        -pvdraf/--vrd_af_threshold                                 AF threshold for variant calling (default 0.01)
        -pvrdcs/--vrd_chrom_start                                  Column for chromosome in the output (default 1)
        -qvrdre/--vrd_region_end                                   Column for region end position in the output (default 3)
        -qvrdrs/--vrd_region_start                                 Column for region start position in the output (default 2)
        -qvrdsa/--vrd_segment_annotn                               Column for segment annotation in the output (default 4)
>>>>>>> 11f61d1b
END_USAGE
}

sub collect_infiles {

##collect_infiles

##Function : Collects the ".fastq(.gz)" files from the supplied infiles directory. Checks if any files exist.
##Returns  : ""
##Arguments: $active_parameter_href, $indir_path_href, $infile_href
##         : $active_parameter_href => Active parameters for this analysis hash {REF}
##         : $indir_path_href       => Indirectories path(s) hash {REF}
##         : $infile_href           => Infiles hash {REF}

    my ($arg_href) = @_;

    ## Flatten argument(s)
    my $active_parameter_href;
    my $indir_path_href;
    my $infile_href;

    my $tmpl = {
        active_parameter_href => {
            required    => 1,
            defined     => 1,
            default     => {},
            strict_type => 1,
            store       => \$active_parameter_href,
        },
        indir_path_href => {
            required    => 1,
            defined     => 1,
            default     => {},
            strict_type => 1,
            store       => \$indir_path_href
        },
        infile_href => {
            required    => 1,
            defined     => 1,
            default     => {},
            strict_type => 1,
            store       => \$infile_href
        },
    };

    check( $tmpl, $arg_href, 1 ) or croak q{Could not parse arguments!};

    ## Retrieve logger object
    my $log = Log::Log4perl->get_logger(q{MIP});

    $log->info("Reads from platform:\n");

    foreach my $sample_id ( @{ $active_parameter_href->{sample_ids} } )
    {    #Collects inputfiles govern by sample_ids

        ## Return the key if the hash value and query match
        my $infile_directory_ref = \get_matching_values_key(
            {
                active_parameter_href => $active_parameter_href,
                query_value_ref       => \$sample_id,
                parameter_name        => "infile_dirs",
            }
        );

        my @infiles;

        ## Collect all fastq files in supplied indirectories
        my $rule = Path::Iterator::Rule->new;
        $rule->skip_subdirs("original_fastq_files")
          ;    #Ignore if original fastq files sub directory
        $rule->name("*.fastq*");    #Only look for fastq or fastq.gz files
        my $it = $rule->iter($$infile_directory_ref);

        while ( my $file = $it->() ) {    #Iterate over directory

            my ( $volume, $directory, $fastq_file ) = splitpath($file);
            push( @infiles, $fastq_file );
        }
        chomp(@infiles);    #Remove newline from every entry in array

        if ( !@infiles ) {  #No "*.fastq*" infiles

            $log->fatal(
"Could not find any '.fastq' files in supplied infiles directory "
                  . $$infile_directory_ref,
                "\n"
            );
            exit 1;
        }
        foreach my $infile (@infiles)
        {    #Check that inFileDirs/infile contains sample_id in filename

            unless ( $infile =~ /$sample_id/ ) {

                $log->fatal(
                    "Could not detect sample_id: "
                      . $sample_id
                      . " in supplied infile: "
                      . $$infile_directory_ref . "/"
                      . $infile,
                    "\n"
                );
                $log->fatal(
"Check that: '--sample_ids' and '--inFileDirs' contain the same sample_id and that the filename of the infile contains the sample_id.",
                    "\n"
                );
                exit 1;
            }
        }
        $log->info( "Sample id: " . $sample_id . "\n" );
        $log->info("\tInputfiles:\n");

        ## Log each file from platform
        foreach my $file (@infiles) {

            $log->info( "\t\t", $file, "\n" );    #Indent for visability
        }
        $indir_path_href->{$sample_id} =
          $$infile_directory_ref;                 #Catch inputdir path
        $infile_href->{$sample_id} = [@infiles];  #Reload files into hash
    }
}

sub infiles_reformat {

##infiles_reformat

##Function : Reformat files for MIP output, which have not yet been created into, correct format so that a sbatch script can be generated with the correct filenames.
##Returns  : "$uncompressed_file_counter"
##Arguments: $active_parameter_href, $sample_info_href, $file_info_href, $infile_href, $indir_path_href, $infile_lane_prefix_href, $infile_both_strands_prefix_href, $lane_href, $job_id_href, $program_name, $outaligner_dir_ref
##         : $active_parameter_href              => Active parameters for this analysis hash {REF}
##         : $sample_info_href                   => Info on samples and family hash {REF}
##         : $file_info_href                     => File info hash {REF}
##         : $infile_href                        => Infiles hash {REF}
##         : $indir_path_href                    => Indirectories path(s) hash {REF}
##         : $infile_lane_prefix_href         => Infile(s) without the ".ending" {REF}
##         : $infile_both_strands_prefix_href => The infile(s) without the ".ending" and strand info {REF}
##         : $lane_href                          => The lane info hash {REF}
##         : $job_id_href                        => Job id hash {REF}
##         : $program_name                       => Program name {REF}
##         : $outaligner_dir_ref                 => Outaligner_dir used in the analysis {REF}

    my ($arg_href) = @_;

    ## Default(s)
    my $outaligner_dir_ref;

    ## Flatten argument(s)
    my $active_parameter_href;
    my $sample_info_href;
    my $file_info_href;
    my $infile_href;
    my $indir_path_href;
    my $infile_lane_prefix_href;
    my $infile_both_strands_prefix_href;
    my $lane_href;
    my $job_id_href;
    my $program_name;

    my $tmpl = {
        active_parameter_href => {
            required    => 1,
            defined     => 1,
            default     => {},
            strict_type => 1,
            store       => \$active_parameter_href,
        },
        sample_info_href => {
            required    => 1,
            defined     => 1,
            default     => {},
            strict_type => 1,
            store       => \$sample_info_href,
        },
        file_info_href => {
            required    => 1,
            defined     => 1,
            default     => {},
            strict_type => 1,
            store       => \$file_info_href,
        },
        infile_href => {
            required    => 1,
            defined     => 1,
            default     => {},
            strict_type => 1,
            store       => \$infile_href
        },
        indir_path_href => {
            required    => 1,
            defined     => 1,
            default     => {},
            strict_type => 1,
            store       => \$indir_path_href
        },
        infile_lane_prefix_href => {
            required    => 1,
            defined     => 1,
            default     => {},
            strict_type => 1,
            store       => \$infile_lane_prefix_href,
        },
        infile_both_strands_prefix_href => {
            required    => 1,
            defined     => 1,
            default     => {},
            strict_type => 1,
            store       => \$infile_both_strands_prefix_href
        },
        lane_href => {
            required    => 1,
            defined     => 1,
            default     => {},
            strict_type => 1,
            store       => \$lane_href
        },
        job_id_href => {
            required    => 1,
            defined     => 1,
            default     => {},
            strict_type => 1,
            store       => \$job_id_href,
        },
        program_name => {
            required    => 1,
            defined     => 1,
            strict_type => 1,
            store       => \$program_name,
        },
        outaligner_dir_ref => {
            default     => \$arg_href->{active_parameter_href}{outaligner_dir},
            strict_type => 1,
            store       => \$outaligner_dir_ref,
        },
    };

    check( $tmpl, $arg_href, 1 ) or croak q{Could not parse arguments!};

    ## Retrieve logger object
    my $log = Log::Log4perl->get_logger(q{MIP});

# Used to decide later if any inputfiles needs to be compressed before starting analysis
    my $uncompressed_file_counter = 0;

  SAMPLE_ID:
    for my $sample_id ( keys %{$infile_href} ) {

        # Needed to be able to track when lanes are finished
        my $lane_tracker = 0;

        while ( my ( $file_index, $file_name ) =
            each( @{ $infile_href->{$sample_id} } ) )
        {

            ## Check if a file is gzipped.
            my $compressed_switch =
              check_gzipped( { file_name_ref => \$file_name, } );
            my $read_file_command = "zcat";

            if ( !$compressed_switch ) {    #Not compressed

                $uncompressed_file_counter = "uncompressed"
                  ; #File needs compression before starting analysis. Note: All files are rechecked downstream and uncompressed ones are gzipped automatically
                $read_file_command = "cat";
            }

            if (
                $file_name =~ /(\d+)_(\d+)_([^_]+)_([^_]+)_([^_]+)_(\d).fastq/ )
            { #Parse 'new' no "index" format $1=lane, $2=date, $3=Flow-cell, $4=Sample_id, $5=index,$6=direction

                ## Check that the sample_id provided and sample_id in infile name match.
                check_sample_id_match(
                    {
                        active_parameter_href => $active_parameter_href,
                        infile_href           => $infile_href,
                        sample_id             => $sample_id,
                        infile_sample_id => $4,    #$4 = Sample_id from filename
                        file_index => $file_index,
                    }
                );

                ## Adds information derived from infile name to sample_info hash. Tracks the number of lanes sequenced and checks unique array elementents.
                add_infile_info(
                    {
                        active_parameter_href   => $active_parameter_href,
                        sample_info_href        => $sample_info_href,
                        file_info_href          => $file_info_href,
                        lane_href               => $lane_href,
                        infile_href             => $infile_href,
                        indir_path_href         => $indir_path_href,
                        infile_lane_prefix_href => $infile_lane_prefix_href,
                        infile_both_strands_prefix_href =>
                          $infile_both_strands_prefix_href,
                        lane              => $1,
                        date              => $2,
                        flowcell          => $3,
                        sample_id         => $4,
                        index             => $5,
                        direction         => $6,
                        lane_tracker_ref  => \$lane_tracker,
                        file_index        => $file_index,
                        compressed_switch => $compressed_switch,
                    }
                );
            }
            else
            {    #No regexp match i.e. file does not follow filename convention

                $log->warn(
                        "Could not detect MIP file name convention for file: "
                      . $file_name
                      . ". \n" );
                $log->warn(
                    "Will try to find mandatory information in fastq header.",
                    "\n" );

                ##Check that file name at least contains sample_id
                if ( $file_name !~ /$sample_id/ ) {

                    $log->fatal(
"Please check that the file name contains the sample_id.",
                        "\n"
                    );
                }

                ## Get run info from fastq file header
                my @fastq_info_headers = get_run_info(
                    {
                        directory         => $indir_path_href->{$sample_id},
                        read_file_command => $read_file_command,
                        file              => $file_name,
                    }
                );

                ## Adds information derived from infile name to sample_info hash. Tracks the number of lanes sequenced and checks unique array elementents.
                add_infile_info(
                    {
                        active_parameter_href   => $active_parameter_href,
                        sample_info_href        => $sample_info_href,
                        file_info_href          => $file_info_href,
                        lane_href               => $lane_href,
                        infile_href             => $infile_href,
                        indir_path_href         => $indir_path_href,
                        infile_lane_prefix_href => $infile_lane_prefix_href,
                        infile_both_strands_prefix_href =>
                          $infile_both_strands_prefix_href,
                        lane => $fastq_info_headers[3],
                        date => "000101"
                        , #fastq format does not contain a date of the run, so fake it with constant impossible date
                        flowcell          => $fastq_info_headers[2],
                        sample_id         => $sample_id,
                        index             => $fastq_info_headers[5],
                        direction         => $fastq_info_headers[4],
                        lane_tracker_ref  => \$lane_tracker,
                        file_index        => $file_index,
                        compressed_switch => $compressed_switch,
                    }
                );

                $log->info(
                    "Found following information from fastq header: lane="
                      . $fastq_info_headers[3]
                      . " flow-cell="
                      . $fastq_info_headers[2]
                      . " index="
                      . $fastq_info_headers[5]
                      . " direction="
                      . $fastq_info_headers[4],
                    "\n"
                );
                $log->warn(
"Will add fake date '20010101' to follow file convention since this is not recorded in fastq header\n"
                );
            }
        }
    }
    return $uncompressed_file_counter;
}

sub check_sample_id_match {

##check_sample_id_match

##Function : Check that the sample_id provided and sample_id in infile name match.
##Returns  : ""
##Arguments: $active_parameter_href, $infile_href, $sample_id, $infile_sample_id, $file_index
##         : $active_parameter_href => Active parameters for this analysis hash {REF}
##         : $infile_href           => Infiles hash {REF}
##         : $sample_id             => Sample id from user
##         : $infile_sample_id      => Sample_id collect with regexp from infile
##         : $file_index            => Counts the number of infiles

    my ($arg_href) = @_;

    ## Flatten argument(s)
    my $active_parameter_href;
    my $infile_href;
    my $sample_id;
    my $infile_sample_id;
    my $file_index;

    my $tmpl = {
        active_parameter_href => {
            required    => 1,
            defined     => 1,
            default     => {},
            strict_type => 1,
            store       => \$active_parameter_href,
        },
        infile_href => {
            required    => 1,
            defined     => 1,
            default     => {},
            strict_type => 1,
            store       => \$infile_href
        },
        sample_id => {
            required    => 1,
            defined     => 1,
            strict_type => 1,
            store       => \$sample_id,
        },
        infile_sample_id => {
            required    => 1,
            defined     => 1,
            strict_type => 1,
            store       => \$infile_sample_id
        },
        file_index => {
            required    => 1,
            defined     => 1,
            strict_type => 1,
            store       => \$file_index
        },
    };

    check( $tmpl, $arg_href, 1 ) or croak q{Could not parse arguments!};

    ## Retrieve logger object
    my $log = Log::Log4perl->get_logger(q{MIP});

    my %seen = ( $infile_sample_id => 1 );    #Add input as first increment

    foreach my $sample_id_supplied ( @{ $active_parameter_href->{sample_ids} } )
    {

        $seen{$sample_id_supplied}++;
    }
    unless ( $seen{$infile_sample_id} > 1 ) {

        $log->fatal( $sample_id
              . " supplied and sample_id "
              . $infile_sample_id
              . " found in file : "
              . $infile_href->{$sample_id}[$file_index]
              . " does not match. Please rename file to match sample_id: "
              . $sample_id
              . "\n" );
        exit 1;
    }
}

sub get_run_info {

##get_run_info

##Function : Get run info from fastq file header
##Returns  : ""
##Arguments: $directory, $read_file, $file
##         : $directory       => Directory of file
##         : $read_file_command => Command used to read file
##         : $file            => File to parse

    my ($arg_href) = @_;

    ## Flatten argument(s)
    my $directory;
    my $read_file_command;
    my $file;

    my $tmpl = {
        directory => {
            required    => 1,
            defined     => 1,
            strict_type => 1,
            store       => \$directory
        },
        read_file_command => {
            required    => 1,
            defined     => 1,
            strict_type => 1,
            store       => \$read_file_command
        },
        file =>
          { required => 1, defined => 1, strict_type => 1, store => \$file },
    };

    check( $tmpl, $arg_href, 1 ) or croak q{Could not parse arguments!};

    ## Retrieve logger object
    my $log = Log::Log4perl->get_logger(q{MIP});

    my $fastq_header_regexp =
q?perl -nae 'chomp($_); if($_=~/^(@\w+):(\w+):(\w+):(\w+)\S+\s(\w+):\w+:\w+:(\w+)/) {print $1." ".$2." ".$3." ".$4." ".$5." ".$6."\n";} if($.=1) {last;}' ?;

    my $pwd = cwd();      #Save current direcory
    chdir($directory);    #Move to sample_id infile directory

    my $fastq_info_headers = `$read_file_command $file | $fastq_header_regexp;`
      ;                   #Collect fastq header info
    my @fastq_info_headers = split( " ", $fastq_info_headers );

    chdir($pwd);          #Move back to original directory

    unless ( scalar(@fastq_info_headers) eq 6 ) {

        $log->fatal(
"Could not detect reuired sample sequencing run info from fastq file header - PLease proved MIP file in MIP file convention format to proceed\n"
        );
        exit 1;
    }

    return @fastq_info_headers;
}

sub add_infile_info {

##add_infile_info

##Function : Adds information derived from infile name to sample_info hash. Tracks the number of lanes sequenced and checks unique array elementents.
##Returns  : ""
##Arguments: $active_parameter_href, $sample_info_href, $file_info_href, $infile_href, $infile_lane_prefix_href, $infile_both_strands_prefix_href, $indir_path_href, $lane_href, $lane, $date, $flowcell, $sample_id, $index, $direction, $lane_tracker_ref, $file_index, $compressed_switch
##         : $active_parameter_href              => Active parameters for this analysis hash {REF}
##         : $sample_info_href                   => Info on samples and family hash {REF}
##         : $file_info_href                     => File info hash {REF}
##         : $infile_href                        => Infiles hash {REF}
##         : $infile_lane_prefix_href         => Infile(s) without the ".ending" {REF}
##         : $infile_both_strands_prefix_href => The infile(s) without the ".ending" and strand info {REF}
##         : $indir_path_href                    => Indirectories path(s) hash {REF}
##         : $lane_href                          => The lane info hash {REF}
##         : $lane                               => Flow-cell lane
##         : $date                               => Flow-cell sequencing date
##         : $flowcell                           => Flow-cell id
##         : $sample_id                          => Sample id
##         : $index                              => The DNA library preparation molecular barcode
##         : $direction                          => Sequencing read direction
##         : $lane_tracker_ref                   => Counts the number of lanes sequenced {REF}
##         : $file_index                         => Index of file
##         : $compressed_switch                  => ".fastq.gz" or ".fastq" info governs zcat or cat downstream

    my ($arg_href) = @_;

    ## Default(s)
    my $family_id_ref;

    ## Flatten argument(s)
    my $active_parameter_href;
    my $sample_info_href;
    my $file_info_href;
    my $infile_href;
    my $indir_path_href;
    my $infile_lane_prefix_href;
    my $infile_both_strands_prefix_href;
    my $lane_href;
    my $lane_tracker_ref;
    my $sample_id;
    my $lane;
    my $date;
    my $flowcell;
    my $index;
    my $direction;
    my $file_index;
    my $compressed_switch;

    my $tmpl = {
        active_parameter_href => {
            required    => 1,
            defined     => 1,
            default     => {},
            strict_type => 1,
            store       => \$active_parameter_href,
        },
        sample_info_href => {
            required    => 1,
            defined     => 1,
            default     => {},
            strict_type => 1,
            store       => \$sample_info_href,
        },
        file_info_href => {
            required    => 1,
            defined     => 1,
            default     => {},
            strict_type => 1,
            store       => \$file_info_href,
        },
        infile_href => {
            required    => 1,
            defined     => 1,
            default     => {},
            strict_type => 1,
            store       => \$infile_href
        },
        indir_path_href => {
            required    => 1,
            defined     => 1,
            default     => {},
            strict_type => 1,
            store       => \$indir_path_href
        },
        infile_lane_prefix_href => {
            required    => 1,
            defined     => 1,
            default     => {},
            strict_type => 1,
            store       => \$infile_lane_prefix_href,
        },
        infile_both_strands_prefix_href => {
            required    => 1,
            defined     => 1,
            default     => {},
            strict_type => 1,
            store       => \$infile_both_strands_prefix_href
        },
        lane_href => {
            required    => 1,
            defined     => 1,
            default     => {},
            strict_type => 1,
            store       => \$lane_href
        },
        sample_id => {
            required    => 1,
            defined     => 1,
            strict_type => 1,
            store       => \$sample_id,
        },
        lane => {
            required    => 1,
            defined     => 1,
            allow       => qr/ ^\d+$ /xsm,
            strict_type => 1,
            store       => \$lane
        },
        lane_tracker_ref => {
            required    => 1,
            defined     => 1,
            default     => \$$,
            strict_type => 1,
            store       => \$lane_tracker_ref
        },
        date =>
          { required => 1, defined => 1, strict_type => 1, store => \$date },
        flowcell => {
            required    => 1,
            defined     => 1,
            strict_type => 1,
            store       => \$flowcell
        },
        index =>
          { required => 1, defined => 1, strict_type => 1, store => \$index },
        direction => {
            required    => 1,
            defined     => 1,
            allow       => [ 1, 2 ],
            strict_type => 1,
            store       => \$direction
        },
        file_index => {
            required    => 1,
            defined     => 1,
            allow       => qr/ ^\d+$ /xsm,
            strict_type => 1,
            store       => \$file_index
        },
        compressed_switch => {
            required    => 1,
            defined     => 1,
            allow       => [ 0, 1 ],
            strict_type => 1,
            store       => \$compressed_switch
        },
        family_id_ref => {
            default     => \$arg_href->{active_parameter_href}{family_id},
            strict_type => 1,
            store       => \$family_id_ref,
        },
    };

    check( $tmpl, $arg_href, 1 ) or croak q{Could not parse arguments!};

    my $read_file;
    my $file_at_lane_level_ref;
    my $file_at_direction_level_ref;

    my $parsed_date = Time::Piece->strptime( $date, "%y%m%d" );
    $parsed_date = $parsed_date->ymd;

    if ($compressed_switch) {

        $read_file = "zcat";    #Read file in compressed format
    }
    else {

        $read_file = "cat";     #Read file in uncompressed format
    }

    if ( $direction == 1 ) {    #Read 1

        push( @{ $lane_href->{$sample_id} }, $lane );    #Lane
        $infile_lane_prefix_href->{$sample_id}[$$lane_tracker_ref] =
            $sample_id . "."
          . $date . "_"
          . $flowcell . "_"
          . $index . ".lane"
          . $lane
          ; #Save new format (sample_id_date_flow-cell_index_lane) in hash with samplid as keys and inputfiles in array. Note: These files have not been created yet and there is one entry into hash for both strands and .ending is removed (.fastq).

        $file_at_lane_level_ref =
          \$infile_lane_prefix_href->{$sample_id}[$$lane_tracker_ref];    #Alias
        $sample_info_href->{sample}{$sample_id}{file}{$$file_at_lane_level_ref}
          {sequence_run_type} = "single_end"; #Single_end until proven otherwise

        ## Collect read length from an infile
        $sample_info_href->{sample}{$sample_id}{file}{$$file_at_lane_level_ref}
          {sequence_length} = collect_read_length(
            {
                directory         => $indir_path_href->{$sample_id},
                read_file_command => $read_file,
                file              => $infile_href->{$sample_id}[$file_index],
            }
          );

        ## Check if fastq file is interleaved
        $sample_info_href->{sample}{$sample_id}{file}{$$file_at_lane_level_ref}
          {interleaved} = detect_interleaved(
            {
                directory         => $indir_path_href->{$sample_id},
                read_file_command => $read_file,
                file              => $infile_href->{$sample_id}[$file_index],
            }
          );

        ## Detect "regexp" in string
        $file_info_href->{undetermined_in_file_name}
          { $infile_lane_prefix_href->{$sample_id}[$$lane_tracker_ref] } =
          check_string(
            {
                string => $flowcell,
                regexp => "Undetermined",
            }
          );
        $$lane_tracker_ref++;
    }
    if ( $direction == 2 ) {    #2nd read direction

        $file_at_lane_level_ref =
          \$infile_lane_prefix_href->{$sample_id}[ $$lane_tracker_ref - 1 ]
          ;                     #Alias
        $sample_info_href->{sample}{$sample_id}{file}{$$file_at_lane_level_ref}
          {sequence_run_type} = 'paired-end'
          ;    #$lane_tracker -1 since it gets incremented after direction eq 1.
    }

    $infile_both_strands_prefix_href->{$sample_id}[$file_index] =
        $sample_id . "."
      . $date . "_"
      . $flowcell . "_"
      . $index . ".lane"
      . $lane . "_"
      . $direction
      ; #Save new format in hash with samplid as keys and inputfiles in array. Note: These files have not been created yet and there is one entry per strand and .ending is removed (.fastq).

    $file_at_direction_level_ref =
      \$infile_both_strands_prefix_href->{$sample_id}[$file_index];    #Alias
    $sample_info_href->{sample}{$sample_id}{file}{$$file_at_lane_level_ref}
      {read_direction_file}{$$file_at_direction_level_ref}{original_file_name}
      = $infile_href->{$sample_id}[$file_index];    #Original file_name

    $sample_info_href->{sample}{$sample_id}{file}{$$file_at_lane_level_ref}
      {read_direction_file}{$$file_at_direction_level_ref}
      {original_file_name_prefix} =
        $lane . "_"
      . $date . "_"
      . $flowcell . "_"
      . $sample_id . "_"
      . $index . "_"
      . $direction;    #Original file_name, but no ending

    $sample_info_href->{sample}{$sample_id}{file}{$$file_at_lane_level_ref}
      {read_direction_file}{$$file_at_direction_level_ref}{lane} =
      $lane;           #Save sample lane

    $sample_info_href->{sample}{$sample_id}{file}{$$file_at_lane_level_ref}
      {read_direction_file}{$$file_at_direction_level_ref}{date} =
      $parsed_date;    #Save Sequence run date

    $sample_info_href->{sample}{$sample_id}{file}{$$file_at_lane_level_ref}
      {read_direction_file}{$$file_at_direction_level_ref}{flowcell} =
      $flowcell;       #Save Sequence flow-cell

    $sample_info_href->{sample}{$sample_id}{file}{$$file_at_lane_level_ref}
      {read_direction_file}{$$file_at_direction_level_ref}{sample_barcode} =
      $index;          #Save sample barcode

    $sample_info_href->{sample}{$sample_id}{file}{$$file_at_lane_level_ref}
      {read_direction_file}{$$file_at_direction_level_ref}{run_barcode} =
      $date . "_" . $flowcell . "_" . $lane . "_" . $index;    #Save run barcode

    $sample_info_href->{sample}{$sample_id}{file}{$$file_at_lane_level_ref}
      {read_direction_file}{$$file_at_direction_level_ref}{read_direction} =
      $direction;
}

sub detect_interleaved {

##detect_interleaved

##Function : Detect if fastq file is interleaved
##Returns  : "1(=interleaved)"
##Arguments: $directory, $read_file, $file
##         : $directory         => Directory of file
##         : $read_file_command => Command used to read file
##         : $file              => File to parse

    my ($arg_href) = @_;

    ## Flatten argument(s)
    my $directory;
    my $read_file_command;
    my $file;

    my $tmpl = {
        directory => {
            required    => 1,
            defined     => 1,
            strict_type => 1,
            store       => \$directory
        },
        read_file_command => {
            required    => 1,
            defined     => 1,
            strict_type => 1,
            store       => \$read_file_command
        },
        file =>
          { required => 1, defined => 1, strict_type => 1, store => \$file },
    };

    check( $tmpl, $arg_href, 1 ) or croak q{Could not parse arguments!};

    ## Retrieve logger object
    my $log = Log::Log4perl->get_logger(q{MIP});

    my $interleaved_regexp =
q?perl -nae 'chomp($_); if( ($_=~/^@\S+:\w+:\w+:\w+\S+\s(\w+):\w+:\w+:\w+/) && ($.==5) ) {print $1."\n";last;} elsif ($.==6) {last;}' ?;

    my $pwd = cwd();      #Save current direcory
    chdir($directory);    #Move to sample_id infile directory

    my $fastq_info_headers = `$read_file_command $file | $interleaved_regexp;`
      ;                   #Collect interleaved info

    if ( !$fastq_info_headers ) {

        my $interleaved_regexp =
q?perl -nae 'chomp($_); if( ($_=~/^@\w+-\w+:\w+:\w+:\w+:\w+:\w+:\w+\/(\w+)/) && ($.==5) ) {print $1."\n";last;} elsif ($.==6) {last;}' ?;
        $fastq_info_headers = `$read_file_command $file | $interleaved_regexp;`
          ;               #Collect interleaved info
    }

    chdir($pwd);          #Move back to original directory

    unless ( $fastq_info_headers =~ /[1, 2, 3]/ ) {

        $log->fatal("Malformed fastq file!\n");
        $log->fatal( "Read direction is: "
              . $fastq_info_headers
              . " allowed entries are '1', '2', '3'. Please check fastq file\n"
        );
        exit 1;
    }
    if ( $fastq_info_headers > 1 ) {

        $log->info( "Found interleaved fastq file: " . $file, "\n" );
        return 1;
    }
    return;
}

sub set_default_to_active_parameter {

## Function : Checks and sets user input or default values to active_parameters.
## Returns  :
## Arguments: $active_parameter_href => Holds all set parameter for analysis
##          : $associated_programs   => The parameters program(s) {array, REF}
##          : $parameter_href        => Holds all parameters
##          : $parameter_name        => Parameter name

    my ($arg_href) = @_;

    ## Flatten argument(s)
    my $active_parameter_href;
    my $associated_programs_ref;
    my $parameter_href;
    my $parameter_name;

    ## Default(s)
    my $family_id;

    my $tmpl = {
        parameter_href => {
            default     => {},
            defined     => 1,
            required    => 1,
            store       => \$parameter_href,
            strict_type => 1,
        },
        active_parameter_href => {
            default     => {},
            defined     => 1,
            required    => 1,
            store       => \$active_parameter_href,
            strict_type => 1,
        },
        associated_programs_ref => {
            default     => [],
            defined     => 1,
            required    => 1,
            store       => \$associated_programs_ref,
            strict_type => 1,
        },
        parameter_name =>
          { defined => 1, required => 1, store => \$parameter_name, },
        family_id => {
            default     => $arg_href->{active_parameter_href}{family_id},
            store       => \$family_id,
            strict_type => 1,
        },
    };

    check( $tmpl, $arg_href, 1 ) or croak q{Could not parse arguments!};

    ## Retrieve logger object
    my $log = Log::Log4perl->get_logger(q{MIP});

    my %only_wgs = ( gatk_genotypegvcfs_ref_gvcf => 1, );

    ## Alias
    my $consensus_analysis_type =
      $parameter_href->{dynamic_parameter}{consensus_analysis_type};

    ## Do nothing since parameter is not required unless exome mode is enabled
    return
      if ( exists $only_wgs{$parameter_name}
        && $consensus_analysis_type =~ / wgs /xsm );

    ## Check all programs that use parameter
  ASSOCIATED_PROGRAM:
    foreach my $associated_program ( @{$associated_programs_ref} ) {

        ## Only add active programs parameters
        next ASSOCIATED_PROGRAM
          if ( not defined $active_parameter_href->{$associated_program} );

        next ASSOCIATED_PROGRAM
          if ( not $active_parameter_href->{$associated_program} );

        if ( exists $parameter_href->{$parameter_name}{default} ) {
            ## Default exists

            ## Array reference
            if ( $parameter_href->{$parameter_name}{data_type} eq q{ARRAY} ) {

                push
                  @{ $active_parameter_href->{$parameter_name} },
                  @{ $parameter_href->{$parameter_name}{default} };
            }
            elsif ( $parameter_href->{$parameter_name}{data_type} eq q{HASH} ) {
                ## Hash reference

                $active_parameter_href->{$parameter_name} =
                  $parameter_href->{$parameter_name}{default};
            }
            else {
                ## Scalar

                $active_parameter_href->{$parameter_name} =
                  $parameter_href->{$parameter_name}{default};
            }

            ## Set default - no use in continuing
            return;
        }
        else {
            ## No default

            ## Not mandatory - skip
            return
              if ( exists $parameter_href->{$parameter_name}{mandatory}
                && $parameter_href->{$parameter_name}{mandatory} eq q{no} );

            ## Mandatory parameter not supplied
            $log->fatal($USAGE);
            $log->fatal( q{Supply '-}
                  . $parameter_name
                  . q{' if you want to run }
                  . $associated_program );
            exit 1;
        }
    }
    return;
}

sub create_file_endings {

## Function : Creates the file_tags depending on which modules are used by the user to relevant chain.
## Returns  :
## Arguments: $active_parameter_href   => Active parameters for this analysis hash {REF}
##          : $family_id_ref           => Family id {REF}
##          : $file_info_href          => Info on files hash {REF}
##          : $infile_lane_prefix_href => Infile(s) without the ".ending" {REF}
##          : $order_parameters_ref    => Order of addition to parameter array {REF}
##          : $parameter_href          => Parameter hash {REF}

    my ($arg_href) = @_;

    ## Flatten argument(s)
    my $active_parameter_href;
    my $file_info_href;
    my $infile_lane_prefix_href;
    my $order_parameters_ref;
    my $parameter_href;

    ## Default(s)
    my $family_id_ref;

    my $tmpl = {
        parameter_href => {
            default     => {},
            defined     => 1,
            required    => 1,
            store       => \$parameter_href,
            strict_type => 1,
        },
        active_parameter_href => {
            default     => {},
            defined     => 1,
            required    => 1,
            store       => \$active_parameter_href,
            strict_type => 1,
        },
        file_info_href => {
            default     => {},
            defined     => 1,
            required    => 1,
            store       => \$file_info_href,
            strict_type => 1,
        },
        infile_lane_prefix_href => {
            default     => {},
            defined     => 1,
            required    => 1,
            store       => \$infile_lane_prefix_href,
            strict_type => 1,
        },
        order_parameters_ref => {
            default     => [],
            defined     => 1,
            required    => 1,
            store       => \$order_parameters_ref,
            strict_type => 1,
        },
        family_id_ref => {
            default     => \$arg_href->{active_parameter_href}{family_id},
            store       => \$family_id_ref,
            strict_type => 1,
        },
    };

    check( $tmpl, $arg_href, 1 ) or croak q{Could not parse arguments!};

    my $consensus_analysis_type =
      $parameter_href->{dynamic_parameter}{consensus_analysis_type};

    ## Used to enable seqential build-up of file_tags between modules
    my %temp_file_ending;

  PARAMETER:
    foreach my $order_parameter_element (@$order_parameters_ref) {

        ## Only active parameters
        if ( defined $active_parameter_href->{$order_parameter_element} ) {

            ## Only process programs
            if (
                any { $_ eq $order_parameter_element }
                @{ $parameter_href->{dynamic_parameter}{program} }
              )
            {

                ## MAIN chain
                if ( $parameter_href->{$order_parameter_element}{chain} eq
                    q{MAIN} )
                {

                    ##  File_tag exist
                    if ( $parameter_href->{$order_parameter_element}{file_tag}
                        ne q{nofile_tag} )
                    {

                        ## Alias
                        my $file_ending_ref =
                          \$parameter_href->{$order_parameter_element}
                          {file_tag};

                        ###MAIN/Per sample_id
                      SAMPLE_ID:
                        foreach my $sample_id (
                            @{ $active_parameter_href->{sample_ids} } )
                        {

                            ## File_ending should be added
                            if ( $active_parameter_href
                                ->{$order_parameter_element} > 0 )
                            {

                                ## Special case
                                if ( $order_parameter_element eq
                                    q{ppicardtools_mergesamfiles} )
                                {

                                    $file_info_href->{$sample_id}
                                      {ppicardtools_mergesamfiles}{file_tag} =
                                      $temp_file_ending{$sample_id} . "";
                                }
                                else {

                                    if ( defined $temp_file_ending{$sample_id} )
                                    {

                                        $file_info_href->{$sample_id}
                                          {$order_parameter_element}{file_tag}
                                          = $temp_file_ending{$sample_id}
                                          . $$file_ending_ref;
                                    }
                                    else {
                                        ## First module that should add filending

                                        $file_info_href->{$sample_id}
                                          {$order_parameter_element}{file_tag}
                                          = $$file_ending_ref;
                                    }
                                }
                            }
                            else {
                                ## Do not add new module file_tag

                                $file_info_href->{$sample_id}
                                  {$order_parameter_element}{file_tag} =
                                  $temp_file_ending{$sample_id};
                            }

                            ## To enable sequential build-up of fileending
                            $temp_file_ending{$sample_id} =
                              $file_info_href->{$sample_id}
                              {$order_parameter_element}{file_tag};
                        }

                        ###MAIN/Per family_id
                        ## File_ending should be added
                        if ( $active_parameter_href->{$order_parameter_element}
                            > 0 )
                        {

                            ## Special case - do nothing
                            if ( $order_parameter_element eq
                                q{ppicardtools_mergesamfiles} )
                            {
                            }
                            else {

                                if (
                                    defined $temp_file_ending{$$family_id_ref} )
                                {

                                    $file_info_href->{$$family_id_ref}
                                      {$order_parameter_element}{file_tag} =
                                        $temp_file_ending{$$family_id_ref}
                                      . $$file_ending_ref;
                                }
                                else {
                                    ## First module that should add filending

                                    $file_info_href->{$$family_id_ref}
                                      {$order_parameter_element}{file_tag} =
                                      $$file_ending_ref;
                                }

                                ## To enable sequential build-up of fileending
                                $temp_file_ending{$$family_id_ref} =
                                  $file_info_href->{$$family_id_ref}
                                  {$order_parameter_element}{file_tag};
                            }
                        }
                        else {
                            ## Do not add new module file_tag

                            $file_info_href->{$$family_id_ref}
                              {$order_parameter_element}{file_tag} =
                              $temp_file_ending{$$family_id_ref};
                        }
                    }
                }

                ## Other chain(s)
                if ( $parameter_href->{$order_parameter_element}{chain} ne
                    q{MAIN} )
                {

                    ## Alias
                    my $chain_fork =
                      $parameter_href->{$order_parameter_element}{chain};

                    ## File_tag exist
                    if ( $parameter_href->{$order_parameter_element}{file_tag}
                        ne q{nofile_tag} )
                    {

                        ## Alias
                        my $file_ending_ref =
                          \$parameter_href->{$order_parameter_element}
                          {file_tag};

                        ###OTHER/Per sample_id
                      SAMPLE_ID:
                        foreach my $sample_id (
                            @{ $active_parameter_href->{sample_ids} } )
                        {

                            ## File_ending should be added
                            if ( $active_parameter_href
                                ->{$order_parameter_element} > 0 )
                            {

                                if (
                                    not
                                    defined $temp_file_ending{$chain_fork}
                                    {$sample_id} )
                                {

                                    ## Inherit current MAIN chain.
                                    $temp_file_ending{$chain_fork}{$sample_id}
                                      = $temp_file_ending{$sample_id};
                                }
                                if (
                                    defined $temp_file_ending{$chain_fork}
                                    {$sample_id} )
                                {

                                    $file_info_href->{$sample_id}
                                      {$order_parameter_element}{file_tag} =
                                      $temp_file_ending{$chain_fork}{$sample_id}
                                      . $$file_ending_ref;
                                }
                                else {
                                    ## First module that should add filending

                                    $file_info_href->{$sample_id}
                                      {$order_parameter_element}{file_tag} =
                                      $$file_ending_ref;
                                }
                            }
                            else {
                                ## Do not add new module file_tag

                                $file_info_href->{$sample_id}
                                  {$order_parameter_element}{file_tag} =
                                  $temp_file_ending{$chain_fork}{$sample_id};
                            }

                            ## To enable sequential build-up of fileending
                            $temp_file_ending{$chain_fork}{$sample_id} =
                              $file_info_href->{$sample_id}
                              {$order_parameter_element}{file_tag};
                        }
                        ###Other/Per family_id

                        ## File ending should be added
                        if ( $active_parameter_href->{$order_parameter_element}
                            > 0 )
                        {

                            if (
                                not defined $temp_file_ending{$chain_fork}
                                {$$family_id_ref} )
                            {

                                ## Inherit current MAIN chain.
                                $temp_file_ending{$chain_fork}{$$family_id_ref}
                                  = $temp_file_ending{$$family_id_ref};
                            }
                            if (
                                defined $temp_file_ending{$chain_fork}
                                {$$family_id_ref} )
                            {

                                $file_info_href->{$$family_id_ref}
                                  {$order_parameter_element}{file_tag} =
                                  $temp_file_ending{$chain_fork}
                                  {$$family_id_ref} . $$file_ending_ref;
                            }
                            else {
                                ## First module that should add filending

                                $file_info_href->{$$family_id_ref}
                                  {$order_parameter_element}{file_tag} =
                                  $$file_ending_ref;
                            }

                            ## To enable sequential build-up of fileending
                            $temp_file_ending{$chain_fork}{$$family_id_ref} =
                              $file_info_href->{$$family_id_ref}
                              {$order_parameter_element}{file_tag};
                        }
                        else {
                            ## Do not add new module file_tag

                            $file_info_href->{$$family_id_ref}
                              {$order_parameter_element}{file_tag} =
                              $temp_file_ending{$chain_fork}{$$family_id_ref};
                        }
                    }
                }
            }
        }
    }
    return;
}

sub write_cmd_mip_log {

##write_cmd_mip_log

##Function : Write CMD to MIP log file
##Returns  : ""
##Arguments: $parameter_href, $active_parameter_href, $order_parameters_ref, $script_ref, $log_file_ref
##         : $parameter_href        => Parameter hash {REF}
##         : $active_parameter_href => Active parameters for this analysis hash {REF}
##         : $order_parameters_ref  => Order of addition to parameter array {REF}
##         : $script_ref            => The script that is being executed {REF}
##         : $log_file_ref          => The log file {REF}
##         : $mip_version_ref       => The MIP version

    my ($arg_href) = @_;

    ## Flatten argument(s)
    my $parameter_href;
    my $active_parameter_href;
    my $order_parameters_ref;
    my $script_ref;
    my $log_file_ref;
    my $mip_version_ref;

    my $tmpl = {
        parameter_href => {
            required    => 1,
            defined     => 1,
            default     => {},
            strict_type => 1,
            store       => \$parameter_href,
        },
        active_parameter_href => {
            required    => 1,
            defined     => 1,
            default     => {},
            strict_type => 1,
            store       => \$active_parameter_href,
        },
        order_parameters_ref => {
            required    => 1,
            defined     => 1,
            default     => [],
            strict_type => 1,
            store       => \$order_parameters_ref
        },
        script_ref => {
            required    => 1,
            defined     => 1,
            default     => \$$,
            strict_type => 1,
            store       => \$script_ref
        },
        log_file_ref => {
            required    => 1,
            defined     => 1,
            default     => \$$,
            strict_type => 1,
            store       => \$log_file_ref
        },
        mip_version_ref => {
            required    => 1,
            defined     => 1,
            default     => \$$,
            strict_type => 1,
            store       => \$mip_version_ref
        },
    };

    check( $tmpl, $arg_href, 1 ) or croak q{Could not parse arguments!};

    ## Retrieve logger object
    my $log = Log::Log4perl->get_logger(q{MIP});

    my $cmd_line = $$script_ref . " ";

    my @nowrite = (
        "mip",                  "bwa_build_reference",
        "pbamcalibrationblock", "pvariantannotationblock",
        q{associated_program},  q{rtg_build_reference},
    );

  PARAMETER_KEY:
    foreach my $order_parameter_element ( @{$order_parameters_ref} ) {

        if ( defined $active_parameter_href->{$order_parameter_element} ) {

            ## If no config file do not print
            if (   $order_parameter_element eq q{config_file}
                && $active_parameter_href->{config_file} eq 0 )
            {
            }
            else {

                ## If element is part of array - do nothing
                if ( any { $_ eq $order_parameter_element } @nowrite ) {
                }
                elsif (
                    ## Array reference
                    (
                        exists $parameter_href->{$order_parameter_element}
                        {data_type}
                    )
                    && ( $parameter_href->{$order_parameter_element}{data_type}
                        eq q{ARRAY} )
                  )
                {

                    my $separator = $parameter_href->{$order_parameter_element}
                      {element_separator};
                    $cmd_line .= "-"
                      . $order_parameter_element . " "
                      . join(
                        $separator,
                        @{
                            $active_parameter_href->{$order_parameter_element}
                        }
                      ) . " ";
                }
                elsif (
                    ## HASH reference
                    (
                        exists $parameter_href->{$order_parameter_element}
                        {data_type}
                    )
                    && ( $parameter_href->{$order_parameter_element}{data_type}
                        eq q{HASH} )
                  )
                {

                    # First key
                    $cmd_line .= "-" . $order_parameter_element . " ";
                    $cmd_line .= join(
                        "-" . $order_parameter_element . " ",
                        map {
"$_=$active_parameter_href->{$order_parameter_element}{$_} "
                        } (
                            keys %{
                                $active_parameter_href
                                  ->{$order_parameter_element}
                            }
                        )
                    );
                }
                else {

                    $cmd_line .= "-"
                      . $order_parameter_element . " "
                      . $active_parameter_href->{$order_parameter_element}
                      . " ";
                }
            }
        }
    }
    $log->info( $cmd_line,                            "\n" );
    $log->info( q{MIP Version: } . $$mip_version_ref, "\n" );
    $log->info(
        q{Script parameters and info from }
          . $$script_ref
          . q{ are saved in file: }
          . $$log_file_ref,
        "\n"
    );
    return;
}

sub check_unique_array_element {

##check_unique_array_element

##Function : Detects if there are items in query_ref that are not present in array_to_check_ref. If unique adds the unique element to array_to_check_ref.
##Returns  : ""
##Arguments: $array_to_check_ref, $array_query_ref
##         : $array_to_check_ref => The arrayref to be queried {REF}
##         : $query_ref          => The query reference can be either array or scalar {REF}

    my ($arg_href) = @_;

    ## Flatten argument(s)
    my $array_to_check_ref;
    my $query_ref;

    my $tmpl = {
        array_to_check_ref => {
            required    => 1,
            defined     => 1,
            default     => [],
            strict_type => 1,
            store       => \$array_to_check_ref
        },
        query_ref => { required => 1, defined => 1, store => \$query_ref },
    };

    check( $tmpl, $arg_href, 1 ) or croak q{Could not parse arguments!};

    my $array_query_ref;

    if ( ref($query_ref) eq "ARRAY" ) {    #Array reference

        $array_query_ref = $query_ref;
    }
    if ( ref($query_ref) eq "SCALAR" ) {    #Scalar reference

        push( @{$array_query_ref}, $$query_ref );    #Standardize to array
    }

    ##For each array_query_ref element, loop through corresponding array_to_check_ref element(s), add if there are none or an updated/unique entry.
    foreach my $query (@$array_query_ref) {

        if ( !( any { $_ eq $query } @$array_to_check_ref ) )
        {    #If element is not part of array

            push( @$array_to_check_ref, $query );    #Go ahead and add
        }
    }
}

sub determine_nr_of_rapid_nodes {

##determine_nr_of_rapid_nodes

##Function : Determines the number of nodes to allocate depending on the sequence read length, which affects the infile size.
##Returns  : $number_nodes, $read_nr_of_lines
##Arguments: $seq_length, $infile_size
##         : $seq_length  => Length of sequence reads
##         : $infile_size => Size of the infile

    my ($arg_href) = @_;

    ## Flatten argument(s)
    my $seq_length;
    my $infile_size;

    my $tmpl = {
        seq_length => {
            required    => 1,
            defined     => 1,
            strict_type => 1,
            store       => \$seq_length
        },
        infile_size => {
            required    => 1,
            defined     => 1,
            strict_type => 1,
            store       => \$infile_size
        },
    };

    check( $tmpl, $arg_href, 1 ) or croak q{Could not parse arguments!};

    ## Retrieve logger object
    my $log = Log::Log4perl->get_logger(q{MIP});

    my $number_nodes         = 0;  #Nodes to allocate
    my $read_position_weight = 1;  #Scales the read_start and read_stop position
    my $read_nr_of_lines;

    if ( $seq_length > 75 && $seq_length <= 101 ) {

        $read_nr_of_lines = 190000000;    #Read batch size
        $number_nodes = floor( $infile_size / ( 12 * $read_nr_of_lines ) )
          ; #Determines the number of nodes to use, 150000000 ~ 37,5 million reads, 13 = 2 sdtdev from sample population - currently poor estimate with compression confunding calculation.
        $log->info( "Number of Nodes: " . $number_nodes, "\n" );
    }
    if ( $seq_length > 50 && $seq_length <= 75 ) {

        $read_nr_of_lines = 190000000;    #Read batch size
        $number_nodes = floor( $infile_size / ( 9.75 * $read_nr_of_lines ) )
          ; #Determines the number of nodes to use, 150000000 ~ 37,5 million reads, 13 = 2 sdtdev from sample population - currently poor estimate with compression confunding calculation.
        $log->info( "Number of Nodes: " . $number_nodes, "\n" );
    }
    if ( $seq_length >= 50 && $seq_length < 75 ) {

        $read_nr_of_lines = 130000000;    #Read batch size
        $number_nodes = floor( $infile_size / ( 7 * $read_nr_of_lines ) )
          ; #Determines the number of nodes to use, 150000000 ~ 37,5 million reads, 13 = 2 sdtdev from sample population - currently poor estimate with compression confunding calculation.
        $log->info( "Number of Nodes: " . $number_nodes, "\n" );
    }
    if ( $seq_length >= 35 && $seq_length < 50 ) {

        $read_nr_of_lines = 95000000;    #Read batch size
        $number_nodes = floor( $infile_size / ( 6 * $read_nr_of_lines ) )
          ; #Determines the number of nodes to use, 150000000 ~ 37,5 million reads, 13 = 2 sdtdev from sample population - currently poor estimate with compression confunding calculation.
        $log->info( "Number of Nodes: " . $number_nodes, "\n" );
    }
    if ( $number_nodes <= 1 ) {

        $number_nodes = 2;    #Ensure that at least 1 readbatch is processed
    }
    return $number_nodes, $read_nr_of_lines;
}

sub check_unique_ids {

##check_unique_ids

##Function : Test that the family_id and the sample_id(s) exists and are unique. Check if id sample_id contains "_".
##Returns  : ""
##Arguments: $active_parameter_href, $sample_ids_ref
##         : $active_parameter_href => Active parameters for this analysis hash {REF}
##         : $sample_ids_ref        => Array to loop in for parameter {REF}

    my ($arg_href) = @_;

    ## Default(s)
    my $family_id_ref;

    ## Flatten argument(s)
    my $active_parameter_href;
    my $sample_ids_ref;

    my $tmpl = {
        active_parameter_href => {
            required    => 1,
            defined     => 1,
            default     => {},
            strict_type => 1,
            store       => \$active_parameter_href,
        },
        sample_ids_ref => {
            required    => 1,
            defined     => 1,
            default     => [],
            strict_type => 1,
            store       => \$sample_ids_ref
        },
        family_id_ref => {
            default     => \$arg_href->{active_parameter_href}{family_id},
            strict_type => 1,
            store       => \$family_id_ref,
        },
    };

    check( $tmpl, $arg_href, 1 ) or croak q{Could not parse arguments!};

    ## Retrieve logger object
    my $log = Log::Log4perl->get_logger(q{MIP});

    my %seen;    #Hash to test duplicate sample_ids later

    if ( !@$sample_ids_ref ) {

        $log->fatal("Please provide sample_id(s)\n");
        exit 1;
    }

    foreach my $sample_id ( @{$sample_ids_ref} ) {

        $seen{$sample_id}++;    #Increment instance to check duplicates later

        if ( $$family_id_ref eq $sample_id )
        {                       #Family_id cannot be the same as sample_id

            $log->fatal( "Family_id: "
                  . $$family_id_ref
                  . " equals sample_id: "
                  . $sample_id
                  . ". Please make sure that the family_id and sample_id(s) are unique.\n"
            );
            exit 1;
        }
        if ( $seen{$sample_id} > 1 ) {    #Check sample_id are unique

            $log->fatal( "Sample_id: " . $sample_id . " is not uniqe.\n" );
            exit 1;
        }
        if ( $sample_id =~ /_/ )
        { #Sample_id contains "_", which is not allowed according to filename conventions

            $log->fatal( "Sample_id: "
                  . $sample_id
                  . " contains '_'. Please rename sample_id according to MIP's filename convention, removing the '_'.\n"
            );
            exit 1;
        }
    }
}

sub parse_human_genome_reference {

##parse_human_genome_reference

##Function : Detect version and source of the human_genome_reference: Source (hg19 or GRCh).
##Returns  : ""
##Arguments: $file_info_href, $human_genome_reference_ref
##         : $file_info_href             => File info hash {REF}
##         : $human_genome_reference_ref => The human genome {REF}

    my ($arg_href) = @_;

    ## Flatten argument(s)
    my $file_info_href;
    my $human_genome_reference_ref;

    my $tmpl = {
        file_info_href => {
            required    => 1,
            defined     => 1,
            default     => {},
            strict_type => 1,
            store       => \$file_info_href,
        },
        human_genome_reference_ref => {
            required    => 1,
            defined     => 1,
            default     => \$$,
            strict_type => 1,
            store       => \$human_genome_reference_ref
        },
    };

    check( $tmpl, $arg_href, 1 ) or croak q{Could not parse arguments!};

    ## Retrieve logger object
    my $log = Log::Log4perl->get_logger(q{MIP});

    if ( $$human_genome_reference_ref =~ /GRCh(\d+\.\d+|\d+)_homo_sapiens_/ )
    {    #Used to change capture kit genome reference version later

        $file_info_href->{human_genome_reference_version} = $1;
        $file_info_href->{human_genome_reference_source}  = "GRCh";    #Ensembl
    }
    elsif ( $$human_genome_reference_ref =~ /hg(\d+)_homo_sapiens/ )
    {    #Used to change capture kit genome reference version later

        $file_info_href->{human_genome_reference_version} = $1;
        $file_info_href->{human_genome_reference_source}  = "hg";    #Refseq
    }
    else {

        $log->fatal(
q{MIP cannot detect what version of human_genome_reference you have supplied. Please supply the reference on this format: [sourceversion]_[species] e.g. 'GRCh37_homo_sapiens' or 'hg19_homo_sapiens'},
            "\n"
        );
        exit 1;
    }

    ## Removes ".file_ending" in filename.FILENDING(.gz)
    $file_info_href->{human_genome_reference_name_prefix} =
      fileparse( $$human_genome_reference_ref, qr/\.fasta|\.fasta\.gz/ );

    $file_info_href->{human_genome_compressed} =
      check_gzipped( { file_name_ref => $human_genome_reference_ref, } );
}

sub check_user_supplied_info {

##check_user_supplied_info

##Function : Determine if the user supplied info on parameter either via cmd or config
##Returns  : "0|1"
##Arguments: $active_parameter_href, $data_ref, $parameter_name
##         : $active_parameter_href => Active parameters for this analysis hash {REF}
##         : $data_ref              => Data to check for existence {REF}
##         : $parameter_name        => MIP parameter to evaluate

    my ($arg_href) = @_;

    ## Flatten argument(s)
    my $active_parameter_href;
    my $data_ref;
    my $parameter_name;

    my $tmpl = {
        active_parameter_href => {
            required    => 1,
            defined     => 1,
            default     => {},
            strict_type => 1,
            store       => \$active_parameter_href,
        },
        data_ref => { required => 1, defined => 1, store => \$data_ref },
        parameter_name => { strict_type => 1, store => \$parameter_name },
    };

    check( $tmpl, $arg_href, 1 ) or croak q{Could not parse arguments!};

    my $user_supplied_info_switch;

    if ( ref($data_ref) eq "ARRAY" ) {    #Array reference

        if ( !@$data_ref ) {              #No user supplied sample info

            if ( defined( $active_parameter_href->{$parameter_name} ) )
            {                             #User supplied info in config file

                $user_supplied_info_switch = 0
                  ; #No user supplied cmd info, but present in config file overwrite using info from pedigree file
            }
            else {    #No sample_ids info in config file

                $user_supplied_info_switch = 0
                  ; #No user supplied cmd info, not defined in config file, ADD vit from pedigree file
            }
        }
        else {

            $user_supplied_info_switch = 1
              ; #User supplied cmd info, do NOT overwrite using info from pedigree file
        }
    }
    elsif ( ref($data_ref) eq "HASH" ) {

        if ( !%$data_ref ) {

            if ( defined( $active_parameter_href->{$parameter_name} ) )
            {    #User supplied info in config file

                $user_supplied_info_switch = 0
                  ; #No user supplied cmd info, but present in config file overwrite using info from pedigree file
            }
            else {    #No sample_ids info in config file

                $user_supplied_info_switch = 0
                  ; #No user supplied cmd info, not defined in config file, ADD it from pedigree file
            }
        }
        else {

            $user_supplied_info_switch = 1
              ; #User supplied cmd info, do NOT overwrite using info from pedigree file
        }
    }
    return $user_supplied_info_switch;
}

sub check_gzipped {

##check_gzipped

##Function : Check if a file is gzipped.
##Returns  : "0 (=uncompressed)| 1 (=compressed)"
##Arguments: $file_name_ref
##         : $file_name_ref => File name {REF}

    my ($arg_href) = @_;

    ## Flatten argument(s)
    my $file_name_ref;

    my $tmpl = {
        file_name_ref => {
            required    => 1,
            defined     => 1,
            default     => \$$,
            strict_type => 1,
            store       => \$file_name_ref
        },
    };

    check( $tmpl, $arg_href, 1 ) or croak q{Could not parse arguments!};

    my $file_compression_status = 0;

    if ( $$file_name_ref =~ /.gz$/ ) {

        $file_compression_status = 1;
    }
    return $file_compression_status;
}

sub compare_array_elements {

##compare_array_elements

##Function : Compares the number of elements in two arrays and exits if the elements are not equal.
##Returns  : ""
##Arguments: $elements_ref, $array_queries_ref, $parameter_name, $parameter_name_query
##         : $elements_ref         => Array to match {REF}
##         : $array_queries_ref    => Array to be compared {REF}
##         : $parameter_name       => MIP reference parameter
##         : $parameter_name_query => MIP query parameter

    my ($arg_href) = @_;

    ## Flatten argument(s)
    my $elements_ref;
    my $array_queries_ref;
    my $parameter_name;
    my $parameter_name_query;

    my $tmpl = {
        elements_ref => {
            required    => 1,
            defined     => 1,
            default     => [],
            strict_type => 1,
            store       => \$elements_ref
        },
        array_queries_ref => {
            required    => 1,
            defined     => 1,
            default     => [],
            strict_type => 1,
            store       => \$array_queries_ref
        },
        parameter_name => {
            required    => 1,
            defined     => 1,
            strict_type => 1,
            store       => \$parameter_name,
        },
        parameter_name_query => {
            required    => 1,
            defined     => 1,
            strict_type => 1,
            store       => \$parameter_name_query
        },
    };

    check( $tmpl, $arg_href, 1 ) or croak q{Could not parse arguments!};

    ## Retrieve logger object
    my $log = Log::Log4perl->get_logger(q{MIP});

    if ( scalar(@$elements_ref) != scalar(@$array_queries_ref) ) {

        $log->fatal(
            "The number of supplied '-"
              . $parameter_name_query . "' (="
              . scalar(@$array_queries_ref)
              . ") do not equal the number of '-"
              . $parameter_name . "' (="
              . scalar(@$elements_ref)
              . "). Please specify a equal number of elements for both parameters",
            "\n"
        );
        exit 1;
    }
}

sub size_sort_select_file_contigs {

## Function : Sorts array depending on reference array. NOTE: Only entries present in reference array will survive in sorted array.
## Returns  : @sorted_contigs
## Arguments: $consensus_analysis_type_ref => Consensus analysis_type {REF}
##          : $file_info_href              => File info hash {REF}
##          : $hash_key_sort_reference     => The hash keys sort reference
##          : $hash_key_to_sort            => The keys to sort

    my ($arg_href) = @_;

    ## Flatten argument(s)
    my $consensus_analysis_type_ref;
    my $file_info_href;
    my $hash_key_sort_reference;
    my $hash_key_to_sort;

    my $tmpl = {
        file_info_href => {
            default     => {},
            defined     => 1,
            required    => 1,
            store       => \$file_info_href,
            strict_type => 1,
        },
        consensus_analysis_type_ref => {
            default     => \$$,
            defined     => 1,
            required    => 1,
            store       => \$consensus_analysis_type_ref,
            strict_type => 1,
        },
        hash_key_to_sort => {
            defined     => 1,
            required    => 1,
            store       => \$hash_key_to_sort,
            strict_type => 1,
        },
        hash_key_sort_reference => {
            defined     => 1,
            required    => 1,
            store       => \$hash_key_sort_reference,
            strict_type => 1,
        },
    };

    check( $tmpl, $arg_href, 1 ) or croak q{Could not parse arguments!};

    use MIP::Check::Hash qw{ check_element_exist_hash_of_array };

    ## Retrieve logger object
    my $log = Log::Log4perl->get_logger(q{MIP});

    my @sorted_contigs;

    ## Sort the contigs depending on reference array
    if ( $file_info_href->{$hash_key_to_sort} ) {

        foreach my $element ( @{ $file_info_href->{$hash_key_sort_reference} } )
        {

            if (
                not check_element_exist_hash_of_array(
                    {
                        element  => $element,
                        hash_ref => $file_info_href,
                        key      => $hash_key_to_sort,
                    }
                )
              )
            {

                push @sorted_contigs, $element;
            }
        }
    }

    ## Test if all contigs collected from select file was sorted by reference contig array
    if ( @sorted_contigs
        && scalar @{ $file_info_href->{$hash_key_to_sort} } !=
        scalar @sorted_contigs )
    {

        foreach my $element ( @{ $file_info_href->{$hash_key_to_sort} } ) {

            ## If element is not part of array
            if ( not any { $_ eq $element } @sorted_contigs ) {

                ## Special case when analysing wes since Mitochondrial contigs have no baits in exome capture kits
                unless ( $$consensus_analysis_type_ref eq q{wes}
                    && $element =~ /MT$|M$/ )
                {

                    $log->fatal( q{Could not detect '##contig'= }
                          . $element
                          . q{ from meta data header in '-vcfparser_select_file' in reference contigs collected from '-human_genome_reference'}
                    );
                    exit 1;
                }
            }
        }
    }
    return @sorted_contigs;
}

sub modify_file_ending {

##modify_file_ending

##Function  : Modify fileending of file to include e.g. .bai for bams
##Returns   : ""
##Arguments : $file_path_ref, $file_ending
##          : $file_path_ref => Current file {REF}
##          : $file_ending   => File ending of $file_path_ref

    my ($arg_href) = @_;

    ## Flatten argument(s)
    my $file_path_ref;
    my $file_ending;

    my $tmpl = {
        file_path_ref => {
            required    => 1,
            defined     => 1,
            default     => \$$,
            strict_type => 1,
            store       => \$file_path_ref
        },
        file_ending => {
            required    => 1,
            defined     => 1,
            strict_type => 1,
            store       => \$file_ending
        },
    };

    check( $tmpl, $arg_href, 1 ) or croak q{Could not parse arguments!};

    ## Removes ".file_ending" in filename.FILENDING
    my ( $file_name, $dir_path ) = fileparse( $$file_path_ref, $file_ending );
    my $file_path_prefix = catfile( $dir_path, $file_name );

    if ( defined($file_path_prefix) ) {    #Successfully removed file ending

        my $end = ".*";    #Remove all files with ending with ".*"

        if ( $file_ending eq q{.bam} ) {    #For BAM files

            $end = ".ba*";                  #Removes both .bam and .bai
        }
        if ( $file_ending eq ".vcf" ) {     #For VCF files

            $end = ".vcf*";                 #Removes both .vcf and .vcf.idx
        }
        return $file_path_prefix . $end;
    }
    else {

        return $$file_path_ref;
    }
}

sub concatenate_vcfs {

##concatenate_vcfs

##Function : Concatenate VCFs
##Returns  : ""
##Arguments: $active_parameter_href, $FILEHANDLE, $arrays_ref, $infile_prefix, $infile_postfix, $outfile, $reorder_swith
##         : $active_parameter_href => Active parameters for this analysis hash {REF}
##         : $FILEHANDLE            => SBATCH script FILEHANDLE to print to
##         : $arrays_ref            => Holding the number and part of file names to be combined
##         : $infile_prefix         => Will be combined with the each array element
##         : $infile_postfix        => Will be combined with the each array element
##         : $outfile               => The combined outfile
##         : $reorder_swith         => Reorder header

    my $active_parameter_href = $_[0];
    my $FILEHANDLE            = $_[1];
    my $arrays_ref            = $_[2];
    my $infile_prefix         = $_[3];
    my $infile_postfix        = $_[4];
    my $outfile               = $_[5];
    my $reorder_swith         = $_[6];

    use MIP::Language::Java qw{java_core};

    unless ( defined($infile_postfix) ) {

        $infile_postfix = "";    #No postfix
    }
    unless ( defined($outfile) ) {

        $outfile = $infile_prefix . ".vcf";
    }

    ## Writes java core commands to filehandle.
    java_core(
        {
            FILEHANDLE        => $FILEHANDLE,
            memory_allocation => "Xmx4g",
            java_use_large_pages =>
              $active_parameter_href->{java_use_large_pages},
            temp_directory => $active_parameter_href->{temp_directory},
            java_jar =>
              catfile( $active_parameter_href->{snpeff_path}, "SnpSift.jar" ),
        }
    );

    print {$FILEHANDLE} "split -j ";    #Joinf VCFs together

    foreach my $element (@$arrays_ref) {

        print {$FILEHANDLE} $infile_prefix
          . $element
          . $infile_postfix
          . " ";                        #files to combined
    }
    if ( ( defined( $_[6] ) ) && $reorder_swith eq "reorder_header" ) {

        print {$FILEHANDLE} "| ";            #Pipe
        print {$FILEHANDLE} "vcfparser ";    #Parses the vcf output
    }

    print {$FILEHANDLE} "> " . $outfile;     #OutFile
}

sub detect_sample_id_gender {

##detect_sample_id_gender

##Function : Detect gender of the current analysis
##Returns  : "$found_male $found_female $found_other"
##Arguments: $active_parameter_href, $sample_info_href
##         : $active_parameter_href => Active parameters for this analysis hash {REF}
##         : $sample_info_href      => Info on samples and family hash {REF}

    my ($arg_href) = @_;

    ## Flatten argument(s)
    my $active_parameter_href;
    my $sample_info_href;

    my $tmpl = {
        active_parameter_href => {
            required    => 1,
            defined     => 1,
            default     => {},
            strict_type => 1,
            store       => \$active_parameter_href,
        },
        sample_info_href => {
            required    => 1,
            defined     => 1,
            default     => {},
            strict_type => 1,
            store       => \$sample_info_href,
        },
    };

    check( $tmpl, $arg_href, 1 ) or croak q{Could not parse arguments!};

    my $found_male        = 0;
    my $found_female      = 0;
    my $found_other       = 0;
    my $found_other_count = 0;

    foreach my $sample_id ( @{ $active_parameter_href->{sample_ids} } ) {

        if ( $sample_info_href->{sample}{$sample_id}{sex} =~ /1|^male/ ) { #Male

            $found_male = 1;                                               #Male
        }
        elsif ( $sample_info_href->{sample}{$sample_id}{sex} =~ /2|female/ )
        {    #Female

            $found_female = 1;
        }
        else {    #Other

            $found_male =
              1;    #Include since it might be male to enable analysis of Y.
            $found_other = 1;
            $found_other_count++;
        }
    }
    return $found_male, $found_female, $found_other, $found_other_count;
}

sub remove_pedigree_elements {

## Function : Removes ALL keys at third level except keys in allowed_entries hash.
## Returns  :
## Arguments: $hash_ref => Hash {REF}

    my ($arg_href) = @_;

    ## Flatten argument(s)
    my $hash_ref;

    my $tmpl = {
        hash_ref => {
            required    => 1,
            defined     => 1,
            default     => {},
            strict_type => 1,
            store       => \$hash_ref
        },
    };

    check( $tmpl, $arg_href, 1 ) or croak q{Could not parse arguments!};

    my @allowed_entries =
      qw{ family default_gene_panels sample sample_id sample_name capture_kit sex mother father phenotype sequence_type expected_coverage sample_origin };

  FAMILY_INFO:
    for my $key ( keys %{$hash_ref} ) {

        ## If element is not part of array
        if ( not any { $_ eq $key } @allowed_entries ) {

            delete( $hash_ref->{$key} );
        }
    }

  SAMPLE:
    foreach my $sample_id ( keys %{ $hash_ref->{sample} } ) {

      SAMPLE_INFO:
        for my $pedigree_element ( keys %{ $hash_ref->{sample}{$sample_id} } ) {

            ## If element is not part of array
            if ( not any { $_ eq $pedigree_element } @allowed_entries ) {

                delete( $hash_ref->{sample}{$sample_id}{$pedigree_element} );
            }
        }
    }
}

sub check_email_address {

##check_email_address

##Function : Check the syntax of the email adress is valid not that it is actually exists.
##Returns  : ""
##Arguments: $email_ref
##         : $email_ref => The email adress

    my ($arg_href) = @_;

    ## Flatten argument(s)
    my $email_ref;

    my $tmpl = {
        email_ref => {
            required    => 1,
            defined     => 1,
            default     => \$$,
            strict_type => 1,
            store       => \$email_ref
        },
    };

    check( $tmpl, $arg_href, 1 ) or croak q{Could not parse arguments!};

    ## Retrieve logger object
    my $log = Log::Log4perl->get_logger(q{MIP});

    $$email_ref =~
      /[ |\t|\r|\n]*\"?([^\"]+\"?@[^ <>\t]+\.[^ <>\t][^ <>\t]+)[ |\t|\r|\n]*/;

    unless ( defined($1) ) {

        $log->fatal(
            "The supplied email: " . $$email_ref . " seem to be malformed. ",
            "\n" );
        exit 1;
    }
}

sub break_string {

##break_string

##Function : Breaks the string supplied on format key1:value1_value2,keyN:valueN_valueN,..n . Add key to %file_info_href and values as array. This enables association of values to key supplied in config or cmd.
##Returns  : ""
##Arguments: $file_info_href, $parameter_value_ref, $parameter_name, $associated_program
##         : $file_info_href      => File info hash {REF}
##         : $parameter_value_ref => MIP parameter value {REF}
##         : $parameter_name      => MIP parameter name {REF}
##         : $associated_program  => The parameters program {REF}

    my $file_info_href         = $_[0];
    my $parameter_value_ref    = $_[1];
    my $parameter_name_ref     = $_[2];
    my $associated_program_ref = $_[3];

    ## Break string into key value pairs
    my @file_keys = split( ',', join( ',', $$parameter_value_ref ) );

    foreach my $element (@file_keys) {

        my @temps = split( /:/, $element );
        @{ $file_info_href->{$$associated_program_ref}{$$parameter_name_ref}
              { $temps[0] } } =
          split( '_', $temps[1] );    #Save info_key associated with file_name
    }
}

sub split_bam {

##split_bam

##Function : Split BAM file per contig and index new BAM. Creates the command line for xargs. Writes to sbatch FILEHANDLE and opens xargs FILEHANDLE
##Returns  : ""
##Arguments: $FILEHANDLE, $XARGSFILEHANDLE, $contigs_ref, $xargs_file_counter, $file_path, $program_info_path, $core_number, $infile, $temp_directory_ref
##         : $active_parameter_href => Active parameters for this analysis hash {REF}
##         : $FILEHANDLE            => Sbatch filehandle to write to
##         : $XARGSFILEHANDLE       => XARGS filehandle to write to
##         : $xargs_file_counter    => The xargs file counter
##         : $memory_allocation     => Memory allocation for ja
##         : $contigs_ref           => The contigs to process
##         : $file_path             => File name - ususally sbatch
##         : $program_info_path     => The program info path
##         : $core_number           => The number of cores to use
##         : $infile                => The infile
##         : $temp_directory_ref    => Temporary directory

    my ($arg_href) = @_;

    ## Default(s)
    my $temp_directory_ref;
    my $first_command;
    my $xargs_file_counter;

    ## Flatten argument(s)
    my $active_parameter_href;
    my $contigs_ref;
    my $FILEHANDLE;
    my $XARGSFILEHANDLE;
    my $file_path;
    my $program_info_path;
    my $core_number;
    my $infile;

    my $tmpl = {
        active_parameter_href => {
            required    => 1,
            defined     => 1,
            default     => {},
            strict_type => 1,
            store       => \$active_parameter_href,
        },
        contigs_ref => {
            required    => 1,
            defined     => 1,
            default     => [],
            strict_type => 1,
            store       => \$contigs_ref
        },
        FILEHANDLE => { required => 1, defined => 1, store => \$FILEHANDLE, },
        XARGSFILEHANDLE =>
          { required => 1, defined => 1, store => \$XARGSFILEHANDLE },
        file_path => {
            required    => 1,
            defined     => 1,
            strict_type => 1,
            store       => \$file_path
        },
        program_info_path => {
            required    => 1,
            defined     => 1,
            strict_type => 1,
            store       => \$program_info_path
        },
        core_number => {
            required    => 1,
            defined     => 1,
            strict_type => 1,
            store       => \$core_number
        },
        infile =>
          { required => 1, defined => 1, strict_type => 1, store => \$infile, },
        temp_directory_ref => {
            default     => \$arg_href->{active_parameter_href}{temp_directory},
            strict_type => 1,
            store       => \$temp_directory_ref,
        },
        xargs_file_counter => {
            default     => 0,
            allow       => qr/ ^\d+$ /xsm,
            strict_type => 1,
            store       => \$xargs_file_counter,
        },
    };

    check( $tmpl, $arg_href, 1 ) or croak q{Could not parse arguments!};

    use MIP::Program::Alignment::Samtools qw(samtools_view);
    use MIP::Language::Java qw{java_core};
    use MIP::Recipes::Analysis::Xargs qw{ xargs_command };

    my $xargs_file_path_prefix;

    ## Create file commands for xargs
    ( $xargs_file_counter, $xargs_file_path_prefix ) = xargs_command(
        {
            FILEHANDLE         => $FILEHANDLE,
            XARGSFILEHANDLE    => $XARGSFILEHANDLE,
            file_path          => $file_path,
            program_info_path  => $program_info_path,
            core_number        => $core_number,
            xargs_file_counter => $xargs_file_counter,
        }
    );

    ## Split by contig
    foreach my $contig (@$contigs_ref) {

        samtools_view(
            {
                infile_path =>
                  catfile( $$temp_directory_ref, $infile . q{.bam} ),
                outfile_path => catfile(
                    $$temp_directory_ref, $infile . "_" . $contig . q{.bam}
                ),
                stderrfile_path => $xargs_file_path_prefix . "."
                  . $contig
                  . ".stderr.txt",
                regions_ref              => $contig,
                FILEHANDLE               => $XARGSFILEHANDLE,
                auto_detect_input_format => 1,
                with_header              => 1,
                uncompressed_bam_output  => 1,
            }
        );
        print $XARGSFILEHANDLE "; ";    #Wait

        ## Writes java core commands to filehandle.
        java_core(
            {
                FILEHANDLE        => $XARGSFILEHANDLE,
                memory_allocation => "Xmx4g",
                java_use_large_pages =>
                  $active_parameter_href->{java_use_large_pages},
                temp_directory => $$temp_directory_ref,
                java_jar       => catfile(
                    $active_parameter_href->{picardtools_path},
                    q{picard.jar}
                ),
            }
        );

        print $XARGSFILEHANDLE "BuildBamIndex ";
        print $XARGSFILEHANDLE "INPUT="
          . catfile( $$temp_directory_ref, $infile . "_" . $contig . q{.bam} )
          . " ";    #InFile
        say {$XARGSFILEHANDLE} "2> "
          . $xargs_file_path_prefix . "."
          . $contig
          . ".stderr.txt "
          ;         #Redirect xargs output to program specific stderr file
    }
    return $xargs_file_counter;
}

sub find_max_seq_length_for_sample_id {

##find_max_seq_length_for_sample_id

##Function : Finds the maximum sequence length of the reads for all sequencing file(s).
##Returns  : $max_sequence_length
##Arguments: $active_parameter_href, $sample_info_href, $infile_lane_prefix_href, $sample_id_ref
##         : $active_parameter_href      => Active parameters for this analysis hash {REF}
##         : $sample_info_href           => Info on samples and family hash {REF}
##         : $infile_lane_prefix_href => Infile(s) without the ".ending" {REF}
##         : $sample_id_ref              => Sample id {REF}

    my ($arg_href) = @_;

    ## Flatten argument(s)
    my $active_parameter_href   = $arg_href->{active_parameter_href};
    my $sample_info_href        = $arg_href->{sample_info_href};
    my $infile_lane_prefix_href = $arg_href->{infile_lane_prefix_href};
    my $sample_id_ref           = $arg_href->{sample_id_ref};

    my $max_sequence_length = 0;

    foreach my $infile ( @{ $infile_lane_prefix_href->{$$sample_id_ref} } )
    {    #For all infiles per lane

        my $seq_length =
          $sample_info_href->{sample}{$$sample_id_ref}{file}{$infile}
          {sequence_length};

        if ( $seq_length > $max_sequence_length ) {

            $max_sequence_length = $seq_length;
        }
    }
    return $max_sequence_length;
}

sub check_command_in_path {

##check_command_in_path

##Function : Checking commands in your path and executable
##Returns  : ""
##Arguments: $parameter_href, $active_parameter_href
##         : $parameter_href        => Parameter hash {REF}
##         : $active_parameter_href => Active parameters for this analysis hash {REF}

    my ($arg_href) = @_;

    ## Flatten argument(s)
    my $parameter_href;
    my $active_parameter_href;

    my $tmpl = {
        parameter_href => {
            required    => 1,
            defined     => 1,
            default     => {},
            strict_type => 1,
            store       => \$parameter_href,
        },
        active_parameter_href => {
            required    => 1,
            defined     => 1,
            default     => {},
            strict_type => 1,
            store       => \$active_parameter_href,
        },
    };

    check( $tmpl, $arg_href, 1 ) or croak q{Could not parse arguments!};

    use MIP::Check::Unix qw{check_binary_in_path};

    ## Retrieve logger object
    my $log = Log::Log4perl->get_logger(q{MIP});

    # Track program paths that have already been checked
    my %seen;

    foreach my $parameter_name ( keys %$active_parameter_href ) {

        if (   ( exists( $parameter_href->{$parameter_name}{type} ) )
            && ( $parameter_href->{$parameter_name}{type} eq "program" ) )
        {

            my $program_name_paths_ref =
              \@{ $parameter{$parameter_name}{program_name_path} };    #Alias

            if (   (@$program_name_paths_ref)
                && ( $active_parameter_href->{$parameter_name} > 0 ) )
            {    #Only check path(s) for active programs

                foreach my $program ( @{$program_name_paths_ref} ) {

                    unless ( $seen{$program} ) {

                        $seen{$program} = check_binary_in_path(
                            {
                                binary => $program,
                                log    => $log,
                            }
                        );
                    }
                }
            }
        }
    }
}

sub add_to_sample_info {

##add_to_sample_info

##Function : Adds parameter info to sample_info
##Returns  : ""
##Arguments: $active_parameter_href, $sample_info_href, $file_info_href, $family_id_ref
##         : $active_parameter_href => Active parameters for this analysis hash {REF}
##         : $sample_info_href      => Info on samples and family hash {REF}
##         : $file_info_href        => File info hash {REF}
##         : $family_id_ref         => The family_id_ref {REF}

    my ($arg_href) = @_;

    ## Default(s)
    my $family_id_ref;
    my $human_genome_reference_ref;
    my $outdata_dir;

    ## Flatten argument(s)
    my $active_parameter_href;
    my $sample_info_href;
    my $file_info_href;

    my $tmpl = {
        active_parameter_href => {
            required    => 1,
            defined     => 1,
            default     => {},
            strict_type => 1,
            store       => \$active_parameter_href,
        },
        sample_info_href => {
            required    => 1,
            defined     => 1,
            default     => {},
            strict_type => 1,
            store       => \$sample_info_href,
        },
        file_info_href => {
            required    => 1,
            defined     => 1,
            default     => {},
            strict_type => 1,
            store       => \$file_info_href,
        },
        family_id_ref => {
            default     => \$arg_href->{active_parameter_href}{family_id},
            strict_type => 1,
            store       => \$family_id_ref,
        },
        human_genome_reference_ref => {
            default =>
              \$arg_href->{active_parameter_href}{human_genome_reference},
            strict_type => 1,
            store       => \$human_genome_reference_ref
        },
        outdata_dir => {
            default     => $arg_href->{active_parameter_href}{outdata_dir},
            strict_type => 1,
            store       => \$outdata_dir
        },
    };

    check( $tmpl, $arg_href, 1 ) or croak q{Could not parse arguments!};

    use MIP::QC::Record qw(add_program_outfile_to_sample_info);

    if ( exists( $active_parameter_href->{analysis_type} ) ) {

        $sample_info_href->{analysis_type} =
          $active_parameter_href->{analysis_type};
    }
    if ( exists( $active_parameter_href->{expected_coverage} ) ) {

        $sample_info_href->{expected_coverage} =
          $active_parameter_href->{expected_coverage};
    }
    if ( exists $active_parameter_href->{sample_origin} ) {

        $sample_info_href->{sample_origin} =
          $active_parameter_href->{sample_origin};
    }
    if ( exists $active_parameter_href->{gatk_path}
        && $active_parameter_href->{gatk_path} )
    {

        my $gatk_version;
        if ( $active_parameter_href->{gatk_path} =~ /GenomeAnalysisTK-([^,]+)/ )
        {

            $gatk_version = $1;
        }
        else {
            # Fall back on actually calling program

            my $jar_path = catfile( $active_parameter_href->{gatk_path},
                "GenomeAnalysisTK.jar" );
            $gatk_version = (`java -jar $jar_path --version 2>&1`);
            chomp $gatk_version;
        }
        add_program_outfile_to_sample_info(
            {
                sample_info_href => $sample_info_href,
                program_name     => 'gatk',
                version          => $gatk_version,
            }
        );
    }
    if ( exists $active_parameter_href->{picardtools_path}
        && $active_parameter_href->{picardtools_path} )
    {
        ## To enable addition of version to sample_info

        my $picardtools_version;
        if ( $active_parameter_href->{picardtools_path} =~
            /picard-tools-([^,]+)/ )
        {

            $picardtools_version = $1;
        }
        else {    #Fall back on actually calling program

            my $jar_path = catfile( $active_parameter_href->{picardtools_path},
                q{picard.jar} );
            $picardtools_version =
              (`java -jar $jar_path CreateSequenceDictionary --version 2>&1`);
            chomp $picardtools_version;
        }

        add_program_outfile_to_sample_info(
            {
                sample_info_href => $sample_info_href,
                program_name     => 'picardtools',
                version          => $picardtools_version,
            }
        );
    }
    my @sambamba_programs =
      ( "pbwa_mem", "psambamba_depth", "markduplicates_sambamba_markdup" );
    foreach my $program (@sambamba_programs) {

        if (   ( defined $active_parameter_href->{$program} )
            && ( $active_parameter_href->{$program} == 1 ) )
        {

            if ( !$active_parameter_href->{dry_run_all} ) {

                my $regexp =
                  q?perl -nae 'if($_=~/sambamba\s(\S+)/) {print $1;last;}'?;
                my $sambamba_version = (`sambamba 2>&1 | $regexp`);
                chomp $sambamba_version;
                add_program_outfile_to_sample_info(
                    {
                        sample_info_href => $sample_info_href,
                        program_name     => 'sambamba',
                        version          => $sambamba_version,
                    }
                );
                last;    #Only need to check once
            }
        }
    }
    if ( exists $active_parameter_href->{pcnvnator} )
    {                    #To enable addition of version to sample_info

        if (   ( $active_parameter_href->{pcnvnator} == 1 )
            && ( !$active_parameter_href->{dry_run_all} ) )
        {

            my $regexp =
              q?perl -nae 'if($_=~/CNVnator\s+(\S+)/) {print $1;last;}'?;
            my $cnvnator_version = (`cnvnator 2>&1 | $regexp`);
            chomp $cnvnator_version;
            add_program_outfile_to_sample_info(
                {
                    sample_info_href => $sample_info_href,
                    program_name     => 'cnvnator',
                    version          => $cnvnator_version,
                }
            );
        }
    }
    if ( defined($$human_genome_reference_ref) )
    {    #To enable addition of version to sample_info

        $sample_info_href->{human_genome_build}{path} =
          $$human_genome_reference_ref;
        $sample_info_href->{human_genome_build}{source} =
          $file_info_href->{human_genome_reference_source};
        $sample_info_href->{human_genome_build}{version} =
          $file_info_href->{human_genome_reference_version};
    }
    if ( exists( $active_parameter_href->{pedigree_file} ) ) {

        ## Add pedigree_file to sample_info
        $sample_info_href->{pedigree_file}{path} =
          $active_parameter_href->{pedigree_file};
    }
    if ( exists( $active_parameter_href->{log_file} ) ) {

        my $path = dirname( dirname( $active_parameter_href->{log_file} ) );
        $sample_info_href->{log_file_dir} =
          $path;    #Add log_file_dir to SampleInfoFile
        $sample_info_href->{last_log_file_path} =
          $active_parameter_href->{log_file};
    }
}

sub check_vep_directories {

##check_vep_directories

##Function : Compare VEP directory and VEP chache versions
##Returns  : ""
##Arguments: $vep_directory_path_ref, $vep_directory_cache_ref
##         : $vep_directory_path_ref  => VEP directory path {REF}
##         : $vep_directory_cache_ref => VEP cache directory path {REF}

    my ($arg_href) = @_;

    ## Flatten argument(s)
    my $vep_directory_path_ref;
    my $vep_directory_cache_ref;

    my $tmpl = {
        vep_directory_path_ref => {
            required    => 1,
            defined     => 1,
            default     => \$$,
            strict_type => 1,
            store       => \$vep_directory_path_ref
        },
        vep_directory_cache_ref => {
            required    => 1,
            defined     => 1,
            default     => \$$,
            strict_type => 1,
            store       => \$vep_directory_cache_ref
        },
    };

    check( $tmpl, $arg_href, 1 ) or croak q{Could not parse arguments!};

    ## Retrieve logger object
    my $log = Log::Log4perl->get_logger(q{MIP});

    if ( $$vep_directory_path_ref =~ /ensembl-tools-release-(\d+)/ ) {

        my $vep_directory_path_version = $1;

        unless ( $$vep_directory_cache_ref =~
            /ensembl-tools-release-$vep_directory_path_version/ )
        {

            print $log->fatal(
                "Differing versions between '-vep_directory_path': "
                  . $$vep_directory_path_ref
                  . " and '-vep_directory_cache': "
                  . $$vep_directory_cache_ref,
                "\n"
            );
            exit 1;
        }
    }

}

sub remove_array_element {

##remove_array_element

##Function : Removes contigs from supplied contigs_ref
##Returns  : ""
##Arguments: $contigs_ref, $remove_contigs_ref
##         : $contigs_ref        => The select file contigs {REF}
##         : $remove_contigs_ref => Remove this contig

    my ($arg_href) = @_;

    ## Flatten argument(s)
    my $contigs_ref;
    my $remove_contigs_ref;

    my $tmpl = {
        contigs_ref => {
            required    => 1,
            defined     => 1,
            default     => [],
            strict_type => 1,
            store       => \$contigs_ref
        },
        remove_contigs_ref => {
            required    => 1,
            defined     => 1,
            default     => [],
            strict_type => 1,
            store       => \$remove_contigs_ref
        },
    };

    check( $tmpl, $arg_href, 1 ) or croak q{Could not parse arguments!};

    for ( my $index = 0 ; $index < scalar(@$contigs_ref) ; $index++ ) {

        foreach my $remove_contig (@$remove_contigs_ref) {

            if (   ( $contigs_ref->[$index] eq $remove_contig )
                || ( $contigs_ref->[$index] eq "chr" . $remove_contig ) )
            {

                splice( @$contigs_ref, $index, 1 );  #Remove $element from array
            }
        }
    }
}

sub detect_founders {

##detect_founders

##Function : Detect number of founders (i.e. parents ) based on pedigree file
##Returns  : ""|1
##Arguments: $active_parameter_href,
##         : $active_parameter_href => Active parameters for this analysis hash {REF}
##         : $sample_info_href      => Info on samples and family hash {REF}

    my ($arg_href) = @_;

    ## Flatten argument(s)
    my $active_parameter_href;
    my $sample_info_href;

    my $tmpl = {
        active_parameter_href => {
            required    => 1,
            defined     => 1,
            default     => {},
            strict_type => 1,
            store       => \$active_parameter_href,
        },
        sample_info_href => {
            required    => 1,
            defined     => 1,
            default     => {},
            strict_type => 1,
            store       => \$sample_info_href,
        },
    };

    check( $tmpl, $arg_href, 1 ) or croak q{Could not parse arguments!};

    my @founders;

    foreach my $sample_id ( @{ $active_parameter_href->{sample_ids} } ) {

        my $father_info =
          $sample_info_href->{sample}{$sample_id}{father};    #Alias
        my $mother_info =
          $sample_info_href->{sample}{$sample_id}{mother};    #Alias

        if ( ( defined($father_info) ) && ( $father_info ne 0 ) ) {    #Child

            if (
                any { $_ eq $father_info }
                @{ $active_parameter_href->{sample_ids} }
              )
            {    #If element is part of array

                push( @founders, $father_info );
            }
        }
        if ( ( defined($mother_info) ) && ( $mother_info ne 0 ) ) {    #Child

            if (
                any { $_ eq $mother_info }
                @{ $active_parameter_href->{sample_ids} }
              )
            {    #If element is part of array

                push( @founders, $mother_info );
            }
        }
    }
    return scalar(@founders);
}

sub detect_trio {

##detect_trio

##Function : Detect family constellation based on pedigree file
##Returns  : ""|1
##Arguments: $active_parameter_href, $sample_info_href
##         : $active_parameter_href => Active parameters for this analysis hash {REF}
##         : $sample_info_href      => Info on samples and family hash {REF}

    my ($arg_href) = @_;

    ## Flatten argument(s)
    my $active_parameter_href;
    my $sample_info_href;

    my $tmpl = {
        active_parameter_href => {
            required    => 1,
            defined     => 1,
            default     => {},
            strict_type => 1,
            store       => \$active_parameter_href,
        },
        sample_info_href => {
            required    => 1,
            defined     => 1,
            default     => {},
            strict_type => 1,
            store       => \$sample_info_href,
        },
    };

    check( $tmpl, $arg_href, 1 ) or croak q{Could not parse arguments!};

    ## Retrieve logger object
    my $log = Log::Log4perl->get_logger(q{MIP});

    my %trio;

    if ( scalar( @{ $active_parameter_href->{sample_ids} } ) eq 1 ) {

        $log->info(
            "Found single sample: " . $active_parameter_href->{sample_ids}[0],
            "\n" );
        return;
    }
    elsif ( scalar( @{ $active_parameter_href->{sample_ids} } ) eq 3 ) {

        foreach my $sample_id ( @{ $active_parameter_href->{sample_ids} } ) {

            my $father_info =
              $sample_info_href->{sample}{$sample_id}{father};    #Alias
            my $mother_info =
              $sample_info_href->{sample}{$sample_id}{mother};    #Alias

            if ( ( $father_info ne 0 ) && ( $mother_info ne 0 ) ) {    #Child

                $trio{child} = $sample_id;

                if (
                    any { $_ eq $father_info }
                    @{ $active_parameter_href->{sample_ids} }
                  )
                {    #If element is part of array

                    $trio{father} = $father_info;
                }
                if (
                    any { $_ eq $mother_info }
                    @{ $active_parameter_href->{sample_ids} }
                  )
                {    #If element is part of array

                    $trio{mother} = $mother_info;
                }
            }
        }
        if ( scalar( keys %trio ) == 3 ) {

            $log->info(
                "Found trio: Child = "
                  . $trio{child}
                  . ", Father = "
                  . $trio{father}
                  . ", Mother = "
                  . $trio{mother},
                "\n"
            );
            return 1;
        }
    }
}

sub check_string {

##check_string

##Function : Detect "regexp" in string
##Returns  : ""|1
##Arguments: $string
##         : $string => String to be searched
##         : $regexp => regexp to use on string

    my ($arg_href) = @_;

    ## Flatten argument(s)
    my $string;
    my $regexp;

    my $tmpl = {
        string =>
          { required => 1, defined => 1, strict_type => 1, store => \$string },
        regexp =>
          { required => 1, defined => 1, strict_type => 1, store => \$regexp },
    };

    check( $tmpl, $arg_href, 1 ) or croak q{Could not parse arguments!};

    if ( $string =~ /$regexp/ ) {

        return 1;
    }
}

sub check_prioritize_variant_callers {

## Function : Check that all active variant callers have a prioritization order and that the prioritization elements match a supported variant caller.
## Returns  :
## Arguments: $parameter_href        => Parameter hash {REF}
##          : $active_parameter_href => Active parameters for this analysis hash {REF}
##          : $variant_callers_ref   => Variant callers to check {REF}
##          : $parameter_names_ref   => Parameter name list {REF}

    my ($arg_href) = @_;

    ## Flatten argument(s)
    my $parameter_href;
    my $active_parameter_href;
    my $variant_callers_ref;
    my $parameter_names_ref;

    my $tmpl = {
        parameter_href => {
            required    => 1,
            defined     => 1,
            default     => {},
            strict_type => 1,
            store       => \$parameter_href,
            ,
        },
        active_parameter_href => {
            required    => 1,
            defined     => 1,
            default     => {},
            strict_type => 1,
            store       => \$active_parameter_href,
            ,
        },
        parameter_names_ref => {
            required => 1,
            defined  => 1,
            default  => [],
            store    => \$parameter_names_ref,
        },
        variant_callers_ref => {
            required    => 1,
            defined     => 1,
            default     => [],
            strict_type => 1,
            store       => \$variant_callers_ref,
        },
    };

    check( $tmpl, $arg_href, 1 ) or croak q{Could not parse arguments!};

    ## Retrieve logger object
    my $log = Log::Log4perl->get_logger(q{MIP});

    my @priority_calls =
      split( ",", $active_parameter_href->{$$parameter_names_ref} );

    ## No matching variant caller
    my @variant_caller_aliases;

    ## Check that all active variant callers have a priority order
  CALLER:
    foreach my $variant_caller ( @{$variant_callers_ref} ) {

        my $variant_caller_alias =
          $parameter_href->{$variant_caller}{outdir_name};
        push @variant_caller_aliases, $variant_caller_alias;

        ## Only active programs
        if ( $active_parameter_href->{$variant_caller} > 0 ) {

            ## If element is not part of string
            if ( !( any { $_ eq $variant_caller_alias } @priority_calls ) ) {

                $log->fatal( $$parameter_names_ref
                      . q{ does not contain active variant caller: '}
                      . $variant_caller_alias
                      . q{'} );
                exit 1;
            }
        }
        ## Only NOT active programs
        if ( $active_parameter_href->{$variant_caller} == 0 ) {

            ## If element is part of string
            if ( ( any { $_ eq $variant_caller_alias } @priority_calls ) ) {

                $log->fatal( $$parameter_names_ref
                      . q{ contains deactivated variant caller: '}
                      . $variant_caller_alias
                      . q{'} );
                exit 1;
            }
        }
    }

    ## Check that prioritize string contains valid variant call names
    foreach my $prioritize_call (@priority_calls) {

        if ( !( any { $_ eq $prioritize_call } @variant_caller_aliases ) )
        {    #If element is not part of string

            $log->fatal( $$parameter_names_ref . ": '"
                  . $prioritize_call
                  . "' does not match any supported variant caller: '"
                  . join( ",", @variant_caller_aliases )
                  . "'" );
            exit 1;
        }
    }
}

sub check_aligner {

##check_aligner

##Function : Check that the correct number of aligners is used in MIP and sets the outaligner_dir flag accordingly.
##Returns  : ""
##Arguments: $parameter_href, $active_parameter_href, $broadcasts_ref, $outaligner_dir_ref
##         : $parameter_href        => Parameter hash {REF}
##         : $active_parameter_href => Active parameters for this analysis hash {REF}
##         : $broadcasts_ref        => Holds the parameters info for broadcasting later {REF}
##         : $outaligner_dir_ref    => Outaligner_dir used in the analysis {REF}

    my ($arg_href) = @_;

    ## Default(s)
    my $outaligner_dir_ref;

    ## Flatten argument(s)
    my $parameter_href;
    my $active_parameter_href;
    my $broadcasts_ref;

    my $tmpl = {
        parameter_href => {
            required    => 1,
            defined     => 1,
            default     => {},
            strict_type => 1,
            store       => \$parameter_href,
        },
        active_parameter_href => {
            required    => 1,
            defined     => 1,
            default     => {},
            strict_type => 1,
            store       => \$active_parameter_href,
        },
        broadcasts_ref => {
            required    => 1,
            defined     => 1,
            default     => [],
            strict_type => 1,
            store       => \$broadcasts_ref
        },
        outaligner_dir_ref => {
            default     => \$arg_href->{active_parameter_href}{outaligner_dir},
            strict_type => 1,
            store       => \$outaligner_dir_ref,
        },
    };

    check( $tmpl, $arg_href, 1 ) or croak q{Could not parse arguments!};

    ## Retrieve logger object
    my $log = Log::Log4perl->get_logger(q{MIP});

    my %aligner;

    foreach my $aligner ( @{ $parameter_href->{dynamic_parameter}{aligners} } )
    {

        if ( $active_parameter_href->{$aligner} > 0 ) {    #Active aligner

            $aligner{total_active_aligner_count}++;
            push( @{ $aligner{active_aligners} }, $aligner );
            $parameter_href->{active_aligner} =
              $aligner;    #Save the active aligner for downstream use

            if ( not defined $$outaligner_dir_ref ) {

                $$outaligner_dir_ref = $parameter_href->{$aligner}{outdir_name}
                  ;    #Set outaligner_dir parameter depending on active aligner

                my $info = "Set outaligner_dir to: " . $$outaligner_dir_ref;
                push( @$broadcasts_ref, $info );    #Add info to broadcasts
            }
        }
    }
    if (   ( exists( $aligner{total_active_aligner_count} ) )
        && ( $aligner{total_active_aligner_count} > 1 ) )
    {

        $log->fatal( $USAGE, "\n" );
        $log->fatal(
            "You have activate more than 1 aligner: "
              . join( ", ", @{ $aligner{active_aligners} } )
              . ". MIP currently only supports 1 aligner per analysis.",
            "\n"
        );
        exit 1;
    }
}

sub collect_read_length {

##collect_read_length

##Function : Collect read length from an infile
##Returns  : "readLength"
##Arguments: $directory, $read_file, $file
##         : $directory => Directory of file
##         : $read_file => Command used to read file
##         : $file      => File to parse

    my ($arg_href) = @_;

    ## Flatten argument(s)
    my $directory;
    my $read_file_command;
    my $file;

    my $tmpl = {
        directory => {
            required    => 1,
            defined     => 1,
            strict_type => 1,
            store       => \$directory
        },
        read_file_command => {
            required    => 1,
            defined     => 1,
            strict_type => 1,
            store       => \$read_file_command
        },
        file =>
          { required => 1, defined => 1, strict_type => 1, store => \$file },
    };

    check( $tmpl, $arg_href, 1 ) or croak q{Could not parse arguments!};

    my $seq_length_regexp =
q?perl -ne 'if ($_!~/@/) {chomp($_);my $seq_length = length($_);print $seq_length;last;}' ?
      ;    #Prints sequence length and exits

    my $pwd = cwd();      #Save current direcory
    chdir($directory);    #Move to sample_id infile directory

    my $ret =
      `$read_file_command $file | $seq_length_regexp;`; #Collect sequence length
    return $ret;
}

sub check_program_mode {

##check_program_mode

##Function : Check correct value for program mode in MIP.
##Returns  : ""
##Arguments: $parameter_href, $active_parameter_href
##         : $parameter_href        => Parameter hash {REF}
##         : $active_parameter_href => Active parameters for this analysis hash {REF}

    my ($arg_href) = @_;

    ## Flatten argument(s)
    my $parameter_href;
    my $active_parameter_href;

    my $tmpl = {
        parameter_href => {
            required    => 1,
            defined     => 1,
            default     => {},
            strict_type => 1,
            store       => \$parameter_href,
        },
        active_parameter_href => {
            required    => 1,
            defined     => 1,
            default     => {},
            strict_type => 1,
            store       => \$active_parameter_href,
        },
    };

    check( $tmpl, $arg_href, 1 ) or croak q{Could not parse arguments!};

    ## Retrieve logger object
    my $log = Log::Log4perl->get_logger(q{MIP});

    my @allowed_values = ( 0, 1, 2 );

  PROGRAMS:
    foreach my $program ( @{ $parameter_href->{dynamic_parameter}{program} } ) {

        if (
            !(
                any { $_ eq $active_parameter_href->{$program} }
                @allowed_values
            )
          )
        {    #If element is not part of array

            $log->fatal( q{'}
                  . $active_parameter_href->{$program}
                  . q{' Is not an allowed mode for program '--}
                  . $program
                  . q{'. Set to: }
                  . join( "|", @allowed_values ) );
            exit 1;
        }
    }
}

sub update_exome_target_bed {

##update_exome_target_bed

##Function : Update exome_target_bed files with human_genome_reference_source_ref and human_genome_reference_version_ref
##Returns  : ""
##Arguments: $exome_target_bed_file_href, $human_genome_reference_source_ref, human_genome_reference_version_ref
##         : $exome_target_bed_file_href        => ExomeTargetBedTestFile hash {REF}
##         : human_genome_reference_source_ref  => The human genome reference source {REF}
##         : human_genome_reference_version_ref => The human genome reference version {REF}

    my ($arg_href) = @_;

    ## Flatten argument(s)
    my $exome_target_bed_file_href;
    my $human_genome_reference_source_ref;
    my $human_genome_reference_version_ref;

    my $tmpl = {
        exome_target_bed_file_href =>
          { required => 1, store => \$exome_target_bed_file_href },
        human_genome_reference_source_ref => {
            required    => 1,
            defined     => 1,
            default     => \$$,
            strict_type => 1,
            store       => \$human_genome_reference_source_ref
        },
        human_genome_reference_version_ref => {
            required    => 1,
            defined     => 1,
            default     => \$$,
            strict_type => 1,
            store       => \$human_genome_reference_version_ref
        },
    };

    check( $tmpl, $arg_href, 1 ) or croak q{Could not parse arguments!};

    if ( defined $$human_genome_reference_source_ref ) {

      EXOME_FILE:
        foreach
          my $exome_target_bed_file ( keys %{$exome_target_bed_file_href} )
        {

            my $original_file_name = $exome_target_bed_file;

            ## Replace with actual version
            if ( $exome_target_bed_file =~
                s/genome_reference_source/$$human_genome_reference_source_ref/
                && $exome_target_bed_file =~
                s/_version/$$human_genome_reference_version_ref/ )
            {

                ## The delete operator returns the value being deleted i.e. updating hash key while preserving original info
                $exome_target_bed_file_href->{$exome_target_bed_file} =
                  delete $exome_target_bed_file_href->{$original_file_name};
            }
        }
    }
    return;
}

sub check_sample_id_in_parameter_path {

##check_sample_id_in_parameter_path

##Function : Check sample_id provided in hash path parameter is included in the analysis and only represented once
##Returns  : ""
##Tags     : check, sampleids, hash
##Arguments: $active_parameter_href, $sample_ids_ref, $parameter_name
##         : $active_parameter_href => Active parameters for this analysis hash {REF}
##         : $sample_ids_ref        => Array to loop in for parameter {REF}
##         : $parameter_names_ref   => Parameter name list {REF}

    my ($arg_href) = @_;

    ## Flatten argument(s)
    my $active_parameter_href;
    my $sample_ids_ref;
    my $parameter_names_ref;

    my $tmpl = {
        active_parameter_href => {
            required    => 1,
            defined     => 1,
            default     => {},
            strict_type => 1,
            store       => \$active_parameter_href,
        },
        sample_ids_ref => {
            required    => 1,
            defined     => 1,
            default     => [],
            strict_type => 1,
            store       => \$sample_ids_ref
        },
        parameter_names_ref => {
            required => 1,
            defined  => 1,
            default  => [],
            store    => \$parameter_names_ref
        },
    };

    check( $tmpl, $arg_href, 1 ) or croak q{Could not parse arguments!};

    ## Retrieve logger object
    my $log = Log::Log4perl->get_logger(q{MIP});

    foreach my $parameter_name (@$parameter_names_ref)
    {    #Lopp through all hash parameters supplied

        my %seen;    #Hash to test duplicate sample_ids later

        foreach my $key ( keys %{ $active_parameter_href->{$parameter_name} } )
        {

            my @parameter_samples =
              split( ",", $active_parameter_href->{$parameter_name}{$key} );

            foreach my $sample_id (@parameter_samples) {

                $seen{$sample_id}++
                  ;    #Increment instance to check duplicates later

                if ( $seen{$sample_id} > 1 ) {    #Check sample_id are unique

                    $log->fatal(
                        "Sample_id: "
                          . $sample_id
                          . " is not uniqe in '-"
                          . $parameter_name . " '"
                          . $key . "="
                          . join( ",", @parameter_samples ),
                        "\n"
                    );
                    exit 1;
                }
            }
        }
        foreach my $sample_id (@$sample_ids_ref) {

            if ( !( any { $_ eq $sample_id } ( keys %seen ) ) )
            {    #If sample_id is not present in parameter_name hash

                $log->fatal(
                    "Could not detect "
                      . $sample_id
                      . " for '--"
                      . $parameter_name
                      . "'. Provided sample_ids are: "
                      . join( ", ", ( keys %seen ) ),
                    "\n"
                );
                exit 1;
            }
        }
    }
}

sub check_sample_id_in_parameter {

## Function : Check sample_id provided in hash parameter is included in the analysis and only represented once
## Returns  :
## Arguments: $active_parameter_href => Active parameters for this analysis hash {REF}
##          : $parameter_href        => Holds all parameters {REF}
##          : $parameter_names_ref   => Parameter name list {REF}
##          : $sample_ids_ref        => Array to loop in for parameter {REF}

    my ($arg_href) = @_;

    ## Flatten argument(s)
    my $active_parameter_href;
    my $parameter_names_ref;
    my $parameter_href;
    my $sample_ids_ref;

    my $tmpl = {
        active_parameter_href => {
            required    => 1,
            defined     => 1,
            default     => {},
            strict_type => 1,
            store       => \$active_parameter_href,
        },
        parameter_href => {
            required    => 1,
            defined     => 1,
            default     => {},
            strict_type => 1,
            store       => \$parameter_href,
        },
        parameter_names_ref => {
            required => 1,
            defined  => 1,
            default  => [],
            store    => \$parameter_names_ref
        },
        sample_ids_ref => {
            required    => 1,
            defined     => 1,
            default     => [],
            strict_type => 1,
            store       => \$sample_ids_ref
        },
    };

    check( $tmpl, $arg_href, 1 ) or croak q{Could not parse arguments!};

    ## Retrieve logger object
    my $log = Log::Log4perl->get_logger(q{MIP});

    ## Loop through all hash parameters supplied
  PARAMETER:
    foreach my $parameter_name ( @{$parameter_names_ref} ) {

        if ( defined $active_parameter_href->{$parameter_name} ) {

            foreach my $sample_id ( @{$sample_ids_ref} ) {

                ## Check that a value exists
                if (
                    !defined(
                        $active_parameter_href->{$parameter_name}{$sample_id}
                    )
                  )
                {

                    next PARAMETER
                      if ( $parameter_href->{$parameter_name}{mandatory} eq
                        q{no} );

                    $log->fatal(
                        "Could not find value for "
                          . $sample_id
                          . " for parameter '--"
                          . $parameter_name . "'",
                        "\n"
                    );
                    exit 1;
                }

                ## If sample_id is not present in parameter_name hash
                if (
                    !(
                        any { $_ eq $sample_id }
                        ( keys %{ $active_parameter_href->{$parameter_name} } )
                    )
                  )
                {

                    $log->fatal(
                        "Could not detect "
                          . $sample_id
                          . " for parameter '--"
                          . $parameter_name
                          . "'. Provided sample_ids for parameter are: "
                          . join(
                            ", ",
                            (
                                keys
                                  %{ $active_parameter_href->{$parameter_name} }
                            )
                          ),
                        "\n"
                    );
                    exit 1;
                }
            }
        }
    }
}

sub get_matching_values_key {

##get_matching_values_key

##Function : Return the key if the hash value and query match
##Returns  : "key pointing to matched value"
##Arguments: $active_parameter_href, $query_value_ref, $parameter_name
##         : $active_parameter_href => Active parameters for this analysis hash {REF}
##         : $query_value_ref       => The value to query in the hash {REF}
##         : $parameter_name        => MIP parameter name

    my ($arg_href) = @_;

    ## Flatten argument(s)
    my $active_parameter_href;
    my $query_value_ref;
    my $parameter_name;

    my $tmpl = {
        active_parameter_href => {
            required    => 1,
            defined     => 1,
            default     => {},
            strict_type => 1,
            store       => \$active_parameter_href,
        },
        query_value_ref => {
            required    => 1,
            defined     => 1,
            default     => \$$,
            strict_type => 1,
            store       => \$query_value_ref
        },
        parameter_name => {
            required    => 1,
            defined     => 1,
            strict_type => 1,
            store       => \$parameter_name,
        },
    };

    check( $tmpl, $arg_href, 1 ) or croak q{Could not parse arguments!};

    my %reversed = reverse %{ $active_parameter_href->{$parameter_name} }
      ;    #Values are now keys and vice versa

    if ( exists $reversed{$$query_value_ref} ) {

        return $reversed{$$query_value_ref};
    }
}

sub check_vcfanno_toml {

##check_vcfanno_toml

##Function : Check that the supplied vcfanno toml frequency file match record 'file=' within toml config file
##Returns  : ""
##Arguments: $vcfanno_file_toml, $vcfanno_file_freq
##         : $vcfanno_file_toml => Toml config file
##         : $vcfanno_file_freq => Frequency file recorded inside toml file

    my ($arg_href) = @_;

    ## Flatten argument(s)
    my $vcfanno_file_toml;
    my $vcfanno_file_freq;

    my $tmpl = {
        vcfanno_file_toml => {
            required    => 1,
            defined     => 1,
            strict_type => 1,
            store       => \$vcfanno_file_toml
        },
        vcfanno_file_freq => {
            required    => 1,
            defined     => 1,
            strict_type => 1,
            store       => \$vcfanno_file_freq
        },
    };

    check( $tmpl, $arg_href, 1 ) or croak q{Could not parse arguments!};

    my $FILEHANDLE = IO::Handle->new();    #Create anonymous filehandle

    ## Retrieve logger object
    my $log = Log::Log4perl->get_logger(q{MIP});

    open( $FILEHANDLE, "<", $vcfanno_file_toml )
      or
      $log->logdie( "Can't open '" . $vcfanno_file_toml . "': " . $! . "\n" );

    while (<$FILEHANDLE>) {

        chomp $_;                          #Remove newline

        if ( $_ =~ /^file="(\S+)"/ ) {

            my $file_path_freq = $1;

            if ( $file_path_freq ne $vcfanno_file_freq ) {

                $log->fatal( "The supplied vcfanno_config_file: "
                      . $vcfanno_file_freq
                      . " does not match record 'file="
                      . $file_path_freq
                      . "' in the sv_vcfanno_config file: "
                      . $vcfanno_file_toml );
                exit 1;
            }
            last;
        }
    }
    close $FILEHANDLE;
}

sub check_snpsift_keys {

##check_snpsift_keys

##Function : Check that the supplied
##Returns  : ""
##Arguments: $snpsift_annotation_files_href, $snpsift_annotation_outinfo_key_href
##         : $snpsift_annotation_files_href       => Snpsift annotation files {REF}
##         : $snpsift_annotation_outinfo_key_href => File and outinfo key to add to vcf {REF}

    my ($arg_href) = @_;

    ## Flatten argument(s)
    my $snpsift_annotation_files_href;
    my $snpsift_annotation_outinfo_key_href;

    my $tmpl = {
        snpsift_annotation_files_href => {
            required    => 1,
            defined     => 1,
            default     => {},
            strict_type => 1,
            store       => \$snpsift_annotation_files_href
        },
        snpsift_annotation_outinfo_key_href => {
            required    => 1,
            defined     => 1,
            default     => {},
            strict_type => 1,
            store       => \$snpsift_annotation_outinfo_key_href
        },
    };

    check( $tmpl, $arg_href, 1 ) or croak q{Could not parse arguments!};

    ## Retrieve logger object
    my $log = Log::Log4perl->get_logger(q{MIP});

    foreach my $file ( keys %$snpsift_annotation_outinfo_key_href ) {

        unless ( exists( $snpsift_annotation_files_href->{$file} ) ) {

            $log->fatal( "The supplied snpsift_annotation_outinfo_key file: "
                  . $file
                  . " does not match any file in '--snpsift_annotation_files'"
            );
            $log->fatal( "Supplied snpsift_annotation_files files:\n"
                  . join( "\n", keys %$snpsift_annotation_files_href ) );
            exit 1;
        }
    }
}

sub check_key_exists_in_hash {

##Function : Test if key from query hash exists truth hash
##Returns  :
##Arguments: $parameter_name => Parameter name
##         : $truth_href     => Truth hash
##         : $query_href     => Query hash

    my ($arg_href) = @_;

    ## Flatten argument(s)
    my $parameter_name;
    my $truth_href;
    my $query_href;

    my $tmpl = {
        parameter_name =>
          { required => 1, defined => 1, store => \$parameter_name },
        truth_href => {
            required    => 1,
            defined     => 1,
            default     => {},
            strict_type => 1,
            store       => \$truth_href
        },
        query_href => {
            required    => 1,
            defined     => 1,
            default     => {},
            strict_type => 1,
            store       => \$query_href
        },
    };

    check( $tmpl, $arg_href, 1 ) or croak q{Could not parse arguments!};

    ## Retrieve logger object
    my $log = Log::Log4perl->get_logger(q{MIP});

  QUERY_KEY:
    foreach my $key ( keys %{$query_href} ) {

        if ( not exists( $truth_href->{$key} ) ) {

            $log->fatal( $parameter_name
                  . q{ key '}
                  . $key
                  . q{' - Does not exist as module program parameter in MIP} );
            exit 1;
        }
    }
    return;
}

sub check_element_exists_in_hash {

##check_element_exists_in_hash

##Function : Test if element from query array exists truth hash
##Returns  : ""
##Arguments: $truth_href, $queryies, $parameter_name
##         : $truth_href     => Truth hash
##         : $queryies       => Query array
##         : $parameter_name => Parameter name

    my ($arg_href) = @_;

    ## Flatten argument(s)
    my $truth_href;
    my $queryies;
    my $parameter_name;

    my $tmpl = {
        truth_href => {
            required    => 1,
            defined     => 1,
            default     => {},
            strict_type => 1,
            store       => \$truth_href
        },
        queryies => {
            required    => 1,
            defined     => 1,
            default     => [],
            strict_type => 1,
            store       => \$queryies
        },
        parameter_name =>
          { required => 1, defined => 1, store => \$parameter_name },
    };

    check( $tmpl, $arg_href, 1 ) or croak q{Could not parse arguments!};

    ## Retrieve logger object
    my $log = Log::Log4perl->get_logger(q{MIP});

    foreach my $element ( @{$queryies} ) {

        if ( !exists( $truth_href->{$element} ) ) {

            $log->fatal( $parameter_name
                  . " element '"
                  . $element
                  . "' - Does not exist as module program parameter in MIP" );
            exit 1;
        }
    }
}

##Investigate potential autodie error
if ( $@ and $@->isa("autodie::exception") ) {

    if ( $@->matches("default") ) {

        say "Not an autodie error at all";
    }
    if ( $@->matches("open") ) {

        say "Error from open";
    }
    if ( $@->matches(":io") ) {

        say "Non-open, IO error.\n";
    }
}
elsif ($@) {

    say "A non-autodie exception.";
}<|MERGE_RESOLUTION|>--- conflicted
+++ resolved
@@ -1643,8 +1643,6 @@
     return <<"END_USAGE";
  $program_name [options] -ifd [infile_dirs=sample_id] -rd [reference_dir] -p [project_id] -s [sample_ids,.,.,.,n] -em [email] -osd [outscript_dir] -odd [outdata_dir] -f [family_id] -p[program] -at [sample_id=analysis_type]
 
-<<<<<<< HEAD
-=======
     #### MIP
     -ifd/--infile_dirs                                             Infile directory(s) (Hash infile_dirs=sample_id; mandatory)
     -rd/--reference_dir                                            Reference(s) directory (mandatory)
@@ -1704,82 +1702,18 @@
     -pgz/--pgzip_fastq                                             Gzip fastq files (defaults to "0" (=no))
     -pfqc/--pfastqc                                                Sequence quality analysis using FastQC (defaults to "0" (=no))
     -pcta/--pcutadapt                                              Trim input reads using cutadapt (defaults to "0" (=no))
->>>>>>> 11f61d1b
-
-    #### MIP
-    -ifd/--infile_dirs                                             Infile directory(s) (Hash infile_dirs=sample_id; mandatory)
-    -rd/--reference_dir                                            Reference(s) directory (mandatory)
-    -p/--project_id                                                Project ID (mandatory)
-    -s/--sample_ids                                                Sample ID(s)(comma sep; mandatory)
-    -odd/--outdata_dir                                             Data output directory (mandatory)
-    -osd/--outscript_dir                                           Script files (.sh) output directory (mandatory)
-    -f/--family_id                                                 Group id of samples to be compared (defaults to "", (Ex: 1 for IDN 1-1-1A))
-    -sck/--supported_capture_kit                                   Set the capture kit acronym shortcut in pedigree file
-    -dnr/--decompose_normalize_references                          Set the references to be decomposed and normalized (defaults:
-                                                                   "gatk_realigner_indel_known_sites",         "gatk_baserecalibration_known_sites",
-                                                                   "gatk_haplotypecaller_snp_known_set",       "gatk_variantrecalibration_resource_snv",
-                                                                   "gatk_variantrecalibration_resource_indel", "frequency_genmod_filter_1000g",
-                                                                   "sv_vcfanno_config_file",                   "gatk_varianteval_gold",
-                                                                   "gatk_varianteval_dbsnp",                   "snpsift_annotation_files")
-    -ped/--pedigree_file                                           Meta data on samples (defaults to "")
-    -hgr/--human_genome_reference                                  Fasta file for the human genome reference (defaults to "GRCh37_homo_sapiens_-d5-.fasta;1000G decoy version 5")
-    -ald/--outaligner_dir                                          Setting which aligner out directory was used for alignment in previous analysis (defaults to "{outdata_dir}{outaligner_dir}")
-    -at/--analysis_type                                            Type of analysis to perform (sample_id=analysis_type, defaults to "wgs";Valid entries: "wgs", "wes", "wts")
-    -pl/--platform                                                 Platform/technology used to produce the reads (defaults to "ILLUMINA")
-    -ec/--expected_coverage                                        Expected mean target coverage for analysis (sample_id=expected_coverage, defaults to "")
-    -sao/--sample_origin                                           Sample origin for analysis (sample_id=sample_origin, defaults to "")
-    -c/--config_file                                               YAML config file for analysis parameters (defaults to "")
-    -ccp/--cluster_constant_path                                   Set the cluster constant path (defaults to "")
-    -acp/--analysis_constant_path                                  Set the analysis constant path (defaults to "analysis")
-    -cfa/--config_file_analysis                                    Write YAML configuration file for analysis parameters (defaults to "")
-    -sif/--sample_info_file                                        YAML file for sample info used in the analysis (defaults to "{outdata_dir}/{family_id}/{family_id}_qc_sample_info.yaml")
-    -dra/--dry_run_all                                             Sets all programs to dry run mode i.e. no sbatch submission (supply flag to enable)
-    -jul/--java_use_large_pages                                    Use large page memory. (supply flag to enable)
-    -ges/--genomic_set                                             Selection of relevant regions post alignment (Format=sorted BED; defaults to "")
-    -rio/--reduce_io                                               Run consecutive models at nodes (supply flag to enable)
-    -riu/--replace_iupac                                           Replace IUPAC code in alternative alleles with N (supply flag to enable)
-    -pp/--print_program                                            Print all programs that are supported
-    -ppm/--print_program_mode                                      Print all programs that are supported in: 0 (off mode), 1 (on mode), 2 (dry run mode; defaults to "2")
-    -l/--log_file                                                  MIP log file (defaults to "{outdata_dir}/{family_id}/mip_log/{date}/{scriptname}_{timestamp}.log")
-    -h/--help                                                      Display this help message
-    -v/--version                                                   Display version of MIP
-    #### Bash
-    -bse/--bash_set_errexit                                        Set errexit in bash scripts (supply flag to enable)
-    -bsu/--bash_set_nounset                                        Set nounset in bash scripts (supply flag to enable)
-    -bsp/--bash_set_pipefail                                       Set pipefail in bash scripts (supply flag to enable)
-    -mot/--module_time                                             Set the time allocation for each module (Format: module "program name"=time(Hours))
-    -mcn/--module_core_number                                      Set the number of cores for each module (Format: module "program_name"=X(cores))
-    -mse/--module_source_environment_command                       Set environment variables specific for each module (Format: module "program_name"="command"
-    -sen/--source_main_environment_commands                        Source main environment command in sbatch scripts (defaults to "")
-    -mcn/--max_cores_per_node                                      Maximum number of processor cores per node used in the analysis (defaults to "16")
-    -nrm/--node_ram_memory                                         RAM memory size of the node(s) in GigaBytes (Defaults to 24)
-    -tmd/--temp_directory                                          Set the temporary directory for all programs (defaults to "/scratch/SLURM_JOB_ID";supply whole path)
-    -em/--email                                                    E-mail (defaults to "")
-    -emt/--email_types                                             E-mail type (defaults to FAIL (=FAIL);Options: BEGIN (=BEGIN) and/or F (=FAIL) and/or END=(END))
-    -qos/--slurm_quality_of_service                                SLURM quality of service command in sbatch scripts (defaults to "normal")
-    #### Programs
-    -psfq/--psplit_fastq_file                                      Split fastq files in batches of X reads and exits (defaults to "0" (=no))
-      -sfqrdb/--split_fastq_file_read_batch                        Number of sequence reads to place in each batch (defaults to "25,000,000")
-    -pgz/--pgzip_fastq                                             Gzip fastq files (defaults to "0" (=no))
-    -pfqc/--pfastqc                                                Sequence quality analysis using FastQC (defaults to "0" (=no))
-    -pcta/--pcutadapt                                              Trim input reads using cutadapt (defaults to "0" (=no))
+    
     ##BWA
     -pmem/--pbwa_mem                                               Align reads using Bwa Mem (defaults to "0" (=no))
       -memhla/--bwa_mem_hla                                        Apply HLA typing (supply flag to enable)
       -memcrm/--bwa_mem_cram                                       Use CRAM-format for additional output file (supply flag to enable)
       -memsts/--bwa_mem_bamstats                                   Collect statistics from BAM files (supply flag to enable)
       -memssm/--bwa_sambamba_sort_memory_limit                     Set the memory limit for Sambamba sort after bwa alignment (defaults to "32G")
-<<<<<<< HEAD
+
     ## Picardtools
     -ptp/--picardtools_path                                        Path to Picardtools. Mandatory for use of Picardtools (defaults to "")
     -pptm/--ppicardtools_mergesamfiles                             Merge (BAM file(s) ) using Picardtools mergesamfiles or rename single samples for downstream processing (defaults to "0" (=no))
-=======
-
-    ## Picardtools
-    -ptp/--picardtools_path                                        Path to Picardtools. Mandatory for use of Picardtools (defaults to "")
-    -pptm/--ppicardtools_mergesamfiles                             Merge (BAM file(s) ) using Picardtools mergesamfiles or rename single samples for downstream processing (defaults to "0" (=no))
-
->>>>>>> 11f61d1b
+
     ## Markduplicates
     -pmd/--pmarkduplicates                                         Markduplicates using either Picardtools markduplicates or sambamba markdup (defaults to "0" (=no))
     -mdpmd/--markduplicates_picardtools_markduplicates             Markduplicates using Picardtools markduplicates (supply flag to enable)
@@ -1787,10 +1721,7 @@
       -mdshts/--markduplicates_sambamba_markdup_hash_table_size    Sambamba size of hash table for finding read pairs (defaults to "262144")
       -mdsols/--markduplicates_sambamba_markdup_overflow_list_size Sambamba size of the overflow list (defaults to "200000")
       -mdsibs/--markduplicates_sambamba_markdup_io_buffer_size     Sambamba size of the io buffer for reading and writing BAM during the second pass (defaults to "2048")
-<<<<<<< HEAD
-=======
-
->>>>>>> 11f61d1b
+
     ### Coverage calculations
     -pchs/--pchanjo_sexcheck                                       Predicts gender from sex chromosome coverage (defaults to "0" (=no))
       -chslle/--chanjo_sexcheck_log_level                          Set chanjo sex log level (defaults to "DEBUG")
@@ -1809,10 +1740,7 @@
       -extb/--exome_target_bed                                     Exome target bed file per sample_id (defaults to "latest_supported_capturekit.bed";
                                                                    -extb file.bed=Sample_idX,Sample_idY -extb file.bed=Sample_idZ)
     -prcp/--prcovplots                                             Plots of genome coverage using rcovplots (defaults to "0" (=no))
-<<<<<<< HEAD
-=======
-
->>>>>>> 11f61d1b
+
     ### Structural variant callers
     -pcnv/--pcnvnator                                              Structural variant calling using CNVnator (defaults to "0" (=no))
       -cnvhbs/--cnv_bin_size                                       CNVnator bin size (defaults to "1000")
@@ -1868,22 +1796,15 @@
       -v2csfqt/--vcf2cytosure_freq_tag                             Specify frequency tag (defaults to "FRQ")
       -v2csnf/--vf2cytosure_no_filter                              Don't use any filtering (defaults to "0" (=no))
       -v2csvs/--vcf2cytosure_var_size                              Specify minimum variant size (defaults to "5000")
-<<<<<<< HEAD
+
     ## Bcftools
     -pbmp/--pbcftools_mpileup                                      Variant calling using bcftools mpileup (defaults to "0" (=no))
       -pbmpfv/--bcftools_mpileup_filter_variant                    Use standard bcftools filters (Supply flag to enable)
+
     ## Freebayes
     -pfrb/--pfreebayes                                             Variant calling using Freebayes and bcftools (defaults to "0" (=no))
-=======
-
-    ## Bcftools
-    -pbmp/--pbcftools_mpileup                                      Variant calling using bcftools mpileup (defaults to "0" (=no))
-      -pbmpfv/--bcftools_mpileup_filter_variant                    Use standard bcftools filters (Supply flag to enable)
-
-    ## Freebayes
-    -pfrb/--pfreebayes                                             Variant calling using Freebayes and bcftools (defaults to "0" (=no))
-
->>>>>>> 11f61d1b
+
+
     ## GATK
     -gtp/--gatk_path                                               Path to GATK. Mandatory for use of GATK (defaults to "")
     -gll/--gatk_logging_level                                      Set the GATK log level (defaults to "INFO")
@@ -1941,10 +1862,7 @@
     -pgvee/--pgatk_variantevalexome                                Variant evaluation using GATK varianteval for exonic variants  (defaults to "0" (=no))
       -gveedbs/--gatk_varianteval_dbsnp                            DbSNP file used in GATK varianteval (defaults to "dbsnp_GRCh37_138_esa_129.vcf")
       -gveedbg/--gatk_varianteval_gold                             Gold indel file used in GATK varianteval (defaults to "GRCh37_mills_and_1000g_indels_-gold_standard-.vcf")
-<<<<<<< HEAD
-=======
-
->>>>>>> 11f61d1b
+
     ###Annotation
     -ppvab/--pprepareforvariantannotationblock                     Prepare for variant annotation block by copying and splitting files per contig (defaults to "0" (=no))
     -prhc/--prhocall                                               Rhocall performs annotation of variants in autozygosity regions (defaults to "0" (=no))
@@ -1991,10 +1909,7 @@
       -snesdbnsfpa/--snpsift_dbnsfp_annotations                    DbNSFP annotations to use with snpsift, comma sep; (defaults to
                                                                    "SIFT_pred", "Polyphen2_HDIV_pred", "Polyphen2_HVAR_pred",
                                                                    "GERP++_NR", "GERP++_RS",           "phastCons100way_vertebrate")
-<<<<<<< HEAD
-=======
-
->>>>>>> 11f61d1b
+
     ## Rankvariant
     -prav/--prankvariant                                           Ranking of annotated variants (defaults to "0" (=no))
       -ravgft/--genmod_models_family_type                          Use one of the known setups (defaults to "mip")
@@ -2004,10 +1919,7 @@
       -ravwg/--genmod_models_whole_gene                            Allow compound pairs in intronic regions (supply flag to enable)
       -ravrpf/--genmod_models_reduced_penetrance_file              File containg genes with reduced penetrance (defaults to "")
       -ravrm/--rank_model_file                                     Rank model config file (defaults to "")
-<<<<<<< HEAD
-=======
-
->>>>>>> 11f61d1b
+
     -pevab/--pendvariantannotationblock                            End variant annotation block by concatenating files (defaults to "0" (=no))
       -ravbf/--rankvariant_binary_file                             Produce binary file from the rank variant chromosomal sorted vcfs (supply flag to enable)
       -evabrgf/--endvariantannotationblock_remove_genes_file       Remove variants in hgnc_ids (defaults to "")
@@ -2015,10 +1927,7 @@
     ## Subsample the mitochondria
     -pssmt/--psamtools_subsample_mt                                Subsample the mitochondria (defaults to "0" (=no))
     -ssmtd/--samtools_subsample_mt_depth                           Set approximate coverage of subsampled bam file (defaults to "60")
-<<<<<<< HEAD
-=======
-
->>>>>>> 11f61d1b
+
     ### Utility
     -pped/--ppeddy                                                 QC for familial-relationships and sexes (defaults to "0" (=no) )
     -pplink/--pplink                                               QC for samples gender and relationship (defaults to "0" (=no) )
@@ -2029,11 +1938,7 @@
       -evlnhc/--nist_high_confidence_call_set                      NIST high-confidence variant calls (defaults to "GRCh37_nist_hg001_-na12878_v2.19-.vcf")
       -evlnil/--nist_high_confidence_call_set_bed                  NIST high-confidence variant calls interval list (defaults to "GRCh37_nist_hg001_-na12878_v2.19-.bed")
     -pqcc/--pqccollect                                             Collect QC metrics from programs processed (defaults to "0" (=no) )
-<<<<<<< HEAD
       -qccsi/--qccollect_sampleinfo_file                           Sample info file containing info on what to parse from this analysis run (defaults to
-=======
-      -qccsi/--qccollect_sampleinfo_file                           Sample info file containing info on what to parse from this analysis run (defaults to 
->>>>>>> 11f61d1b
                                                                    "{outdata_dir}/{family_id}/{family_id}_qc_sample_info.yaml")
       -qccref/--qccollect_regexp_file                              Regular expression file containing the regular expression to be used for each program (defaults to "qc_regexp_-v1.13-.yaml")
       -qccske/--qccollect_skip_evaluation                          Skip evaluation step in qccollect (supply flag to enable)
@@ -2044,7 +1949,6 @@
                                                                    "jobid",    "jobname%50", "account", "partition", "alloccpus",
                                                                    "TotalCPU", "elapsed",    "start",   "end",       "state",
                                                                    "exitcode")
-<<<<<<< HEAD
     ## Vardict
     -pvrd/--pvardict                                               Variant calling using Vardict (defaults to "0" (=no))
        -pvdraf/--vrd_af_threshold                                  AF threshold for variant calling (default 0.01)
@@ -2055,17 +1959,7 @@
        -qvrdmm/--vrd_max_mm                                        The maximum mean mismatches allowed (default 4.5)
        -qvrdmp/--vrd_max_pval                                      The maximum p-valuem, set to 0 to keep all variants (default 0.9)
        -qvrdso/--vrd_somatic_only                                  Output only candidate somatic (default no)
-
-=======
-
-    ## Vardict
-    -pvrd/--pvardict                                               Variant calling using Vardict (defaults to "0" (=no))
-        -pvdraf/--vrd_af_threshold                                 AF threshold for variant calling (default 0.01)
-        -pvrdcs/--vrd_chrom_start                                  Column for chromosome in the output (default 1)
-        -qvrdre/--vrd_region_end                                   Column for region end position in the output (default 3)
-        -qvrdrs/--vrd_region_start                                 Column for region start position in the output (default 2)
-        -qvrdsa/--vrd_segment_annotn                               Column for segment annotation in the output (default 4)
->>>>>>> 11f61d1b
+       
 END_USAGE
 }
 
