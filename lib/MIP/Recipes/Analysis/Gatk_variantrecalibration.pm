--- conflicted
+++ resolved
@@ -140,14 +140,9 @@
     use MIP::Get::Parameter qw{ get_recipe_attributes get_recipe_resources };
     use MIP::Gnu::Coreutils qw{ gnu_mv };
     use MIP::Processmanagement::Processes qw{ submit_recipe };
-<<<<<<< HEAD
-    use MIP::Program::Variantcalling::Bcftools qw{ bcftools_norm };
+    use MIP::Program::Bcftools qw{ bcftools_norm };
     use MIP::Program::Gatk
-=======
-    use MIP::Program::Bcftools qw{ bcftools_norm };
-    use MIP::Program::Variantcalling::Gatk
->>>>>>> 7eeb76cc
-      qw{ gatk_variantrecalibrator gatk_applyvqsr gatk_selectvariants gatk_calculategenotypeposteriors };
+      qw{ gatk_applyvqsr gatk_calculategenotypeposteriors gatk_selectvariants gatk_variantrecalibrator };
     use MIP::Sample_info qw{ set_recipe_outfile_in_sample_info };
     use MIP::Script::Setup_script qw{ setup_script };
 
@@ -627,14 +622,9 @@
     use MIP::Gnu::Coreutils qw{ gnu_mv };
     use MIP::Parse::File qw{ parse_io_outfiles };
     use MIP::Processmanagement::Processes qw{ submit_recipe };
-<<<<<<< HEAD
-    use MIP::Program::Variantcalling::Bcftools qw{ bcftools_norm };
+    use MIP::Program::Bcftools qw{ bcftools_norm };
     use MIP::Program::Gatk
-=======
-    use MIP::Program::Bcftools qw{ bcftools_norm };
-    use MIP::Program::Variantcalling::Gatk
->>>>>>> 7eeb76cc
-      qw{ gatk_variantrecalibrator gatk_applyvqsr gatk_selectvariants gatk_calculategenotypeposteriors };
+      qw{ gatk_applyvqsr gatk_calculategenotypeposteriors gatk_selectvariants gatk_variantrecalibrator };
     use MIP::Sample_info
       qw{ set_recipe_outfile_in_sample_info set_processing_metafile_in_sample_info };
     use MIP::Script::Setup_script qw{ setup_script };
