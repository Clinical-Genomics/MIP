--- conflicted
+++ resolved
@@ -151,11 +151,7 @@
 );
 
 ## Set MIP version
-<<<<<<< HEAD
-our $VERSION = 'v6.0.14';
-=======
-our $VERSION = 'v6.0.15';
->>>>>>> 245c0315
+our $VERSION = 'v6.0.16';
 
 ## Holds all active parameters
 my %active_parameter;
