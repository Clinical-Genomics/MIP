---
## Environment
analysis_constant_path: analysis
bash_set_errexit: 1
bash_set_nounset: 0
bash_set_pipefail: 1
core_ram_memory: 5
java_use_large_pages: 1
load_env:
  mip_travis:
    endvariantannotationblock:
    gatk:
    installation: emip
    method: conda
    mip:
    picard:
  mip_travis_eperl5:
    bwa_mem:
    installation: eperl5
    method: conda
  mip_travis_py3:
    chromograph_ar:
    installation: epy3
    method: conda
    rankvariant:
    upd_ar:
<<<<<<< HEAD
  mip_travis_tiddit:
    installation: etiddit
    method: conda
    tiddit:
    vcf2cytosure_ar:
=======
    variant_integrity_ar:
>>>>>>> 0c2deefc
max_cores_per_node: 36
node_ram_memory: 192
project_id: travis_test
slurm_quality_of_service: low
## Input
pedigree_file: cluster_constant_path!/case_id!/case_id!_pedigree.yaml
reference_dir: cluster_constant_path!/references
vcfparser_select_file: cluster_constant_path!/case_id!/aggregated_gene_panel_test.txt
sv_vcfparser_select_file: cluster_constant_path!/case_id!/aggregated_gene_panel_test.txt
## Output
config_file_analysis: cluster_constant_path!/case_id!/analysis_constant_path!/case_id!_config.yaml
outdata_dir: cluster_constant_path!/case_id!/analysis_constant_path!
outscript_dir: cluster_constant_path!/case_id!/analysis_constant_path!/scripts
sample_info_file: cluster_constant_path!/case_id!/analysis_constant_path!/case_id!_qc_sample_info.yaml
## References
fqa_vcfanno_config: grch37_frequency_vcfanno_filter_config_-v1.2-.toml
gatk_genotypegvcfs_ref_gvcf: grch37_merged_reference_infiles_-2014-.gvcf
genmod_annotate_cadd_files:
  - grch37_cadd_whole_genome_snvs_-v1.4-.tsv.gz
  - grch37_cadd_gnomad.genomes.r2.0.1_-v1.4-.tsv.gz
genmod_annotate_spidex_file: grch37_spidex_public_noncommercial_-v1_0-.tab.gz
genmod_models_reduced_penetrance_file: grch37_cust003-cmms-red-pen_-2017-.tsv
human_genome_reference: grch37_homo_sapiens_-d5-.fasta
rank_model_file: rank_model_cmms_-v1.25-.ini
sambamba_depth_bed: grch37_scout_exons_-2017-01-.bed
sv_fqa_vcfanno_config: grch37_frequency_vcfanno_filter_config_-v1.1-.toml
sv_genmod_models_reduced_penetrance_file: grch37_cust003-cmms-red-pen_-2017-.tsv
sv_rank_model_file: svrank_model_cmms_-v1.8-.ini
sv_svdb_query_db_files:
#  FORMAT: filename|OUT_FREQUENCY_INFO_KEY|OUT_ALLELE_COUNT_INFO_KEY|IN_FREQUENCY_INFO_KEY|IN_ALLELE_COUNT_INFO_KEY|USE_IN_FREQUENCY_FILTER
  grch37_gnomad.genomes_-r2.1.1_sv-.vcf: gnomad_sv|AF|AC|AF|AC|1
  grch37_mip_sv_svdb_export_-2018-10-09-.vcf: clinical_genomics_mip|AF|OCC|FRQ|OCC|1
  grch37_svdb_query_decipher_-v1.0.0-.vcf: decipher|AF|OCC|FRQ|OCC
  grch37_svdb_query_clingen_cgh_benign_-v1.0.0-.vcf: clingen_cgh_benign
  grch37_svdb_query_clingen_cgh_pathogenic_-v1.0.0-.vcf: clingen_cgh_pathogenic
  grch37_svdb_query_clingen_ngi_-v1.0.0-.vcf: clingen_ngi|AF|OCC|FRQ|OCC|1
  grch37_swegen_concat_sort_-20170830-.vcf: swegen|AF|OCC|FRQ|OCC|1
qccollect_regexp_file: qc_regexp_-v1.23-.yaml
qccollect_sampleinfo_file: cluster_constant_path!/case_id!/analysis_constant_path!/case_id!_qc_sample_info.yaml
### Analysis
### Programs
## Parameters
fqf_annotations:
  - GNOMADAF
  - GNOMADAF_POPMAX
  - SWEGENAF
gatk_combinevariants_prioritize_caller: gatk,bcftools
gatk_haplotypecaller_no_soft_clipped_bases: 1
gatk_variantrecalibration_dp_annotation: 1
gatk_variantrecalibration_indel_max_gaussians: 1
gatk_variantrecalibration_snv_max_gaussians: 0
gatk_combinevariantcallsets_bcf_file: 1
genmod_annotate_regions: 1
genmod_models_whole_gene: 1
qccollect_sampleinfo_file: cluster_constant_path!/case_id!/analysis_constant_path!/case_id!_qc_sample_info.yaml
rankvariant_binary_file: 1
sv_bcftools_view_filter: 1
sv_combinevariantcallsets_bcf_file: 1
sv_genmod_annotate_regions: 1
sv_frequency_filter: 1
sv_genmod_models_case_type: cmms
sv_svdb_query: 1
sv_vcfparser_per_gene: 1
sv_vcfparser_select_file_matching_column: 3
sv_vt_decompose: 1
sv_vep_plugin:
  ExACpLI:
    exists_check: file
    path: cluster_constant_path!/references/gnomad_pli_per_gene_-_r2.1.1-.txt
sv_vcfparser_vep_transcripts: 1
sv_vt_decompose: 1
vcfparser_vep_transcripts: 1
vcfparser_select_file_matching_column: 3
vep_custom_annotation:
  genomic_superdups_frac_match:
    annotation_type: overlap
    force_report_coordinates: 0
    key: genomic_superdups_frac_match
    file_type: bed
    path: cluster_constant_path!/references/grch37_genomics_super_dups_-20181009.bed.gz
  clinvar:
    annotation_type: exact
    force_report_coordinates: 0
    key: CLINVAR
    file_type: vcf
    path: cluster_constant_path!/references/grch37_clinvar_reformated_-20190305-.vcf.gz
    vcf_fields: CLNSIG,CLNVID,CLNREVSTAT
vep_directory_cache: cluster_constant_path!/references/ensembl-tools-data/cache/
vep_plugins_dir_path: cluster_constant_path!/references/ensembl-tools-data/cache/Plugins
vep_plugin:
  dbNSFP:
    exists_check: file
    parameters:
      - GERP++_RS
      - GERP++_NR
      - phyloP100way_vertebrate
      - phastCons100way_vertebrate
      - REVEL_rankscore
    path: cluster_constant_path!/references/grch37_dbnsfp_-v3.5a-.txt.gz
  ExACpLI:
    exists_check: file
    path: cluster_constant_path!/references/gnomad_pli_per_gene_-_r2.1.1-.txt
  LoFtool:
    exists_check: file
    path: cluster_constant_path!/references/ensembl-tools-data/cache/Plugins/LoFtool_scores.txt
  MaxEntScan:
    exists_check: directory
    parameters:
      - SWA
      - NCSS
    path: cluster_constant_path!/references/ensembl-tools-data/cache/Plugins/fordownload
vt_decompose: 1
vt_normalize: 1
vt_uniq: 1
vt_missing_alt_allele: 1<|MERGE_RESOLUTION|>--- conflicted
+++ resolved
@@ -24,15 +24,6 @@
     method: conda
     rankvariant:
     upd_ar:
-<<<<<<< HEAD
-  mip_travis_tiddit:
-    installation: etiddit
-    method: conda
-    tiddit:
-    vcf2cytosure_ar:
-=======
-    variant_integrity_ar:
->>>>>>> 0c2deefc
 max_cores_per_node: 36
 node_ram_memory: 192
 project_id: travis_test
