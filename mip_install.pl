--- conflicted
+++ resolved
@@ -93,22 +93,11 @@
 
 ## Bioconda pathes
 # For correct softlinking in share and bin in conda env
-<<<<<<< HEAD
 $parameter{bioconda_patches}{bioconda_bwakit_patch}  = q{-0};
-$parameter{bioconda_patches}{bioconda_snpeff_patch}  = q{q-0};
-$parameter{bioconda_patches}{bioconda_snpsift_patch} = q{p-0};
+$parameter{bioconda_patches}{bioconda_snpeff_patch}  = q{r-0};
+$parameter{bioconda_patches}{bioconda_snpsift_patch} = q{r-0};
 $parameter{bioconda_patches}{bioconda_picard_patch}  = q{-1};
 $parameter{bioconda_patches}{bioconda_manta_patch}   = q{-0};
-=======
-$parameter{bioconda_bwakit_patch}  = '-0';
-$parameter{bioconda_snpeff_patch}  = 'r-0';
-$parameter{bioconda_snpsift_patch} = 'r-0';
-$parameter{bioconda_picard_patch}  = '-1';
-$parameter{bioconda_manta_patch}   = '-0';
-
-## Perl Modules
-$parameter{perl_version} = '5.18.2';
->>>>>>> 93118daa
 
 ## PIP
 $parameter{pip}{genmod}            = q{3.7.2};
