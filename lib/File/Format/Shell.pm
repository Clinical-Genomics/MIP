package File::Format::Shell;

use strict;
use warnings;
use warnings qw(FATAL utf8);
use 5.018;    #Require at least perl 5.18
use utf8;     #Allow unicode characters in this script
use open qw( :encoding(UTF-8) :std );
use charnames qw( :full :short );
use Carp;
use English qw(-no_match_vars);
use Params::Check qw(check allow last_error);
$Params::Check::PRESERVE_CASE = 1;    #Do not convert to lower case

use Cwd;
use FindBin qw($Bin);                 #Find directory of script
use File::Basename qw(dirname basename);
use File::Spec::Functions qw(catfile catdir devnull);

##MIPs lib/
use lib catdir( $Bin, 'lib' );        #Add MIPs internal lib

BEGIN {

    use base qw(Exporter);
    require Exporter;

    # Set the version for version checking
<<<<<<< HEAD
    our $VERSION = 1.02;
=======
    our $VERSION = 1.01;

    # Inherit from Exporter to export functions and variables
    our @ISA = qw(Exporter);

    # Functions and variables which are exported by default
    our @EXPORT = qw();
>>>>>>> 63d64047

    # Functions and variables which can be optionally exported
    our @EXPORT_OK = qw(create_bash_file build_shebang
      create_housekeeping_function create_error_trap_function
      enable_trap clear_trap track_progress
    );
}

sub create_bash_file {

##create_bash_file

##Function : Create bash file with header
##Returns  : ""
##Arguments: $file_name, $FILEHANDLE, $remove_dir, $log, $trap_signals_ref, $trap_function, $set_login_shell, $set_errexit, $set_nounset, $set_pipefail
##         : $file_name        => File name
##         : $FILEHANDLE       => Filehandle to write to
##         : $remove_dir       => Directory to remove when caught by trap function
##         : $log              => Log object to write to
##         : $trap_signals_ref => Array with signals to clear trap for {REF}
##         : $trap_function    => Trap function argument
##         : $set_login_shell  => Invoked as a login shell. Reinitilize bashrc and bash_profile
##         : $set_errexit      => Halt script if command has non-zero exit code (-e)
##         : $set_nounset      => Halt script if variable is uninitialised (-u)
##         : $set_pipefail     => Detect errors within pipes (-o pipefail)

    my ($arg_href) = @_;

    ## Default(s)
    my $trap_signals_ref;
    my $trap_function;
    my $set_login_shell;
    my $set_errexit;
    my $set_nounset;
    my $set_pipefail;

    ## Flatten argument(s)
    my $file_name;
    my $FILEHANDLE;
    my $remove_dir;
    my $log;

    my $tmpl = {
        file_name => {
            required    => 1,
            defined     => 1,
            strict_type => 1,
            store       => \$file_name
        },
        FILEHANDLE => { required => 1, store => \$FILEHANDLE },
        log        => { store    => \$log },
        remove_dir => {
            allow       => qr/^\S+$/x,
            strict_type => 1,
            store       => \$remove_dir
        },
        trap_signals_ref => {
            default     => ['ERR'],
            strict_type => 1,
            store       => \$trap_signals_ref
        },
        trap_function => {
            default     => 'error',
            strict_type => 1,
            store       => \$trap_function
        },
        set_login_shell => {
            default     => 0,
            allow       => [ 0, 1 ],
            strict_type => 1,
            store       => \$set_login_shell
        },
        set_errexit => {
            default     => 0,
            allow       => [ 0, 1 ],
            strict_type => 1,
            store       => \$set_errexit
        },
        set_nounset => {
            default     => 0,
            allow       => [ 0, 1 ],
            strict_type => 1,
            store       => \$set_nounset
        },
        set_pipefail => {
            default     => 0,
            allow       => [ 0, 1 ],
            strict_type => 1,
            store       => \$set_pipefail
        },
    };

    check( $tmpl, $arg_href, 1 ) or croak qw[Could not parse arguments!];

    ## Build bash shebang line
    build_shebang(
        {
            FILEHANDLE      => $FILEHANDLE,
            set_login_shell => $set_login_shell,
            set_errexit     => $set_errexit,
            set_nounset     => $set_nounset,
            set_pipefail    => $set_pipefail,
        }
    );

    ## Create housekeeping function which removes entire directory when finished
    create_housekeeping_function(
        {
            remove_dir    => $remove_dir,
            trap_function => q{$(finish "} . $remove_dir . q{")},
            FILEHANDLE    => $FILEHANDLE,
        }
    );

    ## Create debug trap
    enable_trap(
        {
            FILEHANDLE       => $FILEHANDLE,
            trap_signals_ref => ['DEBUG'],
            trap_function    => q{previous_command="$BASH_COMMAND"},
        }
    );

    ## Create error handling function and trap
    create_error_trap_function( { FILEHANDLE => $FILEHANDLE, } );

    if ( ( defined $log ) && ($log) ) {

        $log->info( q{Created bash file: '} . catfile($file_name), q{'}, "\n" );
    }
    else {

        print {*STDERR} q{Created bash file: '} . catfile($file_name), q{'},
          "\n";
    }
    return;
}

sub build_shebang {

##build_shebang

##Function : Build bash shebang line. Returns "@commands" or writes to already opened filehandle.
##Returns  : "@commands"
##Arguments: $FILEHANDLE, $bash_bin_path, $set_login_shell, $set_errexit, $set_nounset, $set_pipefail, $separator
##         : $FILEHANDLE      => Filehandle to write to
##         : $bash_bin_path   => Location of bash bin
##         : $set_login_shell => Invoked as a login shell (-l). Reinitilize bashrc and bash_profile
##         : $set_errexit     => Halt script if command has non-zero exit code (-e)
##         : $set_nounset     => Halt script if variable is uninitialised (-u)
##         : $set_pipefail    => Detect errors within pipes (-o pipefail)
##         : $separator       => Separator to use when writing

    my ($arg_href) = @_;

    ## Default(s)
    my $bash_bin_path;
    my $set_login_shell;
    my $set_errexit;
    my $set_nounset;
    my $set_pipefail;
    my $separator;

    ## Flatten argument(s)
    my $FILEHANDLE;

    ## Constants
    my $NEWLINE = q{\n};

    my $tmpl = {
        FILEHANDLE    => { store => \$FILEHANDLE },
        bash_bin_path => {
            default =>
              catfile( dirname( dirname( devnull() ) ), qw(usr bin env bash) ),
            allow       => qr/^\S+$/,
            strict_type => 1,
            store       => \$bash_bin_path
        },
        set_login_shell => {
            default     => 0,
            allow       => [ 0, 1 ],
            strict_type => 1,
            store       => \$set_login_shell
        },
        set_errexit => {
            default     => 0,
            allow       => [ 0, 1 ],
            strict_type => 1,
            store       => \$set_errexit
        },
        set_nounset => {
            default     => 0,
            allow       => [ 0, 1 ],
            strict_type => 1,
            store       => \$set_nounset
        },
        set_pipefail => {
            default     => 0,
            allow       => [ 0, 1 ],
            strict_type => 1,
            store       => \$set_pipefail
        },
        separator => {
            default     => $NEWLINE,
            strict_type => 1,
            store       => \$separator
        },
    };

    check( $tmpl, $arg_href, 1 ) or croak qw(Could not parse arguments!);

    use MIP::Unix::Write_to_file qw(unix_write_to_file);

    ## Build shebang
    my @commands;    #Stores commands depending on input parameters

    push @commands, q{#!} . $bash_bin_path;

    # Set flags
    if ($set_login_shell) {

        push @commands, q{set -l};
    }
    if ($set_errexit) {

        push @commands, q{set -e};
    }
    if ($set_nounset) {

        push @commands, q{set -u};
    }
    if ($set_pipefail) {

        push @commands, q{set -o pipefail};
    }

    unix_write_to_file(
        {
            commands_ref => \@commands,
            separator    => $separator,
            FILEHANDLE   => $FILEHANDLE,
        }
    );
    return @commands;
}

sub create_housekeeping_function {

##create_housekeeping_function

##Function : Create housekeeping function which removes entire directory when finished
##Returns  : ""
##Arguments: $job_ids_ref, $sacct_format_fields_ref, $log_file_ref, $FILEHANDLE, $remove_dir, $trap_signals_ref, $trap_function
##         : $job_ids_ref             => Job ids
##         : $sacct_format_fields_ref => Format and fields of sacct output
##         : $log_file_ref            => Log file to write job_id progress to {REF}
##         : $FILEHANDLE              => Filehandle to write to
##         : $remove_dir              => Directory to remove when caught by trap function
##         : $trap_signals_ref        => Array with signals to enable trap for {REF}
##         : $trap_function           => The trap function argument

    my ($arg_href) = @_;

    ## Default(s)
    my $trap_signals_ref;
    my $trap_function;

    ## Flatten argument(s)
    my $job_ids_ref;
    my $sacct_format_fields_ref;
    my $log_file_ref;
    my $FILEHANDLE;
    my $remove_dir;

    my $tmpl = {
        job_ids_ref =>
          { default => [], strict_type => 1, store => \$job_ids_ref },
        sacct_format_fields_ref => {
            default     => [],
            strict_type => 1,
            store       => \$sacct_format_fields_ref
        },
        log_file_ref =>
          { default => \$$, strict_type => 1, store => \$log_file_ref },
        FILEHANDLE       => { required    => 1, store => \$FILEHANDLE },
        remove_dir       => { strict_type => 1, store => \$remove_dir },
        trap_signals_ref => {
            default     => [qw(EXIT TERM INT)],
            strict_type => 1,
            store       => \$trap_signals_ref
        },
        trap_function => {
            default     => 'finish',
            strict_type => 1,
            store       => \$trap_function
        },
    };

    check( $tmpl, $arg_href, 1 ) or croak qw[Could not parse arguments!];

    use MIP::Gnu::Coreutils qw(gnu_rm);

    ## Create housekeeping function and trap
    print {$FILEHANDLE} q?finish() {?, "\n\n";

    if ( ( defined $remove_dir ) && ($remove_dir) ) {

<<<<<<< HEAD
        print {$FILEHANDLE} "\t" . q{local directory="$1"},         "\n";
        print {$FILEHANDLE} "\t" . q{## Perform exit housekeeping}, "\n";
        print {$FILEHANDLE} "\t";
        rm(
=======
        print $FILEHANDLE "\t" . q?local directory="$1"?,         "\n";
        print $FILEHANDLE "\t" . q?## Perform exit housekeeping?, "\n";
        print $FILEHANDLE "\t";
        gnu_rm(
>>>>>>> 63d64047
            {
                infile_path => q{"$directory"},
                force       => 1,
                recursive   => 1,
                FILEHANDLE  => $FILEHANDLE,
            }
        );
        print {$FILEHANDLE} "\n\n";
    }
    if (   ( defined $job_ids_ref )
        && ( @{$job_ids_ref} )
        && ( defined ${$log_file_ref} )
        && ( ${$log_file_ref} ) )
    {

        ## Output SLURM info on each job via sacct command
        ## and write to log file(.status)
        track_progress(
            {
                job_ids_ref             => \@{$job_ids_ref},
                sacct_format_fields_ref => \@{$sacct_format_fields_ref},
                FILEHANDLE              => $FILEHANDLE,
                log_file_ref            => $log_file_ref,
            }
        );
    }

    print {$FILEHANDLE} q?}?, "\n";

    ## Enable trap function with trap signal(s)
    enable_trap(
        {
            FILEHANDLE       => $FILEHANDLE,
            trap_signals_ref => \@{$trap_signals_ref},
            trap_function    => $trap_function,
        }
    );
    return;
}

sub create_error_trap_function {

##create_error_trap_function

##Function : Create error handling function and trap
##Returns  : ""
##Arguments: $job_ids_ref, sacct_format_fields_ref, $log_file_ref, $FILEHANDLE, $trap_function_call, $trap_signals_ref, $trap_function_name
##         : $job_ids_ref             => Job ids
##         : $sacct_format_fields_ref => Format and fields of sacct output
##         : $log_file_ref            => Log file to write job_id progress to {REF}
##         : $FILEHANDLE              => Filehandle to write to
##         : $trap_function_call      => Trap function call
##         : $trap_signals_ref        => Array with signals to enable trap for {REF}
##         : $trap_function_name      => The trap function argument

    my ($arg_href) = @_;

    ## Default(s)
    my $trap_signals_ref;
    my $trap_function_name;

    ## Flatten argument(s)
    my $job_ids_ref;
    my $sacct_format_fields_ref;
    my $log_file_ref;
    my $FILEHANDLE;
    my $trap_function_call;

    my $tmpl = {
        job_ids_ref =>
          { default => [], strict_type => 1, store => \$job_ids_ref },
        sacct_format_fields_ref => {
            default     => [],
            strict_type => 1,
            store       => \$sacct_format_fields_ref
        },
        log_file_ref =>
          { default => \$$, strict_type => 1, store => \$log_file_ref },
        FILEHANDLE         => { required => 1, store => \$FILEHANDLE },
        trap_function_call => {
            default     => q{$(error "$previous_command" "$?")},
            strict_type => 1,
            store       => \$trap_function_call
        },
        trap_signals_ref => {
            default     => ['ERR'],
            strict_type => 1,
            store       => \$trap_signals_ref
        },
        trap_function_name => {
            default     => 'error',
            strict_type => 1,
            store       => \$trap_function_name
        },
    };

    check( $tmpl, $arg_href, 1 ) or croak qw[Could not parse arguments!];

    ## Create error handling function and trap
    print {$FILEHANDLE} $trap_function_name . q?() {?, "\n\n";
    print {$FILEHANDLE} "\t" . q{local program="$1"},     "\n";
    print {$FILEHANDLE} "\t" . q{local return_code="$2"}, "\n\n";

    if (   ( defined $job_ids_ref )
        && ( @{$job_ids_ref} )
        && ( defined ${$log_file_ref} )
        && ( ${$log_file_ref} ) )
    {

        ## Output SLURM info on each job via sacct command
        ## and write to log file(.status)
        track_progress(
            {
                job_ids_ref             => \@{$job_ids_ref},
                sacct_format_fields_ref => \@{$sacct_format_fields_ref},
                FILEHANDLE              => $FILEHANDLE,
                log_file_ref            => $log_file_ref,
            }
        );
    }

    print {$FILEHANDLE} "\t" . q{## Display error message and exit}, "\n";
    print {$FILEHANDLE} "\t"
      . q?echo "${program}: ${return_code}: Unknown Error - ExitCode=$return_code" 1>&2?,
      "\n";
    print {$FILEHANDLE} "\t" . q{exit 1}, "\n";
    print {$FILEHANDLE} q?}?, "\n";

    ## Enable trap function with trap signal(s)
    enable_trap(
        {
            FILEHANDLE       => $FILEHANDLE,
            trap_signals_ref => \@{$trap_signals_ref},
            trap_function    => $trap_function_call,
        }
    );
    return;
}

sub clear_trap {

##clear_trap

##Function : Clear trap for signal(s), e.g. in exome analysis since the might be no variants in MT or Y contigs. This will cause premature exit from sbatch
##Returns  : ""
##Arguments: $FILEHANDLE, $trap_signals_ref
##         : $FILEHANDLE       => The FILEHANDLE to write to
##         : $trap_signals_ref => Array with signals to clear trap for {REF}

    my ($arg_href) = @_;

    ## Default(s)
    my $trap_signals_ref;

    ## Flatten argument(s)
    my $FILEHANDLE;

    my $tmpl = {
        FILEHANDLE       => { required => 1, store => \$FILEHANDLE },
        trap_signals_ref => {
            default     => ['ERR'],
            strict_type => 1,
            store       => \$trap_signals_ref
        },
    };

    check( $tmpl, $arg_href, 1 ) or croak(qw[Could not parse arguments!]);

    my $SPACE = q{ };

    ## Clear trap for signal ERR
    print {$FILEHANDLE} "\n## Clear trap for signal(s) "
      . join( $SPACE, @{$trap_signals_ref} ), "\n";
    print {$FILEHANDLE} q{trap - } . join( $SPACE, @{$trap_signals_ref} ), "\n";
    print {$FILEHANDLE} 'trap', "\n\n";
    return;
}

sub enable_trap {

##enable_trap

##Function : Enable trap function with trap signal(s).
##Returns  : ""
##Arguments: $FILEHANDLE, $trap_signals_ref, $trap_function
##         : $FILEHANDLE       => The FILEHANDLE to write to
##         : $trap_signals_ref => Array with signals to enable trap for {REF}
##         : $trap_function    => The trap function argument

    my ($arg_href) = @_;

    ## Default(s)
    my $trap_signals_ref;
    my $trap_function;

    ## Flatten argument(s)
    my $FILEHANDLE;

    my $tmpl = {
        FILEHANDLE       => { required => 1, store => \$FILEHANDLE },
        trap_signals_ref => {
            default     => ['ERR'],
            strict_type => 1,
            store       => \$trap_signals_ref
        },
        trap_function => {
            default     => 'error',
            strict_type => 1,
            store       => \$trap_function
        },
    };

    check( $tmpl, $arg_href, 1 ) or croak qw[Could not parse arguments!];

    my $SPACE = q{ };

    print {$FILEHANDLE} "\n## Enable trap for signal(s) "
      . join( $SPACE, @{$trap_signals_ref} ), "\n";
    print {$FILEHANDLE} q{trap '}
      . $trap_function . q{' }
      . join( $SPACE, @{$trap_signals_ref} ), "\n\n";
    return;
}

sub track_progress {

##track_progress

##Function : Output SLURM info on each job via sacct command and write to log file(.status)
##Returns  : ""
##Arguments: $job_ids_ref, $sacct_format_fields_ref, $log_file_ref, $FILEHANDLE
##         : $job_ids_ref             => Job ids
##         : $sacct_format_fields_ref => Format and fields of sacct output
##         : $log_file_ref            => The log file {REF}
##         : $FILEHANDLE              => Sbatch filehandle to write to

    my ($arg_href) = @_;

    ## Default(s)
    my $sacct_format_fields_ref;

    ## Flatten argument(s)
    my $job_ids_ref;
    my $log_file_ref;
    my $FILEHANDLE;

    my $tmpl = {
        job_ids_ref =>
          { default => [], strict_type => 1, store => \$job_ids_ref },
        sacct_format_fields_ref => {
            default => [
                'jobid',     'jobname%50', 'account', 'partition',
                'alloccpus', 'TotalCPU',   'elapsed', 'start',
                'end',       'state',      'exitcode'
            ],
            strict_type => 1,
            store       => \$sacct_format_fields_ref
        },
        log_file_ref =>
          { default => \$$, strict_type => 1, store => \$log_file_ref },
        FILEHANDLE => { store => \$FILEHANDLE },
    };

    check( $tmpl, $arg_href, 1 ) or croak qw[Could not parse arguments!];

    use MIP::Workloadmanager::Slurm qw(slurm_sacct);

    my $SPACE = q{ };
    my $COMMA = q{,};

    if ( @{$job_ids_ref} ) {

        ## Copy array
        my @reformat_sacct_header = @{$sacct_format_fields_ref};

        ## Remove "%digits" from headers
        foreach my $element (@reformat_sacct_header) {

            $element =~ s/%\d+//g;
        }
        my @command = slurm_sacct(
            {
                fields_format_ref => \@{$sacct_format_fields_ref},
                job_ids_ref       => \@{$job_ids_ref},
            }
        );
        print {$FILEHANDLE} "\t" . join( $SPACE, @command ) . $SPACE;
        print {$FILEHANDLE} q{| };
        print {$FILEHANDLE} q{perl -nae 'my @headers=(}
          . join( $COMMA, @reformat_sacct_header ) . q?); ?
          . q?if($. == 1) {print "#".join("\t", @headers), "\n"} ?
          . q?if ($.>=3 && $F[0]!~/.batch/) {print join("\t", @F), "\n"}' ?;
        print {$FILEHANDLE} q{> } . ${$log_file_ref} . q{.status}, "\n\n";
    }
    return;
}

1;<|MERGE_RESOLUTION|>--- conflicted
+++ resolved
@@ -26,17 +26,8 @@
     require Exporter;
 
     # Set the version for version checking
-<<<<<<< HEAD
     our $VERSION = 1.02;
-=======
-    our $VERSION = 1.01;
-
-    # Inherit from Exporter to export functions and variables
-    our @ISA = qw(Exporter);
-
-    # Functions and variables which are exported by default
-    our @EXPORT = qw();
->>>>>>> 63d64047
+
 
     # Functions and variables which can be optionally exported
     our @EXPORT_OK = qw(create_bash_file build_shebang
@@ -344,17 +335,11 @@
 
     if ( ( defined $remove_dir ) && ($remove_dir) ) {
 
-<<<<<<< HEAD
         print {$FILEHANDLE} "\t" . q{local directory="$1"},         "\n";
         print {$FILEHANDLE} "\t" . q{## Perform exit housekeeping}, "\n";
         print {$FILEHANDLE} "\t";
-        rm(
-=======
-        print $FILEHANDLE "\t" . q?local directory="$1"?,         "\n";
-        print $FILEHANDLE "\t" . q?## Perform exit housekeeping?, "\n";
-        print $FILEHANDLE "\t";
+
         gnu_rm(
->>>>>>> 63d64047
             {
                 infile_path => q{"$directory"},
                 force       => 1,
