--- conflicted
+++ resolved
@@ -1563,15 +1563,8 @@
             strict_type => 1,
         },
         strand_specificity => {
-<<<<<<< HEAD
-            allow => [
-                undef,
-                qw{ NONE FIRST_READ_TRANSCRIPTION_STRAND SECOND_READ_TRANSCRIPTION_STRAND }
-            ],
-=======
             allow       => [qw{ unstranded forward_stranded reverse_stranded }],
             required    => 1,
->>>>>>> c63b6cd6
             store       => \$strand_specificity,
             strict_type => 1,
         },
@@ -1623,11 +1616,6 @@
         push @commands, q{-RIBOSOMAL_INTERVALS} . $SPACE . $rrna_intervals_file_path;
     }
 
-<<<<<<< HEAD
-    if ($strand_specificity) {
-
-        push @commands, q{-STRAND_SPECIFICITY} . $SPACE . $strand_specificity;
-=======
     if ( $strand_specificity eq q{unstranded} ) {
 
         push @commands, q{-STRAND_SPECIFICITY NONE};
@@ -1639,7 +1627,6 @@
     elsif ( $strand_specificity eq q{reverese_stranded} ) {
 
         push @commands, q{-STRAND_SPECIFICITY SECOND_READ_TRANSCRIPTION_STRAND};
->>>>>>> c63b6cd6
     }
 
     push @commands,
