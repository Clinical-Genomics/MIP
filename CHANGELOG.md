--- conflicted
+++ resolved
@@ -3,14 +3,6 @@
 All notable changes to this project will be documented in this file.
 This project adheres to [Semantic Versioning](http://semver.org/).
 
-<<<<<<< HEAD
-## [11.2.1]
-
-- Patching of gens pre processing container to solve an issue with incomplete bed files.
-
-### Tools
-gens_preproc 1.0.2 -> 1.0.8
-=======
 ## [Develop]
 
 - Increased memory allocation for salmon and picardtools_mergersamfiles (RNA)
@@ -41,7 +33,14 @@
 clinvar: 20220829 -> 20230218
 loqusdb snapshot: 20230208 -> 20230214
 hmtvar: oct2022
->>>>>>> a1b9095d
+
+## [11.2.1]
+
+- Patching of gens pre processing container to solve an issue with incomplete bed files.
+
+### Tools
+
+gens_preproc 1.0.2 -> 1.0.8
 
 ## [11.2.0]
 
