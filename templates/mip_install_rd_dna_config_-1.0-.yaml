---
# MIP main environment spec
emip:
  conda:
<<<<<<< HEAD
    python: 3.7
=======
>>>>>>> 0d43cdf8
  pip:
  shell:
    mip_scripts:
      version: Your current MIP version
  singularity:
    bwa:
      executable:
        bwa:
      uri: shub://Clinical-Genomics/MIP:bwa-0.7.17
    bwakit:
      executable:
        bwa-postalt.js:
        fermi2:
        fermi2.pl:
        k8:
        ropebwt2:
        run-bwamem:
        run-HLA:
        typeHLA.js:
        typeHLA.sh:
        typeHLA-selctg.js:
        seqtk:
      uri: shub://Clinical-Genomics/MIP:bwakit-0.7.15
    bedtools:
      executable:
        bedtools:
      uri: shub://Clinical-Genomics/MIP:bedtools-2.29.0
    cadd:
      executable:
        CADD.sh:
      uri: shub://Clinical-Genomics/MIP:cadd-1.5
    cnvnator:
      executable:
        cnvnator:
        cnvnator2VCF.pl:
      uri: shub://Clinical-Genomics/MIP:cnvnator-0.4.1
    chanjo:
      executable:
        chanjo:
      uri: shub://Clinical-Genomics/MIP:chanjo-4.2.0
    chromograph:
      executable:
        chromograph:
      uri: shub://Clinical-Genomics/MIP:chromograph-0.1
    expansionhunter:
      executable:
        ExpansionHunter:
      uri: shub://Clinical-Genomics/MIP:expansionhunter-3.1.2
    fastqc:
      executable:
        fastqc:
      uri: shub://Clinical-Genomics/MIP:fastqc-0.11.8
    delly:
      executable:
        delly:
      uri: shub://Clinical-Genomics/MIP:delly-0.8.1
    gatk:
      executable:
        gatk3: "no_executable_in_image"
      uri: shub://Clinical-Genomics/MIP:gatk-3.8
    gatk4:
      executable:
        gatk:
      uri: shub://Clinical-Genomics/MIP:gatk-4.1.3.0
    genmod:
      executable:
        genmod:
      uri: shub://Clinical-Genomics/MIP:genmod-3.7.3
    htslib:
      executable:
        bcftools:
        bgzip:
        samtools:
        tabix:
      uri: shub://Clinical-Genomics/MIP:htslib-1.9
    manta:
      executable:
        configManta.py:
        runWorkflow.py: "no_executable_in_image"
      uri: shub://Clinical-Genomics/MIP:manta-1.6.0
    multiqc:
      executable:
        multiqc:
      uri: shub://Clinical-Genomics/MIP:multiqc-v1.7
    peddy:
      executable:
        peddy: "python -m peddy"
      uri: shub://Clinical-Genomics/MIP:peddy-0.4.3
    picard:
      executable:
        picard: "no_executable_in_image"
      uri: shub://Clinical-Genomics/MIP:picard-2.20.7
    plink:
      executable:
        plink2:
      uri: shub://Clinical-Genomics/MIP:plink-1.90b3.35
    rhocall:
      executable:
        rhocall:
      uri: shub://Clinical-Genomics/MIP:rhocall-0.5.1
    rtg-tools:
      executable:
        rtg:
      uri: shub://Clinical-Genomics/MIP:rtg-tools-3.10.1
    sambamba:
      executable:
        sambamba:
      uri: shub://Clinical-Genomics/MIP:sambamba-0.6.8
    stranger:
      executable:
        stranger:
      uri: shub://Clinical-Genomics/MIP:stranger-0.5.4
    svdb:
      executable:
        svdb:
      uri: shub://J35P312/SVDB:2.2.0
    tiddit:
      executable:
        TIDDIT.py:
      uri: shub://J35P312/TIDDIT:2.8.0
    varg:
      executable:
        varg:
      uri: shub://Clinical-Genomics/MIP:varg-1.0.0
    upd:
      executable:
        upd:
      uri: shub://Clinical-Genomics/MIP:upd-0.1
    variant_integrity:
      executable:
        variant_integrity:
      uri: shub://Clinical-Genomics/MIP:variant_integrity-0.0.4
    vcfanno:
      executable:
        vcfanno:
      uri: shub://Clinical-Genomics/MIP:vcfanno-0.3.2
    vep:
      executable:
        vep:
      uri: shub://Clinical-Genomics/MIP:vep-97.4
    vcf2cytosure:
      executable:
        vcf2cytosure:
      uri: shub://J35P312/vcf2cytosure:0.4.3
    vt:
      executable:
        vt:
      uri: shub://Clinical-Genomics/MIP:vt-2015.11.10
## Default base name
environment_base_name: mip7_rd-dna
# Specify default environment names
environment_name:
  emip: mip7_rd-dna
vep_plugins:
  - dbNSFP
  - ExACpLI
  - LoFtool
  - MaxEntScan
vep_auto_flag: cfp<|MERGE_RESOLUTION|>--- conflicted
+++ resolved
@@ -2,10 +2,7 @@
 # MIP main environment spec
 emip:
   conda:
-<<<<<<< HEAD
     python: 3.7
-=======
->>>>>>> 0d43cdf8
   pip:
   shell:
     mip_scripts:
