# Change Log
All notable changes to this project will be documented in this file.
This project adheres to [Semantic Versioning](http://semver.org/).

## [Develop]
- Moved annotationof CADD and SPIDEX to vcfanno´s toml config
- Removed CADD and SPIDEX annotations from Rankvariants recipe, CLI and parameters
- Turned off bcftools_mpileup by default
- Replaced sambamba sort with samtools sort after alignment
- Replaced recipe picartools_mergesamfiles with samtools_merge
- Replaced sambamba flagstat with samtools flagstat in markduplicates recipe
- Rename frequency_annotation to variant_annotation
- Removed option to run sambamba markduplicates for markduplicates recipe
- Added SpliceAI annotation
- Collect and evaluate QC metrics generated in the RNA pipeline
- Per default MIP now installs all programs needed for the different pipelines into one conda environment
- Add picardtools CollectRnaSeqMetrics to the RNA pipeline

**Tools**
- Arriba: 1.1.0 -> 1.2.0
- bcftools: 1.9=ha228f0b_4 -> 1.10.2-hd2cd319_0 (DNA)
- CADD: v1.5 -> v1.6
- expansionhunter: 3.1.2 -> 3.2.2
- fastqc: 0.11.8-0 -> 0.11.9
- gatk: 4.1.3.0 -> 4.1.4.0
- htslib: 1.9-hc238db4_4 -> 1.10.2=h78d89cc_0 (DNA)
- multiqc: 1.7 -> 1.8
- picard: 2.20.7 -> 2.22.4
- samtools: 1.9=h8571acd_11 -> 1.10-h9402c20_2 (DNA)
- SMNCopyNumberCaller: 4b2c1ad -> 1.0
<<<<<<< HEAD
- STAR-Fusion v1.8.0 -> v1.9.0
=======
- STAR 2.7.3a -> 2.7.4a
>>>>>>> 0de4fb7b
- VEP: 97 -> 99

**References**
- grch38_frequency_vcfanno_filter_config_-v1.2-.toml -> grch38_frequency_vcfanno_filter_config_-v1.3-.toml
- grch37_frequency_vcfanno_filter_config_-v1.3-.toml -> grch37_frequency_vcfanno_filter_config_-v1.4-.toml
- grch37_frequency_vcfanno_filter_config_-v1.3-.toml -> grch37_frequency_vcfanno_filter_config_-v1.5-.toml
- grch37_loqusdb_snv_indel_-2019-11-04-.vcf.gz -> grch37_loqusdb_snv_indel_-2020-03-24-.vcf.gz
- grch37_loqusdb_sv_-2020-04-20.vcf
- grch37_gencode_v19_ctat_lib_plug-n-play_-oct012019-.tar.gz -> grch37_gencode_v19_ctat_lib_plug-n-play_-apr032020-.tar.gz
- grch38_gencode_v31_ctat_lib_plug-n-play_-oct012019-.tar.gz -> grch38_gencode_v31_ctat_lib_plug-n-play_-apr062020-.tar.gz
- VEP cache: 97 -> 99

## [8.2.4]
- Chromograph patch

## [8.2.3]
- Chromograph now creates ideograms over the chromosomes
- Proband chromograph files are named with sample id instead of case id
- Increases java memory for picardtools markduplicates

## [8.2.2]
- Fixes a crash in MIP caused by not looping over the Y chromosomes for females in the GATK SplitNCigarReads recipe

## [8.2.1]
- Removes multiple identical entries in the store file. Keeps the most recent

## [8.2.0]
- Minor changes to the install processes
- Added yamllint
- New store format file in new file: <case>_deliverables.yaml
- Fixed memory error in version_collect due to GATK version command
- Internal code refactoring
- Updated docs for code style and best practise

**Tools**
- ucsc-wigToBigWig: 357
- ucsc-bedToBigBed: 357

## [8.1.0]
- STAR aligns sample fastq files with the same sequnece mode (eg. single-end or paired-end) within one job
- Dropped option to run sambamba markduplicates for RNA
- Added SMNCopyNumberCaller to MIP for SMN calling with WGS data
- Added downlod of vcf2cytosure blacklist file for grch37

**CLI**
- New CLI option for picard markduplicates optical duplicate distance. Default: 2500
- Removed sambamba markduplicates CLI options from RNA
- Removed CLI optono markduplicates_no_bam_to_cram
- New analysis recipe option for smncopynumbercaller
- New option for vcf2cytosure "--vcf2cytosure_blacklist"

**Tools**
- Arriba: 1.1.0
- SMNCopyNumberCaller: 4b2c1ad
- vcf2cytosure: 0.4.3 -> 0.5.1

## [8.0.0]

- Added BAM contigs set to allow for single ladies to get a proper check sex (no pun intended:). Actually it is for all female only analyses.
- Add new recipe to get executable version dynamically and in separate file
- Remove Snpeff and snpsift from MIP
- Add clinvar annotation as vep custom file: CLINVAR_CLNSIG,CLINVAR_CLNVID,CLINVAR_CLNREVSTAT now in CSQ field
- Move frequency annotations from Snpsift to frequency_annotation recipe
- Moves frequency annotation to separate recipe
- Adds upd for trios
- Adds rhocall viz
- Adds chromograph for chromosome visualization
- Moves CNVnator to singularity container
- Moves Manta to singularity container
- Moves VEP to singularity container
- Moves Svdb to singularity container and update version to 2.2.0
- Moves delly to singularity container
- Moved dbNSFP processing from snpsift to VEP as plugin: GERP++_NR,GERP++_RS,REVEL_rankscore,phastCons100way_vertebrate,phyloP100way_vertebrate is now part of VEP CSQ Schema instead of separate keys in the VCF INFO field 
- Install CADD via MIPs installer
- Moves STAR to singularity container
- Moves STAR-Fusion to singularity container
- Moves RSeQC to singularity container
- Moves Trim Galore to singularity container
- Removes the py3 and perl5 conda environment for the RNA pipeline
- Moves stringtie to singularity container
- Removed cramtools
- Removes cutadapt 
- Supply wgs variantcalls for ASE analysis

**New references**
- grch37_sv_frequency_vcfanno_filter_config_-v1.2-.toml
- grch37_frequency_vcfanno_filter_config_-v1.3-.toml

**Reference**
- clinvar: 20191013
- gnomad: r2.0.1 -> r2.1.1
- loqusdb: 2018-12-18 -> 2019-11-04
- expansionhunter: 3.0.0 -> 3.1.2

**Tools**
- bedtools: 2.27.1-he941832_2 -> 2.29.0=h6ed99ea_1
- chromograph:
- expansionhunter: 3.0.0 -> 3.1.2
- GATK: 4.1.2.0-1 -> 4.1.3.0-0 
- gffcompare: 0.10.6 -> 0.11.2
- manta: 1.5.0-py27_0 -> 1.6.0-py27_0 
- multiqc: 1.6 -> 1.7
- picard: 2.18.14-0 -> 2.20.7-0
- rseqc: 3.0.0 -> 3.0.1
- rhocall: 0.4 -> 0.5.1
- rtg-tools: 3.9.1-1 -> 3.10.1-0
- star: 2.6.1d -> 2.7.3a
- star-fusion: 1.5.0 -> 1.7.0
- stranger: 0.5.4 -> 0.5.5
- stringtie: 1.3.4 -> 2.0.3
- svdb: 2.0.0 -> 2.2.0
- trim-galore: 0.5.0 -> 0.6.4
- upd: 0.1
- vcfanno: 0.3.1-0 -> 0.3.2-0
- VEP: 95 -> 97

## [7.1.12]
- Remove upper case in reference file name from test data

## [7.1.11]
- Fixed bug that will casue select vcf files for snv/indel to not be produced if you turn off all SV programs
 
## [7.1.10]
- Added BAM contigs set to allow for single ladies to get a proper check sex (no pun intended:). Actually it is for all female only analyses.

## [7.1.9]
- Remove race condition between expansionhunter and sambamba depth when reading index files

## [7.1.8]
- Remove MT contig also for analysis run with analysis_type "mixed"

## [7.1.7]
- Use MQ annotation when running GATK VariantRecalibration for SNV

## [7.1.6]
- Use correct recipe name for qccollect path when adding to qc_sample_info.yaml

## [7.1.5]
- Increased sv_varianteffectpredictor memory parameter 9 -> 18 Gb

## [7.1.4]
- Fix bug in outfile_path when mitochondria contig is not part of gene panel

## [7.1.3]
- Increased sv_varianteffectpredictor memory parameter 8 -> 9 Gb

## [7.1.2]
- Update samtools_subsample_mt to fix bug in downsampling of MT bam

## [7.1.1]
- Fixed bug when skipping evaluation in QC_collect

## [7.1.0]
- Updated TIDDIT to enable faster processing
- Updated GATK for faster haplotypecalling

**Tools**
- TIDDIT: 2.5.0 -> 2.7.1
- bcftools: 1.9-h4da6232_0 -> 1.9=ha228f0b_4
- bioconductor-deseq2: 1.18.1=r3.4.1_1 -> 1.22.1=r351hf484d3e_0
- bioconductor-tximport: 1.8.0=r341_0 -> 1.12.0=r351_0 
- GATK: 4.1.0.0-0 -> 4.1.2.0-1
- samtools: 1.9-h8ee4bcc_1 -> 1.9=h8571acd_11 

## [7.0.10]
- option: tiddit_bin_size -> tiddit_coverage_bin_size
- Added generation of wig coverage data file using tiddit_coverage
- Added set_recipe_resource options for setting core_number, time, memory on CLI per recipe(s)

**New recipes**
*Rd_dna*
- tiddit_coverage

## [7.0.9]
- Removed plink memory allocation from rd_dna_vcf_rerun

## [7.0.8]
- Increased memory allocation for vep (snv/indel) again

## [7.0.7]
- Increased memory allocation for vep (snv/indel)

## [7.0.6]
- Allow "unknown" sex when using expansionhunter by then not using gender in expansionhunter CLI

## [7.0.5]
- Updated stranger to version 0.5.4 to avoid repeat id warnings

**Tools**
- stranger: 0.5.1 -> 0.5.4

## [7.0.4]
- Increased recipe memory for plink and vcf2cytosure

## [7.0.3]
- Added removal of genomicsDB dir from potential previous analysis as it causes gatk genotyping to crash

## [7.0.2]
- New framework structure with sub commands - for analysis, install and download
- New pipelines: rd_dna (previous MIP), rd_dna_vcf_rerun (light rerun from rd_dna data) and rd_rna
- Install now has sbatch features
- Download is now only sbatch
- Added initiation_maps for pipeline engines
- Changed family to case
- Changed output data dir structure to flat for each ID
- Removed call type value in file names
- Rename module time and cores to recipe time and core
- Renamed option `start_with_program` to `start_with_recipe`
- Removed use of "p" before recipe names
- Add check for recipe when using start_with_flag
- Modify parsing of pedigree to allow new RNA DE keys Fix https://github.com/Clinical-Genomics/MIP/issues/554
- Two-step model for reruns. Fix https://github.com/Clinical-Genomics/MIP/issues/546
- Add input SV vcf for rd_dna_vcf_rerun to qc_sample_info. Fix https://github.com/Clinical-Genomics/MIP/issues/548
- Added io to all recipes
- Updated GATK to version 4.1.0 for most GATK recipes
- Removed bed_cov and corresponding R scripts from rare disease analysis 
- Removed bamcalibrationblock and variantannotation block
- Removed "--rio" option
- Refactored and updated Delly to "0.7.8". Removed small-indel calling for better speed.
- Use "--use-best-n-alleles" in freebayes and added default of "4"
- Add Expansion Hunter Fix https://github.com/Clinical-Genomics/MIP/issues/442
- One case one Multiqc report Fix https://github.com/Clinical-Genomics/MIP/issues/515
- Added exclude contig option. Fix https://github.com/Clinical-Genomics/MIP/issues/509.
- Add UCSC genomicsSuperDups to annotation and rank model. Fix https://github.com/Clinical-Genomics/MIP/issues/574
- Switched to using conda instead of source with conda e.g. "conda activate [ENV]" instead of "source activate [ENV]"
- Changed default for gatk_calculategenotypeposteriors to 0 (=no). 
- Switched 1000G phase3_v4_2013-05-02 to gnomad r2.0.1 as default for gatk_calculategenotypeposteriors_support_set option
- Added switch to add all research variants to clinical file for MT. Required to display all MT variants in Scout clinical view as they are all deemed clinically relevant.
- Added gatk GatherBqsrReports to gather bqsr reports after parallelization
- Renamed flag "gatk_calculategenotypeposteriors_support_set" to "gatk_calculate_genotype_call_set"
- Added recipe_memory parameter to parameter definitions and all recipes

**New Pipeline**
- rd_dna
- rd_dna_vcf_rerun
- rd_rna

**New recipes**
*Rd_dna*
- cadd_ar
- sv_annotate

*rd_dna_vcf_rerun*
- sv_vcf_rerun_reformat
- vcf_rerun_reformat

**Annotations**
- genomic_superdups_frac_match
- REVEL_rankscore
- CADD for indels
- MaxEntScan

**References**
- clinvar: 20180429 -> 20190305
- dbnsfp: v2.9 -> v3.5a (GRCh37)
- GRCh37_gatk_merged_reference_samples.txt
- GRCh37_mip_sv_svdb_export_-2018-10-09-.vcf
- VEPs cache: 91 -> 94
- GRCh37_loqusdb_-2017-05-22-.vcf.gz -> GRCh37_loqusdb_snv_indel_-2018-12-18-.vcf.gz
- rank_model: 1.21 -> 1.24
- svrank_model: 1.3 -> 1.8
- qc_regexp: 1.19 -> 1.22 

**Tools**
- bcftools: 1.6 -> 1.9-h4da6232_0
- bedtools: 2.26.0 -> 2.27.1-he941832_2
- bwa: 0.7.15 -> 0.7.17-ha92aebf_3
- cadd: 1.4
- bwakit: 0.7.12 -> 0.7.15-1
- cutadapt: 1.14 -> 1.18-py27_0
- cramtools: 3.0.b47 -> 3.0.b127-2
- expansionhunter: 3.0.0
- delly: 0.7.7 ->0.8.1-h4037b6b_00
- fastqc: 0.11.4 -> 0.11.8-0
- freebayes: 1.1.0 -> 1.2.0-py27h82df9c4_3
- genmod: 3.7.2 -> 3.7.3
- GATK: 3.8 -> 4.1.0.0-0 (and some modules still use 3.8)
- htslib: 1.6 -> 1.9-hc238db4_4
- manta: 1.1.0 -> 1.5.0-py27_0
- multiqc: 1.4 -> 1.6
- peddy: 0.3.1 -> 0.4.2-py_0
- picardtools: 2.14.1 -> 2.18.14-0
- rtg-tools: 3.8.4-0 -> 3.9.1-1
- sambamba: 0.6.6 -> 0.6.8-h682856c_0
- samtools: 1.6 -> 1.9-h8ee4bcc_1
- stranger: 0.5.1
- svdb: 1.1.2 -> 1.3.0-py27h7eb728f_0
- tiddit: 2.2.5 -> 2.5.0
- vcf2cytosure: 0.3.0 -> 0.4.3
- vcfanno: 0.1.0 -> 0.3.1-0
- vep: 91 -> 94.4

## [6.0.7]
- Increased ploidy when calling variants in the mitochondria. Fix https://github.com/Clinical-Genomics/MIP/issues/507
- New option: 'start_with_program'
- Fixed chdir inconsistency. Fix #402 
- Added boolean option to qccollect to evaluate plink_gender check with `-epg`.
- Moved vcfcytosure processing to the last sv module

## [6.0.0]
- Version 6.0.0. https://github.com/Clinical-Genomics/MIP/issues/186<|MERGE_RESOLUTION|>--- conflicted
+++ resolved
@@ -28,11 +28,8 @@
 - picard: 2.20.7 -> 2.22.4
 - samtools: 1.9=h8571acd_11 -> 1.10-h9402c20_2 (DNA)
 - SMNCopyNumberCaller: 4b2c1ad -> 1.0
-<<<<<<< HEAD
+- STAR 2.7.3a -> 2.7.4a
 - STAR-Fusion v1.8.0 -> v1.9.0
-=======
-- STAR 2.7.3a -> 2.7.4a
->>>>>>> 0de4fb7b
 - VEP: 97 -> 99
 
 **References**
