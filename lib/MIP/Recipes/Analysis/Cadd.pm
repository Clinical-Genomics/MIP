package MIP::Recipes::Analysis::Cadd;

use 5.026;
use Carp;
use charnames qw{ :full :short };
use English qw{ -no_match_vars };
use File::Basename qw{ dirname };
use File::Spec::Functions qw{ catdir catfile devnull };
use open qw{ :encoding(UTF-8) :std };
use Params::Check qw{ allow check last_error };
use strict;
use utf8;
use warnings;
use warnings qw{ FATAL utf8 };

## CPANM
use autodie qw{ :all };
use Readonly;

## MIPs lib/
use MIP::Constants
  qw{ $CLOSE_PARENTHESIS $COMMA $DASH $DOT $EQUALS $LOG_NAME $NEWLINE $OPEN_PARENTHESIS $PIPE $SEMICOLON $SPACE $UNDERSCORE };

BEGIN {

    require Exporter;
    use base qw{ Exporter };

    # Set the version for version checking
    our $VERSION = 1.06;

    # Functions and variables which can be optionally exported
    our @EXPORT_OK = qw{ analysis_cadd analysis_cadd_panel };

}

## Constants
Readonly my $REGION_START  => 2;
Readonly my $REGION_END    => 2;
Readonly my $SEQUENCE_NAME => 1;

sub analysis_cadd {

## Function : Annotate variants with CADD score
## Returns  :
## Arguments: $active_parameter_href   => Active parameters for this analysis hash {REF}
##          : $case_id                 => Family id
##          : $file_info_href          => File_info hash {REF}
##          : $job_id_href             => Job id hash {REF}
##          : $parameter_href          => Parameter hash {REF}
##          : $profile_base_command    => Submission profile base command
##          : $recipe_name             => Recipe name
##          : $sample_info_href        => Info on samples and case hash {REF}

    my ($arg_href) = @_;

    ## Flatten argument(s)
    my $active_parameter_href;
    my $file_info_href;
    my $job_id_href;
    my $parameter_href;
    my $profile_base_command;
    my $recipe_name;
    my $sample_info_href;

    ## Default(s)
    my $case_id;

    my $tmpl = {
        active_parameter_href => {
            default     => {},
            defined     => 1,
            required    => 1,
            store       => \$active_parameter_href,
            strict_type => 1,
        },
        case_id => {
            default     => $arg_href->{active_parameter_href}{case_id},
            store       => \$case_id,
            strict_type => 1,
        },
        file_info_href => {
            default     => {},
            defined     => 1,
            required    => 1,
            store       => \$file_info_href,
            strict_type => 1,
        },
        job_id_href => {
            default     => {},
            defined     => 1,
            required    => 1,
            store       => \$job_id_href,
            strict_type => 1,
        },
        parameter_href => {
            default     => {},
            defined     => 1,
            required    => 1,
            store       => \$parameter_href,
            strict_type => 1,
        },
        profile_base_command => {
            default     => q{sbatch},
            store       => \$profile_base_command,
            strict_type => 1,
        },
        recipe_name => {
            defined     => 1,
            required    => 1,
            store       => \$recipe_name,
            strict_type => 1,
        },
        sample_info_href => {
            default     => {},
            defined     => 1,
            required    => 1,
            store       => \$sample_info_href,
            strict_type => 1,
        },
    };

    check( $tmpl, $arg_href, 1 ) or croak q{Could not parse arguments!};

    use MIP::Cluster qw{ get_core_number update_memory_allocation };
    use MIP::Get::File qw{ get_io_files };
    use MIP::Get::Parameter qw{ get_recipe_attributes get_recipe_resources };
    use MIP::Program::Gnu::Bash qw{ gnu_export gnu_unset };
    use MIP::Parse::File qw{ parse_io_outfiles };
    use MIP::Program::Bcftools qw{ bcftools_annotate bcftools_view };
    use MIP::Program::Cadd qw{ cadd };
    use MIP::Program::Htslib qw{ htslib_tabix };
    use MIP::Processmanagement::Processes qw{ submit_recipe };
    use MIP::Sample_info qw{ set_recipe_outfile_in_sample_info };
    use MIP::Recipes::Analysis::Xargs qw{ xargs_command };
    use MIP::Script::Setup_script qw{ setup_script };

    ### PREPROCESSING:

    ## Retrieve logger object
    my $log = Log::Log4perl->get_logger($LOG_NAME);

    ## Unpack parameters
    ## Get the io infiles per chain and id
    my %io = get_io_files(
        {
            id             => $case_id,
            file_info_href => $file_info_href,
            parameter_href => $parameter_href,
            recipe_name    => $recipe_name,
            stream         => q{in},
        }
    );
    my $infile_name_prefix = $io{in}{file_name_prefix};
    my %infile_path        = %{ $io{in}{file_path_href} };

    my $human_genome_reference_version =
      $file_info_href->{human_genome_reference_version};
    my $assembly_version = _get_cadd_reference_param(
        {
            reference_source  => $file_info_href->{human_genome_reference_source},
            reference_version => $human_genome_reference_version,
        }
    );

    my $cadd_columns_name = join $COMMA, @{ $active_parameter_href->{cadd_column_names} };
    my @contigs_size_ordered = @{ $file_info_href->{contigs_size_ordered} };
    my $job_id_chain         = get_recipe_attributes(
        {
            parameter_href => $parameter_href,
            recipe_name    => $recipe_name,
            attribute      => q{chain},
        }
    );
    my $recipe_mode     = $active_parameter_href->{$recipe_name};
    my %recipe_resource = get_recipe_resources(
        {
            active_parameter_href => $active_parameter_href,
            recipe_name           => $recipe_name,
        }
    );

    ## Set and get the io files per chain, id and stream
    %io = (
        %io,
        parse_io_outfiles(
            {
                chain_id         => $job_id_chain,
                id               => $case_id,
                file_info_href   => $file_info_href,
                file_name_prefix => $infile_name_prefix,
                iterators_ref    => \@contigs_size_ordered,
                outdata_dir      => $active_parameter_href->{outdata_dir},
                parameter_href   => $parameter_href,
                recipe_name      => $recipe_name,
            }
        )
    );

    my @outfile_paths       = @{ $io{out}{file_paths} };
    my $outfile_path_prefix = $io{out}{file_path_prefix};
    my %outfile_path        = %{ $io{out}{file_path_href} };
    my $outfile_suffix      = $io{out}{file_suffix};

    ## Filehandles
    # Create anonymous filehandle
    my $filehandle      = IO::Handle->new();
    my $xargsfilehandle = IO::Handle->new();

    ## Get core number depending on user supplied input exists or not and max number of cores
    my $core_number = get_core_number(
        {
            max_cores_per_node   => $active_parameter_href->{max_cores_per_node},
            modifier_core_number => scalar keys %infile_path,
            recipe_core_number   => $recipe_resource{core_number},
        }
    );
    ## Update memory depending on how many cores that are being used
    my $memory_allocation = update_memory_allocation(
        {
            node_ram_memory           => $active_parameter_href->{node_ram_memory},
            parallel_processes        => $core_number,
            process_memory_allocation => $recipe_resource{memory},
        }
    );

    ## Creates recipe directories (info & data & script), recipe script filenames and writes sbatch header
    my ( $recipe_file_path, $recipe_info_path ) = setup_script(
        {
            active_parameter_href           => $active_parameter_href,
            core_number                     => $core_number,
            directory_id                    => $case_id,
            filehandle                      => $filehandle,
            job_id_href                     => $job_id_href,
            log                             => $log,
            memory_allocation               => $memory_allocation,
            process_time                    => $recipe_resource{time},
            recipe_directory                => $recipe_name,
            recipe_name                     => $recipe_name,
            source_environment_commands_ref => $recipe_resource{load_env_ref},
        }
    );

    ### SHELL:

    say {$filehandle} q{## } . $recipe_name;

    ## Add reference dir for CADD mounting point
    my $bash_variable =
        q{MIP_BIND}
      . $EQUALS
      . catdir( $active_parameter_href->{reference_dir},
        qw{ CADD-scripts data annotations} );
    gnu_export(
        {
            bash_variable => $bash_variable,
            filehandle    => $filehandle,
        }
    );
    say {$filehandle} $NEWLINE;

    ## View indels and calculate CADD
    say {$filehandle} q{## CADD};

    ## Create file commands for xargs
    my ( $xargs_file_counter, $xargs_file_path_prefix ) = xargs_command(
        {
            core_number      => $core_number,
            filehandle       => $filehandle,
            file_path        => $recipe_file_path,
            recipe_info_path => $recipe_info_path,
            xargsfilehandle  => $xargsfilehandle,
        }
    );

    ## Process per contig
  CONTIG:
    foreach my $contig (@contigs_size_ordered) {

        ## Get parameters
        my $cadd_outfile_path = $outfile_path_prefix . $DOT . $contig . $DOT . q{tsv.gz};
        my $stderrfile_path =
          $xargs_file_path_prefix . $DOT . $contig . $DOT . q{stderr.txt};
        my $view_outfile_path =
          $outfile_path_prefix . $UNDERSCORE . q{view} . $DOT . $contig . $outfile_suffix;

        my $view_infile_path = _parse_cadd_infile(
            {
                escape_oneliner   => 1,
                filehandle        => $xargsfilehandle,
                infile_path       => $infile_path{$contig},
                reference_version => $file_info_href->{human_genome_reference_version},
            }
        );
<<<<<<< HEAD
=======
        print {$xargsfilehandle} $SEMICOLON . $SPACE;

        bcftools_annotate(
            {
                annotations_file_path  => $tabix_infile_path,
                columns_name           => $cadd_columns_name,
                filehandle             => $xargsfilehandle,
                headerfile_path        => $active_parameter_href->{cadd_vcf_header_file},
                infile_path            => $infile_path{$contig},
                outfile_path           => $outfile_path{$contig},
                output_type            => q{v},
                stderrfile_path_append => $stderrfile_path,
            }
        );
        say {$xargsfilehandle} $NEWLINE;
    }

    gnu_unset(
        {
            bash_variable => q{MIP_BIND},
            filehandle    => $filehandle,
        }
    );
    say {$filehandle} $NEWLINE;

    ## Close filehandle
    close $filehandle or $log->logcroak(q{Could not close filehandle});
    close $xargsfilehandle
      or $log->logcroak(q{Could not close xargsfilehandle});

    if ( $recipe_mode == 1 ) {

        ## Collect QC metadata info for later use
        set_recipe_outfile_in_sample_info(
            {
                path             => $outfile_paths[0],
                recipe_name      => $recipe_name,
                sample_info_href => $sample_info_href,
            }
        );

        submit_recipe(
            {
                base_command         => $profile_base_command,
                dependency_method    => q{sample_to_case},
                case_id              => $case_id,
                job_id_chain         => $job_id_chain,
                job_id_href          => $job_id_href,
                job_reservation_name => $active_parameter_href->{job_reservation_name},
                log                  => $log,
                max_parallel_processes_count_href =>
                  $file_info_href->{max_parallel_processes_count},
                recipe_file_path   => $recipe_file_path,
                sample_ids_ref     => \@{ $active_parameter_href->{sample_ids} },
                submission_profile => $active_parameter_href->{submission_profile},
            }
        );
    }
    return 1;
}

sub analysis_cadd_gb_38 {

## Function : Annotate variants with CADD score for genome build 38
## Returns  :
## Arguments: $active_parameter_href   => Active parameters for this analysis hash {REF}
##          : $case_id                 => Family id
##          : $file_info_href          => File_info hash {REF}
##          : $job_id_href             => Job id hash {REF}
##          : $parameter_href          => Parameter hash {REF}
##          : $profile_base_command    => Submission profile base command
##          : $recipe_name             => Recipe name
##          : $sample_info_href        => Info on samples and case hash {REF}

    my ($arg_href) = @_;

    ## Flatten argument(s)
    my $active_parameter_href;
    my $file_info_href;
    my $job_id_href;
    my $parameter_href;
    my $profile_base_command;
    my $recipe_name;
    my $sample_info_href;

    ## Default(s)
    my $case_id;

    my $tmpl = {
        active_parameter_href => {
            default     => {},
            defined     => 1,
            required    => 1,
            store       => \$active_parameter_href,
            strict_type => 1,
        },
        case_id => {
            default     => $arg_href->{active_parameter_href}{case_id},
            store       => \$case_id,
            strict_type => 1,
        },
        file_info_href => {
            default     => {},
            defined     => 1,
            required    => 1,
            store       => \$file_info_href,
            strict_type => 1,
        },
        job_id_href => {
            default     => {},
            defined     => 1,
            required    => 1,
            store       => \$job_id_href,
            strict_type => 1,
        },
        parameter_href => {
            default     => {},
            defined     => 1,
            required    => 1,
            store       => \$parameter_href,
            strict_type => 1,
        },
        profile_base_command => {
            default     => q{sbatch},
            store       => \$profile_base_command,
            strict_type => 1,
        },
        recipe_name => {
            defined     => 1,
            required    => 1,
            store       => \$recipe_name,
            strict_type => 1,
        },
        sample_info_href => {
            default     => {},
            defined     => 1,
            required    => 1,
            store       => \$sample_info_href,
            strict_type => 1,
        },
    };

    check( $tmpl, $arg_href, 1 ) or croak q{Could not parse arguments!};

    use MIP::Cluster qw{ get_core_number update_memory_allocation };
    use MIP::Get::File qw{ get_io_files };
    use MIP::Get::Parameter qw{ get_recipe_attributes get_recipe_resources };
    use MIP::Program::Gnu::Bash qw{ gnu_export gnu_unset };
    use MIP::Language::Perl qw{ perl_nae_oneliners };
    use MIP::Parse::File qw{ parse_io_outfiles };
    use MIP::Program::Gzip qw{ gzip };
    use MIP::Program::Bcftools qw{ bcftools_annotate bcftools_view };
    use MIP::Program::Cadd qw{ cadd };
    use MIP::Program::Htslib qw{ htslib_bgzip htslib_tabix };
    use MIP::Processmanagement::Processes qw{ submit_recipe };
    use MIP::Sample_info qw{ set_recipe_outfile_in_sample_info };
    use MIP::Recipes::Analysis::Xargs qw{ xargs_command };
    use MIP::Script::Setup_script qw{ setup_script };

    ### PREPROCESSING:

    ## Retrieve logger object
    my $log = Log::Log4perl->get_logger($LOG_NAME);

    ## Unpack parameters
    ## Get the io infiles per chain and id
    my %io = get_io_files(
        {
            id             => $case_id,
            file_info_href => $file_info_href,
            parameter_href => $parameter_href,
            recipe_name    => $recipe_name,
            stream         => q{in},
        }
    );
    my $infile_name_prefix = $io{in}{file_name_prefix};
    my %infile_path        = %{ $io{in}{file_path_href} };

    my $human_genome_reference_version =
      $file_info_href->{human_genome_reference_version};
    my ( $assembly_version, $cadd_version ) = _get_cadd_reference_params(
        {
            reference_source  => $file_info_href->{human_genome_reference_source},
            reference_version => $human_genome_reference_version,
        }
    );

    my $cadd_columns_name = join $COMMA, @{ $active_parameter_href->{cadd_column_names} };
    my @contigs_size_ordered = @{ $file_info_href->{contigs_size_ordered} };
    my $job_id_chain         = get_recipe_attributes(
        {
            parameter_href => $parameter_href,
            recipe_name    => $recipe_name,
            attribute      => q{chain},
        }
    );
    my $recipe_mode     = $active_parameter_href->{$recipe_name};
    my %recipe_resource = get_recipe_resources(
        {
            active_parameter_href => $active_parameter_href,
            recipe_name           => $recipe_name,
        }
    );

    ## Set and get the io files per chain, id and stream
    %io = (
        %io,
        parse_io_outfiles(
            {
                chain_id         => $job_id_chain,
                id               => $case_id,
                file_info_href   => $file_info_href,
                file_name_prefix => $infile_name_prefix,
                iterators_ref    => \@contigs_size_ordered,
                outdata_dir      => $active_parameter_href->{outdata_dir},
                parameter_href   => $parameter_href,
                recipe_name      => $recipe_name,
            }
        )
    );

    my @outfile_paths       = @{ $io{out}{file_paths} };
    my $outfile_path_prefix = $io{out}{file_path_prefix};
    my %outfile_path        = %{ $io{out}{file_path_href} };
    my $outfile_suffix      = $io{out}{file_suffix};

    ## Filehandles
    # Create anonymous filehandle
    my $filehandle      = IO::Handle->new();
    my $xargsfilehandle = IO::Handle->new();

    ## Get core number depending on user supplied input exists or not and max number of cores
    my $core_number = get_core_number(
        {
            max_cores_per_node   => $active_parameter_href->{max_cores_per_node},
            modifier_core_number => scalar keys %infile_path,
            recipe_core_number   => $recipe_resource{core_number},
        }
    );
    ## Update memory depending on how many cores that are being used
    my $memory_allocation = update_memory_allocation(
        {
            node_ram_memory           => $active_parameter_href->{node_ram_memory},
            parallel_processes        => $core_number,
            process_memory_allocation => $recipe_resource{memory},
        }
    );

    ## Creates recipe directories (info & data & script), recipe script filenames and writes sbatch header
    my ( $recipe_file_path, $recipe_info_path ) = setup_script(
        {
            active_parameter_href           => $active_parameter_href,
            core_number                     => $core_number,
            directory_id                    => $case_id,
            filehandle                      => $filehandle,
            job_id_href                     => $job_id_href,
            log                             => $log,
            memory_allocation               => $memory_allocation,
            process_time                    => $recipe_resource{time},
            recipe_directory                => $recipe_name,
            recipe_name                     => $recipe_name,
            source_environment_commands_ref => $recipe_resource{load_env_ref},
        }
    );

    ### SHELL:

    say {$filehandle} q{## } . $recipe_name;

    ## Add reference dir for CADD mounting point
    my $bash_variable = q{MIP_BIND} . $EQUALS . $active_parameter_href->{reference_dir};
    gnu_export(
        {
            bash_variable => $bash_variable,
            filehandle    => $filehandle,
        }
    );
    say {$filehandle} $NEWLINE;

    ## View indels and calculate CADD
    say {$filehandle} q{## CADD};

    ## Create file commands for xargs
    my ( $xargs_file_counter, $xargs_file_path_prefix ) = xargs_command(
        {
            core_number      => $core_number,
            filehandle       => $filehandle,
            file_path        => $recipe_file_path,
            recipe_info_path => $recipe_info_path,
            xargsfilehandle  => $xargsfilehandle,
        }
    );

    ## Process per contig
  CONTIG:
    foreach my $contig (@contigs_size_ordered) {

        ## Get parameters
        my $cadd_outfile_path = $outfile_path_prefix . $DOT . $contig . $DOT . q{tsv.gz};
        my $stderrfile_path =
          $xargs_file_path_prefix . $DOT . $contig . $DOT . q{stderr.txt};
        my $view_outfile_path =
          $outfile_path_prefix . $UNDERSCORE . q{view} . $DOT . $contig . $outfile_suffix;
>>>>>>> df22fef0

        bcftools_view(
            {
                filehandle      => $xargsfilehandle,
                infile_path     => $view_infile_path,
                types           => q{indels},
                outfile_path    => $view_outfile_path,
                output_type     => q{v},
                stderrfile_path => $stderrfile_path,
            }
        );
        print {$xargsfilehandle} $SEMICOLON . $SPACE;

        cadd(
            {
                filehandle             => $xargsfilehandle,
                genome_build           => $assembly_version,
                infile_path            => $view_outfile_path,
                outfile_path           => $cadd_outfile_path,
                stderrfile_path_append => $stderrfile_path,
            }
        );
        say {$xargsfilehandle} $NEWLINE;
    }

    ### Annotate
    ## Tabix cadd outfile and annotate original vcf file with indel CADD score
    say {$filehandle} q{## Tabix and bcftools annotate};

    ## Create file commands for xargs
    ( $xargs_file_counter, $xargs_file_path_prefix ) = xargs_command(
        {
            core_number        => $core_number,
            filehandle         => $filehandle,
            file_path          => $recipe_file_path,
            recipe_info_path   => $recipe_info_path,
            xargsfilehandle    => $xargsfilehandle,
            xargs_file_counter => $xargs_file_counter,
        }
    );

    ## Process per contig
  CONTIG:
    foreach my $contig (@contigs_size_ordered) {

        ## Get parameters
        my $stderrfile_path =
          $xargs_file_path_prefix . $DOT . $contig . $DOT . q{stderr.txt};

        # Corresponds to cadd outfile path
        my $cadd_outfile_path = $outfile_path_prefix . $DOT . $contig . $DOT . q{tsv.gz};

        ## Parse outfile in case of grch38
        $cadd_outfile_path = _parse_cadd_outfile(
            {
                escape_oneliner   => 1,
                filehandle        => $xargsfilehandle,
                infile_path       => $cadd_outfile_path,
                reference_version => $file_info_href->{human_genome_reference_version},
            }
        );

        ## Create tabix index
        htslib_tabix(
            {
                begin           => $REGION_START,
                end             => $REGION_END,
                filehandle      => $xargsfilehandle,
                force           => 1,
                infile_path     => $cadd_outfile_path,
                sequence        => $SEQUENCE_NAME,
                stderrfile_path => $stderrfile_path,
            }
        );
        print {$xargsfilehandle} $SEMICOLON . $SPACE;

        bcftools_annotate(
            {
                annotations_file_path  => $cadd_outfile_path,
                columns_name           => $cadd_columns_name,
                filehandle             => $xargsfilehandle,
                headerfile_path        => $active_parameter_href->{cadd_vcf_header_file},
                infile_path            => $infile_path{$contig},
                outfile_path           => $outfile_path{$contig},
                output_type            => q{v},
                stderrfile_path_append => $stderrfile_path,
            }
        );
        say {$xargsfilehandle} $NEWLINE;
    }

    gnu_unset(
        {
            bash_variable => q{MIP_BIND},
            filehandle    => $filehandle,
        }
    );
    say {$filehandle} $NEWLINE;

    ## Close filehandle
    close $filehandle or $log->logcroak(q{Could not close filehandle});
    close $xargsfilehandle
      or $log->logcroak(q{Could not close xargsfilehandle});

    if ( $recipe_mode == 1 ) {

        ## Collect QC metadata info for later use
        set_recipe_outfile_in_sample_info(
            {
                path             => $outfile_paths[0],
                recipe_name      => $recipe_name,
                sample_info_href => $sample_info_href,
            }
        );

        submit_recipe(
            {
                base_command         => $profile_base_command,
                dependency_method    => q{sample_to_case},
                case_id              => $case_id,
                job_id_chain         => $job_id_chain,
                job_id_href          => $job_id_href,
                job_reservation_name => $active_parameter_href->{job_reservation_name},
                log                  => $log,
                max_parallel_processes_count_href =>
                  $file_info_href->{max_parallel_processes_count},
                recipe_file_path   => $recipe_file_path,
                sample_ids_ref     => \@{ $active_parameter_href->{sample_ids} },
                submission_profile => $active_parameter_href->{submission_profile},
            }
        );
    }
    return 1;
}

sub analysis_cadd_panel {

## Function : Annotate variants with CADD score for genome build 38
## Returns  :
## Arguments: $active_parameter_href   => Active parameters for this analysis hash {REF}
##          : $case_id                 => Family id
##          : $file_info_href          => File_info hash {REF}
##          : $job_id_href             => Job id hash {REF}
##          : $parameter_href          => Parameter hash {REF}
##          : $profile_base_command    => Submission profile base command
##          : $recipe_name             => Recipe name
##          : $sample_info_href        => Info on samples and case hash {REF}

    my ($arg_href) = @_;

    ## Flatten argument(s)
    my $active_parameter_href;
    my $file_info_href;
    my $job_id_href;
    my $parameter_href;
    my $profile_base_command;
    my $recipe_name;
    my $sample_info_href;

    ## Default(s)
    my $case_id;

    my $tmpl = {
        active_parameter_href => {
            default     => {},
            defined     => 1,
            required    => 1,
            store       => \$active_parameter_href,
            strict_type => 1,
        },
        case_id => {
            default     => $arg_href->{active_parameter_href}{case_id},
            store       => \$case_id,
            strict_type => 1,
        },
        file_info_href => {
            default     => {},
            defined     => 1,
            required    => 1,
            store       => \$file_info_href,
            strict_type => 1,
        },
        job_id_href => {
            default     => {},
            defined     => 1,
            required    => 1,
            store       => \$job_id_href,
            strict_type => 1,
        },
        parameter_href => {
            default     => {},
            defined     => 1,
            required    => 1,
            store       => \$parameter_href,
            strict_type => 1,
        },
        profile_base_command => {
            default     => q{sbatch},
            store       => \$profile_base_command,
            strict_type => 1,
        },
        recipe_name => {
            defined     => 1,
            required    => 1,
            store       => \$recipe_name,
            strict_type => 1,
        },
        sample_info_href => {
            default     => {},
            defined     => 1,
            required    => 1,
            store       => \$sample_info_href,
            strict_type => 1,
        },
    };

    check( $tmpl, $arg_href, 1 ) or croak q{Could not parse arguments!};

    use MIP::Get::File qw{ get_io_files };
    use MIP::Get::Parameter qw{ get_recipe_attributes get_recipe_resources };
    use MIP::Program::Gnu::Bash qw{ gnu_export gnu_unset };
    use MIP::Language::Perl qw{ perl_nae_oneliners };
    use MIP::Parse::File qw{ parse_io_outfiles };
    use MIP::Program::Bcftools qw{ bcftools_annotate bcftools_view };
    use MIP::Program::Cadd qw{ cadd };
    use MIP::Program::Htslib qw{ htslib_bgzip htslib_tabix };
    use MIP::Processmanagement::Processes qw{ submit_recipe };
    use MIP::Sample_info qw{ set_recipe_outfile_in_sample_info };
    use MIP::Script::Setup_script qw{ setup_script };

    ### PREPROCESSING:

    ## Retrieve logger object
    my $log = Log::Log4perl->get_logger($LOG_NAME);

    ## Unpack parameters
    ## Get the io infiles per chain and id
    my %io = get_io_files(
        {
            id             => $case_id,
            file_info_href => $file_info_href,
            parameter_href => $parameter_href,
            recipe_name    => $recipe_name,
            stream         => q{in},
        }
    );
    my $infile_name_prefix = $io{in}{file_name_prefix};
    my $infile_path        = $io{in}{file_path};

    my $human_genome_reference_version =
      $file_info_href->{human_genome_reference_version};
    my $assembly_version = _get_cadd_reference_param(
        {
            reference_source  => $file_info_href->{human_genome_reference_source},
            reference_version => $human_genome_reference_version,
        }
    );

    my $cadd_columns_name = join $COMMA, @{ $active_parameter_href->{cadd_column_names} };
    my $job_id_chain      = get_recipe_attributes(
        {
            parameter_href => $parameter_href,
            recipe_name    => $recipe_name,
            attribute      => q{chain},
        }
    );
    my $recipe_mode     = $active_parameter_href->{$recipe_name};
    my %recipe_resource = get_recipe_resources(
        {
            active_parameter_href => $active_parameter_href,
            recipe_name           => $recipe_name,
        }
    );

    ## Set and get the io files per chain, id and stream
    %io = (
        %io,
        parse_io_outfiles(
            {
                chain_id               => $job_id_chain,
                id                     => $case_id,
                file_info_href         => $file_info_href,
                file_name_prefixes_ref => [$infile_name_prefix],
                outdata_dir            => $active_parameter_href->{outdata_dir},
                parameter_href         => $parameter_href,
                recipe_name            => $recipe_name,
            }
        )
    );

    my $outfile_path_prefix = $io{out}{file_path_prefix};
    my $outfile_path        = $io{out}{file_path};
    my $outfile_suffix      = $io{out}{file_suffix};

    ## Filehandles
    # Create anonymous filehandle
    my $filehandle = IO::Handle->new();

    ## Creates recipe directories (info & data & script), recipe script filenames and writes sbatch header
    my ( $recipe_file_path, $recipe_info_path ) = setup_script(
        {
            active_parameter_href           => $active_parameter_href,
            core_number                     => $recipe_resource{core_number},
            directory_id                    => $case_id,
            filehandle                      => $filehandle,
            job_id_href                     => $job_id_href,
            log                             => $log,
            memory_allocation               => $recipe_resource{memory},
            process_time                    => $recipe_resource{time},
            recipe_directory                => $recipe_name,
            recipe_name                     => $recipe_name,
            source_environment_commands_ref => $recipe_resource{load_env_ref},
        }
    );

    ### SHELL:
    ## View indels and calculate CADD
    say {$filehandle} q{## CADD};

    ## Add reference dir for CADD mounting point
    my $bash_variable =
        q{MIP_BIND}
      . $EQUALS
      . catdir( $active_parameter_href->{reference_dir},
        qw{ CADD-scripts data annotations} );
    gnu_export(
        {
            bash_variable => $bash_variable,
            filehandle    => $filehandle,
        }
    );
    say {$filehandle} $NEWLINE;

    ## Get parameters
    my $view_infile_path = _parse_cadd_infile(
        {
            filehandle        => $filehandle,
            infile_path       => $infile_path,
            reference_version => $file_info_href->{human_genome_reference_version},
        }
    );
    my $view_outfile_path =
      $outfile_path_prefix . $UNDERSCORE . q{view} . $outfile_suffix;
    bcftools_view(
        {
            filehandle   => $filehandle,
            infile_path  => $view_infile_path,
            types        => q{indels},
            outfile_path => $view_outfile_path,
            output_type  => q{v},
        }
    );
    say {$filehandle} $NEWLINE;

    my $cadd_outfile_path = $outfile_path_prefix . $DOT . q{tsv.gz};
    cadd(
        {
            filehandle   => $filehandle,
            genome_build => $assembly_version,
            infile_path  => $view_outfile_path,
            outfile_path => $cadd_outfile_path,
        }
    );
    say {$filehandle} $NEWLINE;

    ## Parse outfile in case of grch38
    $cadd_outfile_path = _parse_cadd_outfile(
        {
            filehandle        => $filehandle,
            infile_path       => $cadd_outfile_path,
            reference_version => $file_info_href->{human_genome_reference_version},
        }
    );
    say {$filehandle} $NEWLINE;

    ### Annotate
    ## Tabix cadd outfile and annotate original vcf file with indel CADD score
    say {$filehandle} q{## Tabix and bcftools annotate};

    ## Create tabix index
    htslib_tabix(
        {
            begin       => $REGION_START,
            end         => $REGION_END,
            filehandle  => $filehandle,
            force       => 1,
            infile_path => $cadd_outfile_path,
            sequence    => $SEQUENCE_NAME,
        }
    );
    say {$filehandle} $NEWLINE;

    bcftools_annotate(
        {
            annotations_file_path => $cadd_outfile_path,
            columns_name          => $cadd_columns_name,
            filehandle            => $filehandle,
            headerfile_path       => $active_parameter_href->{cadd_vcf_header_file},
            infile_path           => $infile_path,
            outfile_path          => $outfile_path,
            output_type           => q{v},
        }
    );
    say {$filehandle} $NEWLINE;

    gnu_unset(
        {
            bash_variable => q{MIP_BIND},
            filehandle    => $filehandle,
        }
    );
    say {$filehandle} $NEWLINE;

    ## Close filehandles
    close $filehandle or $log->logcroak(q{Could not close filehandle});

    if ( $recipe_mode == 1 ) {

        ## Collect QC metadata info for later use
        set_recipe_outfile_in_sample_info(
            {
                path             => $outfile_path,
                recipe_name      => $recipe_name,
                sample_info_href => $sample_info_href,
            }
        );

        submit_recipe(
            {
                base_command         => $profile_base_command,
                dependency_method    => q{sample_to_case},
                case_id              => $case_id,
                job_id_chain         => $job_id_chain,
                job_id_href          => $job_id_href,
                job_reservation_name => $active_parameter_href->{job_reservation_name},
                log                  => $log,
                max_parallel_processes_count_href =>
                  $file_info_href->{max_parallel_processes_count},
                recipe_file_path   => $recipe_file_path,
                sample_ids_ref     => \@{ $active_parameter_href->{sample_ids} },
                submission_profile => $active_parameter_href->{submission_profile},
            }
        );
    }
    return 1;
}

sub _parse_cadd_outfile {

## Function : Parse and return outfile from CADD depending on reference version
## Returns  : $infile_path | $synonyms_file_path
## Arguments: $escape_oneliner   => Escape perl oneliner
##          : $filehandle        => Filehandle
##          : $infile_path       => Cadd outfile path
##          : $reference_version => Genome reference

    my ($arg_href) = @_;

    ## Flatten argument(s)
    my $escape_oneliner;
    my $filehandle;
    my $infile_path;
    my $reference_version;

    my $tmpl = {
        escape_oneliner => {
            allow       => [ undef, 0, 1 ],
            store       => \$escape_oneliner,
            strict_type => 1,
        },
        filehandle => {
            defined  => 1,
            required => 1,
            store    => \$filehandle,
        },
        infile_path => {
            defined     => 1,
            required    => 1,
            store       => \$infile_path,
            strict_type => 1,
        },
        reference_version => {
            allow       => qr{ \A\d+\z }sxm,
            required    => 1,
            store       => \$reference_version,
            strict_type => 1,
        },
    };

    check( $tmpl, $arg_href, 1 ) or croak q{Could not parse arguments!};

    use MIP::Language::Perl qw{ perl_nae_oneliners };
    use MIP::Parse::File qw{ parse_file_suffix };
    use MIP::Program::Htslib qw{ htslib_bgzip };

    return $infile_path if $reference_version eq q{37};

    my $synonyms_file_path = parse_file_suffix(
        {
            file_name   => $infile_path,
            file_suffix => q{.tsv},
        }
    );
    $synonyms_file_path .= $UNDERSCORE . q{synonyms.tsv.gz};

    htslib_bgzip(
        {
            decompress      => 1,
            filehandle      => $filehandle,
            force           => 1,
            infile_path     => $infile_path,
            write_to_stdout => 1,
        }
    );
    print {$filehandle} $PIPE . $SPACE;

    perl_nae_oneliners(
        {
            escape_oneliner => $escape_oneliner,
            filehandle      => $filehandle,
            oneliner_name   => q{synonyms_grch37_to_grch38},
        }
    );

    print {$filehandle} $PIPE . $SPACE;

    htslib_bgzip(
        {
            filehandle      => $filehandle,
            force           => 1,
            stdoutfile_path => $synonyms_file_path,
            write_to_stdout => 1,
        }
    );
    print {$filehandle} $SEMICOLON . $SPACE;

    return $synonyms_file_path;
}

sub _parse_cadd_infile {

## Function : Parse CADD infile and preproccess if necessary, depending on reference version
## Returns  : $infile_path | undef
## Arguments: $escape_oneliner   => Escape perl oneliner
##          : $filehandle        => Filehandle
##          : $infile_path       => Infile path
##          : $reference_version => Genome reference

    my ($arg_href) = @_;

    ## Flatten argument(s)
    my $escape_oneliner;
    my $filehandle;
    my $infile_path;
    my $reference_version;

    my $tmpl = {
        escape_oneliner => {
            allow       => [ undef, 0, 1 ],
            store       => \$escape_oneliner,
            strict_type => 1,
        },
        filehandle => {
            defined  => 1,
            required => 1,
            store    => \$filehandle,
        },
        infile_path => {
            defined     => 1,
            required    => 1,
            store       => \$infile_path,
            strict_type => 1,
        },
        reference_version => {
            allow       => qr{ \A\d+\z }sxm,
            required    => 1,
            store       => \$reference_version,
            strict_type => 1,
        },
    };

    check( $tmpl, $arg_href, 1 ) or croak q{Could not parse arguments!};

    use MIP::Language::Perl qw{ perl_nae_oneliners };

    return $infile_path if $reference_version eq q{37};

    ## Perl
    my @infile_commands = perl_nae_oneliners(
        {
            escape_oneliner => $escape_oneliner,
            filehandle      => $filehandle,
            oneliner_name   => q{synonyms_grch38_to_grch37},
            stdinfile_path  => $infile_path,
        }
    );
    print {$filehandle} $PIPE . $SPACE;

    return;
}

sub _get_cadd_reference_param {

## Function : Get the genome assembly and version for CADD
## Returns  : $assembly_version
## Arguments: $reference_source  => Reference source
##          : $reference_version => Reference version

    my ($arg_href) = @_;

    ## Flatten argument(s)
    my $reference_source;
    my $reference_version;

    my $tmpl = {
        reference_source => {
            defined     => 1,
            required    => 1,
            store       => \$reference_source,
            strict_type => 1,
        },
        reference_version => {
            allow       => qr{ \A\d+\z }sxm,
            store       => \$reference_version,
            strict_type => 1,
        },
    };

    check( $tmpl, $arg_href, 1 ) or croak q{Could not parse arguments!};

    my %cadd_map = (
        grch37 => q{GRCh37},
        grch38 => q{GRCh38},
        hg19   => q{GRCh37},
    );

    my $assembly_version = $cadd_map{ $reference_source . $reference_version };
    return $assembly_version;
}

1;<|MERGE_RESOLUTION|>--- conflicted
+++ resolved
@@ -292,13 +292,85 @@
                 reference_version => $file_info_href->{human_genome_reference_version},
             }
         );
-<<<<<<< HEAD
-=======
+
+        bcftools_view(
+            {
+                filehandle      => $xargsfilehandle,
+                infile_path     => $view_infile_path,
+                types           => q{indels},
+                outfile_path    => $view_outfile_path,
+                output_type     => q{v},
+                stderrfile_path => $stderrfile_path,
+            }
+        );
         print {$xargsfilehandle} $SEMICOLON . $SPACE;
 
+        cadd(
+            {
+                filehandle             => $xargsfilehandle,
+                genome_build           => $assembly_version,
+                infile_path            => $view_outfile_path,
+                outfile_path           => $cadd_outfile_path,
+                stderrfile_path_append => $stderrfile_path,
+            }
+        );
+        say {$xargsfilehandle} $NEWLINE;
+    }
+
+    ### Annotate
+    ## Tabix cadd outfile and annotate original vcf file with indel CADD score
+    say {$filehandle} q{## Tabix and bcftools annotate};
+
+    ## Create file commands for xargs
+    ( $xargs_file_counter, $xargs_file_path_prefix ) = xargs_command(
+        {
+            core_number        => $core_number,
+            filehandle         => $filehandle,
+            file_path          => $recipe_file_path,
+            recipe_info_path   => $recipe_info_path,
+            xargsfilehandle    => $xargsfilehandle,
+            xargs_file_counter => $xargs_file_counter,
+        }
+    );
+
+    ## Process per contig
+  CONTIG:
+    foreach my $contig (@contigs_size_ordered) {
+
+        ## Get parameters
+        my $stderrfile_path =
+          $xargs_file_path_prefix . $DOT . $contig . $DOT . q{stderr.txt};
+
+        # Corresponds to cadd outfile path
+        my $cadd_outfile_path = $outfile_path_prefix . $DOT . $contig . $DOT . q{tsv.gz};
+
+        ## Parse outfile in case of grch38
+        $cadd_outfile_path = _parse_cadd_outfile(
+            {
+                escape_oneliner   => 1,
+                filehandle        => $xargsfilehandle,
+                infile_path       => $cadd_outfile_path,
+                reference_version => $file_info_href->{human_genome_reference_version},
+            }
+        );
+
+        ## Create tabix index
+        htslib_tabix(
+            {
+                begin           => $REGION_START,
+                end             => $REGION_END,
+                filehandle      => $xargsfilehandle,
+                force           => 1,
+                infile_path     => $cadd_outfile_path,
+                sequence        => $SEQUENCE_NAME,
+                stderrfile_path => $stderrfile_path,
+            }
+        );
+        print {$xargsfilehandle} $SEMICOLON . $SPACE;
+
         bcftools_annotate(
             {
-                annotations_file_path  => $tabix_infile_path,
+                annotations_file_path  => $cadd_outfile_path,
                 columns_name           => $cadd_columns_name,
                 filehandle             => $xargsfilehandle,
                 headerfile_path        => $active_parameter_href->{cadd_vcf_header_file},
@@ -355,7 +427,7 @@
     return 1;
 }
 
-sub analysis_cadd_gb_38 {
+sub analysis_cadd_panel {
 
 ## Function : Annotate variants with CADD score for genome build 38
 ## Returns  :
@@ -438,19 +510,16 @@
 
     check( $tmpl, $arg_href, 1 ) or croak q{Could not parse arguments!};
 
-    use MIP::Cluster qw{ get_core_number update_memory_allocation };
     use MIP::Get::File qw{ get_io_files };
     use MIP::Get::Parameter qw{ get_recipe_attributes get_recipe_resources };
     use MIP::Program::Gnu::Bash qw{ gnu_export gnu_unset };
     use MIP::Language::Perl qw{ perl_nae_oneliners };
     use MIP::Parse::File qw{ parse_io_outfiles };
-    use MIP::Program::Gzip qw{ gzip };
     use MIP::Program::Bcftools qw{ bcftools_annotate bcftools_view };
     use MIP::Program::Cadd qw{ cadd };
     use MIP::Program::Htslib qw{ htslib_bgzip htslib_tabix };
     use MIP::Processmanagement::Processes qw{ submit_recipe };
     use MIP::Sample_info qw{ set_recipe_outfile_in_sample_info };
-    use MIP::Recipes::Analysis::Xargs qw{ xargs_command };
     use MIP::Script::Setup_script qw{ setup_script };
 
     ### PREPROCESSING:
@@ -470,11 +539,11 @@
         }
     );
     my $infile_name_prefix = $io{in}{file_name_prefix};
-    my %infile_path        = %{ $io{in}{file_path_href} };
+    my $infile_path        = $io{in}{file_path};
 
     my $human_genome_reference_version =
       $file_info_href->{human_genome_reference_version};
-    my ( $assembly_version, $cadd_version ) = _get_cadd_reference_params(
+    my $assembly_version = _get_cadd_reference_param(
         {
             reference_source  => $file_info_href->{human_genome_reference_source},
             reference_version => $human_genome_reference_version,
@@ -482,8 +551,7 @@
     );
 
     my $cadd_columns_name = join $COMMA, @{ $active_parameter_href->{cadd_column_names} };
-    my @contigs_size_ordered = @{ $file_info_href->{contigs_size_ordered} };
-    my $job_id_chain         = get_recipe_attributes(
+    my $job_id_chain      = get_recipe_attributes(
         {
             parameter_href => $parameter_href,
             recipe_name    => $recipe_name,
@@ -503,55 +571,35 @@
         %io,
         parse_io_outfiles(
             {
-                chain_id         => $job_id_chain,
-                id               => $case_id,
-                file_info_href   => $file_info_href,
-                file_name_prefix => $infile_name_prefix,
-                iterators_ref    => \@contigs_size_ordered,
-                outdata_dir      => $active_parameter_href->{outdata_dir},
-                parameter_href   => $parameter_href,
-                recipe_name      => $recipe_name,
+                chain_id               => $job_id_chain,
+                id                     => $case_id,
+                file_info_href         => $file_info_href,
+                file_name_prefixes_ref => [$infile_name_prefix],
+                outdata_dir            => $active_parameter_href->{outdata_dir},
+                parameter_href         => $parameter_href,
+                recipe_name            => $recipe_name,
             }
         )
     );
 
-    my @outfile_paths       = @{ $io{out}{file_paths} };
     my $outfile_path_prefix = $io{out}{file_path_prefix};
-    my %outfile_path        = %{ $io{out}{file_path_href} };
+    my $outfile_path        = $io{out}{file_path};
     my $outfile_suffix      = $io{out}{file_suffix};
 
     ## Filehandles
     # Create anonymous filehandle
-    my $filehandle      = IO::Handle->new();
-    my $xargsfilehandle = IO::Handle->new();
-
-    ## Get core number depending on user supplied input exists or not and max number of cores
-    my $core_number = get_core_number(
-        {
-            max_cores_per_node   => $active_parameter_href->{max_cores_per_node},
-            modifier_core_number => scalar keys %infile_path,
-            recipe_core_number   => $recipe_resource{core_number},
-        }
-    );
-    ## Update memory depending on how many cores that are being used
-    my $memory_allocation = update_memory_allocation(
-        {
-            node_ram_memory           => $active_parameter_href->{node_ram_memory},
-            parallel_processes        => $core_number,
-            process_memory_allocation => $recipe_resource{memory},
-        }
-    );
+    my $filehandle = IO::Handle->new();
 
     ## Creates recipe directories (info & data & script), recipe script filenames and writes sbatch header
     my ( $recipe_file_path, $recipe_info_path ) = setup_script(
         {
             active_parameter_href           => $active_parameter_href,
-            core_number                     => $core_number,
+            core_number                     => $recipe_resource{core_number},
             directory_id                    => $case_id,
             filehandle                      => $filehandle,
             job_id_href                     => $job_id_href,
             log                             => $log,
-            memory_allocation               => $memory_allocation,
+            memory_allocation               => $recipe_resource{memory},
             process_time                    => $recipe_resource{time},
             recipe_directory                => $recipe_name,
             recipe_name                     => $recipe_name,
@@ -560,11 +608,15 @@
     );
 
     ### SHELL:
-
-    say {$filehandle} q{## } . $recipe_name;
+    ## View indels and calculate CADD
+    say {$filehandle} q{## CADD};
 
     ## Add reference dir for CADD mounting point
-    my $bash_variable = q{MIP_BIND} . $EQUALS . $active_parameter_href->{reference_dir};
+    my $bash_variable =
+        q{MIP_BIND}
+      . $EQUALS
+      . catdir( $active_parameter_href->{reference_dir},
+        qw{ CADD-scripts data annotations} );
     gnu_export(
         {
             bash_variable => $bash_variable,
@@ -573,121 +625,77 @@
     );
     say {$filehandle} $NEWLINE;
 
-    ## View indels and calculate CADD
-    say {$filehandle} q{## CADD};
-
-    ## Create file commands for xargs
-    my ( $xargs_file_counter, $xargs_file_path_prefix ) = xargs_command(
-        {
-            core_number      => $core_number,
-            filehandle       => $filehandle,
-            file_path        => $recipe_file_path,
-            recipe_info_path => $recipe_info_path,
-            xargsfilehandle  => $xargsfilehandle,
-        }
-    );
-
-    ## Process per contig
-  CONTIG:
-    foreach my $contig (@contigs_size_ordered) {
-
-        ## Get parameters
-        my $cadd_outfile_path = $outfile_path_prefix . $DOT . $contig . $DOT . q{tsv.gz};
-        my $stderrfile_path =
-          $xargs_file_path_prefix . $DOT . $contig . $DOT . q{stderr.txt};
-        my $view_outfile_path =
-          $outfile_path_prefix . $UNDERSCORE . q{view} . $DOT . $contig . $outfile_suffix;
->>>>>>> df22fef0
-
-        bcftools_view(
-            {
-                filehandle      => $xargsfilehandle,
-                infile_path     => $view_infile_path,
-                types           => q{indels},
-                outfile_path    => $view_outfile_path,
-                output_type     => q{v},
-                stderrfile_path => $stderrfile_path,
-            }
-        );
-        print {$xargsfilehandle} $SEMICOLON . $SPACE;
-
-        cadd(
-            {
-                filehandle             => $xargsfilehandle,
-                genome_build           => $assembly_version,
-                infile_path            => $view_outfile_path,
-                outfile_path           => $cadd_outfile_path,
-                stderrfile_path_append => $stderrfile_path,
-            }
-        );
-        say {$xargsfilehandle} $NEWLINE;
-    }
+    ## Get parameters
+    my $view_infile_path = _parse_cadd_infile(
+        {
+            filehandle        => $filehandle,
+            infile_path       => $infile_path,
+            reference_version => $file_info_href->{human_genome_reference_version},
+        }
+    );
+    my $view_outfile_path =
+      $outfile_path_prefix . $UNDERSCORE . q{view} . $outfile_suffix;
+    bcftools_view(
+        {
+            filehandle   => $filehandle,
+            infile_path  => $view_infile_path,
+            types        => q{indels},
+            outfile_path => $view_outfile_path,
+            output_type  => q{v},
+        }
+    );
+    say {$filehandle} $NEWLINE;
+
+    my $cadd_outfile_path = $outfile_path_prefix . $DOT . q{tsv.gz};
+    cadd(
+        {
+            filehandle   => $filehandle,
+            genome_build => $assembly_version,
+            infile_path  => $view_outfile_path,
+            outfile_path => $cadd_outfile_path,
+        }
+    );
+    say {$filehandle} $NEWLINE;
+
+    ## Parse outfile in case of grch38
+    $cadd_outfile_path = _parse_cadd_outfile(
+        {
+            filehandle        => $filehandle,
+            infile_path       => $cadd_outfile_path,
+            reference_version => $file_info_href->{human_genome_reference_version},
+        }
+    );
+    say {$filehandle} $NEWLINE;
 
     ### Annotate
     ## Tabix cadd outfile and annotate original vcf file with indel CADD score
     say {$filehandle} q{## Tabix and bcftools annotate};
 
-    ## Create file commands for xargs
-    ( $xargs_file_counter, $xargs_file_path_prefix ) = xargs_command(
-        {
-            core_number        => $core_number,
-            filehandle         => $filehandle,
-            file_path          => $recipe_file_path,
-            recipe_info_path   => $recipe_info_path,
-            xargsfilehandle    => $xargsfilehandle,
-            xargs_file_counter => $xargs_file_counter,
-        }
-    );
-
-    ## Process per contig
-  CONTIG:
-    foreach my $contig (@contigs_size_ordered) {
-
-        ## Get parameters
-        my $stderrfile_path =
-          $xargs_file_path_prefix . $DOT . $contig . $DOT . q{stderr.txt};
-
-        # Corresponds to cadd outfile path
-        my $cadd_outfile_path = $outfile_path_prefix . $DOT . $contig . $DOT . q{tsv.gz};
-
-        ## Parse outfile in case of grch38
-        $cadd_outfile_path = _parse_cadd_outfile(
-            {
-                escape_oneliner   => 1,
-                filehandle        => $xargsfilehandle,
-                infile_path       => $cadd_outfile_path,
-                reference_version => $file_info_href->{human_genome_reference_version},
-            }
-        );
-
-        ## Create tabix index
-        htslib_tabix(
-            {
-                begin           => $REGION_START,
-                end             => $REGION_END,
-                filehandle      => $xargsfilehandle,
-                force           => 1,
-                infile_path     => $cadd_outfile_path,
-                sequence        => $SEQUENCE_NAME,
-                stderrfile_path => $stderrfile_path,
-            }
-        );
-        print {$xargsfilehandle} $SEMICOLON . $SPACE;
-
-        bcftools_annotate(
-            {
-                annotations_file_path  => $cadd_outfile_path,
-                columns_name           => $cadd_columns_name,
-                filehandle             => $xargsfilehandle,
-                headerfile_path        => $active_parameter_href->{cadd_vcf_header_file},
-                infile_path            => $infile_path{$contig},
-                outfile_path           => $outfile_path{$contig},
-                output_type            => q{v},
-                stderrfile_path_append => $stderrfile_path,
-            }
-        );
-        say {$xargsfilehandle} $NEWLINE;
-    }
+    ## Create tabix index
+    htslib_tabix(
+        {
+            begin       => $REGION_START,
+            end         => $REGION_END,
+            filehandle  => $filehandle,
+            force       => 1,
+            infile_path => $cadd_outfile_path,
+            sequence    => $SEQUENCE_NAME,
+        }
+    );
+    say {$filehandle} $NEWLINE;
+
+    bcftools_annotate(
+        {
+            annotations_file_path => $cadd_outfile_path,
+            columns_name          => $cadd_columns_name,
+            filehandle            => $filehandle,
+            headerfile_path       => $active_parameter_href->{cadd_vcf_header_file},
+            infile_path           => $infile_path,
+            outfile_path          => $outfile_path,
+            output_type           => q{v},
+        }
+    );
+    say {$filehandle} $NEWLINE;
 
     gnu_unset(
         {
@@ -697,17 +705,15 @@
     );
     say {$filehandle} $NEWLINE;
 
-    ## Close filehandle
+    ## Close filehandles
     close $filehandle or $log->logcroak(q{Could not close filehandle});
-    close $xargsfilehandle
-      or $log->logcroak(q{Could not close xargsfilehandle});
 
     if ( $recipe_mode == 1 ) {
 
         ## Collect QC metadata info for later use
         set_recipe_outfile_in_sample_info(
             {
-                path             => $outfile_paths[0],
+                path             => $outfile_path,
                 recipe_name      => $recipe_name,
                 sample_info_href => $sample_info_href,
             }
@@ -733,318 +739,6 @@
     return 1;
 }
 
-sub analysis_cadd_panel {
-
-## Function : Annotate variants with CADD score for genome build 38
-## Returns  :
-## Arguments: $active_parameter_href   => Active parameters for this analysis hash {REF}
-##          : $case_id                 => Family id
-##          : $file_info_href          => File_info hash {REF}
-##          : $job_id_href             => Job id hash {REF}
-##          : $parameter_href          => Parameter hash {REF}
-##          : $profile_base_command    => Submission profile base command
-##          : $recipe_name             => Recipe name
-##          : $sample_info_href        => Info on samples and case hash {REF}
-
-    my ($arg_href) = @_;
-
-    ## Flatten argument(s)
-    my $active_parameter_href;
-    my $file_info_href;
-    my $job_id_href;
-    my $parameter_href;
-    my $profile_base_command;
-    my $recipe_name;
-    my $sample_info_href;
-
-    ## Default(s)
-    my $case_id;
-
-    my $tmpl = {
-        active_parameter_href => {
-            default     => {},
-            defined     => 1,
-            required    => 1,
-            store       => \$active_parameter_href,
-            strict_type => 1,
-        },
-        case_id => {
-            default     => $arg_href->{active_parameter_href}{case_id},
-            store       => \$case_id,
-            strict_type => 1,
-        },
-        file_info_href => {
-            default     => {},
-            defined     => 1,
-            required    => 1,
-            store       => \$file_info_href,
-            strict_type => 1,
-        },
-        job_id_href => {
-            default     => {},
-            defined     => 1,
-            required    => 1,
-            store       => \$job_id_href,
-            strict_type => 1,
-        },
-        parameter_href => {
-            default     => {},
-            defined     => 1,
-            required    => 1,
-            store       => \$parameter_href,
-            strict_type => 1,
-        },
-        profile_base_command => {
-            default     => q{sbatch},
-            store       => \$profile_base_command,
-            strict_type => 1,
-        },
-        recipe_name => {
-            defined     => 1,
-            required    => 1,
-            store       => \$recipe_name,
-            strict_type => 1,
-        },
-        sample_info_href => {
-            default     => {},
-            defined     => 1,
-            required    => 1,
-            store       => \$sample_info_href,
-            strict_type => 1,
-        },
-    };
-
-    check( $tmpl, $arg_href, 1 ) or croak q{Could not parse arguments!};
-
-    use MIP::Get::File qw{ get_io_files };
-    use MIP::Get::Parameter qw{ get_recipe_attributes get_recipe_resources };
-    use MIP::Program::Gnu::Bash qw{ gnu_export gnu_unset };
-    use MIP::Language::Perl qw{ perl_nae_oneliners };
-    use MIP::Parse::File qw{ parse_io_outfiles };
-    use MIP::Program::Bcftools qw{ bcftools_annotate bcftools_view };
-    use MIP::Program::Cadd qw{ cadd };
-    use MIP::Program::Htslib qw{ htslib_bgzip htslib_tabix };
-    use MIP::Processmanagement::Processes qw{ submit_recipe };
-    use MIP::Sample_info qw{ set_recipe_outfile_in_sample_info };
-    use MIP::Script::Setup_script qw{ setup_script };
-
-    ### PREPROCESSING:
-
-    ## Retrieve logger object
-    my $log = Log::Log4perl->get_logger($LOG_NAME);
-
-    ## Unpack parameters
-    ## Get the io infiles per chain and id
-    my %io = get_io_files(
-        {
-            id             => $case_id,
-            file_info_href => $file_info_href,
-            parameter_href => $parameter_href,
-            recipe_name    => $recipe_name,
-            stream         => q{in},
-        }
-    );
-    my $infile_name_prefix = $io{in}{file_name_prefix};
-    my $infile_path        = $io{in}{file_path};
-
-    my $human_genome_reference_version =
-      $file_info_href->{human_genome_reference_version};
-    my $assembly_version = _get_cadd_reference_param(
-        {
-            reference_source  => $file_info_href->{human_genome_reference_source},
-            reference_version => $human_genome_reference_version,
-        }
-    );
-
-    my $cadd_columns_name = join $COMMA, @{ $active_parameter_href->{cadd_column_names} };
-    my $job_id_chain      = get_recipe_attributes(
-        {
-            parameter_href => $parameter_href,
-            recipe_name    => $recipe_name,
-            attribute      => q{chain},
-        }
-    );
-    my $recipe_mode     = $active_parameter_href->{$recipe_name};
-    my %recipe_resource = get_recipe_resources(
-        {
-            active_parameter_href => $active_parameter_href,
-            recipe_name           => $recipe_name,
-        }
-    );
-
-    ## Set and get the io files per chain, id and stream
-    %io = (
-        %io,
-        parse_io_outfiles(
-            {
-                chain_id               => $job_id_chain,
-                id                     => $case_id,
-                file_info_href         => $file_info_href,
-                file_name_prefixes_ref => [$infile_name_prefix],
-                outdata_dir            => $active_parameter_href->{outdata_dir},
-                parameter_href         => $parameter_href,
-                recipe_name            => $recipe_name,
-            }
-        )
-    );
-
-    my $outfile_path_prefix = $io{out}{file_path_prefix};
-    my $outfile_path        = $io{out}{file_path};
-    my $outfile_suffix      = $io{out}{file_suffix};
-
-    ## Filehandles
-    # Create anonymous filehandle
-    my $filehandle = IO::Handle->new();
-
-    ## Creates recipe directories (info & data & script), recipe script filenames and writes sbatch header
-    my ( $recipe_file_path, $recipe_info_path ) = setup_script(
-        {
-            active_parameter_href           => $active_parameter_href,
-            core_number                     => $recipe_resource{core_number},
-            directory_id                    => $case_id,
-            filehandle                      => $filehandle,
-            job_id_href                     => $job_id_href,
-            log                             => $log,
-            memory_allocation               => $recipe_resource{memory},
-            process_time                    => $recipe_resource{time},
-            recipe_directory                => $recipe_name,
-            recipe_name                     => $recipe_name,
-            source_environment_commands_ref => $recipe_resource{load_env_ref},
-        }
-    );
-
-    ### SHELL:
-    ## View indels and calculate CADD
-    say {$filehandle} q{## CADD};
-
-    ## Add reference dir for CADD mounting point
-    my $bash_variable =
-        q{MIP_BIND}
-      . $EQUALS
-      . catdir( $active_parameter_href->{reference_dir},
-        qw{ CADD-scripts data annotations} );
-    gnu_export(
-        {
-            bash_variable => $bash_variable,
-            filehandle    => $filehandle,
-        }
-    );
-    say {$filehandle} $NEWLINE;
-
-    ## Get parameters
-    my $view_infile_path = _parse_cadd_infile(
-        {
-            filehandle        => $filehandle,
-            infile_path       => $infile_path,
-            reference_version => $file_info_href->{human_genome_reference_version},
-        }
-    );
-    my $view_outfile_path =
-      $outfile_path_prefix . $UNDERSCORE . q{view} . $outfile_suffix;
-    bcftools_view(
-        {
-            filehandle   => $filehandle,
-            infile_path  => $view_infile_path,
-            types        => q{indels},
-            outfile_path => $view_outfile_path,
-            output_type  => q{v},
-        }
-    );
-    say {$filehandle} $NEWLINE;
-
-    my $cadd_outfile_path = $outfile_path_prefix . $DOT . q{tsv.gz};
-    cadd(
-        {
-            filehandle   => $filehandle,
-            genome_build => $assembly_version,
-            infile_path  => $view_outfile_path,
-            outfile_path => $cadd_outfile_path,
-        }
-    );
-    say {$filehandle} $NEWLINE;
-
-    ## Parse outfile in case of grch38
-    $cadd_outfile_path = _parse_cadd_outfile(
-        {
-            filehandle        => $filehandle,
-            infile_path       => $cadd_outfile_path,
-            reference_version => $file_info_href->{human_genome_reference_version},
-        }
-    );
-    say {$filehandle} $NEWLINE;
-
-    ### Annotate
-    ## Tabix cadd outfile and annotate original vcf file with indel CADD score
-    say {$filehandle} q{## Tabix and bcftools annotate};
-
-    ## Create tabix index
-    htslib_tabix(
-        {
-            begin       => $REGION_START,
-            end         => $REGION_END,
-            filehandle  => $filehandle,
-            force       => 1,
-            infile_path => $cadd_outfile_path,
-            sequence    => $SEQUENCE_NAME,
-        }
-    );
-    say {$filehandle} $NEWLINE;
-
-    bcftools_annotate(
-        {
-            annotations_file_path => $cadd_outfile_path,
-            columns_name          => $cadd_columns_name,
-            filehandle            => $filehandle,
-            headerfile_path       => $active_parameter_href->{cadd_vcf_header_file},
-            infile_path           => $infile_path,
-            outfile_path          => $outfile_path,
-            output_type           => q{v},
-        }
-    );
-    say {$filehandle} $NEWLINE;
-
-    gnu_unset(
-        {
-            bash_variable => q{MIP_BIND},
-            filehandle    => $filehandle,
-        }
-    );
-    say {$filehandle} $NEWLINE;
-
-    ## Close filehandles
-    close $filehandle or $log->logcroak(q{Could not close filehandle});
-
-    if ( $recipe_mode == 1 ) {
-
-        ## Collect QC metadata info for later use
-        set_recipe_outfile_in_sample_info(
-            {
-                path             => $outfile_path,
-                recipe_name      => $recipe_name,
-                sample_info_href => $sample_info_href,
-            }
-        );
-
-        submit_recipe(
-            {
-                base_command         => $profile_base_command,
-                dependency_method    => q{sample_to_case},
-                case_id              => $case_id,
-                job_id_chain         => $job_id_chain,
-                job_id_href          => $job_id_href,
-                job_reservation_name => $active_parameter_href->{job_reservation_name},
-                log                  => $log,
-                max_parallel_processes_count_href =>
-                  $file_info_href->{max_parallel_processes_count},
-                recipe_file_path   => $recipe_file_path,
-                sample_ids_ref     => \@{ $active_parameter_href->{sample_ids} },
-                submission_profile => $active_parameter_href->{submission_profile},
-            }
-        );
-    }
-    return 1;
-}
-
 sub _parse_cadd_outfile {
 
 ## Function : Parse and return outfile from CADD depending on reference version
