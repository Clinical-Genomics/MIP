package MIP::Fastq;

use 5.026;
use Carp;
use charnames qw{ :full :short };
use English qw{ -no_match_vars };
use open qw{ :encoding(UTF-8) :std };
use Params::Check qw{ allow check last_error };
use strict;
use utf8;
use warnings;
use warnings qw{ FATAL utf8 };

## CPANM
use autodie qw{ :all };

## MIPs lib/
use MIP::Constants qw{ $COMMA $LOG_NAME $SPACE $UNDERSCORE };

BEGIN {
    require Exporter;
    use base qw{ Exporter };

    # Set the version for version checking
    our $VERSION = 1.01;

    # Functions and variables which can be optionally exported
<<<<<<< HEAD
    our @EXPORT_OK = qw{ define_mip_fastq_file_features get_read_length parse_fastq_infiles_format };
}

sub define_mip_fastq_file_features {

## Function : Define MIP internal fastq file features derived from supplied fastq infile name
## Returns  : $mip_file_format, $mip_file_format_with_direction, $original_file_name_prefix, $run_barcode
## Arguments: $date               => Flow-cell sequencing date
##          : $direction          => Sequencing read direction
##          : $flowcell           => Flow-cell id
##          : $index              => The DNA library preparation molecular barcode
##          : $lane               => Flow-cell lane
##          : $original_file_name => Original file name
##          : $sample_id          => Sample id

    my ($arg_href) = @_;

    ## Flatten argument(s)
    my $date;
    my $direction;
    my $flowcell;
    my $index;
    my $lane;
    my $original_file_name;
    my $sample_id;

    my $tmpl = {
        date => {
            defined     => 1,
            required    => 1,
            store       => \$date,
            strict_type => 1,
        },
        direction => {
            allow       => [ 1, 2 ],
            defined     => 1,
            required    => 1,
            store       => \$direction,
            strict_type => 1,
        },
        flowcell => {
            defined     => 1,
            required    => 1,
            store       => \$flowcell,
            strict_type => 1,
        },
        index => { defined => 1, required => 1, store => \$index, strict_type => 1, },
        lane  => {
            allow       => qr{ \A\d+\z }xsm,
            defined     => 1,
            required    => 1,
            store       => \$lane,
            strict_type => 1,
        },
        original_file_name => {
            defined     => 1,
            required    => 1,
            store       => \$original_file_name,
            strict_type => 1,
        },
        sample_id => {
            defined     => 1,
            required    => 1,
            store       => \$sample_id,
            strict_type => 1,
        },
    };

    check( $tmpl, $arg_href, 1 ) or croak q{Could not parse arguments!};

    my $mip_file_format = join $UNDERSCORE,
      ( $sample_id, $date, $flowcell, $index, q{lane} . $lane );

    my $mip_file_format_with_direction = join $UNDERSCORE,
      ( $mip_file_format, $direction );

    my $original_file_name_prefix = substr $original_file_name, 0,
      index $original_file_name, q{.fastq};

    my $run_barcode = join $UNDERSCORE, ( $date, $flowcell, $lane, $index );

    return $mip_file_format, $mip_file_format_with_direction,
      $original_file_name_prefix, $run_barcode;
=======
    our @EXPORT_OK = qw{ get_read_length parse_fastq_infiles_format };
>>>>>>> 5c1153a5
}

sub get_read_length {

## Function : Collect read length from a fastq infile
## Returns  : $read_length
## Arguments: $file_path => File to parse
##          : $read_file => Command used to read file

    my ($arg_href) = @_;

    ## Flatten argument(s)
    my $file_path;
    my $read_file_command;

    my $tmpl = {
        file_path => {
            defined     => 1,
            required    => 1,
            store       => \$file_path,
            strict_type => 1,
        },
        read_file_command => {
            defined     => 1,
            required    => 1,
            store       => \$read_file_command,
            strict_type => 1,
        },
    };

    check( $tmpl, $arg_href, 1 ) or croak q{Could not parse arguments!};

    use MIP::Environment::Child_process qw{ child_process };
    use MIP::Language::Perl qw{ perl_nae_oneliners };

    ## Build regexp to find read length
    my @perl_commands = perl_nae_oneliners(
        {
            oneliner_name => q{get_fastq_read_length},
        }
    );

    my $read_length_cmd = qq{$read_file_command $file_path | @perl_commands};

    my %process_return = child_process(
        {
            commands_ref => [$read_length_cmd],
            process_type => q{ipc_cmd_run},
        }
    );

    ## Return read length
    return $process_return{stdouts_ref}[0];
}

sub parse_fastq_infiles_format {

## Function : Parse infile according to MIP filename convention
## Returns  : %infile_info or undef
## Arguments: $file_name => File name

    my ($arg_href) = @_;

    ## Flatten argument(s)
    my $file_name;

    my $tmpl = {
        file_name => {
            defined     => 1,
            required    => 1,
            store       => \$file_name,
            strict_type => 1,
        },
    };

    check( $tmpl, $arg_href, 1 ) or croak q{Could not parse arguments!};

    ## Retrieve logger object
    my $log = Log::Log4perl->get_logger($LOG_NAME);

    # Store fastq file name features
    my %fastq_file_name;
    my @missing_feature;

    ## Define MIP fastq file name formats matching regexp
    my %fastq_file_name_regexp = _fastq_file_name_regexp();

    # Parse fastq file name
    my @file_features = $file_name =~ /$fastq_file_name_regexp{regexp}/sxm;

  FEATURE:
    while ( my ( $index, $feature ) = each @{ $fastq_file_name_regexp{features} } ) {

        ## Return undef if not all expected features found
        if ( not $file_features[$index] ) {
            push @missing_feature, $feature;
        }

        # Store feature
        $fastq_file_name{$feature} = $file_features[$index];
    }
    if (@missing_feature) {
        $log->warn(qq{Could not detect MIP file name convention for file: $file_name });
        $log->warn( q{Missing file name feature: } . join $COMMA . $SPACE,
            @missing_feature );
        return;
    }
    return %fastq_file_name;
}

sub _fastq_file_name_regexp {

## Function : Define MIP fastq file name formats matching regexp
## Returns  : %fastq_file_name_regexp
## Arguments:

    my ($arg_href) = @_;

    my %fastq_file_name_regexp = (
        features => [qw{ lane date flowcell infile_sample_id index direction }],
        regexp   => q?(\d+)_(\d+)_([^_]+)_([^_]+)_([^_]+)_(\d).fastq?,
    );

    return %fastq_file_name_regexp;
}

1;<|MERGE_RESOLUTION|>--- conflicted
+++ resolved
@@ -25,8 +25,8 @@
     our $VERSION = 1.01;
 
     # Functions and variables which can be optionally exported
-<<<<<<< HEAD
-    our @EXPORT_OK = qw{ define_mip_fastq_file_features get_read_length parse_fastq_infiles_format };
+    our @EXPORT_OK =
+      qw{ define_mip_fastq_file_features get_read_length parse_fastq_infiles_format };
 }
 
 sub define_mip_fastq_file_features {
@@ -109,9 +109,6 @@
 
     return $mip_file_format, $mip_file_format_with_direction,
       $original_file_name_prefix, $run_barcode;
-=======
-    our @EXPORT_OK = qw{ get_read_length parse_fastq_infiles_format };
->>>>>>> 5c1153a5
 }
 
 sub get_read_length {
