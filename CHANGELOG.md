# Change Log

All notable changes to this project will be documented in this file.
This project adheres to [Semantic Versioning](http://semver.org/).

<<<<<<< HEAD
## [11.2.0]

- Increased memory allocation for salmon and picardtools_mergersamfiles (RNA)
- Updates expansionhunter variant catalog
- Changes sv annotation overlap back to 0.8 (from 0.5) with the new tiddit update
- New version of MegaFusion. A bug in the previous version prevented SVDB from writing the format and sample field in the vcf.
- Remove the RSeQC read duplication analysis as it often fails.
- Increased run time allocation for gatk_asereadcounter.
- Increased the default required length for a trimmed rna read to be retained from 20 bp to 40 bp. Configurable via CLI or config.
- Fixed a bug where gnomad SV version 2.0 instead of version 2.1 was used to annotate SVs
- Fixed a bug in the mitochondrial deletion recipe affecting samples with 0 intermediate discordant MT reads

### Tools

- Tiddit 3.3.2 -> 3.4.0
- MegaFusion 66a3a80 -> d3feacf

### Databases

clinvar: 20220829 -> 20230218
loqusdb snapshot: 20230208 -> 20230214
hmtvar: oct2022
=======
## [11.1.2]

- Fixed a bug in the mitochondrial deletion recipe affecting samples with 0 intermediate discordant MT reads.
>>>>>>> d68ee903

## [11.1.1]

- Updates chromgraph to version 1.3.1
- Added vcfanno config version 1.18 to the download config

## [11.1.0]

- Save raw files from ExpansionHunter
- Run UPD and subsequently chromograph on unaffected children
- Annotate SV variants with the caller that reported the variant
- Produce files for CNV analysis in Gens
- Updated SO terms for new version of VEP
- ExACpLI -> pLI, see [vep issue 108](https://github.com/Ensembl/VEP_plugins/issues/108)
- Use REVEL_score rather than REVEL_rankscore for the ranking algorithm
- Use BWA-mem2 instead of BWA mem for mapping
- Set default annotation overlap for structural variants to 0.5 (previously 0.8), due to change in TIDDIT
- Turn on Stringtie and gffcompare by default
- Run varg on research vcf
- Increase max for coverage calculation to 500x
- Separate list of ranked SO terms for structural variants to ensure that the right SO term gets picked as the most severe for SVs
- Adds option to use bedpe files with svdb query

### Tools

- Arriba: 2.1.0 -> 2.3.0
- Chromograph 1.1.4 -> 1.3.0
- DeepVariant: 1.1.0 -> 1.4.0
- ExpansionHunter: 4.0.2 -> 5.0.0
- GATK: 4.2.2.0 -> 4.2.6.1
- HTSlib: 1.13 -> 1.15.1
- MultiQC: 1.11 -> 1.12
- Peddy: 0.4.3 -> 0.4.8
- Picard: 2.25.0 -> 2.27.2
- SMNCopyNumberCaller 1.1.1 -> 1.1.2
- Star Fusion: 1.10.1 -> 1.11.0
- Stranger: 0.8.0 -> 0.8.1
- Stringtie: 2.1.3b -> 2.2.1
- Tiddit: 2.12.1 -> 3.3.2
- Trimgalore: 0.6.4 -> 0.6.7
- VEP: 104.3 -> 107.0
- svdb: 2.4.0 -> 2.7.0
- vcf2cytosure v0.5.1 -> v0.8

### Databases

- clinvar: 20211010 -> 20220829
- dbnsfp: 4.1a -> 4.3a (grch38 only)
- gnomad: r3.1.1 -> r3.1.2 (grch38 only)
- giab: 3.3.2 -> 4.2.1
- loqusdb dump: 20210921 -> c
- nist: v3.3.2 -> v4.2.1
- vcf2cytosure blacklist: 200520

## [11.0.3]

- Initiate conda prior to activation

## [11.0.2]

Updates chromograph

### Tools

chromograph 1.1.4 -> 1.1.5

## [11.0.1]

- When running Deepvariant, set tmpdir to analysis folder and use `intermediate_results_dir`.
- When running DeepVariant via singularity, use the options `--no-home` and `--cleanenv`.

## [11.0.0]

- HmtNote: annotate mitochondrial variants in VCF file
- Updating to latest and greatest versions
- Mitochondrial deletion analysis
- GATK Haplotypecaller has been turned off in favour of Deepvariant
- Introduces possibility to store singularity images locally as a .sif file
- Increased allele frequency cut off for when a variant is filtered out to 0.7
- Turned off Star_caller and Telomerecat by default

### Tools

- cyrius v1.1 -> v1.1.1
- deepvariant 1.1.0 -> 1.2.0
- deeptrio 1.1.0 -> 1.2.0
- gatk 4.2.0.0 -> 4.2.2.0
- glnexus v1.3.1 -> v1.4.1
- HmtNote: 0.7.2
- htslib: 1.10.2 -> 1.13
- multiqc 1.10.1 -> v1.11
- star-fusion 1.10.0 -> 1.10.1
- vep release_103.1 -> release_104.3

### References

- gnomad: r3.0 -> r3.1.1
- [NEW] gnomad mt: r3.1
- clinvar: 20210415 -> 20211010

## [10.2.5]

- Allow slurm quality of service flag to be set to 'express'

## [10.2.4]

- Split Star-Fusion alignment and detection into two recipes
- Use temp directory with Star-Fusion
- Resource bump for RNA
- Limit memory for glnexus
- Use non-gpu version of Deepvariant by default

## [10.2.3]

- Updates Chromograph to version 1.1.4

## [10.2.5]

- Allow slurm quality of service flag to be set to 'express'

## [10.2.4]

- Split Star-Fusion alignment and detection into two recipes
- Use temp directory with Star-Fusion
- Resource bump for RNA
- Limit memory for glnexus
- Use non-gpu version of Deepvariant by default

## [10.2.3]

- Updates Chromograph to version 1.1.4

## [10.2.2]

- Adds missing median coverage metrics to metrics deliverable file

## [10.2.1]

- Removed frequency filtering for mitochondrial sites

## [10.2.0]

- Introduced the option `--start_after_recipe <recipe_name>` to start the pipeline after a given recipe

## [10.1.0]

- Only store qc_metrics_deliverables path in file store for downstream parsing

## [10.0.3]

- Remove duplicates from Glnexus output

## [10.0.2]

- Glnexus are used to genotype the gvcf regardless of how many samples that are analysed.
- Resource bump to the MIP RNA recipe fusion_report

## [10.0.1]

- Fix to gene panel regexp
- Use automated build of MIP
- Increased memory allocation for version_collect

### Tools

stranger: 0.7.1 -> 0.8.0

## [10.0.0]

- Remove unused recipe split_fastq_file
- Align with the same bwa mem options as used by Broad
  - Fixed number of bases in each batch
  - Use bwa mem instead of run-bwamem for alignment to grch38
- Use Chanjo repos Docker file instead of MIPs
- Removed support to run bcftools_mpileup as a variant caller
- Added perl and MIP docker file and use it in recipes
- Removed PATH check for proxy bins
- Switched to using container manager instead of proxy bins in recipes
- Removed support to run variant_integrity
- Added deepvariant as variant caller and glnexus to merge samples to case vcf

### Tools

arriba: v1.2.0 -> v2.1.0
bedtools: 2.29.0 -> 2.30.0
bwa-mem2 2.0 -> 2.2
chanjo: 4.2.0 -> 4.6
chromograph: 1.0.1 -> 1.1
cyrius: v1.0 -> v1.1
deepvariant: 1.1.0
delly: 0.8.1 -> 0.8.7
gatk: v4.1.8.1 -> v4.2.0.0
glnexus: v1.3.1
megafusion: 66a3a80
multiqc: 1.9 -> 1.10.1
pdfmerger: v1.0
picardtools: 2.23.4 -> 2.25.0
preseq: 2.0.3 -> 3.1.2
rseqc: 3.0.1 -> 4.0.0
rtg-tools: 3.10.1 -> 3.12
salmon: 0.12.0 -> 1.4.0
smncopynumbercaller: 4b2c1ad -> v1.1.1
star: 2.7.4a -> 2.7.8a
stranger: 0.7 -> 0.7.1
svdb: 2.2.0 -> 2.4.0--py37h77a2a36_4
tiddit: 2.8.1 -> 2.12.1
upd: 0.1 -> 0.1.1

### References

- clinvar_20200905 -> clinvar_20210415
- VEP cache: 100 -> 103.1
- grch37_gencode_v19_ctat_lib_plug-n-play_-apr032020-.tar.gz -> grch37_gencode_v19_CTAT_lib_Mar012021.plug-n-play.tar.gz
- grch38_gencode_v31_ctat_lib_plug-n-play_-apr062020-.tar.gz -> grch38_gencode_v37_CTAT_lib_Mar012021.plug-n-play.tar.gz
- gencode annotation: v34 -> v37

## [9.1.3]
- Fix memory allocation for mip-rna markduplicates.
- Update to repeat expansion calling
- Adds possibility to rename arriba fusion report from with sample display name
- Updates documentation

**Tools**
expansionhunter 3.1.2 -> 4.0.2
stranger 0.5.5 -> 0.7

## [9.1.2]
- Increase markduplicates java memory allocation for chromosome 2.
- Turn off chromograph_viz for wes analysis
- Chromograph exits gracefully on empty infile
- Use median coverage instead of expected coverage when evaluating whether expected coverage has been reached or not [#1719](https://github.com/Clinical-Genomics/MIP/issues/1719)
- Fixes infile error in rtg_vcfeval recipe

**Tools**
chromograph 1.0.0 -> 1.0.1

## [9.1.1]
- Fix MIP's gender estaimation for wgs samples with gender set to unknown.

## [9.1.0]
- PNGs generated by chromograph are now uniform in dpi and image size
- Adds chromograph recipe to generate images of rhocall viz output (regions of autozygosity and fraction of homozygous snps)

**Tools**
chromograph 0.3.3 -> 1.0.0

## [9.0.6]
- Use "PAN" key for slurm_jobs_ids file instead of "ALL" as "ALL" has a size constraint

## [9.0.5]
- Predicted gender from wgs samples are now used in the generated fam files.
- Restrict plink analysis to intersected target capture kits for mixed wgs/wes cases
- Update to chromograph in order to fix the renderering coverage images

**Tools**
chromograph: 0.3.1 -> 0.3.3

## [9.0.4]
- Increased memory allocation for samtools_subsample_mt
- Check that vep plugin paths exists prior to executing mip
- Cd into cadd temp directory before executing cadd in order to escape snakemake lock errors

## [9.0.3]
- Changed path and name of slurm job ids file to facilitate analysis monitoring
- SpliceAI annotation with VEP instead of vcfanno
- Files from Chromograph are no longer compressed into a tarball
- Sample specific naming of outfiles from rhocall viz
- Use temporary contig directory for CADD indel calling in order to avoid race condition

**Tools**
chromograph: 0.1.3 -> 0.3.1

## [9.0.2]
**References**
- clinvar_20200728 -> clinvar_20200905

## [9.0.1]
- Use sample_id in smncopynumber caller instead of file_name_prefix

## [9.0.0]
- Moved annotationof CADD and SPIDEX to vcfanno´s toml config
- Removed CADD and SPIDEX annotations from Rankvariants recipe, CLI and parameters
- Turned off bcftools_mpileup by default
- Replaced sambamba sort with samtools sort after alignment
- Replaced recipe picartools_mergesamfiles with samtools_merge
- Replaced sambamba flagstat with samtools flagstat in markduplicates recipe
- Rename frequency_annotation to variant_annotation
- Removed option to run sambamba markduplicates for markduplicates recipe
- Added SpliceAI annotation
- Collect and evaluate QC metrics generated in the RNA pipeline
- Per default MIP now installs all programs needed for the different pipelines into one conda environment
- Add picardtools CollectRnaSeqMetrics to the RNA pipeline
- Call CYP2D6 alleles with star_caller from the Cyrius package
- Added bwa_mem2 as an alignemnt option instead of bwa_mem
- Added option "genomicsdb-shared-posixfs-optimizations" to gatk_genomicsDB to turn off file lock
- Moved smncopynumbercaller from sample level to case level
- Added telomerecat analysis for estimating telomere length from wgs

**Tools**
- Arriba: 1.1.0 -> 1.2.0
- bcftools: 1.9=ha228f0b_4 -> 1.10.2-hd2cd319_0 (DNA)
- bwa-mem2: 2.0-he513fc3_0
- CADD: v1.5 -> v1.6
- Cyrius: 1.0
- expansionhunter: 3.1.2 -> 3.2.2
- fastqc: 0.11.8-0 -> 0.11.9
- gatk: 4.1.3.0 -> 4.1.8.1
- htslib: 1.9-hc238db4_4 -> 1.10.2=h78d89cc_0 (DNA)
- picard: 2.20.7 -> 2.22.4
- samtools: 1.9=h8571acd_11 -> 1.10-h9402c20_2 (DNA)
- SMNCopyNumberCaller: 4b2c1ad -> 1.0
- STAR 2.7.3a -> 2.7.4a
- STAR-Fusion v1.8.0 -> v1.9.0
- stringtie 2.0.3 -> 2.1.3b
- VEP: 97 -> 100

**References**
- clinvar_20191013 -> clinvar_20200728
- dbNSFP4.0b2a.zip -> dbNSFP4.1a.zip
- delly_exclude grch37 20150227 -> 20200310
- grch37_frequency_vcfanno_filter_config_-v1.3-.toml -> grch37_vcfanno_config_-v1.10-.toml
- grch37_gencode_annotation_-v31-.gtf.gz -> grch37_gencode_annotation_-v34-.gtf.gz
- grch37_gencode_v19_ctat_lib_plug-n-play_-oct012019-.tar.gz -> grch37_gencode_v19_ctat_lib_plug-n-play_-apr032020-.tar.gz
- grch37_loqusdb_snv_indel_-2019-11-04-.vcf.gz -> grch37_loqusdb_snv_indel_-2020-03-24-.vcf.gz
- grch37_loqusdb_sv_-2020-04-20.vcf
- grch38_frequency_vcfanno_filter_config_-v1.2-.toml -> grch38_frequency_vcfanno_filter_config_-v1.3-.toml
- grch38_gencode_annotation_-v31-.gtf.gz -> grch38_gencode_annotation_-v34-.gtf.gz
- grch38_gencode_v31_ctat_lib_plug-n-play_-oct012019-.tar.gz -> grch38_gencode_v31_ctat_lib_plug-n-play_-apr062020-.tar.gz
- VEP cache: 97 -> 100

## [8.2.6]
- Updates multiqc

**Tools**
- multiqc: 1.7 -> 1.9

## [8.2.5]
- Adds output files to store for gatk_combinevariants, sambamba depth, chromograph recipes
- Use MIPs bcftools singularity image in the conda env when checking references

## [8.2.4]
- Chromograph patch

## [8.2.3]
- Chromograph now creates ideograms over the chromosomes
- Proband chromograph files are named with sample id instead of case id
- Increases java memory for picardtools markduplicates

## [8.2.2]
- Fixes a crash in MIP caused by not looping over the Y chromosomes for females in the GATK SplitNCigarReads recipe

## [8.2.1]
- Removes multiple identical entries in the store file. Keeps the most recent

## [8.2.0]
- Minor changes to the install processes
- Added yamllint
- New store format file in new file: <case>_deliverables.yaml
- Fixed memory error in version_collect due to GATK version command
- Internal code refactoring
- Updated docs for code style and best practise

**Tools**
- ucsc-wigToBigWig: 357
- ucsc-bedToBigBed: 357

## [8.1.0]
- STAR aligns sample fastq files with the same sequnece mode (eg. single-end or paired-end) within one job
- Dropped option to run sambamba markduplicates for RNA
- Added SMNCopyNumberCaller to MIP for SMN calling with WGS data
- Added downlod of vcf2cytosure blacklist file for grch37

**CLI**
- New CLI option for picard markduplicates optical duplicate distance. Default: 2500
- Removed sambamba markduplicates CLI options from RNA
- Removed CLI optono markduplicates_no_bam_to_cram
- New analysis recipe option for smncopynumbercaller
- New option for vcf2cytosure "--vcf2cytosure_blacklist"

**Tools**
- Arriba: 1.1.0
- SMNCopyNumberCaller: 4b2c1ad
- vcf2cytosure: 0.4.3 -> 0.5.1

## [8.0.0]

- Added BAM contigs set to allow for single ladies to get a proper check sex (no pun intended:). Actually it is for all female only analyses.
- Add new recipe to get executable version dynamically and in separate file
- Remove Snpeff and snpsift from MIP
- Add clinvar annotation as vep custom file: CLINVAR_CLNSIG,CLINVAR_CLNVID,CLINVAR_CLNREVSTAT now in CSQ field
- Move frequency annotations from Snpsift to frequency_annotation recipe
- Moves frequency annotation to separate recipe
- Adds upd for trios
- Adds rhocall viz
- Adds chromograph for chromosome visualization
- Moves CNVnator to singularity container
- Moves Manta to singularity container
- Moves VEP to singularity container
- Moves Svdb to singularity container and update version to 2.2.0
- Moves delly to singularity container
- Moved dbNSFP processing from snpsift to VEP as plugin: GERP++_NR,GERP++_RS,REVEL_rankscore,phastCons100way_vertebrate,phyloP100way_vertebrate is now part of VEP CSQ Schema instead of separate keys in the VCF INFO field
- Install CADD via MIPs installer
- Moves STAR to singularity container
- Moves STAR-Fusion to singularity container
- Moves RSeQC to singularity container
- Moves Trim Galore to singularity container
- Removes the py3 and perl5 conda environment for the RNA pipeline
- Moves stringtie to singularity container
- Removed cramtools
- Removes cutadapt
- Supply wgs variantcalls for ASE analysis

**New references**
- grch37_sv_frequency_vcfanno_filter_config_-v1.2-.toml
- grch37_frequency_vcfanno_filter_config_-v1.3-.toml

**Reference**
- clinvar: 20191013
- gnomad: r2.0.1 -> r2.1.1
- loqusdb: 2018-12-18 -> 2019-11-04
- expansionhunter: 3.0.0 -> 3.1.2

**Tools**
- bedtools: 2.27.1-he941832_2 -> 2.29.0=h6ed99ea_1
- chromograph:
- expansionhunter: 3.0.0 -> 3.1.2
- GATK: 4.1.2.0-1 -> 4.1.3.0-0
- gffcompare: 0.10.6 -> 0.11.2
- manta: 1.5.0-py27_0 -> 1.6.0-py27_0
- multiqc: 1.6 -> 1.7
- picard: 2.18.14-0 -> 2.20.7-0
- rseqc: 3.0.0 -> 3.0.1
- rhocall: 0.4 -> 0.5.1
- rtg-tools: 3.9.1-1 -> 3.10.1-0
- star: 2.6.1d -> 2.7.3a
- star-fusion: 1.5.0 -> 1.7.0
- stranger: 0.5.4 -> 0.5.5
- stringtie: 1.3.4 -> 2.0.3
- svdb: 2.0.0 -> 2.2.0
- trim-galore: 0.5.0 -> 0.6.4
- upd: 0.1
- vcfanno: 0.3.1-0 -> 0.3.2-0
- VEP: 95 -> 97

## [7.1.12]
- Remove upper case in reference file name from test data

## [7.1.11]
- Fixed bug that will casue select vcf files for snv/indel to not be produced if you turn off all SV programs

## [7.1.10]
- Added BAM contigs set to allow for single ladies to get a proper check sex (no pun intended:). Actually it is for all female only analyses.

## [7.1.9]
- Remove race condition between expansionhunter and sambamba depth when reading index files

## [7.1.8]
- Remove MT contig also for analysis run with analysis_type "mixed"

## [7.1.7]
- Use MQ annotation when running GATK VariantRecalibration for SNV

## [7.1.6]
- Use correct recipe name for qccollect path when adding to qc_sample_info.yaml

## [7.1.5]
- Increased sv_varianteffectpredictor memory parameter 9 -> 18 Gb

## [7.1.4]
- Fix bug in outfile_path when mitochondria contig is not part of gene panel

## [7.1.3]
- Increased sv_varianteffectpredictor memory parameter 8 -> 9 Gb

## [7.1.2]
- Update samtools_subsample_mt to fix bug in downsampling of MT bam

## [7.1.1]
- Fixed bug when skipping evaluation in QC_collect

## [7.1.0]
- Updated TIDDIT to enable faster processing
- Updated GATK for faster haplotypecalling

**Tools**
- TIDDIT: 2.5.0 -> 2.7.1
- bcftools: 1.9-h4da6232_0 -> 1.9=ha228f0b_4
- bioconductor-deseq2: 1.18.1=r3.4.1_1 -> 1.22.1=r351hf484d3e_0
- bioconductor-tximport: 1.8.0=r341_0 -> 1.12.0=r351_0
- GATK: 4.1.0.0-0 -> 4.1.2.0-1
- samtools: 1.9-h8ee4bcc_1 -> 1.9=h8571acd_11

## [7.0.10]
- option: tiddit_bin_size -> tiddit_coverage_bin_size
- Added generation of wig coverage data file using tiddit_coverage
- Added set_recipe_resource options for setting core_number, time, memory on CLI per recipe(s)

**New recipes**
*Rd_dna*
- tiddit_coverage

## [7.0.9]
- Removed plink memory allocation from rd_dna_vcf_rerun

## [7.0.8]
- Increased memory allocation for vep (snv/indel) again

## [7.0.7]
- Increased memory allocation for vep (snv/indel)

## [7.0.6]
- Allow "unknown" sex when using expansionhunter by then not using gender in expansionhunter CLI

## [7.0.5]
- Updated stranger to version 0.5.4 to avoid repeat id warnings

**Tools**
- stranger: 0.5.1 -> 0.5.4

## [7.0.4]
- Increased recipe memory for plink and vcf2cytosure

## [7.0.3]
- Added removal of genomicsDB dir from potential previous analysis as it causes gatk genotyping to crash

## [7.0.2]
- New framework structure with sub commands - for analysis, install and download
- New pipelines: rd_dna (previous MIP), rd_dna_vcf_rerun (light rerun from rd_dna data) and rd_rna
- Install now has sbatch features
- Download is now only sbatch
- Added initiation_maps for pipeline engines
- Changed family to case
- Changed output data dir structure to flat for each ID
- Removed call type value in file names
- Rename module time and cores to recipe time and core
- Renamed option `start_with_program` to `start_with_recipe`
- Removed use of "p" before recipe names
- Add check for recipe when using start_with_flag
- Modify parsing of pedigree to allow new RNA DE keys Fix https://github.com/Clinical-Genomics/MIP/issues/554
- Two-step model for reruns. Fix https://github.com/Clinical-Genomics/MIP/issues/546
- Add input SV vcf for rd_dna_vcf_rerun to qc_sample_info. Fix https://github.com/Clinical-Genomics/MIP/issues/548
- Added io to all recipes
- Updated GATK to version 4.1.0 for most GATK recipes
- Removed bed_cov and corresponding R scripts from rare disease analysis
- Removed bamcalibrationblock and variantannotation block
- Removed "--rio" option
- Refactored and updated Delly to "0.7.8". Removed small-indel calling for better speed.
- Use "--use-best-n-alleles" in freebayes and added default of "4"
- Add Expansion Hunter Fix https://github.com/Clinical-Genomics/MIP/issues/442
- One case one Multiqc report Fix https://github.com/Clinical-Genomics/MIP/issues/515
- Added exclude contig option. Fix https://github.com/Clinical-Genomics/MIP/issues/509.
- Add UCSC genomicsSuperDups to annotation and rank model. Fix https://github.com/Clinical-Genomics/MIP/issues/574
- Switched to using conda instead of source with conda e.g. "conda activate [ENV]" instead of "source activate [ENV]"
- Changed default for gatk_calculategenotypeposteriors to 0 (=no).
- Switched 1000G phase3_v4_2013-05-02 to gnomad r2.0.1 as default for gatk_calculategenotypeposteriors_support_set option
- Added switch to add all research variants to clinical file for MT. Required to display all MT variants in Scout clinical view as they are all deemed clinically relevant.
- Added gatk GatherBqsrReports to gather bqsr reports after parallelization
- Renamed flag "gatk_calculategenotypeposteriors_support_set" to "gatk_calculate_genotype_call_set"
- Added recipe_memory parameter to parameter definitions and all recipes

**New Pipeline**
- rd_dna
- rd_dna_vcf_rerun
- rd_rna

**New recipes**
*Rd_dna*
- cadd_ar
- sv_annotate

*rd_dna_vcf_rerun*
- sv_vcf_rerun_reformat
- vcf_rerun_reformat

**Annotations**
- genomic_superdups_frac_match
- REVEL_rankscore
- CADD for indels
- MaxEntScan

**References**
- clinvar: 20180429 -> 20190305
- dbnsfp: v2.9 -> v3.5a (GRCh37)
- GRCh37_gatk_merged_reference_samples.txt
- GRCh37_mip_sv_svdb_export_-2018-10-09-.vcf
- VEPs cache: 91 -> 94
- GRCh37_loqusdb_-2017-05-22-.vcf.gz -> GRCh37_loqusdb_snv_indel_-2018-12-18-.vcf.gz
- rank_model: 1.21 -> 1.24
- svrank_model: 1.3 -> 1.8
- qc_regexp: 1.19 -> 1.22

**Tools**
- bcftools: 1.6 -> 1.9-h4da6232_0
- bedtools: 2.26.0 -> 2.27.1-he941832_2
- bwa: 0.7.15 -> 0.7.17-ha92aebf_3
- cadd: 1.4
- bwakit: 0.7.12 -> 0.7.15-1
- cutadapt: 1.14 -> 1.18-py27_0
- cramtools: 3.0.b47 -> 3.0.b127-2
- expansionhunter: 3.0.0
- delly: 0.7.7 ->0.8.1-h4037b6b_00
- fastqc: 0.11.4 -> 0.11.8-0
- freebayes: 1.1.0 -> 1.2.0-py27h82df9c4_3
- genmod: 3.7.2 -> 3.7.3
- GATK: 3.8 -> 4.1.0.0-0 (and some modules still use 3.8)
- htslib: 1.6 -> 1.9-hc238db4_4
- manta: 1.1.0 -> 1.5.0-py27_0
- multiqc: 1.4 -> 1.6
- peddy: 0.3.1 -> 0.4.2-py_0
- picardtools: 2.14.1 -> 2.18.14-0
- rtg-tools: 3.8.4-0 -> 3.9.1-1
- sambamba: 0.6.6 -> 0.6.8-h682856c_0
- samtools: 1.6 -> 1.9-h8ee4bcc_1
- stranger: 0.5.1
- svdb: 1.1.2 -> 1.3.0-py27h7eb728f_0
- tiddit: 2.2.5 -> 2.5.0
- vcf2cytosure: 0.3.0 -> 0.4.3
- vcfanno: 0.1.0 -> 0.3.1-0
- vep: 91 -> 94.4

## [6.0.7]
- Increased ploidy when calling variants in the mitochondria. Fix https://github.com/Clinical-Genomics/MIP/issues/507
- New option: 'start_with_program'
- Fixed chdir inconsistency. Fix #402
- Added boolean option to qccollect to evaluate plink_gender check with `-epg`.
- Moved vcfcytosure processing to the last sv module

## [6.0.0]
- Version 6.0.0. https://github.com/Clinical-Genomics/MIP/issues/186<|MERGE_RESOLUTION|>--- conflicted
+++ resolved
@@ -3,7 +3,6 @@
 All notable changes to this project will be documented in this file.
 This project adheres to [Semantic Versioning](http://semver.org/).
 
-<<<<<<< HEAD
 ## [11.2.0]
 
 - Increased memory allocation for salmon and picardtools_mergersamfiles (RNA)
@@ -14,7 +13,6 @@
 - Increased run time allocation for gatk_asereadcounter.
 - Increased the default required length for a trimmed rna read to be retained from 20 bp to 40 bp. Configurable via CLI or config.
 - Fixed a bug where gnomad SV version 2.0 instead of version 2.1 was used to annotate SVs
-- Fixed a bug in the mitochondrial deletion recipe affecting samples with 0 intermediate discordant MT reads
 
 ### Tools
 
@@ -26,11 +24,10 @@
 clinvar: 20220829 -> 20230218
 loqusdb snapshot: 20230208 -> 20230214
 hmtvar: oct2022
-=======
+
 ## [11.1.2]
 
 - Fixed a bug in the mitochondrial deletion recipe affecting samples with 0 intermediate discordant MT reads.
->>>>>>> d68ee903
 
 ## [11.1.1]
 
