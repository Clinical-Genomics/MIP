# Change Log
All notable changes to this project will be documented in this file.
This project adheres to [Semantic Versioning](http://semver.org/).

## [7.1.0]
- Updated TIDDIT to enable faster processing
- Updated GATK for faster haplotypecalling

**Tools**
- TIDDIT: 2.5.0 -> 2.7.1
- bcftools: 1.9-h4da6232_0 -> 1.9=ha228f0b_4
- bioconductor-deseq2: 1.18.1=r3.4.1_1 -> 1.22.1=r351hf484d3e_0
- bioconductor-tximport: 1.8.0=r341_0 -> 1.12.0=r351_0 
- GATK: 4.1.0.0-0 -> 4.1.2.0-1
- samtools: 1.9-h8ee4bcc_1 -> 1.9=h8571acd_11 

## [7.0.10]
<<<<<<< HEAD
- option: tiddit_bin_size -> tiddit_coverage_bin_size
- Added generation of wig coverage data file using tiddit_coverage

**New recipes**
*Rd_dna*
- tiddit_coverage
=======
- Added set_recipe_resource options for setting core_number, time, memory on CLI per recipe(s)
>>>>>>> 73085d2f

## [7.0.9]
- Removed plink memory allocation from rd_dna_vcf_rerun

## [7.0.8]
- Increased memory allocation for vep (snv/indel) again

## [7.0.7]
- Increased memory allocation for vep (snv/indel)

## [7.0.6]
- Allow "unknown" sex when using expansionhunter by then not using gender in expansionhunter CLI

## [7.0.5]
- Updated stranger to version 0.5.4 to avoid repeat id warnings

**Tools**
- stranger: 0.5.1 -> 0.5.4

## [7.0.4]
- Increased recipe memory for plink and vcf2cytosure

## [7.0.3]
- Added removal of genomicsDB dir from potential previous analysis as it causes gatk genotyping to crash

## [7.0.2]
- New framework structure with sub commands - for analysis, install and download
- New pipelines: rd_dna (previous MIP), rd_dna_vcf_rerun (light rerun from rd_dna data) and rd_rna
- Install now has sbatch features
- Download is now only sbatch
- Added initiation_maps for pipeline engines
- Changed family to case
- Changed output data dir structure to flat for each ID
- Removed call type value in file names
- Rename module time and cores to recipe time and core
- Renamed option `start_with_program` to `start_with_recipe`
- Removed use of "p" before recipe names
- Add check for recipe when using start_with_flag
- Modify parsing of pedigree to allow new RNA DE keys Fix https://github.com/Clinical-Genomics/MIP/issues/554
- Two-step model for reruns. Fix https://github.com/Clinical-Genomics/MIP/issues/546
- Add input SV vcf for rd_dna_vcf_rerun to qc_sample_info. Fix https://github.com/Clinical-Genomics/MIP/issues/548
- Added io to all recipes
- Updated GATK to version 4.1.0 for most GATK recipes
- Removed bed_cov and corresponding R scripts from rare disease analysis 
- Removed bamcalibrationblock and variantannotation block
- Removed "--rio" option
- Refactored and updated Delly to "0.7.8". Removed small-indel calling for better speed.
- Use "--use-best-n-alleles" in freebayes and added default of "4"
- Add Expansion Hunter Fix https://github.com/Clinical-Genomics/MIP/issues/442
- One case one Multiqc report Fix https://github.com/Clinical-Genomics/MIP/issues/515
- Added exclude contig option. Fix https://github.com/Clinical-Genomics/MIP/issues/509.
- Add UCSC genomicsSuperDups to annotation and rank model. Fix https://github.com/Clinical-Genomics/MIP/issues/574
- Switched to using conda instead of source with conda e.g. "conda activate [ENV]" instead of "source activate [ENV]"
- Changed default for gatk_calculategenotypeposteriors to 0 (=no). 
- Switched 1000G phase3_v4_2013-05-02 to gnomad r2.0.1 as default for gatk_calculategenotypeposteriors_support_set option
- Added switch to add all research variants to clinical file for MT. Required to display all MT variants in Scout clinical view as they are all deemed clinically relevant.
- Added gatk GatherBqsrReports to gather bqsr reports after parallelization
- Renamed flag "gatk_calculategenotypeposteriors_support_set" to "gatk_calculate_genotype_call_set"
- Added recipe_memory parameter to parameter definitions and all recipes

**New Pipeline**
- rd_dna
- rd_dna_vcf_rerun
- rd_rna

**New recipes**
*Rd_dna*
- cadd_ar
- sv_annotate

*rd_dna_vcf_rerun*
- sv_vcf_rerun_reformat
- vcf_rerun_reformat

**Annotations**
- genomic_superdups_frac_match
- REVEL_rankscore
- CADD for indels
- MaxEntScan

**References**
- clinvar: 20180429 -> 20190305
- dbnsfp: v2.9 -> v3.5a (GRCh37)
- GRCh37_gatk_merged_reference_samples.txt
- GRCh37_mip_sv_svdb_export_-2018-10-09-.vcf
- VEPs cache: 91 -> 94
- GRCh37_loqusdb_-2017-05-22-.vcf.gz -> GRCh37_loqusdb_snv_indel_-2018-12-18-.vcf.gz
- rank_model: 1.21 -> 1.24
- svrank_model: 1.3 -> 1.8
- qc_regexp: 1.19 -> 1.22 

**Tools**
- bcftools: 1.6 -> 1.9-h4da6232_0
- bedtools: 2.26.0 -> 2.27.1-he941832_2
- bwa: 0.7.15 -> 0.7.17-ha92aebf_3
- cadd: 1.4
- bwakit: 0.7.12 -> 0.7.15-1
- cutadapt: 1.14 -> 1.18-py27_0
- cramtools: 3.0.b47 -> 3.0.b127-2
- expansionhunter: 3.0.0
- delly: 0.7.7 ->0.8.1-h4037b6b_00
- fastqc: 0.11.4 -> 0.11.8-0
- freebayes: 1.1.0 -> 1.2.0-py27h82df9c4_3
- genmod: 3.7.2 -> 3.7.3
- GATK: 3.8 -> 4.1.0.0-0 (and some modules still use 3.8)
- htslib: 1.6 -> 1.9-hc238db4_4
- manta: 1.1.0 -> 1.5.0-py27_0
- multiqc: 1.4 -> 1.6
- peddy: 0.3.1 -> 0.4.2-py_0
- picardtools: 2.14.1 -> 2.18.14-0
- rtg-tools: 3.8.4-0 -> 3.9.1-1
- sambamba: 0.6.6 -> 0.6.8-h682856c_0
- samtools: 1.6 -> 1.9-h8ee4bcc_1
- stranger: 0.5.1
- svdb: 1.1.2 -> 1.3.0-py27h7eb728f_0
- tiddit: 2.2.5 -> 2.5.0
- vcf2cytosure: 0.3.0 -> 0.4.3
- vcfanno: 0.1.0 -> 0.3.1-0
- vep: 91 -> 94.4

## [6.0.7]
- Increased ploidy when calling variants in the mitochondria. Fix https://github.com/Clinical-Genomics/MIP/issues/507
- New option: 'start_with_program'
- Fixed chdir inconsistency. Fix #402 
- Added boolean option to qccollect to evaluate plink_gender check with `-epg`.
- Moved vcfcytosure processing to the last sv module

## [6.0.0]
- Version 6.0.0. https://github.com/Clinical-Genomics/MIP/issues/186<|MERGE_RESOLUTION|>--- conflicted
+++ resolved
@@ -15,16 +15,13 @@
 - samtools: 1.9-h8ee4bcc_1 -> 1.9=h8571acd_11 
 
 ## [7.0.10]
-<<<<<<< HEAD
 - option: tiddit_bin_size -> tiddit_coverage_bin_size
 - Added generation of wig coverage data file using tiddit_coverage
+- Added set_recipe_resource options for setting core_number, time, memory on CLI per recipe(s)
 
 **New recipes**
 *Rd_dna*
 - tiddit_coverage
-=======
-- Added set_recipe_resource options for setting core_number, time, memory on CLI per recipe(s)
->>>>>>> 73085d2f
 
 ## [7.0.9]
 - Removed plink memory allocation from rd_dna_vcf_rerun
