--- conflicted
+++ resolved
@@ -17,11 +17,7 @@
 ## MIPs lib
 use MIP::Main::Analyse qw{ mip_analyse };
 
-<<<<<<< HEAD
 our $VERSION = 1.59;
-=======
-our $VERSION = 1.58;
->>>>>>> 0e6c44ce
 
 extends(qw{ MIP::Cli::Mip::Analyse });
 
