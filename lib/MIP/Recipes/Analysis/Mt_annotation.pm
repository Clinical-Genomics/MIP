--- conflicted
+++ resolved
@@ -257,12 +257,8 @@
             htslib_bgzip(
                 {
                     filehandle  => $filehandle,
-<<<<<<< HEAD
-                    infile_path => $outfile_path_no_suffix,
-=======
                     force       => 1,
                     infile_path => $outfile_no_suffix,
->>>>>>> 3cdde02e
                 }
             );
             print {$filehandle} $NEWLINE;
