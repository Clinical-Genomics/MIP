--- conflicted
+++ resolved
@@ -143,13 +143,8 @@
     use MIP::Get::Parameter qw{ get_recipe_attributes get_recipe_resources };
     use MIP::Parse::File qw{ parse_io_outfiles };
     use MIP::Processmanagement::Processes qw{ submit_recipe };
-<<<<<<< HEAD
-    use MIP::Program::Variantcalling::Bcftools qw{ bcftools_view };
+    use MIP::Program::Bcftools qw{ bcftools_view };
     use MIP::Program::Gatk qw{ gatk_indexfeaturefile gatk_varianteval };
-=======
-    use MIP::Program::Bcftools qw{ bcftools_view };
-    use MIP::Program::Variantcalling::Gatk qw{ gatk_indexfeaturefile gatk_varianteval };
->>>>>>> 7eeb76cc
     use MIP::Sample_info qw(set_recipe_outfile_in_sample_info);
     use MIP::Script::Setup_script qw{ setup_script };
 
