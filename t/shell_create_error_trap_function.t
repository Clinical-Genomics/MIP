#!/usr/bin/env perl

use Modern::Perl qw{ 2014 };
use warnings qw{ FATAL utf8 };
use autodie;
use 5.018;
use utf8;
use open qw{ :encoding(UTF-8) :std };
use charnames qw{ :full :short };
use Carp;
use English qw{ -no_match_vars };
use Params::Check qw{ check allow last_error };

use Cwd;
use FindBin qw{ $Bin };
use File::Basename qw{ dirname basename };
use File::Spec::Functions qw{ catfile catdir devnull };
use Getopt::Long;
use Test::More;
use IPC::Cmd qw{ can_run run };

## CPANM
use List::Util qw{ any };
use Readonly;

## MIPs lib/
<<<<<<< HEAD
use lib catdir( dirname($Bin), 'lib' );
use MIP::Script::Utils qw(help);
use MIP::Gnu::Coreutils qw(gnu_mkdir gnu_rm);
=======
use lib catdir( dirname($Bin), q{lib} );
use MIP::Script::Utils qw{ help };
use MIP::Gnu::Coreutils qw{ gnu_mkdir gnu_rm };
>>>>>>> 54cbe06f

our $USAGE = build_usage( {} );

## Constants
Readonly my $COMMA => q{,};
Readonly my $NEWLINE => qq{\n};
Readonly my $SPACE   => q{ };

my $VERBOSE = 0;
our $VERSION = '1.0.1';

###User Options
GetOptions(
	   # Display help text
    'h|help' => sub {
        done_testing();
        say {*STDOUT} $USAGE;
        exit;
    },
	   # Display version number
    'v|version' => sub {
        done_testing();
        say {*STDOUT} $NEWLINE . basename($PROGRAM_NAME) . $SPACE . $VERSION,
          $NEWLINE;
        exit;
    },
    'vb|verbose' => $VERBOSE,
  )
  or (
    done_testing(),
    help(
        {
            USAGE     => $USAGE,
            exit_code => 1,
        }
    )
  );

BEGIN {

### Check all internal dependency modules and imports
    ## Modules with import
    my %perl_module;

<<<<<<< HEAD
    $perl_module{'MIP::Script::Utils'}       = [qw(help)];
    $perl_module{'MIP::Gnu::Coreutils'} = [qw(gnu_mkdir gnu_rm)];
=======
    $perl_module{q{MIP::Script::Utils}}       = [qw{ help }];
    $perl_module{q{MIP::Gnu::Coreutils}} = [qw{ gnu_mkdir gnu_rm }];
>>>>>>> 54cbe06f

    PERL_MODULE:
    while ( my ( $module, $module_import ) = each %perl_module ) {

        use_ok( $module, @{$module_import} )
          or BAIL_OUT q{Cannot load} . $SPACE . $module;
    }

    ## Modules
    my @modules = (q{MIP::Language::Shell});

  MODULE:
    for my $module (@modules) {

        require_ok($module) or BAIL_OUT q{Cannot load} . $SPACE . $module;
    }
}

use MIP::Language::Shell
  qw{ build_shebang enable_trap create_error_trap_function };
use MIP::Gnu::Bash qw{ gnu_set };

diag(
"Test create_error_trap_function $MIP::Language::Shell::VERSION, Perl $^V, $EXECUTABLE_NAME"
);
diag(   q{Test create_error_trap_function from Shell.pm v}
      . $MIP::Language::Shell::VERSION
      . $COMMA
      . $SPACE . q{Perl}
      . $SPACE
      . $PERL_VERSION
      . $SPACE
. $EXECUTABLE_NAME );

# Create anonymous filehandle
my $FILEHANDLE = IO::Handle->new();

# Shell create error trap file
my $bash_file_path = catfile( cwd(), q{test_create_error_trap_function.sh} );

# Temporary directory
my $temp_dir = catdir( cwd(), qw(test_dir .test_create_error_trap_function) );

# Open filehandle
open $FILEHANDLE, q{>}, $bash_file_path
  or croak(
    q{Cannot write to '} . $bash_file_path . q{' :} . $OS_ERROR . $NEWLINE );

## Write to bash file
_build_test_file_recipe(
    {
        FILEHANDLE     => $FILEHANDLE,
        temp_dir       => $temp_dir,
        bash_file_path => $bash_file_path,
    }
);
close $FILEHANDLE;

## Testing write to file
ok( -e $bash_file_path, q{Create bash} );

ok( can_run('bash'), q{Checking can run bash binary} );

my $cmds_ref = [ q{bash}, $bash_file_path ];
my ( $success, $error_message, $full_buf_ref, $stdout_buf_ref, $stderr_buf_ref )
  = run( command => $cmds_ref, verbose => $VERBOSE );

## Testing error trap function
ok( $stderr_buf_ref->[-1] =~ /[:] Unknown Error - ExitCode[=]/,
    q{Performed error trap} );

done_testing();

######################
####SubRoutines#######
######################

sub build_usage {

##build_usage

##Function : Build the USAGE instructions
##Returns  : ""
##Arguments: $program_name
##         : $program_name => Name of the script

    my ($arg_href) = @_;

    ## Default(s)
    my $program_name;

    my $tmpl = {
        program_name => {
            default     => basename($PROGRAM_NAME),
            strict_type => 1,
            store       => \$program_name,
        },
    };

    check( $tmpl, $arg_href, 1 ) or croak qw(Could not parse arguments!);

    return <<"END_USAGE";
 $program_name [options]
    -vb/--verbose Verbose
    -h/--help Display this help message
    -v/--version Display version
END_USAGE
}

sub _build_test_file_recipe {

##_build_test_file_recipe

##Function : Builds the test file for testing the housekeeping function
##Returns  : ""
##Arguments: $FILEHANDLE, $temp_dir, $bash_file_path
##         : $FILEHANDLE     => FILEHANDLE to write to
##         : $temp_dir       => Temporary directory to use for test
##         : $bash_file_path => Test file to write recipe to

    my ($arg_href) = @_;

    ## Flatten argument(s)
    my $FILEHANDLE;
    my $temp_dir;
    my $bash_file_path;

    my $tmpl = {
        FILEHANDLE     => { required => 1, store => \$FILEHANDLE },
        temp_dir       => { required => 1, store => \$temp_dir },
        bash_file_path => { required => 1, store => \$bash_file_path },
    };

    check( $tmpl, $arg_href, 1 ) or croak qw(Could not parse arguments!);

    # Add bash shebang
    build_shebang(
        {
            FILEHANDLE => $FILEHANDLE,
        }
    );

    ## Set shell attributes
    gnu_set(
        {
            FILEHANDLE  => $FILEHANDLE,
            set_errexit => 1,
            set_nounset => 1,
        }
    );

    enable_trap(
        {
            FILEHANDLE         => $FILEHANDLE,
            trap_signals_ref   => ['DEBUG'],
            trap_function_call => q{previous_command="$BASH_COMMAND"},
        }
    );

    # Create housekeeping fucntion to remove temp_dir
    create_error_trap_function(
        {
            trap_function_name => q{error},
            FILEHANDLE         => $FILEHANDLE,
        }
    );

    # Remove batch file to make clean exit
    gnu_rm(
        {
            infile_path => $bash_file_path,
            FILEHANDLE  => $FILEHANDLE,
        }
    );

    # Create dir to test removal later
    gnu_mkdir(
        {
            indirectory_path => $temp_dir,
            parents          => 0,
            FILEHANDLE       => $FILEHANDLE,
        }
    );
    say {$FILEHANDLE} $NEWLINE;

    return;
}<|MERGE_RESOLUTION|>--- conflicted
+++ resolved
@@ -24,15 +24,9 @@
 use Readonly;
 
 ## MIPs lib/
-<<<<<<< HEAD
-use lib catdir( dirname($Bin), 'lib' );
-use MIP::Script::Utils qw(help);
-use MIP::Gnu::Coreutils qw(gnu_mkdir gnu_rm);
-=======
 use lib catdir( dirname($Bin), q{lib} );
 use MIP::Script::Utils qw{ help };
 use MIP::Gnu::Coreutils qw{ gnu_mkdir gnu_rm };
->>>>>>> 54cbe06f
 
 our $USAGE = build_usage( {} );
 
@@ -77,13 +71,8 @@
     ## Modules with import
     my %perl_module;
 
-<<<<<<< HEAD
-    $perl_module{'MIP::Script::Utils'}       = [qw(help)];
-    $perl_module{'MIP::Gnu::Coreutils'} = [qw(gnu_mkdir gnu_rm)];
-=======
     $perl_module{q{MIP::Script::Utils}}       = [qw{ help }];
     $perl_module{q{MIP::Gnu::Coreutils}} = [qw{ gnu_mkdir gnu_rm }];
->>>>>>> 54cbe06f
 
     PERL_MODULE:
     while ( my ( $module, $module_import ) = each %perl_module ) {
