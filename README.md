--- conflicted
+++ resolved
@@ -1,14 +1,10 @@
 # MIP - Mutation Identification Pipeline
 
-<<<<<<< HEAD
 [![Build Status](https://travis-ci.org/Clinical-Genomics/MIP.svg?branch=master)](https://travis-ci.org/Clinical-Genomics/MIP)
-=======
-[![Build Status](https://travis-ci.org/Clinical-Genomics/MIP.svg?branch=develop)](https://travis-ci.org/Clinical-Genomics/MIP)
-[![Coverage Status](https://coveralls.io/repos/github/Clinical-Genomics/MIP/badge.svg?branch=develop)](https://coveralls.io/github/Clinical-Genomics/MIP?branch=develop)
+[![Coverage Status](https://coveralls.io/repos/github/Clinical-Genomics/MIP/badge.svg?branch=master)](https://coveralls.io/github/Clinical-Genomics/MIP?branch=master)
 [![GitHub license](https://img.shields.io/badge/License-MIT-blue.svg)](https://raw.githubusercontent.com/Clinical-Genomics/MIP/master/LICENSE)
 [![GitHub Releases](https://img.shields.io/github/release/Clinical-Genomics/MIP.svg)](https://github.com/Clinical-Genomics/MIP/releases)
 [![GitHub Issues](https://img.shields.io/github/issues/Clinical-Genomics/MIP.svg)](https://github.com/Clinical-Genomics/MIP/issues)
->>>>>>> a81f932c
 
 MIP enables identification of potential disease causing variants from sequencing data.
 
@@ -179,81 +175,11 @@
 $ prove t -r
 $ perl t/mip_analyse_rd_dna.test
 ```
-<<<<<<< HEAD
-##### 7.Install tools with conflicting dependencies  
-Tools that have conflicting dependencies needs to be installed in separate conda environments. Currently these programs requires separate environments:  
-
-  * Genmod, Chanjo, Multiqc and Variant_integrity
-    - requires python 3
-  * Freebayes  
-    - conda installs perl
-  * Peddy
-  * CNVnator  
-    - Requires access to ROOT which disturbs the normal linking of C libraries  
-  * SVDB  
-  * Tiddit  
-    - scipy conflicts
-  * VEP
-
-
-  ```bash
-  ## Python 3 tools
-  $ perl mip_install.pl -env mip_pyv3.6 --python_version 3.6 --select_program genmod --select_program chanjo --select_program variant_integrity --select_program multiqc
-  $ bash mip.sh
-
-  ## Freebayes
-  $ perl mip_install.pl -env mip_freebayes --select_program freebayes
-  $ bash mip.sh
-  
-  ## Peddy
-  $ perl mip_install.pl -env mip_peddy --select_program peddy
-  $ bash mip.sh
-
-  ## SVDB
-  $ perl mip_install.pl -env mip_svdb --select_program svdb
-  $ bash mip.sh
-
-  ## VEP
-  $ perl mip_install.pl -env mip_vep --select_program vep
-  $ bash mip.sh
-  
-  ## TIDDIT
-  $ perl mip_install.pl -env mip_tiddit --select_program tiddit
-  $ bash mip.sh
-  
-  ## CNVnator
-  $ perl mip_install.pl -env mip_cnvnator --select_program cnvnator
-  $ bash mip.sh
-
-  ```
-=======
->>>>>>> a81f932c
 
 ###### When setting up your analysis config file
   In your config yaml file or on the command line you will have to supply the ``load_env`` parameter to activate the environment specific for the tool. Here is an example with three Python 3 tools in their own environment and Peddy, CNVnator and VEP in each own, with some extra initialization:
 
   ```Yml
-<<<<<<< HEAD
-  program_source_environment_command:
-    pgenmod: "source activate mip_pyv3.6"
-  module_source_environment_command:
-    pchanjo_sexcheck: "source activate mip_pyv3.6"
-    pcnvnator: "LD_LIBRARY_PATH=[CONDA_PATH]/lib/:$LD_LIBRARY_PATH; export LD_LIBRARY_PATH; source [CONDA_PATH]/envs/mip_cnvnator/root/bin/thisroot.sh; source activate mip_cnvnator"
-    pfreebayes: "source activate mip_freebayes"
-    pmultiqc: "source activate mip_pyv3.6"
-    ppeddy: "source activate mip_peddy"
-    prankvariant: "source activate mip_pyv3.6"
-    psv_rankvariant: "source activate mip_pyv3.6"
-    psv_combinevariantcallsets: "source activate mip_svdb"
-    psv_varianteffectpredictor: "LD_LIBRARY_PATH=[CONDA_PATH]/envs/mip_vep/lib/:$LD_LIBRARY_PATH; export LD_LIBRARY_PATH; source activate mip_vep"
-    ptiddit: "source activate mip_tiddit"
-    pvarianteffectpredictor: "LD_LIBRARY_PATH=[CONDA_PATH]/envs/mip_vep/lib/:$LD_LIBRARY_PATH; export LD_LIBRARY_PATH; source activate mip_vep"
-    pvariant_integrity: "source activate mip_pyv3.6"
-  source_main_environment_commands:
-    - source
-    - activate
-    - mip
-=======
   load_env:
     MIP_rare:
      mip:
@@ -280,7 +206,6 @@
      sv_varianteffectpredictor: "LD_LIBRARY_PATH=[CONDA_PATH]/envs/MIP_rare_evep/lib/:$LD_LIBRARY_PATH; export LD_LIBRARY_PATH;"
      varianteffectpredictor: "LD_LIBRARY_PATH=[CONDA_PATH]/envs/MIP_rare_evep/lib/:$LD_LIBRARY_PATH; export LD_LIBRARY_PATH;"
      method: conda
->>>>>>> a81f932c
   ```
 
 ### Usage
