--- conflicted
+++ resolved
@@ -1115,53 +1115,6 @@
     );
 
     option(
-<<<<<<< HEAD
-        q{sv_rankvariant_binary_file} => (
-            documentation => q{Produce binary file from the rank variant chromosome sorted vcfs},
-            is            => q{rw},
-            isa           => Bool,
-        )
-    );
-
-    option(
-        q{bcftools_mpileup} => (
-            cmd_tags      => [q{Analysis recipe switch}],
-            documentation => q{Variant calling using bcftools mpileup},
-            is            => q{rw},
-            isa           => enum( [ 0, 1, 2 ] ),
-        )
-    );
-
-    option(
-        q{bcftools_mpileup_constrain} => (
-            cmd_flag      => q{bcftools_mpileup_constrain},
-            documentation => q{Use contrain in trio calling},
-            is            => q{rw},
-            isa           => Bool,
-        )
-    );
-
-    option(
-        q{bcftools_mpileup_filter_variant} => (
-            cmd_flag      => q{bcftools_mpileup_fil_var},
-            documentation => q{Use standard bcftools filters},
-            is            => q{rw},
-            isa           => Bool,
-        )
-    );
-
-    option(
-        q{bcftools_mpileup_keep_unnormalised} => (
-            cmd_flag      => q{bcftools_mpileup_keep_unn},
-            documentation => q{Do not normalise variants},
-            is            => q{rw},
-            isa           => Bool,
-        )
-    );
-
-    option(
-=======
->>>>>>> a5d06142
         q{gatk_haplotypecaller} => (
             cmd_tags      => [q{Analysis recipe switch}],
             documentation => q{Variant discovery using GATK HaplotypeCaller},
