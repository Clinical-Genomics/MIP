package MIP::Recipes::Analysis::Chromograph;

use 5.026;
use Carp;
use charnames qw{ :full :short };
use English qw{ -no_match_vars };
use File::Spec::Functions qw{ catdir catfile };
use open qw{ :encoding(UTF-8) :std };
use Params::Check qw{ allow check last_error };
use utf8;
use warnings;
use warnings qw{ FATAL utf8 };

## CPANM
use autodie qw{ :all };
use Readonly;

## MIPs lib/
use MIP::Constants qw{ $DOT $LOG_NAME $NEWLINE $UNDERSCORE };

BEGIN {

    require Exporter;
    use base qw{ Exporter };

    # Functions and variables which can be optionally exported
    our @EXPORT_OK = qw{
      analysis_chromograph_cov
      analysis_chromograph_rhoviz
      analysis_chromograph_upd
    };

}

sub analysis_chromograph_cov {

## Function : Visualize chromosomes using chromograph with tiddit coverage data
## Returns  :
## Arguments: $active_parameter_href   => Active parameters for this analysis hash {REF}
##          : $case_id                 => Family id
##          : $file_info_href          => File_info hash {REF}
##          : $job_id_href             => Job id hash {REF}
##          : $parameter_href          => Parameter hash {REF}
##          : $profile_base_command    => Submission profile base command
##          : $recipe_name             => Recipe name
##          : $sample_id               => Sample id
##          : $sample_info_href        => Info on samples and case hash {REF}

    my ($arg_href) = @_;

    ## Flatten argument(s)
    my $active_parameter_href;
    my $file_info_href;
    my $job_id_href;
    my $parameter_href;
    my $recipe_name;
    my $sample_id;
    my $sample_info_href;

    ## Default(s)
    my $case_id;
    my $profile_base_command;

    my $tmpl = {
        active_parameter_href => {
            default     => {},
            defined     => 1,
            required    => 1,
            store       => \$active_parameter_href,
            strict_type => 1,
        },
        case_id => {
            default     => $arg_href->{active_parameter_href}{case_id},
            store       => \$case_id,
            strict_type => 1,
        },
        file_info_href => {
            default     => {},
            defined     => 1,
            required    => 1,
            store       => \$file_info_href,
            strict_type => 1,
        },
        job_id_href => {
            default     => {},
            defined     => 1,
            required    => 1,
            store       => \$job_id_href,
            strict_type => 1,
        },
        parameter_href => {
            default     => {},
            defined     => 1,
            required    => 1,
            store       => \$parameter_href,
            strict_type => 1,
        },
        profile_base_command => {
            default     => q{sbatch},
            store       => \$profile_base_command,
            strict_type => 1,
        },
        recipe_name => {
            defined     => 1,
            required    => 1,
            store       => \$recipe_name,
            strict_type => 1,
        },
        sample_id => {
            defined     => 1,
            required    => 1,
            store       => \$sample_id,
            strict_type => 1,
        },
        sample_info_href => {
            default     => {},
            defined     => 1,
            required    => 1,
            store       => \$sample_info_href,
            strict_type => 1,
        },
    };

    check( $tmpl, $arg_href, 1 ) or croak q{Could not parse arguments!};

    use MIP::Contigs qw{ delete_contig_elements };
    use MIP::Get::File qw{ get_io_files };
    use MIP::Recipe qw{ parse_recipe_prerequisites };
    use MIP::Program::Chromograph qw{ chromograph };
    use MIP::Parse::File qw{ parse_io_outfiles };
    use MIP::Processmanagement::Processes qw{ submit_recipe };
    use MIP::Sample_info qw{ set_file_path_to_store set_recipe_outfile_in_sample_info };
    use MIP::Script::Setup_script qw{ setup_script };

    ### PREPROCESSING:

    ## Retrieve logger object
    my $log = Log::Log4perl->get_logger($LOG_NAME);

    ## Unpack parameters
    ## Get the io infiles per chain and id
    my %io = get_io_files(
        {
            id             => $sample_id,
            file_info_href => $file_info_href,
            parameter_href => $parameter_href,
            recipe_name    => $recipe_name,
            stream         => q{in},
        }
    );
    my $infile_name_prefix = $io{in}{file_name_prefix};
    my $infile_path        = $io{in}{file_path};

    my %recipe = parse_recipe_prerequisites(
        {
            active_parameter_href => $active_parameter_href,
            parameter_href        => $parameter_href,
            recipe_name           => $recipe_name,
        }
    );

    ## Get all contigs excluding the mitochondria
    my @contigs = delete_contig_elements(
        {
            contigs_ref        => $file_info_href->{contigs},
            remove_contigs_ref => [qw{ MT }],
        }
    );
    my @outfile_name_prefixes = map { $infile_name_prefix . $UNDERSCORE . $_ } @contigs;
    %io = (
        %io,
        parse_io_outfiles(
            {
                chain_id               => $recipe{job_id_chain},
                id                     => $sample_id,
                file_info_href         => $file_info_href,
                file_name_prefixes_ref => \@outfile_name_prefixes,
                outdata_dir            => $active_parameter_href->{outdata_dir},
                parameter_href         => $parameter_href,
                recipe_name            => $recipe_name,
            }
        )
    );
    my @outfile_paths = @{ $io{out}{file_paths} };
    my $outdir_path   = $io{out}{dir_path};

    ## Filehandles
    # Create anonymous filehandle
    my $filehandle = IO::Handle->new();

    ## Creates recipe directories (info & data & script), recipe script filenames and writes sbatch header
    my ( $recipe_file_path, $recipe_info_path ) = setup_script(
        {
            active_parameter_href => $active_parameter_href,
            core_number           => $recipe{core_number},
            directory_id          => $sample_id,
            filehandle            => $filehandle,
            job_id_href           => $job_id_href,
            memory_allocation     => $recipe{memory},
            process_time          => $recipe{time},
            recipe_directory      => $recipe_name,
            recipe_name           => $recipe_name,
        }
    );

    ### SHELL:
    say {$filehandle} q{## } . $recipe_name;
    chromograph(
        {
            coverage_file_path => $infile_path,
            euploid            => 1,
            filehandle         => $filehandle,
            outdir_path        => $outdir_path,
            step               => $active_parameter_href->{tiddit_coverage_bin_size},
        }
    );
    say {$filehandle} $NEWLINE;

    ## Close filehandle
    close $filehandle or $log->logcroak(q{Could not close filehandle});

    if ( $recipe{mode} == 1 ) {

        ## Collect QC metadata info for later use
        set_recipe_outfile_in_sample_info(
            {
                path             => $outfile_paths[0],
                recipe_name      => $recipe_name,
                sample_id        => $sample_id,
                sample_info_href => $sample_info_href,
            }
        );

      OUTFILE_PATH:
        foreach my $outfile_path (@outfile_paths) {

            set_file_path_to_store(
                {
                    format           => q{png},
                    id               => $sample_id,
                    path             => $outfile_path,
                    recipe_name      => $recipe_name,
                    sample_info_href => $sample_info_href,
                    tag              => q{tcov},
                }
            );
        }

        submit_recipe(
            {
                base_command                      => $profile_base_command,
                case_id                           => $case_id,
                dependency_method                 => q{sample_to_island},
<<<<<<< HEAD
                job_id_chain                      => $job_id_chain,
=======
                job_id_chain                      => $recipe{job_id_chain},
>>>>>>> a5d06142
                job_id_href                       => $job_id_href,
                job_reservation_name              => $active_parameter_href->{job_reservation_name},
                log                               => $log,
                max_parallel_processes_count_href =>
                  $file_info_href->{max_parallel_processes_count},
                recipe_file_path   => $recipe_file_path,
                sample_id          => $sample_id,
                submission_profile => $active_parameter_href->{submission_profile},
            }
        );
    }
    return 1;
}

sub analysis_chromograph_rhoviz {

## Function : Visualize chromosomes using chromograph with rhocall_viz data
## Returns  :
## Arguments: $active_parameter_href   => Active parameters for this analysis hash {REF}
##          : $case_id                 => Family id
##          : $file_info_href          => File_info hash {REF}
##          : $job_id_href             => Job id hash {REF}
##          : $parameter_href          => Parameter hash {REF}
##          : $profile_base_command    => Submission profile base command
##          : $recipe_name             => Recipe name
##          : $sample_id               => Sample id
##          : $sample_info_href        => Info on samples and case hash {REF}

    my ($arg_href) = @_;

    ## Flatten argument(s)
    my $active_parameter_href;
    my $file_info_href;
    my $job_id_href;
    my $parameter_href;
    my $recipe_name;
    my $sample_id;
    my $sample_info_href;

    ## Default(s)
    my $case_id;
    my $profile_base_command;

    my $tmpl = {
        active_parameter_href => {
            default     => {},
            defined     => 1,
            required    => 1,
            store       => \$active_parameter_href,
            strict_type => 1,
        },
        case_id => {
            default     => $arg_href->{active_parameter_href}{case_id},
            store       => \$case_id,
            strict_type => 1,
        },
        file_info_href => {
            default     => {},
            defined     => 1,
            required    => 1,
            store       => \$file_info_href,
            strict_type => 1,
        },
        job_id_href => {
            default     => {},
            defined     => 1,
            required    => 1,
            store       => \$job_id_href,
            strict_type => 1,
        },
        parameter_href => {
            default     => {},
            defined     => 1,
            required    => 1,
            store       => \$parameter_href,
            strict_type => 1,
        },
        profile_base_command => {
            default     => q{sbatch},
            store       => \$profile_base_command,
            strict_type => 1,
        },
        recipe_name => {
            defined     => 1,
            required    => 1,
            store       => \$recipe_name,
            strict_type => 1,
        },
        sample_id => {
            defined     => 1,
            required    => 1,
            store       => \$sample_id,
            strict_type => 1,
        },
        sample_info_href => {
            default     => {},
            defined     => 1,
            required    => 1,
            store       => \$sample_info_href,
            strict_type => 1,
        },
    };

    check( $tmpl, $arg_href, 1 ) or croak q{Could not parse arguments!};

    use MIP::File::Path qw{ remove_file_path_suffix };
    use MIP::Get::File qw{ get_io_files };
    use MIP::Recipe qw{ parse_recipe_prerequisites };
    use MIP::Parse::File qw{ parse_io_outfiles };
    use MIP::Processmanagement::Processes qw{ submit_recipe };
    use MIP::Program::Chromograph qw{ chromograph };
    use MIP::Program::Gnu::Coreutils qw{ gnu_cp };
    use MIP::Sample_info qw{ set_file_path_to_store set_recipe_outfile_in_sample_info };
    use MIP::Script::Setup_script qw{ setup_script };

    ### PREPROCESSING:

    ## Retrieve logger object
    my $log = Log::Log4perl->get_logger($LOG_NAME);

    ## Unpack parameters
    ## Get the io infiles per chain and id
    my %io = get_io_files(
        {
            id             => $sample_id,
            file_info_href => $file_info_href,
            parameter_href => $parameter_href,
            recipe_name    => $recipe_name,
            stream         => q{in},
        }
    );
    my $infile_name_prefix = remove_file_path_suffix(
        {
            file_path         => $io{in}{file_names}[0],
            file_suffixes_ref => [ $io{in}{file_suffix} ],
        }
    );
    my %infile_path = _build_infile_path_hash(
        {
            file_path   => $io{in}{file_paths}[0],
            file_suffix => $io{in}{file_suffix},
        }
    );

    my %recipe = parse_recipe_prerequisites(
        {
            active_parameter_href => $active_parameter_href,
            parameter_href        => $parameter_href,
            recipe_name           => $recipe_name,
        }
    );

    my @outfile_name_prefixes = _build_outfile_name_prefixes(
        {
            contigs_ref        => $file_info_href->{contigs},
            infile_name_prefix => $infile_name_prefix,
            infile_path_href   => \%infile_path,
        }
    );
    %io = (
        %io,
        parse_io_outfiles(
            {
                chain_id               => $recipe{job_id_chain},
                id                     => $sample_id,
                file_info_href         => $file_info_href,
                file_name_prefixes_ref => \@outfile_name_prefixes,
                outdata_dir            => $active_parameter_href->{outdata_dir},
                parameter_href         => $parameter_href,
                recipe_name            => $recipe_name,
            }
        )
    );

    my $outdir_path   = $io{out}{dir_path};
    my @outfile_paths = @{ $io{out}{file_paths} };
    my %outfile_path  = (
        autozyg => [ grep { /autozyg/xms } @outfile_paths ],
        fracsnp => [ grep { /fracsnp/xms } @outfile_paths ],
    );

    ## Filehandles
    # Create anonymous filehandle
    my $filehandle = IO::Handle->new();

    ## Creates recipe directories (info & data & script), recipe script filenames and writes sbatch header
    my ( $recipe_file_path, $recipe_info_path ) = setup_script(
        {
            active_parameter_href           => $active_parameter_href,
            core_number                     => $recipe{core_number},
            directory_id                    => $sample_id,
            filehandle                      => $filehandle,
            job_id_href                     => $job_id_href,
            memory_allocation               => $recipe{memory},
            process_time                    => $recipe{time},
            recipe_directory                => $recipe_name,
            recipe_name                     => $recipe_name,
            source_environment_commands_ref => $recipe{load_env_ref},
        }
    );

    ### SHELL:

    say {$filehandle} q{## } . $recipe_name;

    my %chromograph_infile_path = (
        autozyg => catfile( $outdir_path, $infile_name_prefix . $DOT . q{autozyg.bed} ),
        fracsnp => catfile( $outdir_path, $infile_name_prefix . $DOT . q{fracsnp.wig} ),
    );

    ## Move and rename files so that the correct out files are generated
  FILE_TYPE:
    foreach my $file_type ( keys %infile_path ) {

        gnu_cp(
            {
                filehandle   => $filehandle,
                infile_path  => $infile_path{$file_type},
                outfile_path => $chromograph_infile_path{$file_type},
            }
        );
        print {$filehandle} $NEWLINE;
    }
    print {$filehandle} $NEWLINE;

    ## Process regions of autozygosity
    chromograph(
        {
            euploid           => 1,
            filehandle        => $filehandle,
            outdir_path       => $outdir_path,
            autozyg_file_path => $chromograph_infile_path{autozyg},
        }
    );
    say {$filehandle} $NEWLINE;

    ## Process fraction of SNP
    chromograph(
        {
            euploid           => 1,
            filehandle        => $filehandle,
            outdir_path       => $outdir_path,
            fracsnp_file_path => $chromograph_infile_path{fracsnp},
        }
    );
    say {$filehandle} $NEWLINE;

    # Close filehandle
    close $filehandle or $log->logcroak(q{Could not close filehandle});

    if ( $recipe{mode} == 1 ) {

        ## Collect QC metadata info for later use
        set_recipe_outfile_in_sample_info(
            {
                path             => $outfile_paths[0],
                recipe_name      => $recipe_name,
                sample_id        => $sample_id,
                sample_info_href => $sample_info_href,
            }
        );

        _set_chromograph_file_paths_to_store(
            {
                outfile_path_href => \%outfile_path,
                recipe_name       => $recipe_name,
                sample_id         => $sample_id,
                sample_info_href  => $sample_info_href,
            }
        );

        submit_recipe(
            {
                base_command                      => $profile_base_command,
                case_id                           => $case_id,
                dependency_method                 => q{sample_to_island},
<<<<<<< HEAD
                job_id_chain                      => $job_id_chain,
=======
                job_id_chain                      => $recipe{job_id_chain},
>>>>>>> a5d06142
                job_id_href                       => $job_id_href,
                log                               => $log,
                max_parallel_processes_count_href =>
                  $file_info_href->{max_parallel_processes_count},
                recipe_file_path   => $recipe_file_path,
                sample_id          => $sample_id,
                submission_profile => $active_parameter_href->{submission_profile},
            }
        );
    }
    return 1;
}

sub analysis_chromograph_upd {

## Function : Visualize chromosomes using chromograph with upd data
## Returns  :
## Arguments: $active_parameter_href   => Active parameters for this analysis hash {REF}
##          : $case_id                 => Family id
##          : $file_info_href          => File_info hash {REF}
##          : $job_id_href             => Job id hash {REF}
##          : $parameter_href          => Parameter hash {REF}
##          : $profile_base_command    => Submission profile base command
##          : $recipe_name             => Recipe name
##          : $sample_id               => Sample id
##          : $sample_info_href        => Info on samples and case hash {REF}

    my ($arg_href) = @_;

    ## Flatten argument(s)
    my $active_parameter_href;
    my $file_info_href;
    my $job_id_href;
    my $parameter_href;
    my $recipe_name;
    my $sample_id;
    my $sample_info_href;

    ## Default(s)
    my $case_id;
    my $profile_base_command;

    my $tmpl = {
        active_parameter_href => {
            default     => {},
            defined     => 1,
            required    => 1,
            store       => \$active_parameter_href,
            strict_type => 1,
        },
        case_id => {
            default     => $arg_href->{active_parameter_href}{case_id},
            store       => \$case_id,
            strict_type => 1,
        },
        file_info_href => {
            default     => {},
            defined     => 1,
            required    => 1,
            store       => \$file_info_href,
            strict_type => 1,
        },
        job_id_href => {
            default     => {},
            defined     => 1,
            required    => 1,
            store       => \$job_id_href,
            strict_type => 1,
        },
        parameter_href => {
            default     => {},
            defined     => 1,
            required    => 1,
            store       => \$parameter_href,
            strict_type => 1,
        },
        profile_base_command => {
            default     => q{sbatch},
            store       => \$profile_base_command,
            strict_type => 1,
        },
        recipe_name => {
            defined     => 1,
            required    => 1,
            store       => \$recipe_name,
            strict_type => 1,
        },
        sample_id => {
            defined     => 1,
            required    => 1,
            store       => \$sample_id,
            strict_type => 1,
        },
        sample_info_href => {
            default     => {},
            defined     => 1,
            required    => 1,
            store       => \$sample_info_href,
            strict_type => 1,
        },
    };

    check( $tmpl, $arg_href, 1 ) or croak q{Could not parse arguments!};

    use MIP::Contigs qw{ delete_contig_elements };
    use MIP::Get::File qw{ get_io_files };
    use MIP::Recipe qw{ parse_recipe_prerequisites };
    use MIP::Parse::File qw{ parse_io_outfiles };
    use MIP::Pedigree qw{ is_sample_proband_in_trio };
    use MIP::Processmanagement::Processes qw{ submit_recipe };
    use MIP::Program::Chromograph qw{ chromograph };
    use MIP::Sample_info qw{ set_file_path_to_store set_recipe_outfile_in_sample_info };
    use MIP::Script::Setup_script qw{ setup_script };

    ### PREPROCESSING:

    ## Retrieve logger object
    my $log = Log::Log4perl->get_logger($LOG_NAME);

    ## Only run on proband in trio
    return
      if (
        not is_sample_proband_in_trio(
            {
                sample_id        => $sample_id,
                sample_info_href => $sample_info_href,
            }
        )
      );

    ## Unpack parameters
    ## Get the io infiles per chain and id
    my %io = get_io_files(
        {
            id             => $sample_id,
            file_info_href => $file_info_href,
            parameter_href => $parameter_href,
            recipe_name    => $recipe_name,
            stream         => q{in},
        }
    );
    my @infile_name_prefixes =
      map { s/$io{in}{file_suffix}//xmsr } @{ $io{in}{file_names} };
    my $infile_path_href = $io{in}{file_path_href};

    my %recipe = parse_recipe_prerequisites(
        {
            active_parameter_href => $active_parameter_href,
            parameter_href        => $parameter_href,
            recipe_name           => $recipe_name,
        }
    );

    my @outfile_name_prefixes;
    my @contigs = delete_contig_elements(
        {
            contigs_ref        => $file_info_href->{contigs},
            remove_contigs_ref => [q{MT}],
        }
    );
  INFILE_NAME_PREFIX:

    foreach my $infile_name_prefix (@infile_name_prefixes) {

        push @outfile_name_prefixes, map { $infile_name_prefix . $UNDERSCORE . $_ } @contigs;
    }
    %io = (
        %io,
        parse_io_outfiles(
            {
                chain_id               => $recipe{job_id_chain},
                id                     => $sample_id,
                file_info_href         => $file_info_href,
                file_name_prefixes_ref => \@outfile_name_prefixes,
                outdata_dir            => $active_parameter_href->{outdata_dir},
                parameter_href         => $parameter_href,
                recipe_name            => $recipe_name,
            }
        )
    );
    my $outdir_path   = $io{out}{dir_path};
    my @outfile_paths = @{ $io{out}{file_paths} };
    my %outfile_path  = %{ $io{out}{file_path_href} };

    ## Filehandles
    # Create anonymous filehandle
    my $filehandle = IO::Handle->new();

    ## Creates recipe directories (info & data & script), recipe script filenames and writes sbatch header
    my ( $recipe_file_path, $recipe_info_path ) = setup_script(
        {
            active_parameter_href => $active_parameter_href,
            core_number           => $recipe{core_number},
            directory_id          => $sample_id,
            filehandle            => $filehandle,
            job_id_href           => $job_id_href,
            memory_allocation     => $recipe{memory},
            process_time          => $recipe{time},
            recipe_directory      => $recipe_name,
            recipe_name           => $recipe_name,
        }
    );

    ### SHELL:

    say {$filehandle} q{## } . $recipe_name;

    ## Process regions file from UPD if wgs
    if ( $active_parameter_href->{analysis_type}{$sample_id} eq q{wgs} ) {

        chromograph(
            {
                euploid               => 1,
                filehandle            => $filehandle,
                outdir_path           => $outdir_path,
                upd_regions_file_path => $infile_path_href->{regions},
            }
        );
        say {$filehandle} $NEWLINE;
    }

    ## Process sites file from UPD
    chromograph(
        {
            euploid             => 1,
            filehandle          => $filehandle,
            outdir_path         => $outdir_path,
            upd_sites_file_path => $infile_path_href->{sites},
        }
    );
    say {$filehandle} $NEWLINE;

    # Close filehandles
    close $filehandle or $log->logcroak(q{Could not close filehandle});

    if ( $recipe{mode} == 1 ) {

        ## Collect QC metadata info for later use
        set_recipe_outfile_in_sample_info(
            {
                path             => $outfile_paths[0],
                recipe_name      => $recipe_name,
                sample_id        => $sample_id,
                sample_info_href => $sample_info_href,
            }
        );

      OUTFILE_PATH:
        while ( my ( $call_region, $outfile_path ) = each %outfile_path ) {

            my ($call_type) = $call_region =~ /(sites|regions)/xms;
            set_file_path_to_store(
                {
                    format           => q{png},
                    id               => $sample_id,
                    path             => $outfile_path,
                    recipe_name      => $recipe_name,
                    sample_info_href => $sample_info_href,
                    tag              => $call_type,
                }
            );
        }

        submit_recipe(
            {
                base_command                      => $profile_base_command,
                case_id                           => $case_id,
                dependency_method                 => q{sample_to_island},
<<<<<<< HEAD
                job_id_chain                      => $job_id_chain,
=======
                job_id_chain                      => $recipe{job_id_chain},
>>>>>>> a5d06142
                job_id_href                       => $job_id_href,
                log                               => $log,
                max_parallel_processes_count_href =>
                  $file_info_href->{max_parallel_processes_count},
                recipe_file_path   => $recipe_file_path,
                sample_id          => $sample_id,
                submission_profile => $active_parameter_href->{submission_profile},
            }
        );
    }
    return 1;
}

sub _build_infile_path_hash {

## Function : Build infile path hash
## Returns  : %infile_path
## Arguments: $file_path   => Infile path
##          : $file_suffix => File suffix

    my ($arg_href) = @_;

    ## Flatten argument(s)
    my $file_path;
    my $file_suffix;

    my $tmpl = {
        file_path => {
            defined     => 1,
            required    => 1,
            store       => \$file_path,
            strict_type => 1,
        },
        file_suffix => {
            defined     => 1,
            required    => 1,
            store       => \$file_suffix,
            strict_type => 1,
        },
    };

    check( $tmpl, $arg_href, 1 ) or croak q{Could not parse arguments!};

    use MIP::File::Path qw{ remove_file_path_suffix };

    my $infile_path_prefix = remove_file_path_suffix(
        {
            file_path         => $file_path,
            file_suffixes_ref => [$file_suffix],
        }
    );
    my %infile_path = (
        autozyg => $infile_path_prefix . $DOT . q{bed},
        fracsnp => $infile_path_prefix . $DOT . q{wig},
    );

    return %infile_path;
}

sub _build_outfile_name_prefixes {

## Function : Build outfile name prefixes
## Returns  : @outfile_name_prefixes
## Arguments: $contigs_ref        => Active parameters for this analysis hash {REF}
##          : $infile_path_href   => Family id
##          : $infile_name_prefix => File_info hash {REF}

    my ($arg_href) = @_;

    ## Flatten argument(s)
    my $contigs_ref;
    my $infile_path_href;
    my $infile_name_prefix;

    my $tmpl = {
        contigs_ref => {
            default     => [],
            defined     => 1,
            required    => 1,
            store       => \$contigs_ref,
            strict_type => 1,
        },
        infile_path_href => {
            default     => {},
            defined     => 1,
            required    => 1,
            store       => \$infile_path_href,
            strict_type => 1,
        },
        infile_name_prefix => {
            defined     => 1,
            required    => 1,
            store       => \$infile_name_prefix,
            strict_type => 1,
        },
    };

    check( $tmpl, $arg_href, 1 ) or croak q{Could not parse arguments!};

    use MIP::Contigs qw{ delete_contig_elements };

    my @outfile_name_prefixes;
    my @outfile_contigs = delete_contig_elements(
        {
            contigs_ref        => $contigs_ref,
            remove_contigs_ref => [q{MT}],
        }
    );

  INFILE_TYPE:
    foreach my $infile_type ( keys %{$infile_path_href} ) {

        push @outfile_name_prefixes,
          map { $infile_name_prefix . $DOT . $infile_type . $UNDERSCORE . $_ } @outfile_contigs;
    }
    return @outfile_name_prefixes;
}

sub _set_chromograph_file_paths_to_store {

## Function : Set chromograph_rhoviz outfiles to store in sample_info
## Returns  :
## Arguments: $outfile_path_href => Path of file
##          : $recipe_name       => Recipe name that produced the file
##          : $sample_id         => Id associated with file (sample_id|case_id)
##          : $sample_info_href  => Info on samples and case hash {REF}

    my ($arg_href) = @_;

    ## Flatten argument(s)
    my $outfile_path_href;
    my $recipe_name;
    my $sample_id;
    my $sample_info_href;

    my $tmpl = {
        outfile_path_href => {
            default     => {},
            defined     => 1,
            required    => 1,
            store       => \$outfile_path_href,
            strict_type => 1,
        },
        recipe_name => {
            defined     => 1,
            required    => 1,
            store       => \$recipe_name,
            strict_type => 1,
        },
        sample_id => {
            defined     => 1,
            required    => 1,
            store       => \$sample_id,
            strict_type => 1,
        },
        sample_info_href => {
            default     => {},
            defined     => 1,
            required    => 1,
            store       => \$sample_info_href,
            strict_type => 1,
        },
    };

    check( $tmpl, $arg_href, 1 ) or croak q{Could not parse arguments!};

  OUTFILE_TYPE:
    foreach my $outfile_type ( keys %{$outfile_path_href} ) {

      FILE_PATH:
        foreach my $outfile_path ( @{ $outfile_path_href->{$outfile_type} } ) {

            set_file_path_to_store(
                {
                    format           => q{png},
                    id               => $sample_id,
                    path             => $outfile_path,
                    recipe_name      => $recipe_name,
                    sample_info_href => $sample_info_href,
                    tag              => $outfile_type,
                }
            );
        }
    }
    return;
}

1;<|MERGE_RESOLUTION|>--- conflicted
+++ resolved
@@ -251,11 +251,7 @@
                 base_command                      => $profile_base_command,
                 case_id                           => $case_id,
                 dependency_method                 => q{sample_to_island},
-<<<<<<< HEAD
-                job_id_chain                      => $job_id_chain,
-=======
                 job_id_chain                      => $recipe{job_id_chain},
->>>>>>> a5d06142
                 job_id_href                       => $job_id_href,
                 job_reservation_name              => $active_parameter_href->{job_reservation_name},
                 log                               => $log,
@@ -532,11 +528,7 @@
                 base_command                      => $profile_base_command,
                 case_id                           => $case_id,
                 dependency_method                 => q{sample_to_island},
-<<<<<<< HEAD
-                job_id_chain                      => $job_id_chain,
-=======
                 job_id_chain                      => $recipe{job_id_chain},
->>>>>>> a5d06142
                 job_id_href                       => $job_id_href,
                 log                               => $log,
                 max_parallel_processes_count_href =>
@@ -805,11 +797,7 @@
                 base_command                      => $profile_base_command,
                 case_id                           => $case_id,
                 dependency_method                 => q{sample_to_island},
-<<<<<<< HEAD
-                job_id_chain                      => $job_id_chain,
-=======
                 job_id_chain                      => $recipe{job_id_chain},
->>>>>>> a5d06142
                 job_id_href                       => $job_id_href,
                 log                               => $log,
                 max_parallel_processes_count_href =>
