--- conflicted
+++ resolved
@@ -26,11 +26,7 @@
     use base qw{ Exporter };
 
     # Set the version for version checking
-<<<<<<< HEAD
-    our $VERSION = 1.02;
-=======
     our $VERSION = 1.14;
->>>>>>> a81f932c
 
     # Functions and variables which can be optionally exported
     our @EXPORT_OK = qw{ analysis_markduplicates };
@@ -290,33 +286,7 @@
         }
     );
 
-<<<<<<< HEAD
-    Readonly my $JAVA_MEMORY_ALLOCATION => 4;
-
-    # Division by X according to java Heap size
-    $core_number = floor(
-        $active_parameter_href->{node_ram_memory} / $JAVA_MEMORY_ALLOCATION );
-
-    ## Copy file(s) to temporary directory
-    say {$FILEHANDLE} q{## Copy file(s) to temporary directory};
-    ($xargs_file_counter) = xargs_migrate_contig_files(
-        {
-            contigs_ref        => \@{ $file_info_href->{contigs_size_ordered} },
-            core_number        => $core_number,
-            FILEHANDLE         => $FILEHANDLE,
-            file_ending        => substr( $infile_suffix, 0, 2 ) . $ASTERIX,
-            file_path          => $file_path,
-            indirectory        => $insample_directory,
-            infile             => $infile_prefix,
-            program_info_path  => $program_info_path,
-            temp_directory     => $temp_directory,
-            XARGSFILEHANDLE    => $XARGSFILEHANDLE,
-            xargs_file_counter => $xargs_file_counter,
-        }
-    );
-=======
     ### SHELL:
->>>>>>> a81f932c
 
     ## Marking Duplicates
     say {$FILEHANDLE} q{## Marking Duplicates};
@@ -527,416 +497,7 @@
             }
         );
     }
-<<<<<<< HEAD
-    return;
-}
-
-sub analysis_markduplicates_rio {
-
-## Function : Mark duplicated reads using Picardtools markduplicates or Sambamba markduplicates in files generated from alignment (sorted, merged).
-## Returns  : |$xargs_file_counter
-## Arguments: $active_parameter_href   => Active parameters for this analysis hash {REF}
-##          : $family_id               => Family id
-##          : $FILEHANDLE              => Filehandle to write to
-##          : $file_info_href          => File info hash {REF}
-##          : $file_path               => File path
-##          : $outaligner_dir          => Outaligner_dir used in the analysis
-##          : $parameter_href          => Parameter hash {REF}
-##          : $program_info_path       => The program info path
-##          : $program_name            => Program name
-##          : $sample_id               => Sample id
-##          : $sample_info_href        => Info on samples and family hash {REF}
-##          : $temp_directory          => Temporary directory
-##          : $xargs_file_counter      => The xargs file counter
-
-    my ($arg_href) = @_;
-
-    ## Flatten argument(s)
-    my $active_parameter_href;
-    my $FILEHANDLE;
-    my $file_info_href;
-    my $file_path;
-    my $parameter_href;
-    my $program_info_path;
-    my $program_name;
-    my $sample_id;
-    my $sample_info_href;
-
-    ## Default(s)
-    my $family_id;
-    my $outaligner_dir;
-    my $temp_directory;
-    my $xargs_file_counter;
-
-    my $tmpl = {
-        active_parameter_href => {
-            default     => {},
-            defined     => 1,
-            required    => 1,
-            store       => \$active_parameter_href,
-            strict_type => 1,
-        },
-        family_id => {
-            default     => $arg_href->{active_parameter_href}{family_id},
-            store       => \$family_id,
-            strict_type => 1,
-        },
-        FILEHANDLE     => { required => 1, store => \$FILEHANDLE, },
-        file_info_href => {
-            default     => {},
-            defined     => 1,
-            required    => 1,
-            store       => \$file_info_href,
-            strict_type => 1,
-        },
-        file_path      => { store => \$file_path, strict_type => 1, },
-        outaligner_dir => {
-            default     => $arg_href->{active_parameter_href}{outaligner_dir},
-            store       => \$outaligner_dir,
-            strict_type => 1,
-        },
-        parameter_href => {
-            default     => {},
-            defined     => 1,
-            required    => 1,
-            store       => \$parameter_href,
-            strict_type => 1,
-        },
-        program_info_path =>
-          { store => \$program_info_path, strict_type => 1, },
-        program_name => {
-            defined     => 1,
-            required    => 1,
-            store       => \$program_name,
-            strict_type => 1,
-        },
-        sample_id => {
-            defined     => 1,
-            required    => 1,
-            store       => \$sample_id,
-            strict_type => 1,
-        },
-        sample_info_href => {
-            default     => {},
-            defined     => 1,
-            required    => 1,
-            store       => \$sample_info_href,
-            strict_type => 1,
-        },
-        temp_directory => {
-            default     => $arg_href->{active_parameter_href}{temp_directory},
-            store       => \$temp_directory,
-            strict_type => 1,
-        },
-        xargs_file_counter => {
-            allow       => qr/ ^\d+$ /xsm,
-            default     => 0,
-            store       => \$xargs_file_counter,
-            strict_type => 1,
-        },
-    };
-
-    check( $tmpl, $arg_href, 1 ) or croak q{Could not parse arguments!};
-
-    use MIP::Delete::File qw{ delete_contig_files };
-    use MIP::Get::File qw{ get_file_suffix get_merged_infile_prefix };
-    use MIP::Gnu::Coreutils qw{ gnu_cat };
-    use MIP::Get::Parameter qw{ get_module_parameters };
-    use MIP::IO::Files qw{ migrate_file xargs_migrate_contig_files };
-    use MIP::Processmanagement::Slurm_processes
-      qw{ slurm_submit_job_sample_id_dependency_add_to_sample };
-    use MIP::Program::Alignment::Sambamba
-      qw{ sambamba_flagstat sambamba_markdup };
-    use MIP::Program::Alignment::Picardtools qw{ picardtools_markduplicates };
-    use MIP::QC::Record
-      qw{ add_program_metafile_to_sample_info add_program_outfile_to_sample_info };
-    use MIP::Recipes::Analysis::Xargs qw{ xargs_command };
-
-    ## Retrieve logger object
-    my $log = Log::Log4perl->get_logger(q{MIP});
-
-    ## Set MIP program name
-    my $mip_program_name = q{p} . $program_name;
-    my $mip_program_mode = $active_parameter_href->{$mip_program_name};
-
-    ## Unpack parameters
-    my $job_id_chain       = $parameter_href->{$mip_program_name}{chain};
-    my $referencefile_path = $active_parameter_href->{human_genome_reference};
-    my $xargs_file_path_prefix;
-    my ($core_number) = get_module_parameters(
-        {
-            active_parameter_href => $active_parameter_href,
-            mip_program_name      => $mip_program_name,
-        }
-    );
-
-    ## Filehandles
-    # Create anonymous filehandle
-    my $XARGSFILEHANDLE = IO::Handle->new();
-
-    ## Assign directories
-    my $outsample_directory = catdir( $active_parameter_href->{outdata_dir},
-        $sample_id, $outaligner_dir );
-
-    # Used downstream
-    $parameter_href->{$mip_program_name}{$sample_id}{indirectory} =
-      $outsample_directory;
-
-    ## Add merged infile name prefix after merging all BAM files per sample_id
-    my $merged_infile_prefix = get_merged_infile_prefix(
-        {
-            file_info_href => $file_info_href,
-            sample_id      => $sample_id,
-        }
-    );
-
-    ## Assign file_tags
-    my $infile_tag =
-      $file_info_href->{$sample_id}{ppicardtools_mergesamfiles}{file_tag};
-    my $outfile_tag =
-      $file_info_href->{$sample_id}{$mip_program_name}{file_tag};
-
-    ## Files
-    my $infile_prefix  = $merged_infile_prefix . $infile_tag;
-    my $outfile_prefix = $merged_infile_prefix . $outfile_tag;
-
-    ## Paths
-    my $file_path_prefix    = catfile( $temp_directory, $infile_prefix );
-    my $outfile_path_prefix = catfile( $temp_directory, $outfile_prefix );
-
-    ## Assign suffix
-    my $infile_suffix = my $outfile_suffix = get_file_suffix(
-        {
-            jobid_chain    => $job_id_chain,
-            parameter_href => $parameter_href,
-            suffix_key     => q{alignment_file_suffix},
-        }
-    );
-
-    # Store which program performed the markduplication
-    my $markduplicates_program;
-
-    ## Marking Duplicates
-    say {$FILEHANDLE} q{## Marking Duplicates};
-
-    ##Picardtools
-    if ( $active_parameter_href->{markduplicates_picardtools_markduplicates} ) {
-
-        $markduplicates_program = q{picardtools_markduplicates};
-
-        Readonly my $JAVA_MEMORY_ALLOCATION => 4;
-
-        # Division by X according to java Heap size
-        $core_number = floor( $active_parameter_href->{node_ram_memory} /
-              $JAVA_MEMORY_ALLOCATION );
-
-        ## Create file commands for xargs
-        ( $xargs_file_counter, $xargs_file_path_prefix ) = xargs_command(
-            {
-                core_number   => $core_number,
-                FILEHANDLE    => $FILEHANDLE,
-                file_path     => $file_path,
-                first_command => q{java},
-                java_jar      => catfile(
-                    $active_parameter_href->{picardtools_path},
-                    q{picard.jar}
-                ),
-                java_use_large_pages =>
-                  $active_parameter_href->{java_use_large_pages},
-                memory_allocation  => q{Xmx4g},
-                program_info_path  => $program_info_path,
-                temp_directory     => $temp_directory,
-                XARGSFILEHANDLE    => $XARGSFILEHANDLE,
-                xargs_file_counter => $xargs_file_counter,
-            }
-        );
-
-      CONTIG:
-        foreach my $contig ( @{ $file_info_href->{contigs_size_ordered} } ) {
-
-            my $outfile_path =
-              $outfile_path_prefix . $UNDERSCORE . $contig . $outfile_suffix;
-            my $stderrfile_path =
-              $xargs_file_path_prefix . $DOT . $contig . $DOT . q{stderr.txt};
-            my $metrics_file =
-              $outfile_path_prefix . $UNDERSCORE . $contig . $DOT . q{metric};
-            picardtools_markduplicates(
-                {
-                    create_index     => q{true},
-                    FILEHANDLE       => $XARGSFILEHANDLE,
-                    infile_paths_ref => [
-                            $file_path_prefix
-                          . $UNDERSCORE
-                          . $contig
-                          . $infile_suffix
-                    ],
-                    metrics_file       => $metrics_file,
-                    outfile_path       => $outfile_path,
-                    referencefile_path => $referencefile_path,
-                    stderrfile_path    => $stderrfile_path,
-                }
-            );
-            print {$XARGSFILEHANDLE} $SEMICOLON . $SPACE;
-
-            ## Process BAM with sambamba flagstat to produce metric file for downstream analysis
-            sambamba_flagstat(
-                {
-                    FILEHANDLE   => $XARGSFILEHANDLE,
-                    infile_path  => $outfile_path,
-                    outfile_path => $outfile_path_prefix
-                      . $UNDERSCORE
-                      . $contig
-                      . $UNDERSCORE
-                      . q{metric},
-                    stderrfile_path => $stderrfile_path,
-                }
-            );
-            say {$XARGSFILEHANDLE} $NEWLINE;
-        }
-    }
-
-    ## Sambamba
-    if ( $active_parameter_href->{markduplicates_sambamba_markdup} ) {
-
-        $markduplicates_program = q{sambamba_markdup};
-
-        ( $xargs_file_counter, $xargs_file_path_prefix ) = xargs_command(
-            {
-                core_number        => $core_number,
-                FILEHANDLE         => $FILEHANDLE,
-                file_path          => $file_path,
-                program_info_path  => $program_info_path,
-                XARGSFILEHANDLE    => $XARGSFILEHANDLE,
-                xargs_file_counter => $xargs_file_counter,
-            }
-        );
-
-      CONTIG:
-        foreach my $contig ( @{ $file_info_href->{contigs_size_ordered} } ) {
-
-            my $infile_path =
-              $file_path_prefix . $UNDERSCORE . $contig . $infile_suffix;
-            my $outfile_path =
-              $outfile_path_prefix . $UNDERSCORE . $contig . $outfile_suffix;
-            my $stderrfile_path =
-              $xargs_file_path_prefix . $DOT . $contig . $DOT . q{stderr.txt};
-            sambamba_markdup(
-                {
-                    FILEHANDLE      => $XARGSFILEHANDLE,
-                    hash_table_size => $active_parameter_href
-                      ->{markduplicates_sambamba_markdup_hash_table_size},
-                    infile_path    => $infile_path,
-                    io_buffer_size => $active_parameter_href
-                      ->{markduplicates_sambamba_markdup_io_buffer_size},
-                    outfile_path       => $outfile_path,
-                    overflow_list_size => $active_parameter_href
-                      ->{markduplicates_sambamba_markdup_overflow_list_size},
-                    show_progress   => 1,
-                    stderrfile_path => $stderrfile_path,
-                    temp_directory  => $temp_directory,
-                }
-            );
-            print {$XARGSFILEHANDLE} $SEMICOLON . $SPACE;
-
-            ## Process BAM with sambamba flagstat to produce metric file for downstream analysis
-            sambamba_flagstat(
-                {
-                    FILEHANDLE   => $XARGSFILEHANDLE,
-                    infile_path  => $outfile_path,
-                    outfile_path => $outfile_path_prefix
-                      . $UNDERSCORE
-                      . $contig
-                      . $UNDERSCORE
-                      . q{metric},
-                    stderrfile_path => $stderrfile_path,
-                }
-            );
-            say {$XARGSFILEHANDLE} $NEWLINE;
-        }
-    }
-
-    ## Concatenate all metric files
-    gnu_cat(
-        {
-            FILEHANDLE       => $FILEHANDLE,
-            infile_paths_ref => [
-                    $outfile_path_prefix
-                  . $UNDERSCORE
-                  . $ASTERIX
-                  . $UNDERSCORE
-                  . q{metric}
-            ],
-            outfile_path => $outfile_path_prefix . $UNDERSCORE . q{metric_all},
-        }
-    );
-    say {$FILEHANDLE} $NEWLINE;
-
-    ## Collect duplicate reads and reads mapped across all metric contig files. Calculate fraction duplicates.
-    ## Write it to stdout.
-    _calculate_fraction_duplicates_for_all_metric_files(
-        {
-            FILEHANDLE          => $FILEHANDLE,
-            outfile_path_prefix => $outfile_path_prefix,
-        }
-    );
-
-    migrate_file(
-        {
-            FILEHANDLE   => $FILEHANDLE,
-            infile_path  => $outfile_path_prefix . $UNDERSCORE . q{metric},
-            outfile_path => $outsample_directory,
-        }
-    );
-    say {$FILEHANDLE} q{wait}, $NEWLINE;
-
-    ## Remove file at temporary Directory
-    delete_contig_files(
-        {
-            core_number       => $core_number,
-            FILEHANDLE        => $FILEHANDLE,
-            file_elements_ref => \@{ $file_info_href->{contigs_size_ordered} },
-            file_ending       => substr( $infile_suffix, 0, 2 ) . $ASTERIX,
-            file_name         => $infile_prefix,
-            indirectory       => $temp_directory,
-        }
-    );
-
-    close $XARGSFILEHANDLE;
-
-    if ( $mip_program_mode == 1 ) {
-
-        ## Collect QC metadata info for later use
-        add_program_outfile_to_sample_info(
-            {
-                infile => $merged_infile_prefix,
-                path   => catfile(
-                    $outsample_directory,
-                    $outfile_prefix . $UNDERSCORE . q{metric}
-                ),
-                program_name     => q{markduplicates},
-                sample_id        => $sample_id,
-                sample_info_href => $sample_info_href,
-            }
-        );
-
-# Markduplicates can be processed by either picardtools markduplicates or sambamba markdup
-        add_program_metafile_to_sample_info(
-            {
-                infile           => $merged_infile_prefix,
-                metafile_tag     => q{marking_duplicates},
-                processed_by     => $markduplicates_program,
-                program_name     => $program_name,
-                sample_id        => $sample_id,
-                sample_info_href => $sample_info_href,
-            }
-        );
-    }
-
-    # Track the number of created xargs scripts per module for Block algorithm
-    return $xargs_file_counter;
-=======
     return 1;
->>>>>>> a81f932c
 }
 
 sub _calculate_fraction_duplicates_for_all_metric_files {
