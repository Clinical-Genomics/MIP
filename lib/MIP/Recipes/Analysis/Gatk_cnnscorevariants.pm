package MIP::Recipes::Analysis::Gatk_cnnscorevariants;

use 5.026;
use Carp;
use charnames qw{ :full :short };
use English qw{ -no_match_vars };
use File::Spec::Functions qw{ catdir catfile splitpath };
use open qw{ :encoding(UTF-8) :std };
use Params::Check qw{ allow check last_error };
use strict;
use utf8;
use warnings;
use warnings qw{ FATAL utf8 };

## CPANM
use autodie qw{ :all };
use List::MoreUtils qw { uniq };
use Readonly;

## MIPs lib/
use MIP::Constants qw{ $ASTERISK $DASH $DOT $LOG_NAME $NEWLINE $UNDERSCORE };

BEGIN {

    require Exporter;
    use base qw{ Exporter };

    # Set the version for version checking
    our $VERSION = 1.05;

    # Functions and variables which can be optionally exported
    our @EXPORT_OK = qw{ analysis_gatk_cnnscorevariants };

}

sub analysis_gatk_cnnscorevariants {

## Function : GATK CNNScoreVariants analysis recipe for single sample calling
## Returns  :
## Arguments: $active_parameter_href   => Active parameters for this analysis hash {REF}
##          : $case_id                 => Family id
##          : $file_info_href          => File info hash {REF}
##          : $infile_lane_prefix_href => Infile(s) without the ".ending" {REF}
##          : $job_id_href             => Job id hash {REF}
##          : $parameter_href          => Parameter hash {REF}
##          : $profile_base_command    => Submission profile base command
##          : $recipe_name             => Program name
##          : $sample_info_href        => Info on samples and case hash {REF}
##          : $temp_directory          => Temporary directory

    my ($arg_href) = @_;

    ## Flatten argument(s)
    my $active_parameter_href;
    my $file_info_href;
    my $infile_lane_prefix_href;
    my $job_id_href;
    my $parameter_href;
    my $recipe_name;
    my $sample_info_href;

    ## Default(s)
    my $case_id;
    my $profile_base_command;
    my $temp_directory;

    my $tmpl = {
        active_parameter_href => {
            default     => {},
            defined     => 1,
            required    => 1,
            store       => \$active_parameter_href,
            strict_type => 1,
        },
        case_id => {
            default     => $arg_href->{active_parameter_href}{case_id},
            store       => \$case_id,
            strict_type => 1,
        },
        file_info_href => {
            default     => {},
            defined     => 1,
            required    => 1,
            store       => \$file_info_href,
            strict_type => 1,
        },
        infile_lane_prefix_href => {
            default     => {},
            defined     => 1,
            required    => 1,
            store       => \$infile_lane_prefix_href,
            strict_type => 1,
        },
        job_id_href => {
            default     => {},
            defined     => 1,
            required    => 1,
            store       => \$job_id_href,
            strict_type => 1,
        },
        parameter_href => {
            default     => {},
            defined     => 1,
            required    => 1,
            store       => \$parameter_href,
            strict_type => 1,
        },
        profile_base_command => {
            default     => q{sbatch},
            store       => \$profile_base_command,
            strict_type => 1,
        },
        recipe_name => {
            defined     => 1,
            required    => 1,
            store       => \$recipe_name,
            strict_type => 1,
        },
        sample_info_href => {
            default     => {},
            defined     => 1,
            required    => 1,
            store       => \$sample_info_href,
            strict_type => 1,
        },
        temp_directory => {
            default     => $arg_href->{active_parameter_href}{temp_directory},
            store       => \$temp_directory,
            strict_type => 1,
        },
    };

    check( $tmpl, $arg_href, 1 ) or croak q{Could not parse arguments!};

    use MIP::File::Format::Pedigree qw{ create_fam_file gatk_pedigree_flag };
    use MIP::Get::File qw{ get_io_files };
    use MIP::Parse::File qw{ parse_io_outfiles };
    use MIP::Get::Parameter qw{ get_recipe_attributes get_recipe_resources };
    use MIP::Gnu::Coreutils qw{ gnu_mv };
    use MIP::Processmanagement::Processes qw{ submit_recipe };
<<<<<<< HEAD
    use MIP::Program::Variantcalling::Bcftools qw{ bcftools_norm };
    use MIP::Program::Gatk qw{ gatk_cnnscorevariants };
=======
    use MIP::Program::Bcftools qw{ bcftools_norm };
    use MIP::Program::Variantcalling::Gatk qw{ gatk_cnnscorevariants };
>>>>>>> 7eeb76cc
    use MIP::Sample_info qw{ set_recipe_outfile_in_sample_info };
    use MIP::Script::Setup_script qw{ setup_script };

    ### PREPROCESSING:

    ## Retrieve logger object
    my $log = Log::Log4perl->get_logger($LOG_NAME);

## Unpack parameters
    my %io = get_io_files(
        {
            id             => $case_id,
            file_info_href => $file_info_href,
            parameter_href => $parameter_href,
            recipe_name    => $recipe_name,
            stream         => q{in},
            temp_directory => $temp_directory,
        }
    );

    my $infile_name_prefix = $io{in}{file_name_prefix};
    my $infile_path        = $io{in}{file_path};

    my $job_id_chain = get_recipe_attributes(
        {
            parameter_href => $parameter_href,
            recipe_name    => $recipe_name,
            attribute      => q{chain},
        }
    );
    my $recipe_mode        = $active_parameter_href->{$recipe_name};
    my $referencefile_path = $active_parameter_href->{human_genome_reference};
    my %recipe_resource    = get_recipe_resources(
        {
            active_parameter_href => $active_parameter_href,
            recipe_name           => $recipe_name,
        }
    );

    %io = (
        %io,
        parse_io_outfiles(
            {
                chain_id               => $job_id_chain,
                id                     => $case_id,
                file_info_href         => $file_info_href,
                file_name_prefixes_ref => [$infile_name_prefix],
                outdata_dir            => $active_parameter_href->{outdata_dir},
                parameter_href         => $parameter_href,
                recipe_name            => $recipe_name,
                temp_directory         => $temp_directory,
            }
        )
    );
    my $outdir_path_prefix  = $io{out}{dir_path_prefix};
    my $outfile_path_prefix = $io{out}{file_path_prefix};
    my $outfile_suffix      = $io{out}{file_suffix};
    my $outfile_path        = $io{out}{file_path};

    ## Filehandles
    # Create anonymous filehandle
    my $filehandle = IO::Handle->new();

    ## Creates recipe directories (info & data & script), recipe script filenames and writes sbatch header
    my ( $recipe_file_path, $recipe_info_path ) = setup_script(
        {
            active_parameter_href           => $active_parameter_href,
            core_number                     => $recipe_resource{core_number},
            directory_id                    => $case_id,
            filehandle                      => $filehandle,
            job_id_href                     => $job_id_href,
            log                             => $log,
            memory_allocation               => $recipe_resource{memory},
            process_time                    => $recipe_resource{time},
            recipe_directory                => $recipe_name,
            recipe_name                     => $recipe_name,
            source_environment_commands_ref => $recipe_resource{load_env_ref},
            temp_directory                  => $temp_directory,
        }
    );

    ## Split to enable submission to &sample_info_qc later
    my ( $volume, $directory, $stderr_file ) =
      splitpath( $recipe_info_path . $DOT . q{stderr.txt} );

    ## Collect BAM infiles for dependence recipes streams for all sample_ids
    my %recipe_tag_keys = ( gatk_baserecalibration => q{out}, );

    ## Store sample id bam infiles
    my @bam_infiles_paths;
    while ( my ( $sample_id_index, $sample_id ) =
        each @{ $active_parameter_href->{sample_ids} } )
    {

      PROGRAM_TAG:
        while ( my ( $recipe_tag, $stream ) = each %recipe_tag_keys ) {

            ## Get the io infiles per chain and id
            my %sample_io = get_io_files(
                {
                    id             => $sample_id,
                    file_info_href => $file_info_href,
                    parameter_href => $parameter_href,
                    recipe_name    => $recipe_tag,
                    stream         => $stream,
                    temp_directory => $temp_directory,
                }
            );
            my $infile_path_prefix_bam = $sample_io{$stream}{file_path_prefix};
            my $infile_suffix_bam      = $sample_io{$stream}{file_suffix};
            my $infile_path_bam        = $infile_path_prefix_bam . $infile_suffix_bam;
            push @bam_infiles_paths, $infile_path_bam;
        }
    }
    say {$filehandle} q{wait}, $NEWLINE;

    ## Create .fam file to be used in variant calling analyses
    my $fam_file_path = catfile( $outdir_path_prefix, $case_id . $DOT . q{fam} );
    create_fam_file(
        {
            active_parameter_href => $active_parameter_href,
            execution_mode        => q{system},
            fam_file_path         => $fam_file_path,
            filehandle            => $filehandle,
            log                   => $log,
            parameter_href        => $parameter_href,
            sample_info_href      => $sample_info_href,
        }
    );

    ## Check if "--pedigree" and "--pedigreeValidationType" should be included in analysis
    my %commands = gatk_pedigree_flag(
        {
            fam_file_path => $fam_file_path,
        }
    );

    ## GATK CNNScoreVariants
    say {$filehandle} q{## GATK CNNScoreVariants};

    my $cnn_outfile_path = $outfile_path_prefix . $UNDERSCORE . q{cnn} . $outfile_suffix;
    my $mv_infile_path   = $cnn_outfile_path;
    gatk_cnnscorevariants(
        {
            alignment_infile_paths_ref => \@bam_infiles_paths,
            filehandle                 => $filehandle,
            infile_path                => $infile_path,
            outfile_path               => $cnn_outfile_path,
            referencefile_path         => $referencefile_path,
            temp_directory             => $temp_directory,
            verbosity                  => $active_parameter_href->{gatk_logging_level},
        }
    );
    say {$filehandle} $NEWLINE;

    if ( not $active_parameter_href->{gatk_variantrecalibration_keep_unnormalised} ) {

        ## Bcftools norm, left-align and normalize indels, split multiallelics
        my $norm_outfile_path =
          $outfile_path_prefix . $UNDERSCORE . q{normalized} . $outfile_suffix;
        $mv_infile_path = $norm_outfile_path;
        bcftools_norm(
            {
                filehandle      => $filehandle,
                infile_path     => $cnn_outfile_path,
                multiallelic    => $DASH,
                outfile_path    => $norm_outfile_path,
                output_type     => q{v},
                reference_path  => $referencefile_path,
                stderrfile_path => $outfile_path_prefix
                  . $UNDERSCORE
                  . q{normalized.stderr},
            }
        );
        say {$filehandle} $NEWLINE;
    }

    ## Change name of file to accomodate downstream
    gnu_mv(
        {
            filehandle   => $filehandle,
            infile_path  => $mv_infile_path,
            outfile_path => $outfile_path,
        }
    );
    say {$filehandle} $NEWLINE;

    close $filehandle;

    if ( $recipe_mode == 1 ) {

        ## Collect QC metadata info for later use
        set_recipe_outfile_in_sample_info(
            {
                path             => $outfile_path,
                recipe_name      => $recipe_name,
                sample_info_href => $sample_info_href,
            }
        );

        # Used to find order of samples in qccollect downstream
        set_recipe_outfile_in_sample_info(
            {
                path             => $outfile_path,
                recipe_name      => q{pedigree_check},
                sample_info_href => $sample_info_href,
            }
        );

        submit_recipe(
            {
                base_command            => $profile_base_command,
                case_id                 => $case_id,
                dependency_method       => q{sample_to_case},
                infile_lane_prefix_href => $infile_lane_prefix_href,
                job_id_chain            => $job_id_chain,
                job_id_href             => $job_id_href,
                job_reservation_name    => $active_parameter_href->{job_reservation_name},
                log                     => $log,
                recipe_file_path        => $recipe_file_path,
                sample_ids_ref          => \@{ $active_parameter_href->{sample_ids} },
                submission_profile      => $active_parameter_href->{submission_profile},
            }
        );
    }
    return 1;
}

1;<|MERGE_RESOLUTION|>--- conflicted
+++ resolved
@@ -138,13 +138,8 @@
     use MIP::Get::Parameter qw{ get_recipe_attributes get_recipe_resources };
     use MIP::Gnu::Coreutils qw{ gnu_mv };
     use MIP::Processmanagement::Processes qw{ submit_recipe };
-<<<<<<< HEAD
-    use MIP::Program::Variantcalling::Bcftools qw{ bcftools_norm };
+    use MIP::Program::Bcftools qw{ bcftools_norm };
     use MIP::Program::Gatk qw{ gatk_cnnscorevariants };
-=======
-    use MIP::Program::Bcftools qw{ bcftools_norm };
-    use MIP::Program::Variantcalling::Gatk qw{ gatk_cnnscorevariants };
->>>>>>> 7eeb76cc
     use MIP::Sample_info qw{ set_recipe_outfile_in_sample_info };
     use MIP::Script::Setup_script qw{ setup_script };
 
