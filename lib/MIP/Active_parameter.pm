package MIP::Active_parameter;

use 5.026;
use Carp;
use charnames qw{ :full :short };
use Cwd;
use English qw{ -no_match_vars };
use File::Spec::Functions qw{ catfile splitpath };
use FindBin qw{ $Bin };
use open qw{ :encoding(UTF-8) :std };
use Params::Check qw{ allow check last_error };
use strict;
use utf8;
use warnings;
use warnings qw{ FATAL utf8 };

## CPANM
use autodie qw{ :all };
use List::MoreUtils qw { any };
<<<<<<< HEAD
use Readonly;
=======
>>>>>>> 73fb9912

## MIPs lib/
use MIP::Constants qw{ $COMMA $DOT $LOG_NAME $PIPE $SINGLE_QUOTE $SPACE $UNDERSCORE };

BEGIN {
    require Exporter;
    use base qw{ Exporter };

    # Set the version for version checking
    our $VERSION = 1.15;

    # Functions and variables which can be optionally exported
    our @EXPORT_OK = qw{
      check_load_env_packages
      check_parameter_files
      check_recipe_mode
      get_not_allowed_temp_dirs
      get_package_env_attributes
      get_user_supplied_pedigree_parameter
      parse_program_executables
      parse_recipe_resources
      set_binary_path
      set_default_analysis_type
      set_default_conda_path
      set_default_human_genome
      set_default_infile_dirs
      set_default_parameter
      set_default_pedigree_fam_file
      set_default_program_test_file
      set_default_reference_dir
      set_default_reference_info_file
      set_default_store_file
      set_default_temp_directory
      set_default_uninitialized_parameter
      set_default_vcfparser_select_file
      set_exome_target_bed
      set_parameter_reference_dir_path
      set_pedigree_sample_id_parameter
      set_recipe_resource
      update_recipe_mode_for_start_with_option
      update_reference_parameters
      update_to_absolute_path
    };
}

sub check_load_env_packages {

## Function : Check that package name name are included in MIP as either "mip", "recipe" or "program_executables"
## Returns  :
## Arguments: $active_parameter_href => Active parameters for this analysis hash {REF}
##          : $parameter_href        => Parameter hash {REF}

    my ($arg_href) = @_;

    ## Flatten argument(s)
    my $active_parameter_href;
    my $parameter_href;

    my $tmpl = {
        active_parameter_href => {
            default     => {},
            defined     => 1,
            required    => 1,
            store       => \$active_parameter_href,
            strict_type => 1,
        },
        parameter_href => {
            default     => {},
            defined     => 1,
            required    => 1,
            store       => \$parameter_href,
            strict_type => 1,
        },
    };

    check( $tmpl, $arg_href, 1 ) or croak q{Could not parse arguments!};

    use MIP::Parameter qw{ get_cache };

    ## Constants
    Readonly my @LOAD_ENV_KEYS => qw{ installation method mip };

    my @program_executables = get_cache(
        {
            parameter_href => $parameter_href,
            parameter_name => q{program_executables},
        }
    );

    my @recipes = get_cache(
        {
            parameter_href => $parameter_href,
            parameter_name => q{recipe},
        }
    );

    ## Allowed packages/keywords in load_env section of config
    my @allowed_packages = ( @program_executables, @LOAD_ENV_KEYS, @recipes, );

  ENV:
    foreach my $env ( keys %{ $active_parameter_href->{load_env} } ) {

      PACKAGE:
        foreach my $package ( keys %{ $active_parameter_href->{load_env}{$env} } ) {

            ## is program executable, installation, method, mip or recipe_name
            next PACKAGE if ( any { $_ eq $package } @allowed_packages );

            my $err_msg =
                q{Could not find load_env package: '}
              . $package
              . q{' in MIP as either recipe or program_executables};
            croak($err_msg);
        }
    }
    return 1;
}

sub check_parameter_files {

## Function : Checks that files/directories files exists
## Returns  :
## Arguments: $active_parameter_href   => Holds all set parameter for analysis
##          : $associated_recipes_ref  => The parameters recipe(s) {REF}
##          : $build_status            => Build status of parameter
##          : $case_id                 => Case_id
##          : $consensus_analysis_type => Consensus analysis type for checking e.g. WGS specific files
##          : $parameter_exists_check  => Check if intendend file exists in reference directory
##          : $parameter_name          => Parameter name

    my ($arg_href) = @_;

    ## Flatten argument(s)
    my $active_parameter_href;
    my $associated_recipes_ref;
    my $build_status;
    my $consensus_analysis_type;
    my $parameter_exists_check;
    my $parameter_name;

    ## Default(s)
    my $case_id;

    my $tmpl = {
        active_parameter_href => {
            default     => {},
            defined     => 1,
            required    => 1,
            store       => \$active_parameter_href,
            strict_type => 1,
        },
        associated_recipes_ref => {
            default     => [],
            defined     => 1,
            required    => 1,
            store       => \$associated_recipes_ref,
            strict_type => 1,
        },
        build_status => {
            store       => \$build_status,
            strict_type => 1,
        },
        case_id => {
            default     => $arg_href->{active_parameter_href}{case_id},
            store       => \$case_id,
            strict_type => 1,
        },
        consensus_analysis_type => {
            store       => \$consensus_analysis_type,
            strict_type => 1,
        },
        parameter_exists_check => {
            defined     => 1,
            required    => 1,
            store       => \$parameter_exists_check,
            strict_type => 1,
        },
        parameter_name => {
            defined     => 1,
            required    => 1,
            store       => \$parameter_name,
            strict_type => 1,
        },
    };

    check( $tmpl, $arg_href, 1 ) or croak q{Could not parse arguments!};

    use MIP::File::Path
      qw{ check_filesystem_objects_existance check_filesystem_objects_and_index_existance };

    ## Retrieve logger object
    my $log = Log::Log4perl->get_logger($LOG_NAME);

    my %only_wgs = ( gatk_genotypegvcfs_ref_gvcf => 1, );

    ## Do nothing since parameter is not required unless exome mode is enabled
    return
      if ( exists $only_wgs{$parameter_name}
        && $consensus_analysis_type =~ / wgs /xsm );

    ## Check all recipes that use parameter
  ASSOCIATED_RECIPE:
    foreach my $associated_recipe ( @{$associated_recipes_ref} ) {

        ## Active associated recipe
        my $associated_recipe_name = $active_parameter_href->{$associated_recipe};

        ## Active parameter
        my $active_parameter = $active_parameter_href->{$parameter_name};

        ## Only check active associated recipes parameters
        next ASSOCIATED_RECIPE if ( not $associated_recipe_name );

        ## Only check active parameters
        next ASSOCIATED_RECIPE if ( not defined $active_parameter );

        if ( ref $active_parameter eq q{ARRAY} ) {

            ## Get path for array elements
          PATH:
            foreach my $path ( @{ $active_parameter_href->{$parameter_name} } ) {

                check_filesystem_objects_and_index_existance(
                    {
                        is_build_file  => $build_status,
                        object_name    => $path,
                        object_type    => $parameter_exists_check,
                        parameter_name => $parameter_name,
                        path           => $path,
                    }
                );
            }
            return;
        }
        elsif ( ref $active_parameter eq q{HASH} ) {

            ## Get path for hash keys
          PATH:
            for my $path ( keys %{ $active_parameter_href->{$parameter_name} } ) {

                check_filesystem_objects_and_index_existance(
                    {
                        is_build_file  => $build_status,
                        object_name    => $path,
                        object_type    => $parameter_exists_check,
                        parameter_name => $parameter_name,
                        path           => $path,
                    }
                );
            }
            return;
        }

        ## File
        my $path = $active_parameter_href->{$parameter_name};

        check_filesystem_objects_and_index_existance(
            {
                is_build_file  => $build_status,
                object_name    => $path,
                object_type    => $parameter_exists_check,
                parameter_name => $parameter_name,
                path           => $path,
            }
        );
        return;
    }
    return;
}

sub check_recipe_mode {

## Function : Check correct value for recipe mode in MIP
## Returns  :
## Arguments: $active_parameter_href => Active parameters for this analysis hash {REF}
##          : $parameter_href        => Parameter hash {REF}

    my ($arg_href) = @_;

    ## Flatten argument(s)
    my $active_parameter_href;
    my $parameter_href;

    my $tmpl = {
        active_parameter_href => {
            default     => {},
            defined     => 1,
            required    => 1,
            store       => \$active_parameter_href,
            strict_type => 1,
        },
        parameter_href => {
            default     => {},
            defined     => 1,
            required    => 1,
            store       => \$parameter_href,
            strict_type => 1,
        },
    };

    check( $tmpl, $arg_href, 1 ) or croak q{Could not parse arguments!};

    use MIP::Parameter qw{ get_cache };

    ## Retrieve logger object
    my $log = Log::Log4perl->get_logger($LOG_NAME);

    ## Set allowed values
    my %is_allowed = map { $_ => 1 } ( 0 .. 2 );

    my @recipes = get_cache(
        {
            parameter_href => $parameter_href,
            parameter_name => q{recipe},
        }
    );

  RECIPE:
    foreach my $recipe (@recipes) {

        my $err_msg = q{Recipe: } . $recipe . q{ does not exist in %active_parameters};
        croak($err_msg) if ( not exists $active_parameter_href->{$recipe} );

        ## Unpack
        my $recipe_mode = $active_parameter_href->{$recipe};

        next RECIPE if ( $is_allowed{$recipe_mode} );

        #If not an allowed value in active parameters
        $log->fatal(
            $SINGLE_QUOTE
              . $active_parameter_href->{$recipe}
              . q{' Is not an allowed mode for recipe '--}
              . $recipe
              . q{'. Set to: }
              . join $PIPE,
            ( sort keys %is_allowed )
        );
        exit 1;
    }
    return 1;
}

sub get_not_allowed_temp_dirs {

## Function : Get paths that should not be set by mistake to temp_dir
## Returns  : @not_allowed_temp_dirs
## Arguments: $active_parameter_href => Active parameters for this analysis hash {REF}

    my ($arg_href) = @_;

    ## Flatten argument(s)
    my $active_parameter_href;

    my $tmpl = {
        active_parameter_href => {
            default     => {},
            defined     => 1,
            required    => 1,
            store       => \$active_parameter_href,
            strict_type => 1,
        },
    };

    check( $tmpl, $arg_href, 1 ) or croak q{Could not parse arguments!};

    my @is_not_allowed_temp_dirs = (
        $active_parameter_href->{cluster_constant_path},
        $active_parameter_href->{outdata_dir},
        $active_parameter_href->{outscript_dir},
        $active_parameter_href->{reference_dir},
    );
    return @is_not_allowed_temp_dirs;
}

sub get_package_env_attributes {

## Function : Get environment name and method for package (recipe, program or MIP)
## Returns  : $env_name, $env_method or "undef"
## Arguments: $load_env_href => Load env hash defining environments for packages {REF}
##          : $package_name  => Package name

    my ($arg_href) = @_;

    ## Flatten argument(s)
    my $load_env_href;
    my $package_name;

    my $tmpl = {
        load_env_href => {
            default     => {},
            defined     => 1,
            required    => 1,
            store       => \$load_env_href,
            strict_type => 1,
        },
        package_name => {
            defined     => 1,
            required    => 1,
            store       => \$package_name,
            strict_type => 1,
        },
    };

    check( $tmpl, $arg_href, 1 ) or croak q{Could not parse arguments!};

  ENV:
    foreach my $env_name ( keys %{$load_env_href} ) {

        next ENV if ( not exists $load_env_href->{$env_name}{$package_name} );

        ## Found package_name within env
        ## Unpack
        my $env_method = $load_env_href->{$env_name}{method};
        return $env_name, $env_method;
    }
    return;
}

sub get_user_supplied_pedigree_parameter {

## Function : Detect if user supplied info on parameters otherwise collected from pedigree
## Returns  : %is_user_supplied - Hash where 1=user input and 0=no user input
## Arguments: $active_parameter_href => Active parameters for this analysis hash {REF}

    my ($arg_href) = @_;

    ## Flatten argument(s)
    my $active_parameter_href;

    my $tmpl = {
        active_parameter_href => {
            default     => {},
            defined     => 1,
            required    => 1,
            store       => \$active_parameter_href,
            strict_type => 1,
        },
    };

    check( $tmpl, $arg_href, 1 ) or croak q{Could not parse arguments!};

    ## Define what should be checked
    my %is_user_supplied = (
        analysis_type         => 0,
        dna_sample_id         => 0,
        exome_target_bed      => 0,
        expected_coverage     => 0,
        sample_ids            => 0,
        supported_capture_kit => 0,
        time_point            => 0,
    );

    ## Detect user supplied info
  USER_PARAMETER:
    foreach my $parameter ( keys %is_user_supplied ) {

        ## If hash and supplied
        if ( ref $active_parameter_href->{$parameter} eq q{HASH}
            && keys %{ $active_parameter_href->{$parameter} } )
        {

            $is_user_supplied{$parameter} = 1;
        }
        elsif ( ref $active_parameter_href->{$parameter} eq q{ARRAY}
            && @{ $active_parameter_href->{$parameter} } )
        {
            ## If array and supplied
            $is_user_supplied{$parameter} = 1;
        }
        elsif ( defined $active_parameter_href->{$parameter}
            and not ref $active_parameter_href->{$parameter} )
        {

            ## If scalar and supplied
            $is_user_supplied{$parameter} = 1;
        }
    }
    return %is_user_supplied;
}

sub parse_program_executables {

## Function : Checking commands in your path and executable
## Returns  :
## Arguments: $active_parameter_href => Active parameters for this analysis hash {REF}
##          : $parameter_href        => Parameter hash {REF}

    my ($arg_href) = @_;

    ## Flatten argument(s)
    my $active_parameter_href;
    my $parameter_href;

    my $tmpl = {
        active_parameter_href => {
            default     => {},
            defined     => 1,
            required    => 1,
            store       => \$active_parameter_href,
            strict_type => 1,
        },
        parameter_href => {
            default     => {},
            defined     => 1,
            required    => 1,
            store       => \$parameter_href,
            strict_type => 1,
        },
    };

    check( $tmpl, $arg_href, 1 ) or croak q{Could not parse arguments!};

    use MIP::Active_parameter qw{ set_binary_path };
    use MIP::Environment::Path qw{ check_binary_in_path };

  PARAMETER:
    foreach my $parameter_name ( keys %{$active_parameter_href} ) {

        ## Only check path(s) for parameters with "type" key
        next PARAMETER
          if ( not exists $parameter_href->{$parameter_name}{type} );

        ## Only check path(s) for parameters with type value eq "recipe"
        next PARAMETER
          if ( not $parameter_href->{$parameter_name}{type} eq q{recipe} );

        ## Only check path(s) for active recipes
        next PARAMETER if ( not $active_parameter_href->{$parameter_name} );

        ## Alias
        my $program_executables_ref =
          \@{ $parameter_href->{$parameter_name}{program_executables} };

      PROGRAM:
        foreach my $program ( @{$program_executables_ref} ) {

            my $binary_path = check_binary_in_path(
                {
                    active_parameter_href => $active_parameter_href,
                    binary                => $program,
                    program_name          => $parameter_name,
                }
            );

            ## Set to use downstream
            set_binary_path(
                {
                    active_parameter_href => $active_parameter_href,
                    binary                => $program,
                    binary_path           => $binary_path,
                }
            );
        }
    }
    return;
}

sub parse_recipe_resources {

## Function : Check core number and memory requested against environment provisioned
## Returns  : 1
## Arguments: $active_parameter_href => Active parameters for this analysis hash {REF}

    my ($arg_href) = @_;

    ## Flatten argument(s)
    my $active_parameter_href;

    my $tmpl = {
        active_parameter_href => {
            default     => {},
            defined     => 1,
            required    => 1,
            store       => \$active_parameter_href,
            strict_type => 1,
        },
    };

    check( $tmpl, $arg_href, 1 ) or croak q{Could not parse arguments!};

    use MIP::Environment::Cluster
      qw{ check_max_core_number check_recipe_memory_allocation };

    ## Check that the recipe core number do not exceed the maximum per node
    foreach my $recipe_name ( keys %{ $active_parameter_href->{recipe_core_number} } ) {

        ## Limit number of cores requested to the maximum number of cores available per node
        $active_parameter_href->{recipe_core_number}{$recipe_name} =
          check_max_core_number(
            {
                max_cores_per_node => $active_parameter_href->{max_cores_per_node},
                core_number_requested =>
                  $active_parameter_href->{recipe_core_number}{$recipe_name},
            }
          );
    }

    ## Check that the recipe memory do not exceed the maximum per node
    ## Limit recipe_memory to node max memory if required
    foreach my $recipe_name ( keys %{ $active_parameter_href->{recipe_memory} } ) {

        $active_parameter_href->{recipe_memory}{$recipe_name} =
          check_recipe_memory_allocation(
            {
                node_ram_memory => $active_parameter_href->{node_ram_memory},
                recipe_memory_allocation =>
                  $active_parameter_href->{recipe_memory}{$recipe_name},
            }
          );
    }

    return 1;
}

sub set_binary_path {

## Function : Set binary path to active parameters
## Returns  :
## Arguments: $active_parameter_href => Holds all set parameter for analysis {REF}
##          : $binary                => Binary to set
##          : $binary_path           => Path to binary

    my ($arg_href) = @_;

    ## Flatten argument(s)
    my $active_parameter_href;
    my $binary;
    my $binary_path;

    my $tmpl = {
        active_parameter_href => {
            default     => {},
            defined     => 1,
            required    => 1,
            store       => \$active_parameter_href,
            strict_type => 1,
        },
        binary => { defined => 1, required => 1, store => \$binary, strict_type => 1, },
        binary_path => { required => 1, store => \$binary_path, strict_type => 1, },
    };

    check( $tmpl, $arg_href, 1 ) or croak q{Could not parse arguments!};

    return if ( not defined $binary_path );

    $active_parameter_href->{binary_path}{$binary} = $binary_path;
    return;
}

sub set_default_analysis_type {

## Function : Set default analysis type to active parameters
## Returns  :
## Arguments: $active_parameter_href => Holds all set parameter for analysis {REF}

    my ($arg_href) = @_;

    ## Flatten argument(s)
    my $active_parameter_href;

    my $tmpl = {
        active_parameter_href => {
            default     => {},
            defined     => 1,
            required    => 1,
            store       => \$active_parameter_href,
            strict_type => 1,
        },
    };

    check( $tmpl, $arg_href, 1 ) or croak q{Could not parse arguments!};

    map { $active_parameter_href->{analysis_type}{$_} = q{wgs} }
      @{ $active_parameter_href->{sample_ids} };
    return;
}

sub set_default_conda_path {

## Function : Set default conda path to active parameters
## Returns  :
## Arguments: $active_parameter_href => Holds all set parameter for analysis {REF}
##          : $conda_path            => Conda bin file path

    my ($arg_href) = @_;

    ## Flatten argument(s)
    my $active_parameter_href;
    my $conda_path;
    my $bin_file;

    my $tmpl = {
        active_parameter_href => {
            default     => {},
            defined     => 1,
            required    => 1,
            store       => \$active_parameter_href,
            strict_type => 1,
        },
        bin_file => {
            default     => q{conda},
            store       => \$bin_file,
            strict_type => 1,
        },
        conda_path => { defined => 1, required => 1, store => \$conda_path, },
    };

    check( $tmpl, $arg_href, 1 ) or croak q{Could not parse arguments!};

    use MIP::Environment::Path qw{ get_conda_path };

    ## Set conda path
    $active_parameter_href->{$conda_path} =
      get_conda_path( { bin_file => $bin_file, } );

    if (   not $active_parameter_href->{$conda_path}
        or not -d $active_parameter_href->{$conda_path} )
    {

        croak(q{Failed to find default conda path});
    }
    return;
}

sub set_default_human_genome {

## Function : Set default human genome reference to active parameters
## Returns  :
## Arguments: $active_parameter_href => Holds all set parameter for analysis {REF}
##          : $parameter_name        => Parameter name

    my ($arg_href) = @_;

    ## Flatten argument(s)
    my $active_parameter_href;
    my $parameter_name;

    my $tmpl = {
        active_parameter_href => {
            default     => {},
            defined     => 1,
            required    => 1,
            store       => \$active_parameter_href,
            strict_type => 1,
        },
        parameter_name => { defined => 1, required => 1, store => \$parameter_name, },
    };

    check( $tmpl, $arg_href, 1 ) or croak q{Could not parse arguments!};

    ## Now we now what human genome reference to build from
    $active_parameter_href->{$parameter_name} =
      $active_parameter_href->{human_genome_reference};

    return;
}

sub set_default_infile_dirs {

## Function : Set default infile dirs to active parameters
## Returns  :
## Arguments: $active_parameter_href => Holds all set parameter for analysis {REF}

    my ($arg_href) = @_;

    ## Flatten argument(s)
    my $active_parameter_href;

    my $tmpl = {
        active_parameter_href => {
            default     => {},
            defined     => 1,
            required    => 1,
            store       => \$active_parameter_href,
            strict_type => 1,
        },
    };

    check( $tmpl, $arg_href, 1 ) or croak q{Could not parse arguments!};

    ## Build default for infile_dirs
  SAMPLE_ID:
    foreach my $sample_id ( @{ $active_parameter_href->{sample_ids} } ) {

        if ( not exists $active_parameter_href->{analysis_type}{$sample_id} ) {

            set_default_analysis_type(
                {
                    active_parameter_href => $active_parameter_href,
                }
            );
        }
        my $path = catfile(
            $active_parameter_href->{cluster_constant_path},
            $active_parameter_href->{case_id},
            $active_parameter_href->{analysis_type}{$sample_id},
            $sample_id,
            q{fastq}
        );

        $active_parameter_href->{infile_dirs}{$path} = $sample_id;
    }
    return;
}

sub set_default_pedigree_fam_file {

## Function : Set default pedigree_fam_file to active parameters
## Returns  :
## Arguments: $active_parameter_href => Holds all set parameter for analysis {REF}

    my ($arg_href) = @_;

    ## Flatten argument(s)
    my $active_parameter_href;

    my $tmpl = {
        active_parameter_href => {
            default     => {},
            defined     => 1,
            required    => 1,
            store       => \$active_parameter_href,
            strict_type => 1,
        },
    };

    check( $tmpl, $arg_href, 1 ) or croak q{Could not parse arguments!};

    ## Set pedigree fam file
    $active_parameter_href->{pedigree_fam_file} = catfile(
        $active_parameter_href->{outdata_dir},
        $active_parameter_href->{case_id},
        $active_parameter_href->{case_id} . $DOT . q{fam}
    );
    return;
}

sub set_default_program_test_file {

## Function : Set default path to file with program test commands
## Returns  :
## Arguments: $active_parameter_href => Holds all set parameter for analysis {REF}

    my ($arg_href) = @_;

    ## Flatten argument(s)
    my $active_parameter_href;

    my $tmpl = {
        active_parameter_href => {
            default     => {},
            defined     => 1,
            required    => 1,
            store       => \$active_parameter_href,
            strict_type => 1,
        },
    };

    check( $tmpl, $arg_href, 1 ) or croak q{Could not parse arguments!};

    return if ( $active_parameter_href->{program_test_file} );

    $active_parameter_href->{program_test_file} =
      catfile( $Bin, qw{templates program_test_cmds.yaml } );

    return;
}

sub set_default_reference_dir {

## Function : Set default reference dir to active parameters
## Returns  :
## Arguments: $active_parameter_href => Holds all set parameter for analysis {REF}

    my ($arg_href) = @_;

    ## Flatten argument(s)
    my $active_parameter_href;

    my $tmpl = {
        active_parameter_href => {
            default     => {},
            defined     => 1,
            required    => 1,
            store       => \$active_parameter_href,
            strict_type => 1,
        },
    };

    check( $tmpl, $arg_href, 1 ) or croak q{Could not parse arguments!};

    ## Set reference dir to current working dir
    $active_parameter_href->{reference_dir} = cwd();
    return;
}

sub set_default_reference_info_file {

## Function : Set default reference_info_file
## Returns  :
## Arguments: $active_parameter_href => Holds all set parameter for analysis {REF}

    my ($arg_href) = @_;

    ## Flatten argument(s)
    my $active_parameter_href;

    my $tmpl = {
        active_parameter_href => {
            default     => {},
            defined     => 1,
            required    => 1,
            store       => \$active_parameter_href,
            strict_type => 1,
        },
    };

    check( $tmpl, $arg_href, 1 ) or croak q{Could not parse arguments!};

    ## Set reference info file
    $active_parameter_href->{reference_info_file} =
      catfile( $active_parameter_href->{outdata_dir}, q{reference_info.yaml} );
    return;
}

sub set_default_store_file {

## Function : Set default store_file to active parameters
## Returns  :
## Arguments: $active_parameter_href => Holds all set parameter for analysis {REF}

    my ($arg_href) = @_;

    ## Flatten argument(s)
    my $active_parameter_href;

    my $tmpl = {
        active_parameter_href => {
            default     => {},
            defined     => 1,
            required    => 1,
            store       => \$active_parameter_href,
            strict_type => 1,
        },
    };

    check( $tmpl, $arg_href, 1 ) or croak q{Could not parse arguments!};

    ## Set store file
    $active_parameter_href->{store_file} = catfile( $active_parameter_href->{outdata_dir},
        $active_parameter_href->{case_id} . $UNDERSCORE . q{deliverables.yaml} );
    return;
}

sub set_default_temp_directory {

## Function : Set default temp directory to active parameters
## Returns  :
## Arguments: $active_parameter_href => Holds all set parameter for analysis {REF}

    my ($arg_href) = @_;

    ## Flatten argument(s)
    my $active_parameter_href;

    my $tmpl = {
        active_parameter_href => {
            default     => {},
            defined     => 1,
            required    => 1,
            store       => \$active_parameter_href,
            strict_type => 1,
        },
    };

    check( $tmpl, $arg_href, 1 ) or croak q{Could not parse arguments!};

    ## Mip download
    if ( exists $active_parameter_href->{download_pipeline_type} ) {

        $active_parameter_href->{temp_directory} =
          catfile( cwd(), qw{ mip_download $SLURM_JOB_ID } );
        return;
    }

    ## Mip analyse
    $active_parameter_href->{temp_directory} =
      catfile( $active_parameter_href->{outdata_dir}, q{$SLURM_JOB_ID} );

    return;
}

sub set_default_uninitialized_parameter {

## Function : Initiate hash keys for install
## Returns  :
## Arguments: $active_parameter_href => Holds all set parameter for analysis {REF}
##          : $parameter_name        => Parameter name

    my ($arg_href) = @_;

    ## Flatten argument(s)
    my $active_parameter_href;
    my $parameter_name;

    my $tmpl = {
        active_parameter_href => {
            default     => {},
            defined     => 1,
            required    => 1,
            store       => \$active_parameter_href,
            strict_type => 1,
        },
        parameter_name => { defined => 1, required => 1, store => \$parameter_name, },
    };

    check( $tmpl, $arg_href, 1 ) or croak q{Could not parse arguments!};

    return if ( exists $active_parameter_href->{$parameter_name} );

    $active_parameter_href->{$parameter_name} = [];

    return;
}

sub set_default_vcfparser_select_file {

## Function : Set default vcfparser select file to active parameters
## Returns  :
## Arguments: $active_parameter_href => Holds all set parameter for analysis {REF}
##          : $parameter_name        => Parameter name

    my ($arg_href) = @_;

    ## Flatten argument(s)
    my $active_parameter_href;
    my $parameter_name;

    my $tmpl = {
        active_parameter_href => {
            default     => {},
            defined     => 1,
            required    => 1,
            store       => \$active_parameter_href,
            strict_type => 1,
        },
        parameter_name => { defined => 1, required => 1, store => \$parameter_name, },
    };

    check( $tmpl, $arg_href, 1 ) or croak q{Could not parse arguments!};

    ## Build default for (sv_)vcfparser select file
    my $path = catfile(
        $active_parameter_href->{cluster_constant_path},
        $active_parameter_href->{case_id},
        q{gene_panels.bed}
    );

    $active_parameter_href->{$parameter_name} = $path;
    return;
}

sub set_exome_target_bed {

## Function : Set exome target bed parameter in active_parameter hash
## Returns  :
## Arguments: $active_parameter_href => Active parameters for this analysis hash {REF}
##          : $exome_target_bed_file => Exome target bed file to set
##          : $sample_id_string      => Sample id string to attach to exome bed file

    my ($arg_href) = @_;

    ## Flatten argument(s)
    my $active_parameter_href;
    my $exome_target_bed_file;
    my $sample_id_string;

    my $tmpl = {
        active_parameter_href => {
            default     => {},
            defined     => 1,
            required    => 1,
            store       => \$active_parameter_href,
            strict_type => 1,
        },
        exome_target_bed_file => {
            defined     => 1,
            required    => 1,
            store       => \$exome_target_bed_file,
            strict_type => 1,
        },
        sample_id_string => {
            defined     => 1,
            required    => 1,
            store       => \$sample_id_string,
            strict_type => 1,
        },
    };

    check( $tmpl, $arg_href, 1 ) or croak q{Could not parse arguments!};

    ## Add sample_ids as string to exome_target_bed_file
    $active_parameter_href->{exome_target_bed}{$exome_target_bed_file} =
      $sample_id_string;

    return;
}

sub set_default_parameter {

## Function : Set default parameter in active_parameter hash
## Returns  :
## Arguments: $active_parameter_href => Active parameters for this analysis hash {REF}
##          : $parameter_name        => Parameter name to set default for
##          : $parameter_default     => Parameter default value to set (scalar|array_ref|hash_ref)

    my ($arg_href) = @_;

    ## Flatten argument(s)
    my $active_parameter_href;
    my $parameter_name;
    my $parameter_default;

    my $tmpl = {
        active_parameter_href => {
            default     => {},
            defined     => 1,
            required    => 1,
            store       => \$active_parameter_href,
            strict_type => 1,
        },
        parameter_name => {
            defined     => 1,
            required    => 1,
            store       => \$parameter_name,
            strict_type => 1,
        },
        parameter_default => {
            defined  => 1,
            required => 1,
            store    => \$parameter_default,
        },
    };

    check( $tmpl, $arg_href, 1 ) or croak q{Could not parse arguments!};

    ## Add default value for parameter
    ## Can be scalar|array_ref|hash_ref
    $active_parameter_href->{$parameter_name} = $parameter_default;

    return;
}

sub set_parameter_reference_dir_path {

## Function : Set path for supplied reference(s) associated with parameter that should
##          : reside in the mip reference directory to full path.
## Returns  :
## Arguments: $active_parameter_href => Active parameters for this analysis hash {REF}
##          : $parameter_name        => Parameter to update

    my ($arg_href) = @_;

    ## Flatten argument(s)
    my $active_parameter_href;
    my $parameter_name;

    my $tmpl = {
        active_parameter_href => {
            default     => {},
            defined     => 1,
            required    => 1,
            store       => \$active_parameter_href,
            strict_type => 1,
        },
        parameter_name => {
            defined     => 1,
            required    => 1,
            store       => \$parameter_name,
            strict_type => 1,
        },
    };

    check( $tmpl, $arg_href, 1 ) or croak q{Could not parse arguments!};

    ## Unpack
    my $reference_dir = $active_parameter_href->{reference_dir};

    # $parameter can be array_ref, hash_ref, point to file or undef
    my $parameter = $active_parameter_href->{$parameter_name};

    return if ( not defined $parameter );

    if ( ref $parameter eq q{ARRAY} ) {

      FILE:
        foreach my $file ( @{$parameter} ) {

            ## Split to restate
            my ( $volume, $directory, $file_name ) = splitpath($file);

            ## Update original element - works since array_ref
            ## Parameter element now stores path instead of file
            $file = catfile( $reference_dir, $file_name );
        }
        return;
    }
    elsif ( ref $parameter eq q{HASH} ) {

      FILE:
        foreach my $file ( keys %{$parameter} ) {

            ## Split to restate
            my ( $volume, $directory, $file_name ) = splitpath($file);

            ## Update original key with path and add potential annotation key
            ## by deleting original value (returns value deleted)
            my $path = catfile( $reference_dir, $file_name );
            $active_parameter_href->{$parameter_name}{$path} =
              delete $active_parameter_href->{$parameter_name}{$file};
        }
        return;
    }

    ## File
    ## Split to restate
    my ( $volume, $directory, $file_name ) =
      splitpath( $active_parameter_href->{$parameter_name} );

    ## Restate to allow for changing mip reference directory between runs
    $active_parameter_href->{$parameter_name} = $file_name;

    ## Update original value
    my $path = catfile( $reference_dir, $active_parameter_href->{$parameter_name} );
    $active_parameter_href->{$parameter_name} = $path;

    return;
}

sub set_pedigree_sample_id_parameter {

## Function : Set pedigree parameter in active_parameter hash
## Returns  :
## Arguments: $active_parameter_href => Active parameters for this analysis hash {REF}
##          : $pedigree_key          => Pedigree key to set
##          : $pedigree_value        => Pedigree value to set
##          : $sample_id             => Sample id

    my ($arg_href) = @_;

    ## Flatten argument(s)
    my $active_parameter_href;
    my $pedigree_key;
    my $pedigree_value;
    my $sample_id;

    my $tmpl = {
        active_parameter_href => {
            default     => {},
            defined     => 1,
            required    => 1,
            store       => \$active_parameter_href,
            strict_type => 1,
        },
        pedigree_key => {
            defined     => 1,
            required    => 1,
            store       => \$pedigree_key,
            strict_type => 1,
        },
        pedigree_value => {
            defined     => 1,
            required    => 1,
            store       => \$pedigree_value,
            strict_type => 1,
        },
        sample_id => {
            defined     => 1,
            required    => 1,
            store       => \$sample_id,
            strict_type => 1,
        },
    };

    check( $tmpl, $arg_href, 1 ) or croak q{Could not parse arguments!};

    ## Add value for sample_id using pedigree info
    $active_parameter_href->{$pedigree_key}{$sample_id} = $pedigree_value;

    return;
}

sub set_recipe_resource {

## Function : Set recipe resource allocation for specific recipe(s)
## Returns  :
## Arguments: $active_parameter_href => Holds all set parameter for analysis {REF}

    my ($arg_href) = @_;

    ## Flatten argument(s)
    my $active_parameter_href;

    my $tmpl = {
        active_parameter_href => {
            default     => {},
            defined     => 1,
            required    => 1,
            store       => \$active_parameter_href,
            strict_type => 1,
        },
    };

    check( $tmpl, $arg_href, 1 ) or croak q{Could not parse arguments!};

    my %set_hash_key_map = (
        set_recipe_core_number => q{recipe_core_number},
        set_recipe_time        => q{recipe_time},
        set_recipe_memory      => q{recipe_memory},
    );

  HASH_KEY:
    while ( my ( $set_hash_key, $target_hash_key ) = each %set_hash_key_map ) {

      RECIPE:
        while ( my ( $recipe, $core_number ) =
            each %{ $active_parameter_href->{$set_hash_key} } )
        {

            $active_parameter_href->{$target_hash_key}{$recipe} = $core_number;
        }
    }
    return;
}

sub update_recipe_mode_for_start_with_option {

## Function : Update recipe mode depending on recipe to start with
## Returns  :
## Arguments: $active_parameter_href  => The active parameters for this analysis hash {REF}
##          : $recipes_ref            => Recipes in MIP
##          : $start_with_recipes_ref => Recipes to run

    my ($arg_href) = @_;

    ## Flatten argument(s)
    my $active_parameter_href;
    my $recipes_ref;
    my $start_with_recipes_ref;

    my $tmpl = {
        active_parameter_href => {
            default     => {},
            defined     => 1,
            required    => 1,
            store       => \$active_parameter_href,
            strict_type => 1,
        },
        recipes_ref => {
            default     => [],
            defined     => 1,
            required    => 1,
            store       => \$recipes_ref,
            strict_type => 1,
        },
        start_with_recipes_ref => {
            default     => [],
            defined     => 1,
            required    => 1,
            store       => \$start_with_recipes_ref,
            strict_type => 1,
        },
    };

    check( $tmpl, $arg_href, 1 ) or croak q{Could not parse arguments!};

    ## Run mode
    my $run_mode = 1;

    ## Dry run mode
    my $dry_run_mode = 2;

  RECIPE:
    foreach my $recipe_name ( @{$recipes_ref} ) {

        next RECIPE if ( not $active_parameter_href->{$recipe_name} );

        ## If recipe is uppstream of start with recipe
        if ( not any { $_ eq $recipe_name } @{$start_with_recipes_ref} ) {

            ## Change recipe mode to dry run
            $active_parameter_href->{$recipe_name} = $dry_run_mode;
            next RECIPE;
        }
        ## Recipe or downstream dependency recipe
        # Change recipe mode to active
        $active_parameter_href->{$recipe_name} = $run_mode;
    }
    return;
}

sub update_reference_parameters {

## Function : Update reference parameters with mip_reference directory path
## Returns  :
## Arguments: $active_parameter_href  => Holds all set parameter for analysis
##          : $associated_recipes_ref => The parameters recipe(s) {REF}
##          : $parameter_name         => Parameter name

    my ($arg_href) = @_;

    ## Flatten argument(s)
    my $active_parameter_href;
    my $associated_recipes_ref;
    my $parameter_name;

    my $tmpl = {
        active_parameter_href => {
            default     => {},
            defined     => 1,
            required    => 1,
            store       => \$active_parameter_href,
            strict_type => 1,
        },
        associated_recipes_ref => {
            default     => [],
            defined     => 1,
            required    => 1,
            store       => \$associated_recipes_ref,
            strict_type => 1,
        },
        parameter_name => {
            defined     => 1,
            required    => 1,
            store       => \$parameter_name,
            strict_type => 1,
        },
    };

    check( $tmpl, $arg_href, 1 ) or croak q{Could not parse arguments!};

    ## Check all recipes that use parameter
  ASSOCIATED_RECIPE:
    foreach my $associated_recipe ( @{$associated_recipes_ref} ) {

        my $recipe_name = $active_parameter_href->{$associated_recipe};

        ## Only check active recipes parameters
        next ASSOCIATED_RECIPE if ( not $recipe_name );

        ## Update path for supplied reference(s) associated with
        ## parameter that should reside in the mip reference directory to full path
        set_parameter_reference_dir_path(
            {
                active_parameter_href => $active_parameter_href,
                parameter_name        => $parameter_name,
            }
        );

        ## Only need to perform update once per parameter
        return;
    }
    return;
}

sub update_to_absolute_path {

## Function : Change relative path to absolute path in active_parameters for
##            parameters with key value pair "update_path: absolute path" in parameter hash
## Returns  :
## Arguments: $active_parameter_href => Active parameters for this analysis hash {REF}
##          : $parameter_href        => Parameter hash {REF}

    my ($arg_href) = @_;

    ## Flatten argument(s)
    my $active_parameter_href;
    my $parameter_href;

    my $tmpl = {
        active_parameter_href => {
            default     => {},
            defined     => 1,
            required    => 1,
            store       => \$active_parameter_href,
            strict_type => 1,
        },
        parameter_href => {
            default     => {},
            defined     => 1,
            required    => 1,
            store       => \$parameter_href,
            strict_type => 1,
        },
    };

    check( $tmpl, $arg_href, 1 ) or croak q{Could not parse arguments!};

    use MIP::File::Path qw{ get_absolute_path };
    use MIP::Parameter qw{ set_cache };

    ## Adds dynamic aggregate information from definitions to parameter hash
    # Collect all path that should be made absolute
    set_cache(
        {
            aggregates_ref => [q{update_path:absolute_path}],
            parameter_href => $parameter_href,
        }
    );

  DYNAMIC_PARAMETER:
    foreach my $parameter_name ( @{ $parameter_href->{cache}{absolute_path} } ) {

        next DYNAMIC_PARAMETER
          if ( not exists $active_parameter_href->{$parameter_name} );

        next DYNAMIC_PARAMETER
          if ( not defined $active_parameter_href->{$parameter_name} );

        if ( ref $active_parameter_href->{$parameter_name} eq q{ARRAY} ) {

          VALUE:
            foreach my $parameter_value ( @{ $active_parameter_href->{$parameter_name} } )
            {

                $parameter_value = get_absolute_path(
                    {
                        parameter_name => $parameter_name,
                        path           => $parameter_value,
                    }
                );
            }
            next DYNAMIC_PARAMETER;
        }
        if ( ref $active_parameter_href->{$parameter_name} eq q{HASH} ) {

            ## Alias
            my $parameter_name_href = $active_parameter_href->{$parameter_name};

            ## Cannot use each since we are updating key within loop
          KEY:
            foreach my $key ( keys %{$parameter_name_href} ) {

                ## Return absolute path for supplied key path or croaks and exists if path does not exists
                my $updated_key = get_absolute_path(
                    {
                        parameter_name => $parameter_name,
                        path           => $key,
                    }
                );

                $parameter_name_href->{$updated_key} =
                  delete $parameter_name_href->{$key};
            }
            next DYNAMIC_PARAMETER;
        }
        ## Scalar

        $active_parameter_href->{$parameter_name} = get_absolute_path(
            {
                parameter_name => $parameter_name,
                path           => $active_parameter_href->{$parameter_name},
            }
        );
    }
    return;
}

1;<|MERGE_RESOLUTION|>--- conflicted
+++ resolved
@@ -17,10 +17,8 @@
 ## CPANM
 use autodie qw{ :all };
 use List::MoreUtils qw { any };
-<<<<<<< HEAD
 use Readonly;
-=======
->>>>>>> 73fb9912
+
 
 ## MIPs lib/
 use MIP::Constants qw{ $COMMA $DOT $LOG_NAME $PIPE $SINGLE_QUOTE $SPACE $UNDERSCORE };
