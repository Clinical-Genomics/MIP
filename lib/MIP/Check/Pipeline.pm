package MIP::Check::Pipeline;

use 5.026;
use Carp;
use charnames qw{ :full :short };
use English qw{ -no_match_vars };
use File::Spec::Functions qw{ catfile };
use open qw{ :encoding(UTF-8) :std };
use Params::Check qw{ allow check last_error };
use strict;
use utf8;
use warnings;
use warnings qw{ FATAL utf8 };

## CPANM
use autodie qw{ :all };

## MIPs lib/
use MIP::Constants qw{ $SPACE };

BEGIN {
    require Exporter;
    use base qw{ Exporter };

    # Set the version for version checking
<<<<<<< HEAD
    our $VERSION = 1.17;
=======
    our $VERSION = 1.16;
>>>>>>> 50f3c71b

    # Functions and variables which can be optionally exported
    our @EXPORT_OK =
      qw{ check_dragen_rd_dna check_rd_dna check_rd_dna_vcf_rerun check_rd_rna };
}

sub check_dragen_rd_dna {

## Function : Dragen rare disease DNA pipeline specific checks and parsing
## Arguments: $active_parameter_href           => Active parameters for this analysis hash {REF}
##          : $broadcasts_ref                  => Holds the parameters info for broadcasting later {REF}
##          : $file_info_href                  => File info hash {REF}
##          : $infile_both_strands_prefix_href => The infile(s) without the ".ending" and strand info {REF}
##          : $infile_lane_prefix_href         => Infile(s) without the ".ending" {REF}
##          : $log                             => Log object to write to
##          : $order_parameters_ref            => Order of parameters (for structured output) {REF}
##          : $parameter_href                  => Parameter hash {REF}
##          : $sample_info_href                => Info on samples and case hash {REF}

    my ($arg_href) = @_;

    ## Flatten argument(s)
    my $active_parameter_href;
    my $broadcasts_ref;
    my $file_info_href;
    my $infile_both_strands_prefix_href;
    my $infile_lane_prefix_href;
    my $log;
    my $order_parameters_ref;
    my $parameter_href;
    my $sample_info_href;

    my $tmpl = {
        active_parameter_href => {
            default     => {},
            defined     => 1,
            required    => 1,
            store       => \$active_parameter_href,
            strict_type => 1,
        },
        broadcasts_ref => {
            default     => [],
            defined     => 1,
            required    => 1,
            store       => \$broadcasts_ref,
            strict_type => 1,
        },
        file_info_href => {
            default     => {},
            defined     => 1,
            required    => 1,
            store       => \$file_info_href,
            strict_type => 1,
        },
        infile_both_strands_prefix_href => {
            default     => {},
            defined     => 1,
            required    => 1,
            store       => \$infile_both_strands_prefix_href,
            strict_type => 1,
        },
        infile_lane_prefix_href => {
            default     => {},
            defined     => 1,
            required    => 1,
            store       => \$infile_lane_prefix_href,
            strict_type => 1,
        },
        log => {
            defined  => 1,
            required => 1,
            store    => \$log,
        },
        order_parameters_ref => {
            default     => [],
            defined     => 1,
            required    => 1,
            store       => \$order_parameters_ref,
            strict_type => 1,
        },
        parameter_href => {
            default     => {},
            defined     => 1,
            required    => 1,
            store       => \$parameter_href,
            strict_type => 1,
        },
        sample_info_href => {
            default     => {},
            defined     => 1,
            required    => 1,
            store       => \$sample_info_href,
            strict_type => 1,
        },
    };

    check( $tmpl, $arg_href, 1 ) or croak q{Could not parse arguments!};

    use MIP::Active_parameter qw{ set_vcfparser_outfile_counter };
    use MIP::Check::Parameter qw{ check_sample_id_in_hash_parameter
      check_vep_custom_annotation
      check_vep_api_cache_versions
      check_vep_plugin };
    use MIP::Check::Reference qw{ check_parameter_metafiles };
    use MIP::Config qw{ write_mip_config };
    use MIP::File::Format::Reference qw{ write_references };
    use MIP::File_info qw{ parse_select_file_contigs };
    use MIP::Parse::Parameter qw{ parse_infiles };
    use MIP::Parse::File qw{ parse_fastq_infiles };
    use MIP::Parse::Gender qw{ parse_fastq_for_gender };
    use MIP::Reference qw{ get_select_file_contigs };
    use MIP::Update::Contigs qw{ size_sort_select_file_contigs update_contigs_for_run };
    use MIP::Set::Parameter qw{ set_parameter_to_broadcast };
    use MIP::Sample_info qw{ set_parameter_in_sample_info };

    ## Check sample_id provided in hash parameter is included in the analysis
    check_sample_id_in_hash_parameter(
        {
            active_parameter_href => $active_parameter_href,
            log                   => $log,
            parameter_names_ref   => [qw{ analysis_type }],
            parameter_href        => $parameter_href,
            sample_ids_ref        => \@{ $active_parameter_href->{sample_ids} },
        }
    );

    ## Checks parameter metafile exists and set build_file parameter
    check_parameter_metafiles(
        {
            active_parameter_href => $active_parameter_href,
            file_info_href        => $file_info_href,
            parameter_href        => $parameter_href,
        }
    );

    ## Update the expected number of outfiles after vcfparser
    set_vcfparser_outfile_counter( { active_parameter_href => $active_parameter_href, } );

    ## Collect select file contigs to loop over downstream
    parse_select_file_contigs(
        {
            file_info_href   => $file_info_href,
            select_file_path => $active_parameter_href->{vcfparser_select_file},
        }
    );

    ## Check that VEP directory and VEP cache match
    check_vep_api_cache_versions(
        {
            vep_directory_cache => $active_parameter_href->{vep_directory_cache},
        }
    );

    ## Check VEP custom annotations options
    check_vep_custom_annotation(
        {
            log                 => $log,
            vep_custom_ann_href => \%{ $active_parameter_href->{vep_custom_annotation} },
        }
    );

    my @mip_plugin_parameters = qw{ sv_vep_plugin vep_plugin };
  PLUGIN_PARAM:
    foreach my $parameter_name (@mip_plugin_parameters) {

        check_vep_plugin(
            {
                log             => $log,
                parameter_name  => $parameter_name,
                vep_plugin_href => \%{ $active_parameter_href->{$parameter_name} },
            }
        );
    }

    if ( $active_parameter_href->{verbose} ) {

        set_parameter_to_broadcast(
            {
                active_parameter_href => $active_parameter_href,
                broadcasts_ref        => $broadcasts_ref,
                order_parameters_ref  => $order_parameters_ref,
            }
        );
    }

    ## Broadcast set parameters info
    foreach my $parameter_info ( @{$broadcasts_ref} ) {

        $log->info($parameter_info);
    }

    ## Write references for this analysis to yaml
    write_references(
        {
            active_parameter_href => $active_parameter_href,
            outfile_path          => $active_parameter_href->{reference_info_file},
            parameter_href        => $parameter_href,
        }
    );

    ## Write config file for case
    write_mip_config(
        {
            active_parameter_href => $active_parameter_href,
            log                   => $log,
            remove_keys_ref       => [qw{ associated_recipe }],
            sample_info_href      => $sample_info_href,
        }
    );

    ## Update contigs depending on settings in run (wes or if only male samples)
    update_contigs_for_run(
        {
            analysis_type_href  => \%{ $active_parameter_href->{analysis_type} },
            exclude_contigs_ref => \@{ $active_parameter_href->{exclude_contigs} },
            file_info_href      => $file_info_href,
            found_male          => $active_parameter_href->{found_male},
            log                 => $log,
        }
    );

    ## Sorts array depending on reference array. NOTE: Only entries present in reference array will survive in sorted array.
    @{ $file_info_href->{sorted_select_file_contigs} } = size_sort_select_file_contigs(
        {
            consensus_analysis_type => $parameter_href->{cache}{consensus_analysis_type},
            file_info_href          => $file_info_href,
            hash_key_sort_reference => q{contigs_size_ordered},
            hash_key_to_sort        => q{select_file_contigs},
            log                     => $log,
        }
    );

    ## Get the ".fastq(.gz)" files from the supplied infiles directory. Checks if the files exist
    parse_infiles(
        {
            active_parameter_href => $active_parameter_href,
            file_info_href        => $file_info_href,
            log                   => $log,
        }
    );

    ## Reformat file names to MIP format, get file name info and add info to sample_info
    parse_fastq_infiles(
        {
            active_parameter_href           => $active_parameter_href,
            file_info_href                  => $file_info_href,
            infile_both_strands_prefix_href => $infile_both_strands_prefix_href,
            infile_lane_prefix_href         => $infile_lane_prefix_href,
            log                             => $log,
            sample_info_href                => $sample_info_href,
        }
    );

    parse_fastq_for_gender(
        {
            active_parameter_href   => $active_parameter_href,
            file_info_href          => $file_info_href,
            infile_lane_prefix_href => $infile_lane_prefix_href,
            sample_info_href        => $sample_info_href,
        }
    );

    ## Add to sample info
    set_parameter_in_sample_info(
        {
            active_parameter_href => $active_parameter_href,
            file_info_href        => $file_info_href,
            sample_info_href      => $sample_info_href,
        }
    );

    return;
}

sub check_rd_dna {

## Function : Rare disease DNA pipeline specific checks and parsing
## Arguments: $active_parameter_href           => Active parameters for this analysis hash {REF}
##          : $broadcasts_ref                  => Holds the parameters info for broadcasting later {REF}
##          : $file_info_href                  => File info hash {REF}
##          : $infile_both_strands_prefix_href => The infile(s) without the ".ending" and strand info {REF}
##          : $infile_lane_prefix_href         => Infile(s) without the ".ending" {REF}
##          : $log                             => Log object to write to
##          : $order_parameters_ref            => Order of parameters (for structured output) {REF}
##          : $parameter_href                  => Parameter hash {REF}
##          : $sample_info_href                => Info on samples and case hash {REF}

    my ($arg_href) = @_;

    ## Flatten argument(s)
    my $active_parameter_href;
    my $broadcasts_ref;
    my $file_info_href;
    my $infile_both_strands_prefix_href;
    my $infile_lane_prefix_href;
    my $log;
    my $order_parameters_ref;
    my $parameter_href;
    my $sample_info_href;

    my $tmpl = {
        active_parameter_href => {
            default     => {},
            defined     => 1,
            required    => 1,
            store       => \$active_parameter_href,
            strict_type => 1,
        },
        broadcasts_ref => {
            default     => [],
            defined     => 1,
            required    => 1,
            store       => \$broadcasts_ref,
            strict_type => 1,
        },
        file_info_href => {
            default     => {},
            defined     => 1,
            required    => 1,
            store       => \$file_info_href,
            strict_type => 1,
        },
        infile_both_strands_prefix_href => {
            default     => {},
            defined     => 1,
            required    => 1,
            store       => \$infile_both_strands_prefix_href,
            strict_type => 1,
        },
        infile_lane_prefix_href => {
            default     => {},
            defined     => 1,
            required    => 1,
            store       => \$infile_lane_prefix_href,
            strict_type => 1,
        },
        log => {
            defined  => 1,
            required => 1,
            store    => \$log,
        },
        order_parameters_ref => {
            default     => [],
            defined     => 1,
            required    => 1,
            store       => \$order_parameters_ref,
            strict_type => 1,
        },
        parameter_href => {
            default     => {},
            defined     => 1,
            required    => 1,
            store       => \$parameter_href,
            strict_type => 1,
        },
        sample_info_href => {
            default     => {},
            defined     => 1,
            required    => 1,
            store       => \$sample_info_href,
            strict_type => 1,
        },
    };

    check( $tmpl, $arg_href, 1 ) or croak q{Could not parse arguments!};

    use MIP::Active_parameter qw{ check_mutually_exclusive_parameters
      set_vcfparser_outfile_counter };
    use MIP::Check::Parameter qw{
      check_sample_id_in_hash_parameter
      check_sample_id_in_hash_parameter_path
      check_vep_custom_annotation
      check_vep_api_cache_versions
      check_vep_plugin
    };
    use MIP::Check::Path qw{ check_gatk_sample_map_paths };
    use MIP::Check::Reference qw{ check_parameter_metafiles };
    use MIP::Config qw{ write_mip_config };
    use MIP::File::Format::Reference qw{ write_references };
    use MIP::File_info qw{ parse_select_file_contigs };
    use MIP::Parse::Parameter
      qw{ parse_infiles parse_nist_parameters parse_prioritize_variant_callers parse_toml_config_parameters };
    use MIP::Parse::File qw{ parse_fastq_infiles };
    use MIP::Parse::Gender qw{ parse_fastq_for_gender };
<<<<<<< HEAD
    use MIP::Reference qw{ get_select_file_contigs update_exome_target_bed };
=======
    use MIP::Reference qw{ parse_exome_target_bed };
>>>>>>> 50f3c71b
    use MIP::Update::Contigs qw{ size_sort_select_file_contigs update_contigs_for_run };
    use MIP::Update::Recipes
      qw{ update_prioritize_flag update_recipe_mode_for_analysis_type };
    use MIP::Set::Parameter qw{ set_parameter_to_broadcast };
    use MIP::Sample_info qw{ set_parameter_in_sample_info };

    ## Check mutually exclusive parameters and croak if mutually enabled
    check_mutually_exclusive_parameters(
        {
            active_parameter_href => $active_parameter_href,
        }
    );

    ## Update exome_target_bed files with human_genome_reference_source and human_genome_reference_version
    parse_exome_target_bed(
        {
            exome_target_bed_file_href => $active_parameter_href->{exome_target_bed},
            human_genome_reference_source =>
              $file_info_href->{human_genome_reference_source},
            human_genome_reference_version =>
              $file_info_href->{human_genome_reference_version},
        }
    );

    ## Checks parameter metafile exists and set build_file parameter
    check_parameter_metafiles(
        {
            active_parameter_href => $active_parameter_href,
            file_info_href        => $file_info_href,
            parameter_href        => $parameter_href,
        }
    );

    ## Update the expected number of outfiles after vcfparser
    set_vcfparser_outfile_counter( { active_parameter_href => $active_parameter_href, } );

## Collect select file contigs to loop over downstream
    parse_select_file_contigs(
        {
            file_info_href   => $file_info_href,
            select_file_path => $active_parameter_href->{vcfparser_select_file},
        }
    );

    ## Check that VEP directory and VEP cache match
    check_vep_api_cache_versions(
        {
            vep_directory_cache => $active_parameter_href->{vep_directory_cache},
        }
    );

    ## Check VEP custom annotations options
    check_vep_custom_annotation(
        {
            log                 => $log,
            vep_custom_ann_href => \%{ $active_parameter_href->{vep_custom_annotation} },
        }
    );

    my @mip_plugin_parameters = qw{ sv_vep_plugin vep_plugin };
  PLUGIN_PARAM:
    foreach my $parameter_name (@mip_plugin_parameters) {

        check_vep_plugin(
            {
                log             => $log,
                parameter_name  => $parameter_name,
                vep_plugin_href => \%{ $active_parameter_href->{$parameter_name} },
            }
        );
    }

    ## Check sample_id provided in hash parameter is included in the analysis
    check_sample_id_in_hash_parameter(
        {
            active_parameter_href => $active_parameter_href,
            log                   => $log,
            parameter_names_ref   => [qw{ analysis_type expected_coverage }],
            parameter_href        => $parameter_href,
            sample_ids_ref        => \@{ $active_parameter_href->{sample_ids} },
        }
    );

    ## Check sample_id provided in hash path parameter is included in the analysis and only represented once
    check_sample_id_in_hash_parameter_path(
        {
            active_parameter_href => $active_parameter_href,
            log                   => $log,
            parameter_names_ref   => [qw{ exome_target_bed infile_dirs }],
            sample_ids_ref        => \@{ $active_parameter_href->{sample_ids} },
        }
    );

    ## Check that the supplied gatk sample map file paths exists
    check_gatk_sample_map_paths(
        {
            log             => $log,
            sample_map_path => $active_parameter_href->{gatk_genotypegvcfs_ref_gvcf},
        }
    );

    ## Parse parameters with TOML config files
    parse_toml_config_parameters(
        {
            active_parameter_href => $active_parameter_href,
            log                   => $log,
        }
    );

    parse_nist_parameters(
        {
            active_parameter_href => $active_parameter_href,
            log                   => $log,
        }
    );

    if ( $active_parameter_href->{verbose} ) {

        set_parameter_to_broadcast(
            {
                active_parameter_href => $active_parameter_href,
                broadcasts_ref        => $broadcasts_ref,
                order_parameters_ref  => $order_parameters_ref,
            }
        );
    }

    ## Broadcast set parameters info
    foreach my $parameter_info ( @{$broadcasts_ref} ) {

        $log->info($parameter_info);
    }

    ## Write references for this analysis to yaml
    write_references(
        {
            active_parameter_href => $active_parameter_href,
            outfile_path          => $active_parameter_href->{reference_info_file},
            parameter_href        => $parameter_href,
        }
    );

    ## Check that all active variant callers have a prioritization order and that the prioritization elements match a supported variant caller
    parse_prioritize_variant_callers(
        {
            active_parameter_href => $active_parameter_href,
            log                   => $log,
            parameter_href        => $parameter_href,
        }
    );

    ## Update prioritize flag depending on analysis run value as some recipes are not applicable for e.g. wes
    $active_parameter_href->{sv_svdb_merge_prioritize} = update_prioritize_flag(
        {
            consensus_analysis_type => $parameter_href->{cache}{consensus_analysis_type},
            prioritize_key          => $active_parameter_href->{sv_svdb_merge_prioritize},
            recipes_ref => [qw{ cnvnator_ar delly_call delly_reformat tiddit }],
        }
    );

    ## Update recipe mode depending on analysis run value as some recipes are not applicable for e.g. wes
    update_recipe_mode_for_analysis_type(
        {
            active_parameter_href   => $active_parameter_href,
            consensus_analysis_type => $parameter_href->{cache}{consensus_analysis_type},
            log                     => $log,
            recipes_ref             => [
                qw{ cnvnator_ar delly_call delly_reformat expansionhunter
                  samtools_subsample_mt smncopynumbercaller tiddit }
            ],
        }
    );

    ## Write config file for case
    write_mip_config(
        {
            active_parameter_href => $active_parameter_href,
            log                   => $log,
            remove_keys_ref       => [qw{ associated_recipe }],
            sample_info_href      => $sample_info_href,
        }
    );

    ## Update contigs depending on settings in run (wes or if only male samples)
    update_contigs_for_run(
        {
            analysis_type_href  => \%{ $active_parameter_href->{analysis_type} },
            exclude_contigs_ref => \@{ $active_parameter_href->{exclude_contigs} },
            file_info_href      => $file_info_href,
            found_male          => $active_parameter_href->{found_male},
            log                 => $log,
        }
    );

    ## Sorts array depending on reference array. NOTE: Only entries present in reference array will survive in sorted array.
    @{ $file_info_href->{sorted_select_file_contigs} } = size_sort_select_file_contigs(
        {
            consensus_analysis_type => $parameter_href->{cache}{consensus_analysis_type},
            file_info_href          => $file_info_href,
            hash_key_sort_reference => q{contigs_size_ordered},
            hash_key_to_sort        => q{select_file_contigs},
            log                     => $log,
        }
    );

    ## Get the ".fastq(.gz)" files from the supplied infiles directory. Checks if the files exist
    parse_infiles(
        {
            active_parameter_href => $active_parameter_href,
            file_info_href        => $file_info_href,
            log                   => $log,
        }
    );

    ## Reformat file names to MIP format, get file name info and add info to sample_info
    parse_fastq_infiles(
        {
            active_parameter_href           => $active_parameter_href,
            file_info_href                  => $file_info_href,
            infile_both_strands_prefix_href => $infile_both_strands_prefix_href,
            infile_lane_prefix_href         => $infile_lane_prefix_href,
            log                             => $log,
            sample_info_href                => $sample_info_href,
        }
    );

    parse_fastq_for_gender(
        {
            active_parameter_href   => $active_parameter_href,
            file_info_href          => $file_info_href,
            infile_lane_prefix_href => $infile_lane_prefix_href,
            sample_info_href        => $sample_info_href,
        }
    );

    ## Add to sample info
    set_parameter_in_sample_info(
        {
            active_parameter_href => $active_parameter_href,
            file_info_href        => $file_info_href,
            sample_info_href      => $sample_info_href,
        }
    );

    return;
}

sub check_rd_dna_vcf_rerun {

## Function : Rare disease DNA vcf rerun pipeline specific checks and parsing
## Arguments: $active_parameter_href   => Active parameters for this analysis hash {REF}
##          : $broadcasts_ref          => Holds the parameters info for broadcasting later {REF}
##          : $file_info_href          => File info hash {REF}
##          : $infile_lane_prefix_href => Infile(s) without the ".ending" {REF}
##          : $log                     => Log object to write to
##          : $order_parameters_ref    => Order of parameters (for structured output) {REF}
##          : $parameter_href          => Parameter hash {REF}
##          : $sample_info_href        => Info on samples and case hash {REF}

    my ($arg_href) = @_;

    ## Flatten argument(s)
    my $active_parameter_href;
    my $broadcasts_ref;
    my $file_info_href;
    my $infile_lane_prefix_href;
    my $log;
    my $order_parameters_ref;
    my $parameter_href;
    my $sample_info_href;

    my $tmpl = {
        active_parameter_href => {
            default     => {},
            defined     => 1,
            required    => 1,
            store       => \$active_parameter_href,
            strict_type => 1,
        },
        broadcasts_ref => {
            default     => [],
            defined     => 1,
            required    => 1,
            store       => \$broadcasts_ref,
            strict_type => 1,
        },
        file_info_href => {
            default     => {},
            defined     => 1,
            required    => 1,
            store       => \$file_info_href,
            strict_type => 1,
        },
        infile_lane_prefix_href => {
            default     => {},
            defined     => 1,
            required    => 1,
            store       => \$infile_lane_prefix_href,
            strict_type => 1,
        },
        log => {
            defined  => 1,
            required => 1,
            store    => \$log,
        },
        order_parameters_ref => {
            default     => [],
            defined     => 1,
            required    => 1,
            store       => \$order_parameters_ref,
            strict_type => 1,
        },
        parameter_href => {
            default     => {},
            defined     => 1,
            required    => 1,
            store       => \$parameter_href,
            strict_type => 1,
        },
        sample_info_href => {
            default     => {},
            defined     => 1,
            required    => 1,
            store       => \$sample_info_href,
            strict_type => 1,
        },
    };

    check( $tmpl, $arg_href, 1 ) or croak q{Could not parse arguments!};

    use MIP::Active_parameter qw{ set_vcfparser_outfile_counter };
    use MIP::Check::Parameter qw{ check_sample_id_in_hash_parameter
      check_vep_custom_annotation
      check_vep_api_cache_versions
      check_vep_plugin };
    use MIP::Check::Reference qw{ check_parameter_metafiles };
    use MIP::Config qw{ write_mip_config };
    use MIP::File::Format::Reference qw{ write_references };
    use MIP::File_info qw{ parse_select_file_contigs };
    use MIP::Reference qw{ get_select_file_contigs };
    use MIP::Sample_info qw{ set_parameter_in_sample_info };
    use MIP::Set::Parameter qw{ set_parameter_to_broadcast };
    use MIP::Update::Contigs qw{ size_sort_select_file_contigs update_contigs_for_run };

    ## Check sample_id provided in hash parameter is included in the analysis
    check_sample_id_in_hash_parameter(
        {
            active_parameter_href => $active_parameter_href,
            log                   => $log,
            parameter_names_ref   => [qw{ analysis_type }],
            parameter_href        => $parameter_href,
            sample_ids_ref        => \@{ $active_parameter_href->{sample_ids} },
        }
    );

    ## Checks parameter metafile exists and set build_file parameter
    check_parameter_metafiles(
        {
            active_parameter_href => $active_parameter_href,
            file_info_href        => $file_info_href,
            parameter_href        => $parameter_href,
        }
    );

    ## Update the expected number of outfiles after vcfparser
    set_vcfparser_outfile_counter( { active_parameter_href => $active_parameter_href, } );

## Collect select file contigs to loop over downstream
    parse_select_file_contigs(
        {
            file_info_href   => $file_info_href,
            select_file_path => $active_parameter_href->{vcfparser_select_file},
        }
    );

    ## Check that VEP directory and VEP cache match
    check_vep_api_cache_versions(
        {
            vep_directory_cache => $active_parameter_href->{vep_directory_cache},
        }
    );

    ## Check VEP custom annotations options
    check_vep_custom_annotation(
        {
            log                 => $log,
            vep_custom_ann_href => \%{ $active_parameter_href->{vep_custom_annotation} },
        }
    );

    my @mip_plugin_parameters = qw{ sv_vep_plugin vep_plugin };
  PLUGIN_PARAM:
    foreach my $parameter_name (@mip_plugin_parameters) {

        check_vep_plugin(
            {
                log             => $log,
                parameter_name  => $parameter_name,
                vep_plugin_href => \%{ $active_parameter_href->{$parameter_name} },
            }
        );
    }

    if ( $active_parameter_href->{verbose} ) {

        set_parameter_to_broadcast(
            {
                active_parameter_href => $active_parameter_href,
                broadcasts_ref        => $broadcasts_ref,
                order_parameters_ref  => $order_parameters_ref,
            }
        );
    }

    ## Broadcast set parameters info
    foreach my $parameter_info ( @{$broadcasts_ref} ) {

        $log->info($parameter_info);
    }

    ## Write references for this analysis to yaml
    write_references(
        {
            active_parameter_href => $active_parameter_href,
            outfile_path          => $active_parameter_href->{reference_info_file},
            parameter_href        => $parameter_href,
        }
    );

    ## Write config file for case
    write_mip_config(
        {
            active_parameter_href => $active_parameter_href,
            log                   => $log,
            remove_keys_ref       => [qw{ associated_recipe }],
            sample_info_href      => $sample_info_href,
        }
    );

    ## Update contigs depending on settings in run (wes or if only male samples)
    update_contigs_for_run(
        {
            analysis_type_href  => \%{ $active_parameter_href->{analysis_type} },
            exclude_contigs_ref => \@{ $active_parameter_href->{exclude_contigs} },
            file_info_href      => $file_info_href,
            found_male          => $active_parameter_href->{found_male},
            log                 => $log,
        }
    );

    ## Sorts array depending on reference array. NOTE: Only entries present in reference array will survive in sorted array.
    @{ $file_info_href->{sorted_select_file_contigs} } = size_sort_select_file_contigs(
        {
            consensus_analysis_type => $parameter_href->{cache}{consensus_analysis_type},
            file_info_href          => $file_info_href,
            hash_key_sort_reference => q{contigs_size_ordered},
            hash_key_to_sort        => q{select_file_contigs},
            log                     => $log,
        }
    );

    ## Add to sample info
    set_parameter_in_sample_info(
        {
            active_parameter_href => $active_parameter_href,
            file_info_href        => $file_info_href,
            sample_info_href      => $sample_info_href,
        }
    );

    return;
}

sub check_rd_rna {

## Function : Rare disease RNA pipeline specific checks and parsing
## Arguments: $active_parameter_href           => Active parameters for this analysis hash {REF}
##          : $broadcasts_ref                  => Holds the parameters info for broadcasting later {REF}
##          : $file_info_href                  => File info hash {REF}
##          : $infile_both_strands_prefix_href => The infile(s) without the ".ending" and strand info {REF}
##          : $infile_lane_prefix_href         => Infile(s) without the ".ending" {REF}
##          : $log                             => Log object to write to
##          : $order_parameters_ref            => Order of parameters (for structured output) {REF}
##          : $parameter_href                  => Parameter hash {REF}
##          : $sample_info_href                => Info on samples and case hash {REF}

    my ($arg_href) = @_;

    ## Flatten argument(s)
    my $active_parameter_href;
    my $broadcasts_ref;
    my $file_info_href;
    my $infile_both_strands_prefix_href;
    my $infile_lane_prefix_href;
    my $log;
    my $order_parameters_ref;
    my $parameter_href;
    my $sample_info_href;

    my $tmpl = {
        active_parameter_href => {
            default     => {},
            defined     => 1,
            required    => 1,
            store       => \$active_parameter_href,
            strict_type => 1,
        },
        broadcasts_ref => {
            default     => [],
            defined     => 1,
            required    => 1,
            store       => \$broadcasts_ref,
            strict_type => 1,
        },
        file_info_href => {
            default     => {},
            defined     => 1,
            required    => 1,
            store       => \$file_info_href,
            strict_type => 1,
        },
        infile_both_strands_prefix_href => {
            default     => {},
            defined     => 1,
            required    => 1,
            store       => \$infile_both_strands_prefix_href,
            strict_type => 1,
        },
        infile_lane_prefix_href => {
            default     => {},
            defined     => 1,
            required    => 1,
            store       => \$infile_lane_prefix_href,
            strict_type => 1,
        },
        log => {
            defined  => 1,
            required => 1,
            store    => \$log,
        },
        order_parameters_ref => {
            default     => [],
            defined     => 1,
            required    => 1,
            store       => \$order_parameters_ref,
            strict_type => 1,
        },
        parameter_href => {
            default     => {},
            defined     => 1,
            required    => 1,
            store       => \$parameter_href,
            strict_type => 1,
        },
        sample_info_href => {
            default     => {},
            defined     => 1,
            required    => 1,
            store       => \$sample_info_href,
            strict_type => 1,
        },
    };

    check( $tmpl, $arg_href, 1 ) or croak q{Could not parse arguments!};

    use MIP::Check::File qw{ check_ids_in_dna_vcf };
    use MIP::Check::Parameter
      qw{ check_recipe_fastq_compatibility check_sample_id_in_hash_parameter check_sample_id_in_hash_parameter_path };
    use MIP::Check::Reference qw{ check_parameter_metafiles };
    use MIP::Config qw{ write_mip_config };
    use MIP::File::Format::Reference qw{ write_references };
    use MIP::Parse::Parameter qw{ parse_infiles };
    use MIP::Parse::File qw{ parse_fastq_infiles };
    use MIP::Update::Recipes qw{ update_recipe_mode_for_pedigree };
    use MIP::Sample_info qw{ set_parameter_in_sample_info };
    use MIP::Set::Analysis qw{ set_ase_chain_recipes };
    use MIP::Set::Parameter qw{ set_parameter_to_broadcast };
    use MIP::Update::Contigs qw{ update_contigs_for_run };

    ## Checks parameter metafile exists and set build_file parameter
    check_parameter_metafiles(
        {
            active_parameter_href => $active_parameter_href,
            file_info_href        => $file_info_href,
            parameter_href        => $parameter_href,
        }
    );

    ## Check sample_id provided in hash parameter is included in the analysis
    check_sample_id_in_hash_parameter(
        {
            active_parameter_href => $active_parameter_href,
            log                   => $log,
            parameter_names_ref   => [qw{ analysis_type }],
            parameter_href        => $parameter_href,
            sample_ids_ref        => \@{ $active_parameter_href->{sample_ids} },
        }
    );

    ## Check sample_id provided in hash path parameter is included in the analysis and only represented once
    check_sample_id_in_hash_parameter_path(
        {
            active_parameter_href => $active_parameter_href,
            log                   => $log,
            parameter_names_ref   => [qw{ infile_dirs }],
            sample_ids_ref        => \@{ $active_parameter_href->{sample_ids} },
        }
    );

    ## Check dna vcf
    check_ids_in_dna_vcf(
        {
            active_parameter_href => $active_parameter_href,
            dna_vcf_file          => $active_parameter_href->{dna_vcf_file},
            sample_info_href      => $sample_info_href,
        }
    );

    ## Set ASE recipes depending on previous check
    set_ase_chain_recipes(
        {
            active_parameter_href => $active_parameter_href,
        }
    );

    if ( $active_parameter_href->{verbose} ) {

        set_parameter_to_broadcast(
            {
                active_parameter_href => $active_parameter_href,
                broadcasts_ref        => $broadcasts_ref,
                order_parameters_ref  => $order_parameters_ref,
            }
        );
    }

    ## Broadcast set parameters info
    foreach my $parameter_info ( @{$broadcasts_ref} ) {

        $log->info($parameter_info);
    }

    ## Write references for this analysis to yaml
    write_references(
        {
            active_parameter_href => $active_parameter_href,
            outfile_path          => $active_parameter_href->{reference_info_file},
            parameter_href        => $parameter_href,
        }
    );

    ## Update recipes depending on pedigree
    update_recipe_mode_for_pedigree(
        {
            active_parameter_href => $active_parameter_href,
            recipes_ref           => [qw{ blobfish }],
            sample_info_href      => $sample_info_href,
        }
    );

    ## Write config file for case
    write_mip_config(
        {
            active_parameter_href => $active_parameter_href,
            log                   => $log,
            remove_keys_ref       => [qw{ associated_recipe }],
            sample_info_href      => $sample_info_href,
        }
    );

    ## Update contigs depending on settings in run (wes or if only male samples)
    update_contigs_for_run(
        {
            analysis_type_href  => \%{ $active_parameter_href->{analysis_type} },
            exclude_contigs_ref => \@{ $active_parameter_href->{exclude_contigs} },
            file_info_href      => $file_info_href,
            found_male          => $active_parameter_href->{found_male},
            log                 => $log,
        }
    );

    ## Get the ".fastq(.gz)" files from the supplied infiles directory. Checks if the files exist
    parse_infiles(
        {
            active_parameter_href => $active_parameter_href,
            file_info_href        => $file_info_href,
            log                   => $log,
        }
    );

    ## Reformat file names to MIP format, get file name info and add info to sample_info
    parse_fastq_infiles(
        {
            active_parameter_href           => $active_parameter_href,
            file_info_href                  => $file_info_href,
            infile_both_strands_prefix_href => $infile_both_strands_prefix_href,
            infile_lane_prefix_href         => $infile_lane_prefix_href,
            log                             => $log,
            sample_info_href                => $sample_info_href,
        }
    );

    ## Add to sample info
    set_parameter_in_sample_info(
        {
            active_parameter_href => $active_parameter_href,
            file_info_href        => $file_info_href,
            sample_info_href      => $sample_info_href,
        }
    );

    ## Check recipe compability with fastq files
    my @recipes_to_check = qw{ arriba_ar salmon_quant };

  RECIPE:
    foreach my $recipe (@recipes_to_check) {

        check_recipe_fastq_compatibility(
            {
                active_parameter_href   => $active_parameter_href,
                infile_lane_prefix_href => $infile_lane_prefix_href,
                parameter_href          => $parameter_href,
                recipe_name             => $recipe,
                sample_info_href        => $sample_info_href,
            }
        );
    }

    return;
}

1;<|MERGE_RESOLUTION|>--- conflicted
+++ resolved
@@ -23,11 +23,7 @@
     use base qw{ Exporter };
 
     # Set the version for version checking
-<<<<<<< HEAD
-    our $VERSION = 1.17;
-=======
     our $VERSION = 1.16;
->>>>>>> 50f3c71b
 
     # Functions and variables which can be optionally exported
     our @EXPORT_OK =
@@ -412,11 +408,7 @@
       qw{ parse_infiles parse_nist_parameters parse_prioritize_variant_callers parse_toml_config_parameters };
     use MIP::Parse::File qw{ parse_fastq_infiles };
     use MIP::Parse::Gender qw{ parse_fastq_for_gender };
-<<<<<<< HEAD
-    use MIP::Reference qw{ get_select_file_contigs update_exome_target_bed };
-=======
-    use MIP::Reference qw{ parse_exome_target_bed };
->>>>>>> 50f3c71b
+    use MIP::Reference qw{ get_select_file_contigs parse_exome_target_bed };
     use MIP::Update::Contigs qw{ size_sort_select_file_contigs update_contigs_for_run };
     use MIP::Update::Recipes
       qw{ update_prioritize_flag update_recipe_mode_for_analysis_type };
