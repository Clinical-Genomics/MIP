--- conflicted
+++ resolved
@@ -399,7 +399,6 @@
     return;
 }
 
-<<<<<<< HEAD
 sub set_custom_default_to_active_parameter {
 
 ## Function : Checks and sets user input or default values to active_parameters.
@@ -504,9 +503,7 @@
 }
 
 sub _check_parameter_mandatory_keys_exits {
-=======
-sub _check_parameter_required_keys_exits {
->>>>>>> ef254923
+
 
 ## Function : Check that required keys exists
 ## Returns  :
