--- conflicted
+++ resolved
@@ -24,11 +24,7 @@
 
     # Functions and variables which can be optionally exported
     our @EXPORT_OK =
-<<<<<<< HEAD
-      qw{ $AMPERSAND %ANALYSIS $ASTERISK $COLON $COMMA $DASH $DOT $DOUBLE_QUOTE $EMPTY_STR $MIP_VERSION $NEWLINE $PIPE $SEMICOLON $SPACE $UNDERSCORE };
-=======
-      qw{ $AMPERSAND %ANALYSIS $ASTERISK $CLOSE_BRACKET $COLON $COMMA $DASH $DOT $EMPTY_STR $MIP_VERSION $NEWLINE $OPEN_BRACKET $SPACE $SEMICOLON $SINGLE_QUOTE $TAB $UNDERSCORE };
->>>>>>> a7652c2b
+      qw{ $AMPERSAND %ANALYSIS $ASTERISK $CLOSE_BRACKET $COLON $COMMA $DASH $DOT $DOUBLE_QUOTE $EMPTY_STR $MIP_VERSION $NEWLINE $OPEN_BRACKET $PIPE $SEMICOLON $SINGLE_QUOTE $SPACE $TAB $UNDERSCORE };
 }
 
 ## Constants
@@ -37,21 +33,6 @@
 Readonly our $MIP_VERSION => q{v7.0.1};
 
 ## Symbols
-<<<<<<< HEAD
-Readonly our $AMPERSAND    => q{&};
-Readonly our $ASTERISK     => q{*};
-Readonly our $COMMA        => q{,};
-Readonly our $COLON        => q{:};
-Readonly our $DASH         => q{-};
-Readonly our $DOT          => q{.};
-Readonly our $DOUBLE_QUOTE => q{"};
-Readonly our $EMPTY_STR    => q{};
-Readonly our $NEWLINE      => qq{\n};
-Readonly our $PIPE         => q{|};
-Readonly our $SEMICOLON    => q{;};
-Readonly our $SPACE        => q{ };
-Readonly our $UNDERSCORE   => q{_};
-=======
 Readonly our $AMPERSAND     => q{&};
 Readonly our $ASTERISK      => q{*};
 Readonly our $CLOSE_BRACKET => q{]};
@@ -59,15 +40,16 @@
 Readonly our $COLON         => q{:};
 Readonly our $DASH          => q{-};
 Readonly our $DOT           => q{.};
+Readonly our $DOUBLE_QUOTE  => q{"};
 Readonly our $EMPTY_STR     => q{};
 Readonly our $NEWLINE       => qq{\n};
 Readonly our $OPEN_BRACKET  => q{[};
+Readonly our $PIPE          => q{|};
+Readonly our $SEMICOLON     => q{;};
 Readonly our $SPACE         => q{ };
-Readonly our $SEMICOLON     => q{;};
 Readonly our $SINGLE_QUOTE  => q{'};
 Readonly our $TAB           => qq{\t};
 Readonly our $UNDERSCORE    => q{_};
->>>>>>> a7652c2b
 
 ## Analysis
 Readonly our %ANALYSIS => (
