--- conflicted
+++ resolved
@@ -2,16 +2,15 @@
 All notable changes to this project will be documented in this file.
 This project adheres to [Semantic Versioning](http://semver.org/).
 
-## [7.0.8]
-<<<<<<< HEAD
+## [7.1.0]
 - Updated TIDDIT to enable faster processing
 
 **Tools**
 - TIDDIT: 2.5.0 -> 2.7.1
-=======
+
+## [7.0.8]
 
 - Increased memory allocation for vep (snv/indel) again
->>>>>>> e29a1cd4
 
 ## [7.0.7]
 - Increased memory allocation for vep (snv/indel)
