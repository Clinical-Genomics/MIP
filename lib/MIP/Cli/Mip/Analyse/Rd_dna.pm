package MIP::Cli::Mip::Analyse::Rd_dna;

use 5.026;
use Carp;
use open qw{ :encoding(UTF-8) :std };
use utf8;
use warnings;
use warnings qw{ FATAL utf8 };

## CPANM
use autodie qw{ :all };
use MooseX::App::Command;
use MooseX::Types::Moose qw{ ArrayRef Bool HashRef Int Num Str };
use Moose::Util::TypeConstraints;

## MIPs lib
use MIP::Main::Analyse qw{ mip_analyse };

<<<<<<< HEAD
our $VERSION = 1.62;
=======
our $VERSION = 1.63;
>>>>>>> 2ae70e50

extends(qw{ MIP::Cli::Mip::Analyse });

command_short_description(q{Rare disease DNA analysis});

command_long_description(q{Rare disease DNA analysis on wes, wgs or mixed sequence data});

command_usage(q{mip <analyse> <rd_dna> <case_id> --config <config_file> });

## Define, check and get Cli supplied parameters
_build_usage();

sub run {
    my ($arg_href) = @_;

    ## Remove Moose::App extra variable
    delete $arg_href->{extra_argv};

    ## Input from Cli
    my %active_parameter = %{$arg_href};

    use MIP::Definition qw{ get_dependency_tree_from_definition_file
      get_first_level_keys_order_from_definition_file
      get_parameter_definition_file_paths
      get_parameter_from_definition_files };
    use MIP::Dependency_tree qw{ get_dependency_tree_chain set_dependency_tree_order };
    use MIP::Parameter qw{ get_cache get_order_of_parameters print_recipe };

    ## %parameter holds all defined parameters for MIP analyse rd_dna
    ## CLI commands inheritance level
    my $level = q{rd_dna};

    my %parameter = get_parameter_from_definition_files( { level => $level, } );

    my @rd_dna_definition_file_paths =
      get_parameter_definition_file_paths( { level => $level, } );

    ### To write parameters and their values to log in logical order
    ## Adds the order of first level keys from definition files to array
    my @order_parameters = get_order_of_parameters(
        { define_parameters_files_ref => \@rd_dna_definition_file_paths, } );

    ## Print recipes if requested and exit
    print_recipe(
        {
            order_parameters_ref => \@order_parameters,
            parameter_href       => \%parameter,
            print_recipe         => $active_parameter{print_recipe},
            print_recipe_mode    => $active_parameter{print_recipe_mode},
        }
    );

    ## Get dependency tree and store in parameter hash
    %{ $parameter{dependency_tree_href} } =
      get_dependency_tree_from_definition_file( { level => $level, } );

    ## Sets chain id to parameters hash from the dependency tree
    get_dependency_tree_chain(
        {
            dependency_tree_href => $parameter{dependency_tree_href},
            parameter_href       => \%parameter,
        }
    );

    ## Set order of recipes according to dependency tree
    set_dependency_tree_order(
        {
            dependency_tree_href => $parameter{dependency_tree_href},
            recipes_ref          => \@{ $parameter{cache}{order_recipes_ref} },
        }
    );

    ## File info hash
    my %file_info = (

        # BWA human genome reference file endings
        bwa_build_reference => [qw{ .bwt .ann .amb .pac .sa }],

        bwa_mem2_build_reference =>
          [qw{ .0123 .ann .amb .bwt.2bit.64 .bwt.8bit.32 .pac }],

        exome_target_bed => [qw{ .interval_list .pad100.interval_list }],

        # Human genome meta files
        human_genome_reference_file_endings => [qw{ .dict .fai }],

        # RTG human genome reference file endings
        rtg_vcfeval_reference_genome => [qw{ _sdf_dir }],
    );

    mip_analyse(
        {
            active_parameter_href => \%active_parameter,
            file_info_href        => \%file_info,
            order_parameters_ref  => \@order_parameters,
            parameter_href        => \%parameter,
        }
    );

    return;
}

sub _build_usage {

## Function : Get and/or set input parameters
## Returns  :
## Arguments:

    option(
        q{decompose_normalize_references} => (
            cmd_flag => q{dec_norm_ref},
            cmd_tags => [
q{gatk_baserecalibration_known_sites, gatk_haplotypecaller_snp_known_set, gatk_variantrecalibration_resource_snv, gatk_variantrecalibration_resource_indel, frequency_genmod_filter_1000g, gatk_varianteval_gold, gatk_varianteval_dbsnp}
            ],
            documentation => q{Set the references to be decomposed and normalized},
            is            => q{rw},
            isa           => ArrayRef [Str],
        )
    );

    option(
        q{exome_target_bed} => (
            cmd_tags => [q{file.bed=Sample_id; Default: latest_supported_capturekit.bed}],
            documentation => q{Exome target bed file per sample id},
            is            => q{rw},
            isa           => HashRef,
        )
    );

    option(
        q{expected_coverage} => (
            cmd_tags      => [q{sample_id=expected_coverage}],
            documentation => q{Expected mean target coverage for analysis},
            is            => q{rw},
            isa           => HashRef,
        )
    );

    option(
        q{variant_annotation} => (
            cmd_tags      => [q{Analysis recipe switch}],
            documentation => q{Annotate vcf},
            is            => q{rw},
            isa           => enum( [ 0, 1, 2 ] ),
        )
    );

    option(
        q{vcfanno_config} => (
            documentation => q{SNV/Indel vcfanno toml config},
            is            => q{rw},
            isa           => Str,
        )
    );

    option(
        q{gatk_disable_auto_index_and_file_lock} => (
            cmd_flag      => q{gatk_dis_auto_ind_fl},
            documentation => q{Disable auto index creation and locking when reading rods},
            is            => q{rw},
            isa           => Bool,
        )
    );

    option(
        q{gatk_path} => (
            documentation => q{Path to GATK directory},
            is            => q{rw},
            isa           => Str,
        )
    );

    option(
        q{human_genome_reference} => (
            cmd_tags      => [q{Default: grch37_homo_sapiens_-d5-.fasta}],
            documentation => q{Human genome reference},
            is            => q{rw},
            isa           => Str,
        )
    );

    has(
        q{recipe_core_number} => (
            cmd_tags      => [q{recipe_name=X(cores)}],
            documentation => q{Set the number of cores for each recipe},
            is            => q{rw},
            isa           => HashRef,
        )
    );

    option(
        q{set_recipe_core_number} => (
            cmd_tags      => [q{recipe_name=X(cores)}],
            documentation => q{Set the number of cores for specific recipe(s)},
            is            => q{rw},
            isa           => HashRef,
        )
    );

    has(
        q{recipe_gpu_number} => (
            cmd_tags      => [q{recipe_name=X(gpus)}],
            documentation => q{Set the number of gpus for each recipe},
            is            => q{rw},
            isa           => HashRef,
        )
    );

    option(
        q{set_recipe_gpu_number} => (
            cmd_tags      => [q{recipe_name=X(gpus)}],
            documentation => q{Set the number of gpus for specific recipe(s)},
            is            => q{rw},
            isa           => HashRef,
        )
    );

    option(
        q{gpu_capable_executables} => (
            cmd_flag      => q{gpu_capable_executables},
            documentation => q{List of executables with GPU capabilities},
            is            => q{rw},
            isa           => ArrayRef [ enum( [qw{ run_deepvariant call_variants }] ) ],
        )
    );

    has(
        q{recipe_memory} => (
            cmd_tags      => [q{recipe_name=X(G)}],
            documentation => q{Set the memory for each recipe},
            is            => q{rw},
            isa           => HashRef,
        )
    );

    option(
        q{set_recipe_memory} => (
            cmd_aliases   => [qw{ srm }],
            cmd_tags      => [q{recipe_name=X(G)}],
            documentation => q{Set the memory for specific recipe(s)},
            is            => q{rw},
            isa           => HashRef,
        )
    );

    has(
        q{recipe_time} => (
            cmd_tags      => [q{recipe_name=time(hours)}],
            documentation => q{Set the time allocation for each recipe},
            is            => q{rw},
            isa           => HashRef,
        )
    );

    option(
        q{set_recipe_time} => (
            cmd_tags      => [q{recipe_name=time(hours)}],
            documentation => q{Set the time allocation for specific recipe(s)},
            is            => q{rw},
            isa           => HashRef,
        )
    );
    option(
        q{infile_dirs} => (
            cmd_aliases   => [qw{ ifd }],
            cmd_tags      => [q{infile_dirs=sample_id}],
            documentation => q{Infile directory(s)},
            is            => q{rw},
            isa           => HashRef,
        )
    );

    option(
        q{picardtools_path} => (
            documentation => q{Path to Picardtools},
            is            => q{rw},
            isa           => Str,
        )
    );

    option(
        q{split_fastq_file} => (
            cmd_tags      => [q{Analysis recipe switch}],
            documentation => q{Split fastq files in batches of X reads and exits},
            is            => q{rw},
            isa           => enum( [ 0, 1, 2 ] ),
        )
    );

    option(
        q{split_fastq_file_read_batch} => (
            cmd_flag      => q{spt_fsq_rd_bt},
            cmd_tags      => [q{Default: 25,000,000}],
            documentation => q{Number of sequence reads to place in each batch},
            is            => q{rw},
            isa           => Int,
        )
    );

    option(
        q{gzip_fastq} => (
            cmd_tags      => [q{Analysis recipe switch}],
            documentation => q{Gzip fastq files},
            is            => q{rw},
            isa           => enum( [ 0, 1, 2 ] ),
        )
    );

    option(
        q{fastqc_ar} => (
            cmd_tags      => [q{Analysis recipe switch}],
            documentation => q{Sequence quality analysis using FastQC},
            is            => q{rw},
            isa           => enum( [ 0, 1, 2 ] ),
        )
    );

    option(
        q{bwa_mem} => (
            cmd_tags      => [q{Analysis recipe switch}],
            documentation => q{Align reads using Bwa Mem},
            is            => q{rw},
            isa           => enum( [ 0, 1, 2 ] ),
        )
    );

    option(
        q{bwa_mem2} => (
            cmd_tags      => [q{Analysis recipe switch}],
            documentation => q{Align reads using Bwa mem 2},
            is            => q{rw},
            isa           => enum( [ 0, 1, 2 ] ),
        )
    );

    option(
        q{bwa_mem_bamstats} => (
            documentation => q{Collect statistics from BAM files},
            is            => q{rw},
            isa           => Bool,
        )
    );

    option(
        q{bwa_mem_cram} => (
            documentation => q{Use CRAM-format for additional output file},
            is            => q{rw},
            isa           => Bool,
        )
    );

    option(
        q{bwa_mem_hla} => (
            documentation => q{Apply HLA typing},
            is            => q{rw},
            isa           => Bool,
        )
    );

    option(
        q{bwa_soft_clip_sup_align} => (
            documentation => q{Use soft clipping for supplementary alignments},
            is            => q{rw},
            isa           => Bool,
        )
    );

    option(
        q{deepvariant} => (
            documentation => q{Use deepvariant for variant calling},
            is            => q{rw},
            isa           => enum( [ 0, 1, 2 ] ),
        )
    );

    option(
        q{glnexus} => (
            documentation => q{Use glnexus to merge sample vcfs from deepvariant},
            is            => q{rw},
            isa           => enum( [ 0, 1, 2 ] ),
        )
    );

    option(
        q{samtools_merge} => (
            cmd_flag => q{samtools_merge},
            cmd_tags => [q{Analysis recipe switch}],
            documentation =>
              q{Merge (BAM file(s) ) or rename single samples for downstream processing},
            is  => q{rw},
            isa => enum( [ 1, 2 ] ),
        )
    );

    option(
        q{markduplicates} => (
            cmd_flag      => q{markduplicates},
            cmd_tags      => [q{Analysis recipe switch}],
            documentation => q{Markduplicate reads},
            is            => q{rw},
            isa           => enum( [ 0, 1, 2 ] ),
        )
    );

    option(
        q{markduplicates_picardtools_opt_dup_dist} => (
            cmd_flag      => q{picard_mdup_odd},
            cmd_tags      => [q{Default: 2500}],
            documentation => q{Picardtools markduplicates optical duplicate distance},
            is            => q{rw},
            isa           => Int,
        )
    );

    option(
        q{gatk_baserecalibration} => (
            cmd_tags => [q{Analysis recipe switch}],
            documentation =>
              q{Recalibration of bases using GATK BaseReCalibrator/PrintReads},
            is  => q{rw},
            isa => enum( [ 0, 1, 2 ] ),
        )
    );

    option(
        q{gatk_baserecalibration_covariates} => (
            cmd_flag => q{gatk_baserecal_covariates},
            cmd_tags => [
q{Default: ReadGroupCovariate, ContextCovariate, CycleCovariate, QualityScoreCovariate}
            ],
            documentation => q{GATK BaseReCalibration covariates},
            is            => q{rw},
            isa           => ArrayRef [
                enum(
                    [
                        qw{ ContextCovariate CycleCovariate QualityScoreCovariate ReadGroupCovariate RepeatLengthCovariate RepeatUnitCovariate RepeatUnitAndLengthCovariate }
                    ]
                )
            ],
        )
    );

    option(
        q{gatk_baserecalibration_disable_indel_qual} => (
            cmd_flag      => q{gatk_baserecal_dis_indel_q},
            documentation => q{Disable indel quality scores},
            is            => q{rw},
            isa           => Bool,
        )
    );

    option(
        q{gatk_baserecalibration_known_sites} => (
            cmd_flag => q{gatk_baserecal_ks},
            cmd_tags => [
q{Default: grch37_dbsnp_-138-.vcf, grch37_1000g_indels_-phase1-.vcf, grch37_mills_and_1000g_indels_-gold_standard-.vcf}
            ],
            documentation => q{GATK BaseReCalibration known SNV and INDEL sites},
            is            => q{rw},
            isa           => ArrayRef [Str],
        )
    );

    option(
        q{gatk_baserecalibration_read_filters} => (
            cmd_flag      => q{gatk_baserecal_read_filts},
            cmd_tags      => [q{Default: OverclippedRead}],
            documentation => q{Filter out reads according to set filter},
            is            => q{rw},
            isa           => ArrayRef [Str],
        )
    );

    option(
        q{gatk_baserecalibration_static_quantized_quals} => (
            cmd_flag      => q{gatk_baserecal_sta_qua_qua},
            cmd_tags      => [q{Default: 10,20,30,40}],
            documentation => q{Static binning of base quality scores},
            is            => q{rw},
            isa           => ArrayRef [Int],
        )
    );

    option(
        q{chanjo_sexcheck} => (
            cmd_tags      => [q{Analysis recipe switch}],
            documentation => q{Predicts gender from sex chromosome coverage},
            is            => q{rw},
            isa           => enum( [ 0, 1, 2 ] ),
        )
    );

    option(
        q{chanjo_sexcheck_log_level} => (
            cmd_flag      => q{chanjo_sexcheck_ll},
            documentation => q{Set chanjo sex log level},
            is            => q{rw},
            isa           => enum( [qw{ DEBUG INFO WARNING ERROR CRITICAL }] ),
        )
    );

    option(
        q{sambamba_depth} => (
            cmd_tags      => [q{Analysis recipe switch}],
            documentation => q{Sambamba depth coverage analysis},
            is            => q{rw},
            isa           => enum( [ 0, 1, 2 ] ),
        )
    );

    option(
        q{sambamba_depth_bed} => (
            documentation => q{Reference bed file},
            is            => q{rw},
            isa           => Str,
        )
    );

    option(
        q{sambamba_depth_base_quality} => (
            cmd_flag      => q{sba_depth_bq},
            cmd_tags      => [q{Default: 10}],
            documentation => q{Do not count bases with lower base quality},
            is            => q{rw},
            isa           => Int,
        )
    );

    option(
        q{sambamba_depth_cutoffs} => (
            cmd_flag      => q{sba_depth_co},
            documentation => q{Read depth cutoff},
            is            => q{rw},
            isa           => ArrayRef [Int],
        )
    );

    option(
        q{sambamba_depth_mapping_quality} => (
            cmd_flag      => q{sba_depth_mq},
            cmd_tags      => [q{Default: 10}],
            documentation => q{Do not count reads with lower mapping quality},
            is            => q{rw},
            isa           => Int,
        )
    );

    option(
        q{sambamba_depth_mode} => (
            documentation => q{Mode unit to print the statistics on},
            is            => q{rw},
            isa           => enum( [qw{ base region window }] ),
        )
    );

    option(
        q{sambamba_depth_noduplicates} => (
            cmd_flag      => q{sba_depth_nod},
            documentation => q{Do not include duplicates in coverage calculation},
            is            => q{rw},
            isa           => Bool,
        )
    );

    option(
        q{sambamba_depth_quality_control} => (
            cmd_flag      => q{sba_depth_qc},
            documentation => q{Do not include reads with failed quality control},
            is            => q{rw},
            isa           => Bool,
        )
    );

    option(
        q{smncopynumbercaller} => (
            cmd_tags      => [q{Analysis recipe switch}],
            documentation => q{SMN copy number analysis},
            is            => q{rw},
            isa           => enum( [ 0, 1, 2 ] ),
        )
    );

    option(
        q{star_caller} => (
            cmd_tags      => [q{Analysis recipe switch}],
            documentation => q{CYP2D6 allele analysis},
            is            => q{rw},
            isa           => enum( [ 0, 1, 2 ] ),
        )
    );

    option(
        q{telomerecat} => (
            cmd_tags      => [q{Analysis recipe switch}],
            documentation => q{Telomere analysis},
            is            => q{rw},
            isa           => enum( [ 0, 1, 2 ] ),
        )
    );

    option(
        q{telomerecat_use_sample_id_as_display_name} => (
            cmd_tags      => [q{Default: 0}],
            documentation => q{Use sample id as display name for telomerecat outfile},
            is            => q{rw},
            isa           => Bool,
        )
    );

    option(
        q{tiddit_coverage} => (
            cmd_tags      => [q{Analysis recipe switch}],
            documentation => q{Generate coverage data from alignment},
            is            => q{rw},
            isa           => enum( [ 0, 1, 2 ] ),
        )
    );

    option(
        q{picardtools_collectmultiplemetrics} => (
            cmd_flag      => q{ppt_col_mul_met},
            cmd_tags      => [q{Analysis recipe switch}],
            documentation => q{Qc metrics calculation},
            is            => q{rw},
            isa           => enum( [ 0, 1, 2 ] ),
        )
    );

    option(
        q{picardtools_collecthsmetrics} => (
            cmd_flag      => q{ppt_col_hs_met},
            cmd_tags      => [q{Analysis recipe switch}],
            documentation => q{Qc metrics calculation for capture},
            is            => q{rw},
            isa           => enum( [ 0, 1, 2 ] ),
        )
    );

    option(
        q{cnvnator_ar} => (
            cmd_tags      => [q{Analysis recipe switch}],
            documentation => q{Structural variant calling using CNVnator},
            is            => q{rw},
            isa           => enum( [ 0, 1, 2 ] ),
        )
    );

    option(
        q{cnv_bin_size} => (
            cmd_tags      => [q{Default: 1000}],
            documentation => q{CNVnator bin size},
            is            => q{rw},
            isa           => Int,
        )
    );

    option(
        q{delly_call} => (
            cmd_tags      => [q{Analysis recipe switch}],
            documentation => q{Structural variant calling using Delly},
            is            => q{rw},
            isa           => enum( [ 0, 1, 2 ] ),
        )
    );

    option(
        q{delly_reformat} => (
            cmd_tags      => [q{Analysis recipe switch}],
            documentation => q{Merge, regenotype and filter using Delly},
            is            => q{rw},
            isa           => enum( [ 0, 1, 2 ] ),
        )
    );

    option(
        q{delly_exclude_file} => (
            cmd_tags      => [q{Default: hg19_human_excl_-0.7.6-.tsv}],
            documentation => q{Exclude centomere and telemore regions in delly calling},
            is            => q{rw},
            isa           => Str,
        )
    );

    option(
        q{delly_types} => (
            cmd_tags      => [q{Default: DEL,DUP,INV,INS}],
            documentation => q{Type of SV to call},
            is            => q{rw},
            isa           => ArrayRef [ enum( [qw{ DEL DUP INV INS TRA }] ), ],
        )
    );

    option(
        q{expansionhunter} => (
            cmd_tags      => [q{Analysis recipe switch}],
            documentation => q{Anaylse expansions of Short Tandem Repeats},
            is            => q{rw},
            isa           => enum( [ 0, 1, 2 ] ),
        )
    );

    option(
        q{expansionhunter_variant_catalog_file_path} => (
            cmd_flag      => q{exphun_var_cat_fp},
            documentation => q{Path to variant catalog json file},
            is            => q{rw},
            isa           => Str,
        )
    );

    option(
        q{manta} => (
            cmd_tags      => [q{Analysis recipe switch}],
            documentation => q{Structural variant calling using Manta},
            is            => q{rw},
            isa           => enum( [ 0, 1, 2 ] ),
        )
    );

    option(
        q{manta_call_regions_file_path} => (
            documentation => q{Path to manta call regions file},
            is            => q{rw},
            isa           => Str,
        )
    );

    option(
        q{tiddit} => (
            cmd_tags      => [q{Analysis recipe switch}],
            documentation => q{Structural variant calling using Tiddit},
            is            => q{rw},
            isa           => enum( [ 0, 1, 2 ] ),
        )
    );

    option(
        q{tiddit_coverage_bin_size} => (
            cmd_tags      => [q{Default: 500}],
            documentation => q{Size of coverage bins in calculation},
            is            => q{rw},
            isa           => Int,
        )
    );

    option(
        q{tiddit_minimum_number_supporting_pairs} => (
            cmd_flag      => q{tid_min_num_sp},
            cmd_tags      => [q{Default: 6}],
            documentation => q{Minimum number of supporting reads},
            is            => q{rw},
            isa           => Int,
        )
    );

    option(
        q{sv_combinevariantcallsets} => (
            cmd_tags      => [q{Analysis recipe switch}],
            documentation => q{Combine structural variant call sets},
            is            => q{rw},
            isa           => enum( [ 0, 1, 2 ] ),
        )
    );

    option(
        q{sv_combinevariantcallsets_bcf_file} => (
            cmd_flag => q{sv_comb_vcs_bf},
            documentation =>
              q{Produce a bcf from the CombineStructuralVariantCallSet vcf},
            is  => q{rw},
            isa => Bool,
        )
    );

    option(
        q{sv_svdb_merge_prioritize} => (
            documentation => q{Prioritization order of structural variant callers},
            is            => q{rw},
            isa           => Str,
        )
    );

    option(
        q{sv_vt_decompose} => (
            documentation => q{Split multi allelic records into single records},
            is            => q{rw},
            isa           => Bool,
        )
    );

    option(
        q{sv_annotate} => (
            cmd_tags      => [q{Analysis recipe switch}],
            documentation => q{Annotate and filter structural variant calls},
            is            => q{rw},
            isa           => enum( [ 0, 1, 2 ] ),
        )
    );

    option(
        q{sv_vcfanno_config} => (
            documentation => q{Structural variants vcfanno toml config},
            is            => q{rw},
            isa           => Str,
        )
    );

    option(
        q{sv_fqa_annotations} => (
            documentation => q{Frequency annotations to use when filtering },
            is            => q{rw},
            isa           => ArrayRef,
        )
    );

    option(
        q{sv_frequency_filter} => (
            documentation => q{Remove common structural variants from vcf},
            is            => q{rw},
            isa           => Bool,
        )
    );

    option(
        q{sv_svdb_query} => (
            documentation => q{Annotate structural variants using svdb query},
            is            => q{rw},
            isa           => Bool,
        )
    );

    option(
        q{sv_svdb_query_db_files} => (
            cmd_tags      => [q{file.vcf=vcf_info_key}],
            documentation => q{Database file(s) for annotation},
            is            => q{rw},
            isa           => HashRef,
        )
    );

    option(
        q{vcf2cytosure_ar} => (
            cmd_tags => [q{Analysis recipe switch}],
            documentation =>
q{Convert a VCF with structural variants to the “.CGH” format used by the commercial Cytosure software},
            is  => q{rw},
            isa => enum( [ 0, 1, 2 ] ),
        )
    );

    option(
        q{vcf2cytosure_blacklist} => (
            documentation => q{Exclude regions file path},
            is            => q{rw},
            isa           => Str,
        )
    );

    option(
        q{vcf2cytosure_exclude_filter} => (
            cmd_flag      => q{vcf2cytosure_ex_fi},
            documentation => q{Filter vcf using bcftools exclude filter string},
            is            => q{rw},
            isa           => Str,
        )
    );

    option(
        q{vcf2cytosure_freq} => (
            cmd_tags      => [q{Default: 0.01}],
            documentation => q{Specify maximum frequency},
            is            => q{rw},
            isa           => Num,
        )
    );

    option(
        q{vcf2cytosure_freq_tag} => (
            cmd_tags      => [q{Default: FRQ}],
            documentation => q{Specify frequency tag},
            is            => q{rw},
            isa           => Str,
        )
    );

    option(
        q{vcf2cytosure_maxbnd} => (
            cmd_tags      => [q{Default: 5000}],
            documentation => q{Specify maximum BND},
            is            => q{rw},
            isa           => Num,
        )
    );

    option(
        q{vcf2cytosure_no_filter} => (
            documentation => q{Do not use any filtering},
            is            => q{rw},
            isa           => Bool,
        )
    );

    option(
        q{vcf2cytosure_var_size} => (
            cmd_tags      => [q{Default: 5000}],
            documentation => q{Specify minimum variant size},
            is            => q{rw},
            isa           => Int,
        )
    );

    option(
        q{vcf2cytosure_use_sample_id_as_display_name} => (
            cmd_tags      => [q{Default: 0}],
            documentation => q{Use sample id as display name for vcf2cytosure outfile},
            is            => q{rw},
            isa           => Bool,
        )
    );

    option(
        q{sv_varianteffectpredictor} => (
            cmd_tags      => [q{Analysis recipe switch}],
            documentation => q{Annotate SV variants using VEP},
            is            => q{rw},
            isa           => enum( [ 0, 1, 2 ] ),
        )
    );

    option(
        q{sv_vep_features} => (
            cmd_tags => [
q{Default: hgvs, symbol, numbers, sift, polyphen, humdiv, domains, protein, ccds, uniprot, biotype, regulatory, tsl, canonical, per_gene, appris}
            ],
            documentation => q{VEP features},
            is            => q{rw},
            isa           => ArrayRef [Str],
        )
    );

    option(
        q{sv_vcfparser} => (
            cmd_tags      => [q{Analysis recipe switch}],
            documentation => q{Parse structural variants using vcfParser.pl},
            is            => q{rw},
            isa           => enum( [ 0, 1, 2 ] ),
        )
    );

    option(
        q{sv_vcfparser_add_all_mt_var} => (
            cmd_flag      => q{sv_vcfparser_all_mt},
            documentation => q{Add all MT variants in select vcf},
            is            => q{rw},
            isa           => Bool,
        )
    );

    option(
        q{sv_vcfparser_per_gene} => (
            documentation => q{Keep only most severe consequence per gene},
            is            => q{rw},
            isa           => Bool,
        )
    );

    option(
        q{sv_vcfparser_range_feature_annotation_columns} => (
            cmd_flag      => q{sv_vcfparser_fac},
            documentation => q{Range annotations feature columns},
            is            => q{rw},
            isa           => ArrayRef [Int],
        )
    );

    option(
        q{sv_vcfparser_range_feature_file} => (
            cmd_flag      => q{sv_vcfparser_rff},
            cmd_tags      => [q{Format: tsv}],
            documentation => q{Range annotations file},
            is            => q{rw},
            isa           => Str,
        )
    );

    option(
        q{sv_vcfparser_select_feature_annotation_columns} => (
            cmd_flag      => q{sv_vcfparser_slt_fac},
            documentation => q{Feature columns to use in annotation},
            is            => q{rw},
            isa           => ArrayRef [Int],
        )
    );

    option(
        q{sv_vcfparser_select_file} => (
            cmd_flag      => q{sv_vcfparser_slt_fl},
            cmd_tags      => [q{Format: tsv; HGNC Symbol required in file}],
            documentation => q{Select file with list of genes to analyse separately},
            is            => q{rw},
            isa           => Str,
        )
    );

    option(
        q{sv_vcfparser_select_file_matching_column} => (
            cmd_flag      => q{sv_vcfparser_slt_fmc},
            documentation => q{Position of HGNC Symbol column in select file},
            is            => q{rw},
            isa           => Int,
        )
    );

    option(
        q{sv_vcfparser_vep_transcripts} => (
            cmd_flag      => q{sv_vcfparser_vtr},
            documentation => q{Parse VEP transcript specific entries},
            is            => q{rw},
            isa           => Bool,
        )
    );

    option(
        q{sv_rankvariant} => (
            cmd_tags      => [q{Analysis recipe switch}],
            documentation => q{Ranking of annotated SV variants},
            is            => q{rw},
            isa           => enum( [ 0, 1, 2 ] ),
        )
    );

    option(
        q{sv_genmod_annotate_regions} => (
            cmd_flag => q{sv_genmod_ann_reg},
            documentation =>
              q{Use predefined gene annotation supplied with genmod for defining genes},
            is  => q{rw},
            isa => Bool,
        )
    );

    option(
        q{sv_genmod_models_case_type} => (
            cmd_flag      => q{sv_genmod_mod_fam_typ},
            cmd_tags      => [q{Default: mip}],
            documentation => q{Use one of the known setups},
            is            => q{rw},
            isa           => enum( [qw{ped alt cmms mip}] ),
        )
    );

    option(
        q{sv_genmod_models_reduced_penetrance_file} => (
            cmd_flag      => q{sv_genmod_mod_red_pen_f},
            documentation => q{File containing genes with reduced penetrance},
            is            => q{rw},
            isa           => Str,
        )
    );

    option(
        q{sv_genmod_models_whole_gene} => (
            cmd_flag      => q{sv_genmod_mod_whl_gene},
            documentation => q{Allow compound pairs in intronic regions},
            is            => q{rw},
            isa           => Bool,
        )
    );

    option(
        q{sv_rank_model_file} => (
            documentation => q{Rank model config file},
            is            => q{rw},
            isa           => Str,
        )
    );

    option(
        q{sv_reformat} => (
            cmd_tags      => [q{Analysis recipe switch}],
            documentation => q{Concatenating files},
            is            => q{rw},
            isa           => enum( [ 0, 1, 2 ] ),
        )
    );

    option(
        q{sv_reformat_remove_genes_file} => (
            cmd_flag      => q{sv_reformat_rem_gen_f},
            documentation => q{Remove variants with hgnc_ids from file},
            is            => q{rw},
            isa           => Str,
        )
    );

    option(
        q{gatk_haplotypecaller} => (
            cmd_tags      => [q{Analysis recipe switch}],
            documentation => q{Variant discovery using GATK HaplotypeCaller},
            is            => q{rw},
            isa           => enum( [ 0, 1, 2 ] ),
        )
    );

    option(
        q{gatk_haplotypecaller_annotation} => (
            cmd_flag => q{gatk_haplotype_ann},
            cmd_tags => [
q{Default: BaseQualityRankSumTest, ChromosomeCounts, Coverage, DepthPerAlleleBySample, FisherStrand, MappingQualityRankSumTest, QualByDepth, RMSMappingQuality, ReadPosRankSumTest, StrandOddsRatio}
            ],
            documentation => q{GATK HaploTypeCaller annotations},
            is            => q{rw},
            isa           => ArrayRef [Str],
        )
    );

    option(
        q{gatk_haplotypecaller_emit_ref_confidence} => (
            cmd_flag      => q{gatk_haplotype_emit_ref_conf},
            cmd_tags      => [q{Default: GVCF}],
            documentation => q{VCF to produce},
            is            => q{rw},
            isa           => ArrayRef [ enum( [qw{ NONE BP_RESOLUTION GVCF }] ), ],
        )
    );

    option(
        q{gatk_haplotypecaller_linked_de_bruijn_graph} => (
            cmd_flag      => q{gatk_haplotype_lk_bruijn_grh},
            documentation => q{Use linked de bruijn graph in the variant calling},
            is            => q{rw},
            isa           => Bool,
        )
    );

    option(
        q{gatk_haplotypecaller_no_soft_clipped_bases} => (
            cmd_flag      => q{gatk_haplotype_no_soft_cb},
            documentation => q{Do not include soft clipped bases in the variant calling},
            is            => q{rw},
            isa           => Bool,
        )
    );

    option(
        q{gatk_haplotypecaller_pcr_indel_model} => (
            cmd_flag      => q{gatk_haplotype_pcr_ind_mod},
            cmd_tags      => [q{Default: NONE; Set to "0" to disable}],
            documentation => q{PCR indel model to use},
            is            => q{rw},
            isa =>
              ArrayRef [ enum( [ 0, qw{ AGGRESSIVE CONSERVATIVE HOSTILE NONE } ] ), ],
        )
    );

    option(
        q{gatk_haplotypecaller_snp_known_set} => (
            cmd_flag      => q{gatk_haplotype_snp_ks},
            cmd_tags      => [q{Default: grch37_dbsnp_-138-.vcf}],
            documentation => q{GATK HaplotypeCaller dbSNP set for annotating ID columns},
            is            => q{rw},
            isa           => Str,
        )
    );

    option(
        q{gatk_genotypegvcfs} => (
            cmd_tags      => [q{Analysis recipe switch}],
            documentation => q{Merge gVCF records using GATK GenotypeGVCFs},
            is            => q{rw},
            isa           => enum( [ 0, 1, 2 ] ),
        )
    );

    option(
        q{gatk_genotypegvcfs_ref_gvcf} => (
            cmd_flag => q{gatk_genotype_ref_gvcf},
            documentation =>
              q{GATK GenoTypeGVCFs gVCF reference infile list for joint genotyping},
            is  => q{rw},
            isa => Str,
        )
    );

    option(
        q{gatk_genotypegvcfs_all_sites} => (
            cmd_flag      => q{gatk_genotype_all_sit},
            documentation => q{Include loci found to be non-variant after genotyping},
            is            => q{rw},
            isa           => Bool,
        )
    );

    option(
        q{gatk_gathervcfs} => (
            cmd_tags      => [q{Analysis recipe switch}],
            documentation => q{Concatenate gVCF records using GATK Concatenate variants},
            is            => q{rw},
            isa           => enum( [ 0, 1, 2 ] ),
        )
    );

    option(
        q{gatk_gathervcfs_bcf_file} => (
            cmd_flag      => q{gatk_genotype_bcf_f},
            documentation => q{Produce a bcf from the GATK ConcatenateGenoTypeGVCFs vcf},
            is            => q{rw},
            isa           => Bool,
        )
    );

    option(
        q{gatk_variantrecalibration} => (
            cmd_tags => [q{Analysis recipe switch}],
            documentation =>
              q{Variant recalibration using GATK VariantRecalibrator/ApplyRecalibration},
            is  => q{rw},
            isa => enum( [ 0, 1, 2 ] ),
        )
    );

    option(
        q{gatk_variantrecalibration_annotations} => (
            cmd_flag      => q{gatk_varrecal_ann},
            cmd_tags      => [q{Default: QD, MQRankSum, ReadPosRankSum, FS, SOR, DP}],
            documentation => q{Annotations to use with GATK VariantRecalibrator},
            is            => q{rw},
            isa           => ArrayRef [Str],
        )
    );

    option(
        q{gatk_calculategenotypeposteriors} => (
            cmd_flag      => q{gatk_calculategenotypeposteriors},
            documentation => q{Perform gatk calculate genotype posterior},
            is            => q{rw},
            isa           => Bool,
        )
    );

    option(
        q{gatk_cnnscorevariants} => (
            cmd_flag => q{gatk_cnnscorevariants},
            documentation =>
              q{Perform gatk cnnscorevariants instead of gatk variantscore recalibration},
            is  => q{rw},
            isa => Bool,
        )
    );

    option(
        q{gatk_variantrecalibration_dp_annotation} => (
            cmd_flag      => q{gatk_varrecal_dp_ann},
            documentation => q{Use the DP annotation in variant recalibration},
            is            => q{rw},
            isa           => Bool,
        )
    );

    option(
        q{gatk_variantrecalibration_indel_max_gaussians} => (
            cmd_flag      => q{gatk_varrecal_indel_max_gau},
            documentation => q{Use hard filtering for indels},
            is            => q{rw},
            isa           => Bool,
        )
    );

    option(
        q{gatk_variantrecalibration_indel_tsfilter_level} => (
            cmd_flag => q{gatk_varrecal_indel_ts_fl},
            cmd_tags => [q{Defaults: 99.9}],
            documentation =>
              q{Truth sensitivity level for indels at which to start filtering},
            is  => q{rw},
            isa => Num,
        )
    );

    option(
        q{gatk_variantrecalibration_keep_unnormalised} => (
            cmd_flag      => q{gatk_variantrecalibration_keep_unn},
            documentation => q{Do not normalise variants},
            is            => q{rw},
            isa           => Bool,
        )
    );

    option(
        q{gatk_variantrecalibration_resource_indel} => (
            cmd_flag => q{gatk_varrecal_res_indel},
            cmd_tags => [
q{file.vcf=settings; Default: grch37_dbsnp_-138-.vcf="dbsnp,known=true,training=false,truth=false,prior=2.0", grch37_mills_and_1000g_indels_-gold_standard-.vcf="mills,VCF,known=true,training=true,truth=true,prior=12.0"}
            ],
            documentation =>
              q{Resource to use with GATK VariantRecalibrator in INDEL|BOTH},
            is  => q{rw},
            isa => HashRef,
        )
    );

    option(
        q{gatk_variantrecalibration_resource_snv} => (
            cmd_flag => q{gatk_varrecal_res_snv},
            cmd_tags => [
q{file.vcf=settings; Default: grch37_dbsnp_-138-.vcf="dbsnp,known=true,training=false,truth=false,prior=2.0", grch37_hapmap_-3.3-.vcf="hapmap,VCF,known=false,training=true,truth=true,prior=15.0", grch37_1000g_omni_-2.5-.vcf="omni,VCF,known=false,training=true,truth=false,prior=12.0", grch37_1000g_snps_high_confidence_-phase1-.vcf="1000G,known=false,training=true,truth=false,prior=10.0"}
            ],
            documentation =>
              q{Resource to use with GATK VariantRecalibrator in SNV|BOTH mode},
            is  => q{rw},
            isa => HashRef,
        )
    );

    option(
        q{gatk_variantrecalibration_snv_max_gaussians} => (
            cmd_flag      => q{gatk_varrecal_snv_max_gau},
            documentation => q{Use hard filtering for snvs},
            is            => q{rw},
            isa           => Bool,
        )
    );

    option(
        q{gatk_variantrecalibration_snv_tsfilter_level} => (
            cmd_flag => q{gatk_varrecal_snv_ts_fl},
            cmd_tags => [q{Defaults: 99.9}],
            documentation =>
              q{Truth sensitivity level for snvs at which to start filtering},
            is  => q{rw},
            isa => Num,
        )
    );

    option(
        q{gatk_variantrecalibration_ts_tranches} => (
            documentation => q{Tranches to slice data},
            is            => q{rw},
            isa           => ArrayRef,
        )
    );

    option(
        q{gatk_variantrecalibration_trust_all_polymorphic} => (
            cmd_flag      => q{gatk_varrecal_trust_poly},
            documentation => q{Trust all training sites to be polymorphic},
            is            => q{rw},
            isa           => Bool,
        )
    );

    option(
        q{gatk_num_reference_samples_if_no_call} => (
            cmd_flag => q{gatk_num_ref_sam_if_ncall},
            cmd_tags => [q{Defaults: 7854}],
            documentation =>
q{Number of hom-ref genotypes to infer at sites not present in a panel. Connected to option 'gatk_calculate_genotype_call_set'},
            is  => q{rw},
            isa => Int,
        )
    );

    option(
        q{gatk_calculate_genotype_call_set} => (
            cmd_flag      => q{gatk_calc_gtype_cs},
            cmd_tags      => [q{Defaults: grch37_gnomad.genomes_-r2.0.1-.vcf.gz}],
            documentation => q{Callset to use in calculating genotype priors},
            is            => q{rw},
            isa           => Str,
        )
    );

    option(
        q{gatk_combinevariantcallsets} => (
            cmd_tags      => [q{Analysis recipe switch}],
            documentation => q{Combine variant call sets},
            is            => q{rw},
            isa           => enum( [ 0, 1, 2 ] ),
        )
    );

    option(
        q{gatk_combinevariantcallsets_bcf_file} => (
            cmd_flag      => q{gatk_combinevar_bcf_f},
            documentation => q{Produce a bcf from the GATK CombineVariantCallSet vcf},
            is            => q{rw},
            isa           => Bool,
        )
    );

    option(
        q{gatk_combinevariants_genotype_merge_option} => (
            cmd_flag      => q{gatk_combinevar_merge_opt},
            cmd_tags      => [q{Defaults: PRIORITIZE}],
            documentation => q{Type of merge to perform},
            is            => q{rw},
            isa           => enum( [qw{ UNIQUIFY PRIORITIZE UNSORTED REQUIRE_UNIQUE }] ),
        )
    );

    option(
        q{gatk_combinevariants_prioritize_caller} => (
            cmd_flag      => q{gatk_combinevar_prio_cal},
            documentation => q{Prioritization order of variant callers},
            is            => q{rw},
            isa           => enum( [qw{ gatk bcftools }] ),
        )
    );

    option(
        q{gatk_variantevalall} => (
            cmd_tags => [q{Analysis recipe switch}],
            documentation =>
              q{Variant evaluation using GATK varianteval for all variants},
            is  => q{rw},
            isa => enum( [ 0, 1, 2 ] ),
        )
    );

    option(
        q{gatk_variantevalexome} => (
            cmd_tags => [q{Analysis recipe switch}],
            documentation =>
              q{Variant evaluation using GATK varianteval for exonic variants},
            is  => q{rw},
            isa => enum( [ 0, 1, 2 ] ),
        )
    );

    option(
        q{gatk_varianteval_dbsnp} => (
            cmd_tags      => [q{Default: dbsnp_grch37_138_esa_129.vcf}],
            documentation => q{DbSNP file used in GATK varianteval},
            is            => q{rw},
            isa           => Str,
        )
    );

    option(
        q{gatk_varianteval_gold} => (
            cmd_tags => [q{Default: grch37_mills_and_1000g_indels_-gold_standard-.vcf}],
            documentation => q{Gold indel file used in GATK varianteval},
            is            => q{rw},
            isa           => Str,
        )
    );

    option(
        q{prepareforvariantannotationblock} => (
            cmd_flag => q{prep_for_var_ann_bl},
            cmd_tags => [q{Analysis recipe switch}],
            documentation =>
q{Prepare for variant annotation block by copying and splitting files per contig},
            is  => q{rw},
            isa => enum( [ 0, 1, 2 ] ),
        )
    );

    option(
        q{rhocall_ar} => (
            cmd_tags => [q{Analysis recipe switch}],
            documentation =>
              q{Rhocall performs annotation of variants in autozygosity regions},
            is  => q{rw},
            isa => enum( [ 0, 1, 2 ] ),
        )
    );

    option(
        q{rhocall_frequency_file} => (
            cmd_tags => [q{Default: grch37_anon_swegen_snp_-2016-10-19-.tab.gz; tsv}],
            documentation => q{Frequency file for bcftools roh calculation},
            is            => q{rw},
            isa           => Str,
        )
    );

    option(
        q{vt_ar} => (
            cmd_tags      => [q{Analysis recipe switch}],
            documentation => q{Decompose and normalize},
            is            => q{rw},
            isa           => enum( [ 0, 1, 2 ] ),
        )
    );

    option(
        q{vt_decompose} => (
            documentation => q{Split multi allelic records into single records},
            is            => q{rw},
            isa           => Bool,
        )
    );

    option(
        q{vt_missing_alt_allele} => (
            documentation => q{Remove missing alternative alleles '*'},
            is            => q{rw},
            isa           => Bool,
        )
    );

    option(
        q{vt_normalize} => (
            documentation => q{Normalize variants},
            is            => q{rw},
            isa           => Bool,
        )
    );

    option(
        q{vt_uniq} => (
            documentation => q{Remove variant duplicates},
            is            => q{rw},
            isa           => Bool,
        )
    );

    option(
        q{rhocall_viz} => (
            cmd_tags      => [q{Analysis recipe switch}],
            documentation => q{Create roh files needed for chromograph},
            is            => q{rw},
            isa           => enum( [ 0, 1, 2 ] ),
        )
    );

    option(
        q{upd_ar} => (
            cmd_tags      => [q{Analysis recipe switch}],
            documentation => q{Create bed files needed for chromograph},
            is            => q{rw},
            isa           => enum( [ 0, 1, 2 ] ),
        )
    );

    option(
        q{chromograph_cov} => (
            cmd_tags      => [q{Analysis recipe switch}],
            documentation => q{Chromograph coverage},
            is            => q{rw},
            isa           => enum( [ 0, 1, 2 ] ),
        )
    );

    option(
        q{chromograph_rhoviz} => (
            cmd_tags      => [q{Analysis recipe switch}],
            documentation => q{Chromograph on rhocall_viz output},
            is            => q{rw},
            isa           => enum( [ 0, 1, 2 ] ),
        )
    );

    option(
        q{chromograph_upd} => (
            cmd_tags      => [q{Analysis recipe switch}],
            documentation => q{Chromograph on upd output},
            is            => q{rw},
            isa           => enum( [ 0, 1, 2 ] ),
        )
    );

    option(
        q{frequency_filter} => (
            cmd_tags      => [q{Analysis recipe switch}],
            documentation => q{Filter variants on frequency},
            is            => q{rw},
            isa           => enum( [ 0, 1, 2 ] ),
        )
    );

    option(
        q{fqf_annotations} => (
            documentation => q{Frequency annotations to use when filtering },
            is            => q{rw},
            isa           => ArrayRef,
        )
    );

    option(
        q{fqf_bcftools_filter_threshold} => (
            cmd_flag      => q{freq_bcftools_fil_trh},
            cmd_tags      => [q{Default: 0.10}],
            documentation => q{Threshold for filtering variants},
            is            => q{rw},
            isa           => Num,
        )
    );

    option(
        q{cadd_ar} => (
            cmd_tags      => [q{Analysis recipe switch}],
            documentation => q{Annotate variants with CADD},
            is            => q{rw},
            isa           => enum( [ 0, 1, 2 ] ),
        )
    );

    option(
        q{cadd_column_names} => (
            documentation => q{Column names in cadd tsv},
            is            => q{rw},
            isa           => ArrayRef,
        )
    );

    option(
        q{cadd_vcf_header_file} => (
            documentation => q{},
            is            => q{rw},
            isa           => Str,
        )
    );

    option(
        q{varianteffectpredictor} => (
            cmd_tags      => [q{Analysis recipe switch}],
            documentation => q{Annotate variants using VEP},
            is            => q{rw},
            isa           => enum( [ 0, 1, 2 ] ),
        )
    );

    option(
        q{vep_custom_annotation} => (
            documentation => q{VEP custom annotation},
            is            => q{rw},
            isa           => HashRef,
        )
    );

    option(
        q{vep_directory_cache} => (
            documentation => q{Specify the cache directory to use},
            is            => q{rw},
            isa           => Str,
        )
    );

    option(
        q{vep_features} => (
            cmd_tags => [
q{Default: hgvs, symbol, numbers, sift, polyphen, humdiv, domains, protein, ccds, uniprot, biotype, regulatory, tsl, canonical, per_gene, appris}
            ],
            documentation => q{VEP features},
            is            => q{rw},
            isa           => ArrayRef [Str],
        )
    );

    option(
        q{vep_plugins_dir_path} => (
            documentation => q{Path to directory with VEP plugins},
            is            => q{rw},
            isa           => Str,
        )
    );

    option(
        q{vcfparser_ar} => (
            cmd_tags      => [q{Analysis recipe switch}],
            documentation => q{Parse structural variants using vcfParser.pl},
            is            => q{rw},
            isa           => enum( [ 0, 1, 2 ] ),
        )
    );

    option(
        q{vcfparser_add_all_mt_var} => (
            cmd_flag      => q{vcfparser_all_mt},
            documentation => q{Add all MT variants in select vcf},
            is            => q{rw},
            isa           => Bool,
        )
    );

    option(
        q{vcfparser_pli_score_file} => (
            cmd_tags      => [q{Format: tsv}],
            documentation => q{Gene pLI score file},
            is            => q{rw},
            isa           => Str,
        )
    );

    option(
        q{vcfparser_range_feature_annotation_columns} => (
            cmd_flag      => q{vcfparser_fac},
            documentation => q{Range annotations feature columns},
            is            => q{rw},
            isa           => ArrayRef [Int],
        )
    );

    option(
        q{vcfparser_range_feature_file} => (
            cmd_flag      => q{vcfparser_rff},
            cmd_tags      => [q{Format: tsv}],
            documentation => q{Range annotations file},
            is            => q{rw},
            isa           => Str,
        )
    );

    option(
        q{vcfparser_select_file} => (
            cmd_flag      => q{vcfparser_slt_fl},
            cmd_tags      => [q{Format: tsv; HGNC Symbol required in file}],
            documentation => q{Select file with list of genes to analyse separately},
            is            => q{rw},
            isa           => Str,
        )
    );

    option(
        q{vcfparser_select_feature_annotation_columns} => (
            cmd_flag      => q{vcfparser_slt_fac},
            documentation => q{Feature columns to use in annotation},
            is            => q{rw},
            isa           => ArrayRef [Int],
        )
    );

    option(
        q{vcfparser_select_file_matching_column} => (
            cmd_flag      => q{vcfparser_slt_fmc},
            documentation => q{Position of HGNC Symbol column in select file},
            is            => q{rw},
            isa           => Int,
        )
    );

    option(
        q{vcfparser_vep_transcripts} => (
            cmd_flag      => q{vcfparser_vtr},
            documentation => q{Parse VEP transcript specific entries},
            is            => q{rw},
            isa           => Bool,
        )
    );

    option(
        q{rankvariant} => (
            cmd_tags      => [q{Analysis recipe switch}],
            documentation => q{Ranking of annotated variants},
            is            => q{rw},
            isa           => enum( [ 0, 1, 2 ] ),
        )
    );

    option(
        q{genmod_annotate_regions} => (
            cmd_flag => q{genmod_ann_reg},
            documentation =>
              q{Use predefined gene annotation supplied with genmod for defining genes},
            is  => q{rw},
            isa => Bool,
        )
    );

    option(
        q{genmod_models_case_type} => (
            cmd_flag      => q{genmod_mod_fam_typ},
            cmd_tags      => [q{Default: mip}],
            documentation => q{Use one of the known setups},
            is            => q{rw},
            isa           => enum( [qw{ped alt cmms mip}] ),
        )
    );

    option(
        q{genmod_models_reduced_penetrance_file} => (
            cmd_flag      => q{genmod_mod_red_pen_f},
            documentation => q{File containing genes with reduced penetrance},
            is            => q{rw},
            isa           => Str,
        )
    );

    option(
        q{genmod_models_whole_gene} => (
            cmd_flag      => q{genmod_mod_whl_gene},
            documentation => q{Allow compound pairs in intronic regions},
            is            => q{rw},
            isa           => Bool,
        )
    );

    option(
        q{rank_model_file} => (
            documentation => q{Rank model config file},
            is            => q{rw},
            isa           => Str,
        )
    );

    option(
        q{endvariantannotationblock} => (
            cmd_tags      => [q{Analysis recipe switch}],
            documentation => q{End variant annotation block by concatenating files},
            is            => q{rw},
            isa           => enum( [ 0, 1, 2 ] ),
        )
    );

    option(
        q{endvariantannotationblock_remove_genes_file} => (
            cmd_flag      => q{endvarannbl_rem_gen_f},
            documentation => q{Remove variants with hgnc_ids from file},
            is            => q{rw},
            isa           => Str,
        )
    );

    option(
        q{peddy_ar} => (
            cmd_tags      => [q{Analysis recipe switch}],
            documentation => q{QC for familial-relationships and sexes},
            is            => q{rw},
            isa           => enum( [ 0, 1, 2 ] ),
        )
    );

    option(
        q{plink} => (
            cmd_tags      => [q{Analysis recipe switch}],
            documentation => q{QC for samples gender and relationship},
            is            => q{rw},
            isa           => enum( [ 0, 1, 2 ] ),
        )
    );

    option(
        q{rtg_vcfeval} => (
            cmd_tags      => [q{Analysis recipe switch}],
            documentation => q{Compare concordance with benchmark data set},
            is            => q{rw},
            isa           => enum( [ 0, 1, 2 ] ),
        )
    );

    option(
        q{nist_call_set_vcf} => (
            cmd_tags      => [q{Nist call set vcf information hash}],
            documentation => q{NIST high-confidence variant calls vcf},
            is            => q{rw},
            isa           => HashRef,
        )
    );

    option(
        q{nist_call_set_bed} => (
            cmd_tags      => [q{Nist call set bed information hash}],
            documentation => q{NIST high-confidence variant calls bed},
            is            => q{rw},
            isa           => HashRef,
        )
    );

    option(
        q{nist_id} => (
            cmd_tags      => [q{sample_id=nist_id}],
            documentation => q{Map sample_id to nist_id},
            is            => q{rw},
            isa           => HashRef,
        )
    );

    option(
        q{nist_versions} => (
            cmd_tags      => [q{Default: [2.19, 3.3.2]}],
            documentation => q{Map sample_id to nist_id},
            is            => q{rw},
            isa           => ArrayRef,
        )
    );

    option(
        q{qccollect_ar} => (
            cmd_tags      => [q{Analysis recipe switch}],
            documentation => q{Collect QC metrics from recipes output},
            is            => q{rw},
            isa           => enum( [ 0, 1, 2 ] ),
        )
    );

    option(
        q{qccollect_eval_metric_file} => (
            cmd_tags      => [q{Default: qc_eval_metric_-v1.3-.yaml}],
            documentation => q{File containing Qccollect evaluation metrics},
            is            => q{rw},
            isa           => Str,
        )
    );

    option(
        q{qccollect_regexp_file} => (
            cmd_tags => [q{Default: qc_regexp_-v1.25-.yaml}],
            documentation =>
q{Regular expression file containing the regular expression to be used for each program},
            is  => q{rw},
            isa => Str,
        )
    );

    option(
        q{qccollect_sampleinfo_file} => (
            cmd_tags =>
              [q{Default: {outdata_dir}/{case_id}/{case_id}_qc_sample_info.yaml}],
            documentation =>
              q{Sample info file containing info on what to parse from this analysis run},
            is  => q{rw},
            isa => Str,
        )
    );

    option(
        q{qccollect_skip_evaluation} => (
            documentation => q{Skip evaluation step in qccollect},
            is            => q{rw},
            isa           => Bool,
        )
    );

    option(
        q{multiqc_ar} => (
            cmd_tags => [q{Analysis recipe switch}],
            documentation =>
              q{Create aggregate bioinformatics analysis report across many samples},
            is  => q{rw},
            isa => enum( [ 0, 1, 2 ] ),
        )
    );

    option(
        q{multiqc_per_sample} => (
            documentation => q{Generate sample specific reports},
            is            => q{rw},
            isa           => Bool,
        )
    );

    option(
        q{samtools_subsample_mt} => (
            cmd_tags      => [q{Analysis recipe switch}],
            documentation => q{Subsample the mitochondria reads},
            is            => q{rw},
            isa           => enum( [ 0, 1, 2 ] ),
        )
    );

    option(
        q{samtools_subsample_mt_depth} => (
            cmd_tags      => [q{Default: 60}],
            documentation => q{Set approximate coverage of subsampled bam file},
            is            => q{rw},
            isa           => Int,
        )
    );

    option(
        q{varg_ar} => (
            cmd_tags      => [q{Analysis recipe switch}],
            documentation => q{Compare resulting SVs and SNVs with positive controls},
            is            => q{rw},
            isa           => enum( [ 0, 1, 2 ] ),
        )
    );

    option(
        q{varg_truth_set_vcf} => (
            cmd_tags      => [q{Format: vcf}],
            documentation => q{vcf with expected SVs and SNVs},
            is            => q{rw},
            isa           => Str,
        )
    );

    return;
}

1;<|MERGE_RESOLUTION|>--- conflicted
+++ resolved
@@ -16,11 +16,7 @@
 ## MIPs lib
 use MIP::Main::Analyse qw{ mip_analyse };
 
-<<<<<<< HEAD
-our $VERSION = 1.62;
-=======
 our $VERSION = 1.63;
->>>>>>> 2ae70e50
 
 extends(qw{ MIP::Cli::Mip::Analyse });
 
