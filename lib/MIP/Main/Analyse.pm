package MIP::Main::Analyse;

#### Master script for analysing paired end reads from the Illumina plattform in fastq(.gz) format to annotated ranked disease causing variants. The program performs QC, aligns reads using BWA, performs variant discovery and annotation as well as ranking the found variants according to disease potential.

use 5.026;
use Carp;
use charnames qw{ :full :short };
use Cwd;
use Cwd qw{ abs_path };
use English qw{ -no_match_vars };
use File::Basename qw{ basename fileparse };
use File::Copy qw{ copy };
use File::Spec::Functions qw{ catfile };
use FindBin qw{ $Bin };
use Getopt::Long;
use open qw{ :encoding(UTF-8) :std };
use Params::Check qw{ check allow last_error };
use POSIX;
use Time::Piece;
use utf8;
use warnings qw{ FATAL utf8 };

## Third party module(s)
use autodie qw{ open close :all };
use IPC::System::Simple;
use Modern::Perl qw{ 2018 };
use Path::Iterator::Rule;

## MIPs lib/
use MIP::Active_parameter qw{
  set_parameter_reference_dir_path
  update_to_absolute_path };
use MIP::Analysis qw{ get_overall_analysis_type };
use MIP::Check::Modules qw{ check_perl_modules };
use MIP::Check::Parameter qw{ check_allowed_temp_directory
  check_email_address
  check_load_env_packages
  check_recipe_exists_in_hash
  check_recipe_name
  check_recipe_mode
  check_sample_ids
};
use MIP::Check::Path qw{ check_executable_in_path };
use MIP::Cluster qw{ check_max_core_number check_recipe_memory_allocation };
use MIP::Config qw{ parse_config };
use MIP::Constants qw{ $DOT $EMPTY_STR $MIP_VERSION $NEWLINE $SINGLE_QUOTE $SPACE $TAB };
use MIP::File_info qw{ set_dict_contigs set_human_genome_reference_features };
use MIP::File::Format::Mip qw{ build_file_prefix_tag };
<<<<<<< HEAD
use MIP::Pedigree qw{ create_fam_file
  detect_founders
  detect_sample_id_gender
  get_is_trio
  parse_pedigree
};
=======
>>>>>>> aed66177
use MIP::File::Format::Store qw{ set_analysis_files_to_store };
use MIP::File::Format::Yaml qw{ write_yaml };
use MIP::Get::Parameter qw{ get_program_executables };
use MIP::Log::MIP_log4perl qw{ get_log };
use MIP::Parameter qw{
  get_cache
  parse_parameter_files
  parse_reference_path
  set_cache
  set_default
};
use MIP::Parse::Parameter qw{ parse_start_with_recipe };
<<<<<<< HEAD
=======
use MIP::Pedigree qw{ create_fam_file
  detect_founders
  detect_sample_id_gender
  get_trio
  parse_pedigree
};
>>>>>>> aed66177
use MIP::Processmanagement::Processes qw{ write_job_ids_to_file };
use MIP::Reference qw{ check_human_genome_file_endings };
use MIP::Sample_info qw{ reload_previous_pedigree_info set_file_path_to_store };
use MIP::Set::Contigs qw{ set_contigs };
use MIP::Set::Parameter qw{
  set_no_dry_run_parameters
  set_recipe_resource };
use MIP::Update::Parameters qw{ update_vcfparser_outfile_counter };
use MIP::Update::Recipes qw{ update_recipe_mode_with_dry_run_all };

## Recipes
use MIP::Recipes::Pipeline::Analyse_dragen_rd_dna qw{ pipeline_analyse_dragen_rd_dna };
use MIP::Recipes::Pipeline::Analyse_rd_dna qw{ pipeline_analyse_rd_dna };
use MIP::Recipes::Pipeline::Analyse_rd_rna qw{ pipeline_analyse_rd_rna };
use MIP::Recipes::Pipeline::Analyse_rd_dna_vcf_rerun
  qw{ pipeline_analyse_rd_dna_vcf_rerun };

BEGIN {

    use base qw{ Exporter };
    require Exporter;

    # Set the version for version checking
    our $VERSION = 1.38;

    # Functions and variables which can be optionally exported
    our @EXPORT_OK = qw{ mip_analyse };
}

sub mip_analyse {

## Function : Execute mip analyse pre pipeline parsing
## Returns  :
## Arguments: $active_parameter_href => Active parameters for this analysis hash {REF}
##          : $file_info_href        => File info hash {REF}
##          : $order_parameters_ref  => Order of addition to parameter array {REF}
##          : $parameter_href        => Parameter hash {REF}

    my ($arg_href) = @_;

    ## Flatten argument(s)
    my $active_parameter_href;
    my $file_info_href;
    my $order_parameters_ref;
    my $parameter_href;

    my $tmpl = {
        active_parameter_href => {
            default     => {},
            defined     => 1,
            required    => 1,
            store       => \$active_parameter_href,
            strict_type => 1,
        },
        file_info_href => {
            required    => 1,
            defined     => 1,
            default     => {},
            strict_type => 1,
            store       => \$file_info_href,
        },
        order_parameters_ref => {
            default     => [],
            defined     => 1,
            required    => 1,
            store       => \$order_parameters_ref,
            strict_type => 1,
        },
        parameter_href => {
            default     => {},
            defined     => 1,
            required    => 1,
            store       => \$parameter_href,
            strict_type => 1,
        },
    };

    check( $tmpl, $arg_href, 1 ) or croak q{Could not parse arguments!};

    ## Transfer to lexical variables
    # Parameters to include in each analysis run
    my %active_parameter = %{$active_parameter_href};

    # Holds all active parameters values for broadcasting
    my @broadcasts;

    # File information
    my %file_info = %{$file_info_href};

    # Order parameters for logical broadcast of parameters
    my @order_parameters = @{$order_parameters_ref};

    # All parameters MIP analyse knows
    my %parameter = %{$parameter_href};

#### Script parameters

## Add date_time_stamp for later use in log and qc_metrics yaml file
    my $date_time       = localtime;
    my $date_time_stamp = $date_time->datetime;
    my $date            = $date_time->ymd;

    # Catches script name and removes ending
    my $script = fileparse( basename( $PROGRAM_NAME, $DOT . q{pl} ) );

#### Set program parameters

## Directories, files, job_ids and sample_info
    my ( %infile_lane_prefix, %infile_both_strands_prefix, %job_id, %sample_info );

#### Staging Area
### Get and/or set input parameters

## Change relative path to absolute path for parameter with "update_path: absolute_path" in config
    update_to_absolute_path(
        {
            active_parameter_href => \%active_parameter,
            parameter_href        => \%parameter,
        }
    );

### Config
    parse_config(
        {
            active_parameter_href => \%active_parameter,
            parameter_href        => \%parameter,
        }
    );

## Get log object and set log file in active parameters unless already set from cmd
    my $log = get_log(
        {
            active_parameter_href => \%active_parameter,
            date                  => $date,
            date_time_stamp       => $date_time_stamp,
            log_name              => uc q{mip_analyse},
            script                => $script,
        }
    );

## Write MIP VERSION and log file path
    $log->info( q{MIP Version: } . $MIP_VERSION );
    $log->info( q{Script parameters and info from are saved in file: }
          . $active_parameter{log_file} );

## Pedigree
    parse_pedigree(
        {
            active_parameter_href => \%active_parameter,
            pedigree_file_path    => $active_parameter{pedigree_file},
            parameter_href        => \%parameter,
            sample_info_href      => \%sample_info,
        }
    );

    ## Detect if all samples has the same sequencing type and return consensus if reached
    $parameter{cache}{consensus_analysis_type} = get_overall_analysis_type(
        {
            analysis_type_href => \%{ $active_parameter{analysis_type} },
        }
    );

## Set default from parameter hash to active_parameter for uninitilized parameters
    set_default(
        {
            active_parameter_href => \%active_parameter,
            custom_default_parameters_ref =>
              \@{ $parameter{custom_default_parameters}{default} },
            parameter_href => \%parameter,
        }
    );

    my $consensus_analysis_type = get_cache(
        {
            parameter_href => \%parameter,
            parameter_name => q{consensus_analysis_type},
        }
    );

## Update path for supplied reference(s) associated with parameter that should
## reside in the mip reference directory to full path
    set_parameter_reference_dir_path(
        {
            active_parameter_href => \%active_parameter,
            parameter_name        => q{human_genome_reference},
        }
    );

## Detect version and source of the human_genome_reference: Source (hg19 or GRCh) and check compression status
    set_human_genome_reference_features(
        {
            file_info_href => \%file_info,
            human_genome_reference =>
              basename( $active_parameter{human_genome_reference} ),
            parameter_href => \%parameter,
        }
    );

## Reference in MIP reference directory
    parse_reference_path(
        {
            active_parameter_href => \%active_parameter,
            parameter_href        => \%parameter,
        }
    );

### Checks

## Parse existence of files and directories
    parse_parameter_files(
        {
            active_parameter_href   => \%active_parameter,
            consensus_analysis_type => $consensus_analysis_type,
            parameter_href          => \%parameter,
        }
    );

## Updates sample_info hash with previous run pedigree info
    reload_previous_pedigree_info(
        {
            sample_info_href      => \%sample_info,
            sample_info_file_path => $active_parameter{sample_info_file},
        }
    );

## Special case since dict is created with .fastq removed
## Check the existance of associated human genome files
    check_human_genome_file_endings(
        {
            human_genome_reference_file_endings_ref =>
              $file_info{human_genome_reference_file_endings},
            human_genome_reference_path => $active_parameter{human_genome_reference},
            parameter_href              => \%parameter,
            parameter_name              => q{human_genome_reference_file_endings},
        }
    );

## Set sequence contigs used in analysis from human genome sequence dict file
    my $dict_file_path = catfile( $active_parameter{reference_dir},
        $file_info{human_genome_reference_name_prefix} . $DOT . q{dict} );

    set_dict_contigs(
        {
            dict_file_path => $dict_file_path,
            file_info_href => $file_info_href,
            parameter_href => $parameter_href,
        }
    );

## Detect case constellation based on pedigree file
    $parameter{cache}{trio} = get_is_trio(
        {
            active_parameter_href => \%active_parameter,
            sample_info_href      => \%sample_info,
        }
    );

## Detect number of founders (i.e. parents ) based on pedigree file
    detect_founders(
        {
            active_parameter_href => \%active_parameter,
            sample_info_href      => \%sample_info,
        }
    );

## Check email adress syntax and mail host
    check_email_address(
        {
            email => $active_parameter{email},
            log   => $log,
        }
    );

## Check that the temp directory value is allowed
    check_allowed_temp_directory(
        {
            log            => $log,
            temp_directory => $active_parameter{temp_directory},
        }
    );

## Parameters that have keys as MIP recipe names
    my @parameter_keys_to_check = (
        qw{ recipe_time recipe_core_number recipe_memory
          set_recipe_core_number set_recipe_memory set_recipe_time }
    );
  PARAMETER_NAME:
    foreach my $parameter_name (@parameter_keys_to_check) {

        ## Test if key from query hash exists truth hash
        check_recipe_exists_in_hash(
            {
                log            => $log,
                parameter_name => $parameter_name,
                query_ref      => \%{ $active_parameter{$parameter_name} },
                truth_href     => \%parameter,
            }
        );
    }

## Set recipe resource allocation for specific recipe(s)
    set_recipe_resource( { active_parameter_href => \%active_parameter, } );

## Parameters with key(s) that have elements as MIP recipe names
    my @parameter_element_to_check = qw{ associated_recipe };
  PARAMETER:
    foreach my $parameter ( keys %parameter ) {

      KEY:
        foreach my $parameter_name (@parameter_element_to_check) {

            next KEY if ( not exists $parameter{$parameter}{$parameter_name} );

            ## Test if element from query array exists truth hash
            check_recipe_exists_in_hash(
                {
                    log            => $log,
                    parameter_name => $parameter_name,
                    query_ref      => \@{ $parameter{$parameter}{$parameter_name} },
                    truth_href     => \%parameter,
                }
            );
        }
    }

## Parameters that have elements as MIP recipe names
    my @parameter_elements_to_check =
      (qw(associated_recipe decompose_normalize_references));
    foreach my $parameter_name (@parameter_elements_to_check) {

        ## Test if element from query array exists truth hash
        check_recipe_exists_in_hash(
            {
                log            => $log,
                parameter_name => $parameter_name,
                query_ref      => \@{ $active_parameter{$parameter_name} },
                truth_href     => \%parameter,
            }
        );
    }

## Check that the recipe core number do not exceed the maximum per node
    foreach my $recipe_name ( keys %{ $active_parameter{recipe_core_number} } ) {

        ## Limit number of cores requested to the maximum number of cores available per node
        $active_parameter{recipe_core_number}{$recipe_name} = check_max_core_number(
            {
                max_cores_per_node => $active_parameter{max_cores_per_node},
                core_number_requested =>
                  $active_parameter{recipe_core_number}{$recipe_name},
            }
        );
    }

    ## Check that the recipe memory do not exceed the maximum per node
    foreach my $recipe_name ( keys %{ $active_parameter{recipe_memory} } ) {

        check_recipe_memory_allocation(
            {
                node_ram_memory => $active_parameter{node_ram_memory},
                recipe_memory_allocation =>
                  $active_parameter{recipe_memory}{$recipe_name},
            }
        );
    }

    ## Check programs in path, and executable
    check_executable_in_path(
        {
            active_parameter_href => \%active_parameter,
            log                   => $log,
            parameter_href        => \%parameter,
        }
    );

## Test that the case_id and the sample_id(s) exists and are unique. Check if id sample_id contains "_".
    check_sample_ids(
        {
            case_id        => $active_parameter{case_id},
            log            => $log,
            sample_ids_ref => \@{ $active_parameter{sample_ids} },
        }
    );

## Adds dynamic aggregate information from definitions to parameter hash
    set_cache(
        {
            aggregates_ref => [
                ## Collect all aligners
                q{recipe_type:aligners},
                ## Collects all references in that are supposed to be in reference directory
                q{reference:reference_dir},
                ## Collects all structural variant_callers
                q{recipe_type:structural_variant_callers},
                ## Collects all variant_callers
                q{recipe_type:variant_callers},
                ## Collects all recipes that MIP can handle
                q{type:recipe},
            ],
            parameter_href => \%parameter,
        }
    );

    @{ $parameter{cache}{program_executables} } =
      get_program_executables( { parameter_href => \%parameter, } );

## Check correct value for recipe mode in MIP
    check_recipe_mode(
        {
            active_parameter_href => \%active_parameter,
            log                   => $log,
            parameter_href        => \%parameter,
        }
    );

    ## Check that package name name are included in MIP as either "mip", "recipe" or "program"
    check_load_env_packages(
        {
            active_parameter_href => \%active_parameter,
            parameter_href        => \%parameter,
        }
    );

## Check that recipe name and program name are not identical
    check_recipe_name(
        {
            parameter_href   => \%parameter,
            recipe_names_ref => \@{ $parameter{cache}{recipe} },
        }
    );

    parse_start_with_recipe(
        {
            active_parameter_href => \%active_parameter,
            log                   => $log,
            parameter_href        => \%parameter,
        },
    );

## Update recipe mode depending on dry_run_all flag
    update_recipe_mode_with_dry_run_all(
        {
            active_parameter_href => \%active_parameter,
            dry_run_all           => $active_parameter{dry_run_all},
            recipes_ref           => \@{ $parameter{cache}{recipe} },
        }
    );

    ## Detect the gender(s) included in current analysis
    (

        $active_parameter{found_male},
        $active_parameter{found_female},
        $active_parameter{found_other},
      )
      = detect_sample_id_gender(
        {
            active_parameter_href => \%active_parameter,
            sample_info_href      => \%sample_info,
        }
      );

### Contigs
## Set contig prefix and contig names depending on reference used
    set_contigs(
        {
            file_info_href => \%file_info,
            version        => $file_info{human_genome_reference_version},
        }
    );

## Creates all fileendings as the samples is processed depending on the chain of modules activated
    build_file_prefix_tag(
        {
            active_parameter_href => \%active_parameter,
            file_info_href        => \%file_info,
            order_recipes_ref     => \@{ $parameter{cache}{order_recipes_ref} },
            parameter_href        => \%parameter,
        }
    );

    ## Create .fam file to be used in variant calling analyses
    create_fam_file(
        {
            active_parameter_href => \%active_parameter,
            execution_mode        => q{system},
            fam_file_path         => $active_parameter{pedigree_fam_file},
            log                   => $log,
            parameter_href        => \%parameter,
            sample_info_href      => \%sample_info,
        }
    );

############
####MAIN####
############

    set_no_dry_run_parameters(
        {
            is_dry_run_all   => $active_parameter{dry_run_all},
            analysis_date    => $date_time_stamp,
            mip_version      => $MIP_VERSION,
            sample_info_href => \%sample_info,
        }
    );

    ## Create dispatch table of pipelines
    my %pipeline = (
        dragen_rd_dna => \&pipeline_analyse_dragen_rd_dna,
        mixed         => \&pipeline_analyse_rd_dna,
        vrn           => \&pipeline_analyse_rd_dna_vcf_rerun,
        wes           => \&pipeline_analyse_rd_dna,
        wgs           => \&pipeline_analyse_rd_dna,
        wts           => \&pipeline_analyse_rd_rna,
    );

    $log->info( q{Pipeline analysis type: } . $consensus_analysis_type );
    $pipeline{$consensus_analysis_type}->(
        {
            active_parameter_href           => \%active_parameter,
            broadcasts_ref                  => \@broadcasts,
            file_info_href                  => \%file_info,
            infile_both_strands_prefix_href => \%infile_both_strands_prefix,
            infile_lane_prefix_href         => \%infile_lane_prefix,
            job_id_href                     => \%job_id,
            log                             => $log,
            order_parameters_ref            => \@order_parameters,
            order_recipes_ref               => \@{ $parameter{cache}{order_recipes_ref} },
            parameter_href                  => \%parameter,
            sample_info_href                => \%sample_info,
        }
    );

    ## Write QC for recipes used in analysis
    # Write sample info to yaml file
    if ( $active_parameter{sample_info_file} ) {

        ## Writes a YAML hash to file
        write_yaml(
            {
                yaml_href      => \%sample_info,
                yaml_file_path => $active_parameter{sample_info_file},
            }
        );
        $log->info( q{Wrote: } . $active_parameter{sample_info_file} );
    }

    ## Write job_ids to file
    write_job_ids_to_file(
        {
            active_parameter_href => \%active_parameter,
            date_time_stamp       => $date_time_stamp,
            job_id_href           => \%job_id,
        }
    );

    set_analysis_files_to_store(
        {
            active_parameter_href => \%active_parameter,
            sample_info_href      => \%sample_info,
        }
    );

    ## Writes a YAML hash to file
    write_yaml(
        {
            yaml_href      => \%{ $sample_info{store} },
            yaml_file_path => $active_parameter{store_file},
        }
    );
    $log->info( q{Wrote: } . $active_parameter{store_file} );
    return;
}

######################
####Sub routines######
######################

##Investigate potential autodie error
if ( $EVAL_ERROR and $EVAL_ERROR->isa(q{autodie::exception}) ) {

    if ( $EVAL_ERROR->matches(q{default}) ) {

        say {*STDERR} q{Not an autodie error at all};
    }
    if ( $EVAL_ERROR->matches(q{open}) ) {

        say {*STDERR} q{Error from open};
    }
    if ( $EVAL_ERROR->matches(q{:io}) ) {

        say {*STDERR} q{Non-open, IO error.};
    }
}
elsif ($EVAL_ERROR) {

    say {*STDERR} q{A non-autodie exception.};
}

1;<|MERGE_RESOLUTION|>--- conflicted
+++ resolved
@@ -46,15 +46,6 @@
 use MIP::Constants qw{ $DOT $EMPTY_STR $MIP_VERSION $NEWLINE $SINGLE_QUOTE $SPACE $TAB };
 use MIP::File_info qw{ set_dict_contigs set_human_genome_reference_features };
 use MIP::File::Format::Mip qw{ build_file_prefix_tag };
-<<<<<<< HEAD
-use MIP::Pedigree qw{ create_fam_file
-  detect_founders
-  detect_sample_id_gender
-  get_is_trio
-  parse_pedigree
-};
-=======
->>>>>>> aed66177
 use MIP::File::Format::Store qw{ set_analysis_files_to_store };
 use MIP::File::Format::Yaml qw{ write_yaml };
 use MIP::Get::Parameter qw{ get_program_executables };
@@ -67,15 +58,12 @@
   set_default
 };
 use MIP::Parse::Parameter qw{ parse_start_with_recipe };
-<<<<<<< HEAD
-=======
 use MIP::Pedigree qw{ create_fam_file
   detect_founders
   detect_sample_id_gender
-  get_trio
+  get_is_trio
   parse_pedigree
 };
->>>>>>> aed66177
 use MIP::Processmanagement::Processes qw{ write_job_ids_to_file };
 use MIP::Reference qw{ check_human_genome_file_endings };
 use MIP::Sample_info qw{ reload_previous_pedigree_info set_file_path_to_store };
