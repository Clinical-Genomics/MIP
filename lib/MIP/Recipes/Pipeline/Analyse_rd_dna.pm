--- conflicted
+++ resolved
@@ -642,13 +642,6 @@
     );
 
     ## Set deepvariant or deeptrio recipe depending on the presence of parent-child duo or a trio
-<<<<<<< HEAD
-    #set_recipe_deepvariant(
-    #    {
-    #        analysis_recipe_href => \%analysis_recipe,
-    #        sample_info_href     => $sample_info_href,
-    #    });
-=======
     set_recipe_deepvariant(
         {
             analysis_recipe_href => \%analysis_recipe,
@@ -656,7 +649,6 @@
             sample_info_href     => $sample_info_href,
         }
     );
->>>>>>> 897d41d8
 
     ## Update which recipe to use depending on number of samples
     set_recipe_gatk_variantrecalibration(
