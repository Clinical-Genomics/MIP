package MIP::Language::Perl;

use 5.026;
use Carp;
use charnames qw{ :full :short };
use English qw{ -no_match_vars };
use open qw{ :encoding(UTF-8) :std };
use Params::Check qw{ allow check last_error };
use utf8;
use warnings;
use warnings qw{ FATAL utf8 };

## CPANM
use autodie qw{ :all };
use Readonly;

## MIPs lib/
use MIP::Constants qw{ $BACKWARD_SLASH $DASH $DOT $COLON $NEWLINE $SPACE $SINGLE_QUOTE };
use MIP::Unix::Standard_streams qw{ unix_standard_streams };
use MIP::Unix::Write_to_file qw{ unix_write_to_file };

BEGIN {
    require Exporter;
    use base qw{ Exporter };

    our @EXPORT_OK =
      qw{ check_modules_existance get_cpan_file_modules perl_base perl_nae_oneliners };
}

Readonly my $MINUS_ONE => -1;

sub check_modules_existance {

## Function : Evaluate that all perl modules required by MIP are installed
## Returns  :
## Arguments: $modules_ref  => Array of module names
##          : $program_name => Program name

    my ($arg_href) = @_;

    ## Flatten argument(s)
    my $modules_ref;
    my $program_name;

    my $tmpl = {
        modules_ref => {
            default     => [],
            required    => 1,
            store       => \$modules_ref,
            strict_type => 1,
        },
        program_name => {
            defined     => 1,
            required    => 1,
            store       => \$program_name,
            strict_type => 1,
        },
    };

    check( $tmpl, $arg_href, 1 ) or croak q{Could not parse arguments!};

    require Try::Tiny;
    use Try::Tiny;

  MODULE:
    foreach my $module ( @{$modules_ref} ) {

        ## Special case for Readonly::XS since it is not a standalone module
        $module =~ s{Readonly::XS}{Readonly}sxmg;

        ## Replace "::" with "/" since the automatic replacement magic only occurs for bare words.
        $module =~ s{::}{/}sxmg;

        ## Add perl module ending for the same reason
        $module .= $DOT . q{pm};

        try {
            require $module;
        }
        catch {
            say {*STDERR} qq{FATAL: $module not installed - Please install to run $program_name};
            croak(q{FATAL: Aborting!});
        };
    }
    return 1;
}

sub get_cpan_file_modules {

## Function : Get perl modules from cpan file
## Returns  : @cpanm_modules
## Arguments: $cpanfile_path => Path to cpanfile

    my ($arg_href) = @_;

    ## Flatten argument(s)
    my $cpanfile_path;

    my $tmpl = {
        cpanfile_path => {
            default     => 1,
            required    => 1,
            store       => \$cpanfile_path,
            strict_type => 1,
        },
    };

    check( $tmpl, $arg_href, 1 ) or croak q{Could not parse arguments!};

    use Module::CPANfile;
    use CPAN::Meta::Prereqs;

    ## Load cpanfile
    my $file = Module::CPANfile->load($cpanfile_path);
    ## Get hash_ref without objects
    my $file_href = $file->prereqs->as_string_hash;

    ## Get cpanm modules
    my @cpanm_modules = sort keys %{ $file_href->{runtime}{requires} };

    return @cpanm_modules;
}

sub perl_base {

## Function : Perl base and switches
## Returns  :
## Arguments: $autosplit     => Turns on autosplit mode when used with a -n or -p
##          : $command_line  => Enter one line of program
##          : $inplace       => In place edit
##          : $n             => Iterate over filename arguments
##          : $p             => Print line
##          : $use_container => Use container perl instead of main (this) process perl

    my ($arg_href) = @_;

    ## Flatten argument(s)

    ## Default(s)
    my $autosplit;
    my $command_line;
    my $inplace;
    my $n;
    my $print;
    my $use_container;

    my $tmpl = {
        autosplit => {
            allow       => [ undef, 0, 1 ],
            default     => 0,
            store       => \$autosplit,
            strict_type => 1,
        },
        command_line => {
            allow       => [ undef, 0, 1 ],
            default     => 0,
            store       => \$command_line,
            strict_type => 1,
        },
        inplace => {
            allow       => [ undef, 0, 1 ],
            default     => 0,
            store       => \$inplace,
            strict_type => 1,
        },
        n => {
            allow       => [ undef, 0, 1 ],
            default     => 0,
            store       => \$n,
            strict_type => 1,
        },
        print => {
            allow       => [ undef, 0, 1 ],
            default     => 0,
            store       => \$print,
            strict_type => 1,
        },
        use_container => => {
            allow       => [ undef, 0, 1 ],
            default     => 0,
            store       => \$use_container,
            strict_type => 1,
        },
    };

    check( $tmpl, $arg_href, 1 ) or croak q{Could not parse arguments!};

    use MIP::Environment::Executable qw{ get_executable_base_command };

    my @commands =
      $use_container
      ? ( get_executable_base_command( { base_command => q{perl}, } ), )
      : qw{ perl };

    if ($n) {

        push @commands, q{-n};
    }
    if ($autosplit) {

        push @commands, q{-a};
    }
    if ($inplace) {

        push @commands, q{-i};
    }
    if ($print) {

        push @commands, q{-p};
    }
    if ($command_line) {

        push @commands, q{-e};
    }

    return @commands;
}

sub perl_nae_oneliners {

## Function : Return predifined one liners
## Returns  : @commands
## Arguments: $autosplit              => Turns on autosplit mode when used with a -n or -p
##          : $command_line           => Enter one line of program
##          : $escape_oneliner        => Escape perl oneliner program
##          : $filehandle             => Filehandle to write to
##          : $n                      => Iterate over filename arguments
##          : $oneliner_cmd           => Command to execute
##          : $oneliner_name          => Perl oneliner name
##          : $oneliner_parameter     => Feed a parameter to the oneliner program
##          : $stderrfile_path        => Stderrfile path
##          : $stderrfile_path_append => Append stderr info to file path
##          : $stdinfile_path         => Stdinfile path
##          : $stdoutfile_path        => Stdoutfile path
##          : $stdoutfile_path_append => Append stdout info to file path
##          : $use_container          => Use container perl instead of main (this) process perl

    my ($arg_href) = @_;

    ## Flatten argument(s)
    my $escape_oneliner;
    my $filehandle;
    my $oneliner_cmd;
    my $oneliner_name;
    my $oneliner_parameter;
    my $stderrfile_path;
    my $stderrfile_path_append;
    my $stdinfile_path;
    my $stdoutfile_path;
    my $stdoutfile_path_append;

    ## Default(s)
    my $autosplit;
    my $command_line;
    my $n;
    my $use_container;

    my $tmpl = {
        autosplit => {
            allow       => [ undef, 0, 1 ],
            default     => 1,
            store       => \$autosplit,
            strict_type => 1,
        },
        command_line => {
            allow       => [ undef, 0, 1 ],
            default     => 1,
            store       => \$command_line,
            strict_type => 1,
        },
        escape_oneliner => {
            allow       => [ undef, 0, 1 ],
            store       => \$escape_oneliner,
            strict_type => 1,
        },
        filehandle => {
            store => \$filehandle,
        },
        n => {
            allow       => [ undef, 0, 1 ],
            default     => 1,
            store       => \$n,
            strict_type => 1,
        },
        oneliner_cmd => {
            store       => \$oneliner_cmd,
            strict_type => 1,
        },
        oneliner_name => {
            store       => \$oneliner_name,
            strict_type => 1,
        },
        oneliner_parameter => {
            store       => \$oneliner_parameter,
            strict_type => 1,
        },
        stderrfile_path => {
            store       => \$stderrfile_path,
            strict_type => 1,
        },
        stderrfile_path_append => {
            store       => \$stderrfile_path_append,
            strict_type => 1,
        },
        stdinfile_path  => { store => \$stdinfile_path, strict_type => 1, },
        stdoutfile_path => {
            store       => \$stdoutfile_path,
            strict_type => 1,
        },
        stdoutfile_path_append => {
            store       => \$stdoutfile_path_append,
            strict_type => 1,
        },
        use_container => => {
            allow       => [ undef, 0, 1 ],
            default     => 0,
            store       => \$use_container,
            strict_type => 1,
        },
    };

    check( $tmpl, $arg_href, 1 ) or croak q{Could not parse arguments!};

    ## Oneliner dispatch table
    my %oneliner = (
        add_binary                           => \&_add_binary,
<<<<<<< HEAD
        bcftools_norm_check                  => \&_bcftools_norm_check,
=======
        add_pct_mapped_reads_from_samtools   => \&_add_pct_mapped_reads_from_samtools,
>>>>>>> 8ec63b4c
        build_md5sum_check                   => \&_build_md5sum_check,
        genepred_to_refflat                  => \&_genepred_to_refflat,
        get_dict_contigs                     => \&_get_dict_contigs,
        q{get_fastq_header_v1.4}             => \&_get_fastq_header_v1_4,
        q{get_fastq_header_v1.4_interleaved} => \&_get_fastq_header_v1_4_interleaved,
        q{get_fastq_header_v1.8}             => \&_get_fastq_header_v1_8,
        q{get_fastq_header_v1.8_interleaved} => \&_get_fastq_header_v1_8_interleaved,
        get_fastq_read_length                => \&_get_fastq_read_length,
        get_gene_panel_header                => \&_get_gene_panel_info,
        get_rrna_transcripts                 => \&_get_rrna_transcripts,
        get_select_contigs_by_col            => \&_get_select_contigs_by_col,
        get_vcf_header_id_line               => \&_get_vcf_header_id_line,
        get_vcf_loqusdb_headers              => \&_get_vcf_loqusdb_headers,
        get_vcf_sample_ids                   => \&_get_vcf_sample_ids,
        reformat_sacct_headers               => \&_reformat_sacct_headers,
        remove_decomposed_asterisk_records   => \&_remove_decomposed_asterisk_records,
        synonyms_grch37_to_grch38            => \&_synonyms_grch37_to_grch38,
        synonyms_grch38_to_grch37            => \&_synonyms_grch38_to_grch37,
        write_header_for_contig              => \&_write_header_for_contig,
        write_contigs_size_file              => \&_write_contigs_size_file,
    );

    my %oneliner_option = (
        add_binary => {
            binary => $oneliner_parameter,
        },
        bcftools_norm_check => {
            id => $oneliner_parameter,
        },
        build_md5sum_check => {
            file_path => $oneliner_parameter,
        },
        get_vcf_header_id_line => {
            id => $oneliner_parameter,
        },
        reformat_sacct_headers  => { sacct_header => $oneliner_parameter, },
        write_header_for_contig => => {
            contig => $oneliner_parameter,
        },
    );

    ## Stores commands depending on input parameters
    my @commands = perl_base(
        {
            autosplit     => $autosplit,
            command_line  => $command_line,
            n             => $n,
            use_container => $use_container,
        }
    );

    ## Fetch oneliner from dispatch table
    if (    defined $oneliner_name
        and exists $oneliner{$oneliner_name}
        and not $oneliner_cmd )
    {

        $oneliner_cmd = $oneliner{$oneliner_name}->(
            defined $oneliner_option{$oneliner_name}
            ? $oneliner_option{$oneliner_name}
            : undef
        );
    }

    ## Quote oneliner for use with xargs
    if ( $oneliner_cmd and $escape_oneliner ) {

        $oneliner_cmd = $BACKWARD_SLASH . $oneliner_cmd;
        substr $oneliner_cmd, $MINUS_ONE, 0, $BACKWARD_SLASH;
    }

    if ($oneliner_cmd) {

        push @commands, $oneliner_cmd;
    }

    push @commands,
      unix_standard_streams(
        {
            stderrfile_path        => $stderrfile_path,
            stderrfile_path_append => $stderrfile_path_append,
            stdinfile_path         => $stdinfile_path,
            stdoutfile_path        => $stdoutfile_path,
            stdoutfile_path_append => $stdoutfile_path_append,
        }
      );

    unix_write_to_file(
        {
            commands_ref => \@commands,
            filehandle   => $filehandle,
            separator    => $SPACE,

        }
    );
    return @commands;
}

sub _add_binary {

## Function : Add "binary: " to stdin
## Returns  : $add_binary
## Arguments: $binary => Binary to add

    my ($arg_href) = @_;

    ## Flatten argument(s)
    my $binary;

    my $tmpl = {
        binary => {
            defined     => 1,
            required    => 1,
            store       => \$binary,
            strict_type => 1,
        },
    };

    check( $tmpl, $arg_href, 1 ) or croak q{Could not parse arguments!};

    my $add_binary = q?'say STDOUT qq{? . $binary . $COLON . $SPACE . q?$_}'?;

    return $add_binary;
}

<<<<<<< HEAD
sub _bcftools_norm_check {

## Function : Return vcf header line matching bcftools norm command
## Returns  : $bcftools_norm_line
## Arguments: $id => bcftools norm id string

    my ($arg_href) = @_;

    ## Flatten argument(s)
    my $id;

    my $tmpl = {
        id => {
            defined     => 1,
            required    => 1,
            store       => \$id,
            strict_type => 1,
        },
    };

    check( $tmpl, $arg_href, 1 ) or croak q{Could not parse arguments!};

    ## Find vcf_key
    my $bcftools_norm_line = q?'if($_=~/\A[#]{2}? . $id . q?/) { ?;

    ## Write to stdout
    $bcftools_norm_line .= q?print $_} ?;

    ## If header is finished quit
    $bcftools_norm_line .= q?if($_=~ /\A#CHROM/) {last}'?;

    return $bcftools_norm_line;
=======
sub _add_pct_mapped_reads_from_samtools {

## Function : Calculate the percentage of raw total sequences and reads mapped from samtools stats
## Returns  : $add_pct_mapped_reads_from_samtools
## Arguments:

    my ($arg_href) = @_;

    # Initiate variables
    my $add_pct_mapped_reads_from_samtools = q?'$raw; $map; ?;

    # Remove newline
    $add_pct_mapped_reads_from_samtools .= q?chomp $_; ?;

    # Always relay incoming line to stdout
    $add_pct_mapped_reads_from_samtools .= q?print $_, qq{\n}; ?;

    # Find raw total sequences
    $add_pct_mapped_reads_from_samtools .= q?if ($_=~/raw total sequences:\s+(\d+)/) { ?;

    # Assign raw total sequence
    $add_pct_mapped_reads_from_samtools .= q?$raw = $1; ?;

    # End if
    $add_pct_mapped_reads_from_samtools .= q?} ?;

    # Find reads mapped
    $add_pct_mapped_reads_from_samtools .= q?elsif ($_=~/reads mapped:\s+(\d+)/) { ?;

    # Assign reads mapped
    $add_pct_mapped_reads_from_samtools .= q?$map = $1; ?;

    # Calculate percentage
    $add_pct_mapped_reads_from_samtools .= q?my $percentage = ($map / $raw ) * 100; ?;

    # Write calculation to stdout
    $add_pct_mapped_reads_from_samtools .=
      q?print qq{percentage mapped reads:\t} . $percentage . qq{\n}?;

    # End elsif
    $add_pct_mapped_reads_from_samtools .= q?}?;

    # End oneliner
    $add_pct_mapped_reads_from_samtools .= q?'?;

    return $add_pct_mapped_reads_from_samtools;
>>>>>>> 8ec63b4c
}

sub _build_md5sum_check {

## Function : Build a md5sum check file on format: "md5sum  file"
## Returns  : $build_md5sum_check
## Arguments: file_path => Path to file that md5sum was calculated for

    my ($arg_href) = @_;

    ## Flatten argument(s)
    my $file_path;

    my $tmpl = {
        file_path => {
            defined     => 1,
            required    => 1,
            store       => \$file_path,
            strict_type => 1,
        },
    };

    check( $tmpl, $arg_href, 1 ) or croak q{Could not parse arguments!};

    # Print first md5sum from $md5_file_path
    my $build_md5sum_check = $SINGLE_QUOTE . q?print $F[0].q{? . $SPACE x 2;

    # Print file name in the same line that correspond to md5sum hash
    $build_md5sum_check .= $file_path . q?}? . $SINGLE_QUOTE;

    return $build_md5sum_check;
}

sub _genepred_to_refflat {

## Function : Convert extended genePred format to refFlat format
## Returns  : $genepred_to_refflat
## Arguments:

    my ($arg_href) = @_;

    ## Put gene name first followed by the original first 10 fields
    my $genepred_to_refflat = q?'say STDOUT join qq{\t}, ($F[11], @F[0..9])'?;

    return $genepred_to_refflat;
}

sub _get_dict_contigs {

## Function : Return predifined one liners to get contig names from dict file
## Returns  : $get_dict_contigs
## Arguments:

    my ($arg_href) = @_;

    # Find contig line
    my $get_dict_contigs = q?'if($F[0]=~/^\@SQ/) { ?;

    # Collect contig name
    $get_dict_contigs .= q? if($F[1]=~/SN\:(\S+)/) { ?;

    # Alias capture
    $get_dict_contigs .= q?my $contig_name = $1; ?;

    # Write to STDOUT
    $get_dict_contigs .= q?print $contig_name, q{,};} }'?;

    return $get_dict_contigs;
}

sub _get_fastq_header_v1_4 {

## Function : Return regexp for header elements for fastq file format version 1.4
## Returns  : $get_fastq_header_regexp
## Arguments:

    my ($arg_href) = @_;

    ## Remove newline
    my $get_fastq_header_regexp = q?'chomp; ?;

    ## Get header features
    $get_fastq_header_regexp .=
q?my ($instrument_id, $run_number, $flowcell, $lane, $tile, $x_pos, $y_pos, $direction) = /^(@[^:]*):(\d+):(\w+):(\d+):(\d+):(\d+):(\d+)[\/](\d+)/; ?;

    ## If  we found correct header version
    $get_fastq_header_regexp .= q?if($instrument_id) { ?;

    # Print header features
    $get_fastq_header_regexp .=
q?print join " ", ($instrument_id, $run_number, $flowcell, $lane, $tile, $x_pos, $y_pos, $direction);} ?;

    # Process line one and then exit
    $get_fastq_header_regexp .= q?if($.=1) {last;}' ?;

    return $get_fastq_header_regexp;
}

sub _get_fastq_header_v1_4_interleaved {

## Function : Return reg exp to get read direction for interleaved fastq file format version 1.4
## Returns  : $get_fastq_header_regexp
## Arguments:

    my ($arg_href) = @_;

    ## Remove newline
    my $get_fastq_header_regexp = q?'chomp; ?;

    ## If line one or five
    $get_fastq_header_regexp .= q?if($.==1 or $.==5) { ?;

    ## Get header features
    $get_fastq_header_regexp .=
q?my ($instrument_id, $run_number, $flowcell, $lane, $tile, $x_pos, $y_pos, $direction) = /^(@[^:]*):(\d+):(\w+):(\d+):(\d+):(\d+):(\d+)[\/](\d+)/; ?;

    ## If  we found correct header version
    $get_fastq_header_regexp .= q?if($instrument_id) { ?;

    # Print direction feature
    $get_fastq_header_regexp .= q?print $direction;} } ?;

    # Process to line six and then exit
    $get_fastq_header_regexp .= q?elsif ($.==6) {last;}' ?;

    return $get_fastq_header_regexp;
}

sub _get_fastq_header_v1_8 {

## Function : Return regexp for header elements for fastq interleaved file format version 1.8
## Returns  : $get_fastq_header_regexp
## Arguments:

    my ($arg_href) = @_;

    ## Remove newline
    my $get_fastq_header_regexp = q?'chomp; ?;

    ## Get header features
    $get_fastq_header_regexp .=
q?my ($instrument_id, $run_number, $flowcell, $lane, $tile, $x_pos, $y_pos, $direction, $filtered, $control_bit, $index,) = /^(@[^:]*):(\d+):(\w+):(\d+):(\d+):(\d+):(\d+)\s(\d+):(\w+):(\d+):(\w+)/; ?;

    ## If  we found correct header version
    $get_fastq_header_regexp .= q?if($instrument_id) { ?;

    # Print header features
    $get_fastq_header_regexp .=
q?print join " ", ($instrument_id, $run_number, $flowcell, $lane, $tile, $x_pos, $y_pos, $direction, $filtered, $control_bit, $index); } ?;

    # Process line one and then exit
    $get_fastq_header_regexp .= q?if($.=1) {last;}' ?;

    return $get_fastq_header_regexp;
}

sub _get_fastq_header_v1_8_interleaved {

## Function : Return read direction for interleaved fastq file format version 1.8
## Returns  : $get_fastq_header_regexp
## Arguments:

    my ($arg_href) = @_;

    ## Remove newline
    my $get_fastq_header_regexp = q?'chomp; ?;

    ## If line one or five
    $get_fastq_header_regexp .= q?if($.==1 or $.==5) { ?;

    ## Get header features
    $get_fastq_header_regexp .=
q?my ($instrument_id, $run_number, $flowcell, $lane, $tile, $x_pos, $y_pos, $direction, $filtered, $control_bit, $index,) = /^(@[^:]*):(\d+):(\w+):(\d+):(\d+):(\d+):(\d+)\s(\d+):(\w+):(\d+):(\w+)/; ?;

    ## If  we found correct header version
    $get_fastq_header_regexp .= q?if($instrument_id) { ?;

    # Print direction feature
    $get_fastq_header_regexp .= q?print $direction;} } ?;

    # Process to line six and then exit
    $get_fastq_header_regexp .= q?elsif ($.==6) {last;}' ?;

    return $get_fastq_header_regexp;
}

sub _get_fastq_read_length {

## Function : Return read length from a fastq infile
## Returns  : $read_length_regexp
## Arguments:

    my ($arg_href) = @_;

    ## Prints sequence length and exits

    # Skip header line
    my $read_length_regexp = q?'if ($_!~/@/) {?;

    # Remove newline
    $read_length_regexp .= q?chomp;?;

    # Count chars
    $read_length_regexp .= q?my $seq_length = length;?;

    # Print and exit
    $read_length_regexp .= q?print $seq_length;last;}' ?;

    return $read_length_regexp;
}

sub _get_gene_panel_info {

## Function : Return gene panel data from header
## Returns  : $gene_panel_info_regexp
## Arguments:

    my ($arg_href) = @_;

    # If line starts with gene panel comment
    my $gene_panel_info_regexp = q?'if (/ \A [#]{2} (gene_panel= .*) \n /xms ){ ?;

    # Append ":". Skip rest if it's a comment
    $gene_panel_info_regexp .= q?print $1 . q{:}} elsif (/ \A [#]{1} \w /xms ) {last;}'?;

    return $gene_panel_info_regexp;
}

sub _reformat_sacct_headers {

## Function : Write individual job line - skip line containing (.batch or .bat+) in the first column
## Returns  : $reformat_sacct_headers
## Arguments: $sacct_header => Sacct header to reformat

    my ($arg_href) = @_;

    ## Flatten argument(s)
    my $sacct_header;

    my $tmpl = {
        sacct_header => {
            defined     => 1,
            required    => 1,
            store       => \$sacct_header,
            strict_type => 1,
        },
    };

    check( $tmpl, $arg_href, 1 ) or croak q{Could not parse arguments!};

    # Set headers
    my $reformat_sacct_headers = q?'my @headers=(? . $sacct_header . q?); ?;

    # Write header line
    $reformat_sacct_headers .= q?if($. == 1) { print q{#} . join(qq{\t}, @headers), qq{\n} } ?;

    # Write individual job line - skip line containing (.batch or .bat+) in the first column
    $reformat_sacct_headers .=
      q?if ($. >= 3 && $F[0] !~ /( .batch | .bat+ )\b/xms) { print join(qq{\t}, @F), qq{\n} }' ?;

    return $reformat_sacct_headers;
}

sub _get_rrna_transcripts {

## Function : Return rRNA transcripts from gtf file
## Returns  : $rrna_transcripts
## Arguments:

    my ($arg_href) = @_;

    # Print header line
    my $rrna_transcripts = q?'if (/^#/) {print $_} ?;

    # For rRNA, rRNA_pseudogenes or Mt_rRNA
    $rrna_transcripts .= q?elsif ($_ =~ / gene_type \s \"(rRNA|rRNA_pseudogene|Mt_rRNA)\" /nxms)?;

    # Print
    $rrna_transcripts .= q?{print $_}'?;

    return $rrna_transcripts;
}

sub _get_select_contigs_by_col {

## Function : Return contig names from column one of bed file
## Returns  : $get_select_contigs
## Arguments:

    my ($arg_href) = @_;

    # Initilize hash
    my $get_select_contigs = q?'my %contig; ?;

    # Loop per line
    $get_select_contigs .= q?while (<>) { ?;

    # Get contig name
    $get_select_contigs .= q?my ($contig_name) = $_=~/(\w+)/sxm; ?;

    # Skip if on black list
    $get_select_contigs .=
      q?next if($contig_name =~/browser|contig|chromosome|gene_panel|track/); ?;

    # Set contig name in hash
    $get_select_contigs .= q?if($contig_name) { $contig{$contig_name}=undef } } ?;

    # Print contig names to string
    $get_select_contigs .= q?print join ",", sort keys %contig; ?;

    # Exit perl program
    $get_select_contigs .= q?last;' ?;

    return $get_select_contigs;
}

sub _get_vcf_loqusdb_headers {

## Function : Return vcf header line for "Nrcases" and "software line"
## Returns  : $vcf_loqusdb_headers
## Arguments: $id => Header info id

    my ($arg_href) = @_;

    ## If NrCases in line
    my $vcf_loqusdb_headers = q?'if($_=~ /\A [#]{2}NrCases/xsm ?;

    ## or
    $vcf_loqusdb_headers .= q?|| ?;

    ## software in line
    $vcf_loqusdb_headers .= q?$_=~ /\A [#]{2}Software=<ID=loqusdb/xsm) {?;

    ## Print line
    $vcf_loqusdb_headers .= q?print $_}'?;

    return $vcf_loqusdb_headers;
}

sub _get_vcf_header_id_line {

## Function : Return vcf header line matching given id
## Returns  : $vcf_header_line
## Arguments: $id => Header info id

    my ($arg_href) = @_;

    ## Flatten argument(s)
    my $id;

    my $tmpl = {
        id => {
            defined     => 1,
            required    => 1,
            store       => \$id,
            strict_type => 1,
        },
    };

    check( $tmpl, $arg_href, 1 ) or croak q{Could not parse arguments!};

    ## Find vcf_key
    my $vcf_header_line = q?'if($_=~/\A[#]{2}INFO=<ID=? . $id . q?,/) { ?;

    ## Write to stdout
    $vcf_header_line .= q?print $_} ?;

    ## If header is finished quit
    $vcf_header_line .= q?if($_=~ /\A#CHROM/) {last}'?;

    return $vcf_header_line;
}

sub _get_vcf_sample_ids {

## Function : Return sample ids from a vcf file
## Returns  : $get_vcf_sample_ids
## Arguments:

    my ($arg_href) = @_;

    # Find VCF column header line
    my $get_vcf_sample_ids = q?'if ($_ =~ /^#CHROM/ and $F[8] eq q{FORMAT}) {?;

    # Print all sample ids
    $get_vcf_sample_ids .= q?print "@F[9..$#F]"}'?;

    return $get_vcf_sample_ids;
}

sub _remove_decomposed_asterisk_records {

## Function : Remove decomposed '*' records
## Returns  : $remove_star_regexp
## Arguments:

    my ($arg_href) = @_;

    ## As long as the fourth column isn't an asterisk
    my $remove_star_regexp = q?'unless( $F[4] eq q{*} ) { ?;

    ## Print record
    $remove_star_regexp .= q?print $_ }'?;

    return $remove_star_regexp;
}

sub _synonyms_grch37_to_grch38 {

## Function : Return predifined one liners to modify chr prefix from genome version 37 to 38
## Returns  : $modify_chr_prefix
## Arguments:

    my ($arg_href) = @_;

    ## Add "chr" prefix to chromosome name and rename "MT" to "chrM"
    my $modify_chr_prefix = q?'if($_=~s/^MT/chrM/g) {} ?;

    ## Add "chr" prefix to chromosome name
    $modify_chr_prefix .= q?elsif ($_=~s/^([^#])/chr$1/g) {} ?;

    ## Print line
    $modify_chr_prefix .= q?print $_'?;

    return $modify_chr_prefix;
}

sub _synonyms_grch38_to_grch37 {

## Function : Return predifined one liners to modify chr prefix from genome version 37 to 38
## Returns  : $modify_chr_prefix
## Arguments:

    my ($arg_href) = @_;

    ## Remove "chr" prefix from chromosome name and rename "chrM" to "MT"
    my $modify_chr_prefix = q?'if($_=~s/^chrM/MT/g) {} ?;

    ## Remove "chr" prefix from chromosome name
    $modify_chr_prefix .= q?elsif ($_=~s/^chr(.+)/$1/g) {} ?;

    ## Print line
    $modify_chr_prefix .= q?print $_'?;

    return $modify_chr_prefix;
}

sub _write_header_for_contig {

## Function : Write only header line for specific contig and rest of header
## Returns  : $write_header_for_contig
## Arguments: $contig => Contig to create header for

    my ($arg_href) = @_;

    ## Flatten argument(s)
    my $contig;

    my $tmpl = {
        contig => {
            defined     => 1,
            required    => 1,
            store       => \$contig,
            strict_type => 1,
        },
    };

    check( $tmpl, $arg_href, 1 ) or croak q{Could not parse arguments!};

    ## If header line
    my $write_header_for_contig = q?'if($_=~/^\@/) { ?;

    ## Write to STDOUT
    $write_header_for_contig .= q?print $_;} ?;

    ## If line begin with specific $contig
    $write_header_for_contig .= q?elsif($_=~/^? . $contig . q?\s+/) { ?;

    ## Write to STDOUT
    $write_header_for_contig .= q?print $_;}'?;

    return $write_header_for_contig;
}

sub _write_contigs_size_file {

## Function : Return predifined one liners to write contig names and length from fai file
## Returns  : $write_contigs_size
## Arguments:

    my ($arg_href) = @_;

    ## Contig name ($F[0]), contig length ($F[1])
    my $write_contigs_size = q?'say STDOUT $F[0] . "\t" . $F[1] '?;

    return $write_contigs_size;
}

1;<|MERGE_RESOLUTION|>--- conflicted
+++ resolved
@@ -324,11 +324,8 @@
     ## Oneliner dispatch table
     my %oneliner = (
         add_binary                           => \&_add_binary,
-<<<<<<< HEAD
+        add_pct_mapped_reads_from_samtools   => \&_add_pct_mapped_reads_from_samtools,
         bcftools_norm_check                  => \&_bcftools_norm_check,
-=======
-        add_pct_mapped_reads_from_samtools   => \&_add_pct_mapped_reads_from_samtools,
->>>>>>> 8ec63b4c
         build_md5sum_check                   => \&_build_md5sum_check,
         genepred_to_refflat                  => \&_genepred_to_refflat,
         get_dict_contigs                     => \&_get_dict_contigs,
@@ -454,7 +451,54 @@
     return $add_binary;
 }
 
-<<<<<<< HEAD
+sub _add_pct_mapped_reads_from_samtools {
+
+## Function : Calculate the percentage of raw total sequences and reads mapped from samtools stats
+## Returns  : $add_pct_mapped_reads_from_samtools
+## Arguments:
+
+    my ($arg_href) = @_;
+
+    # Initiate variables
+    my $add_pct_mapped_reads_from_samtools = q?'$raw; $map; ?;
+
+    # Remove newline
+    $add_pct_mapped_reads_from_samtools .= q?chomp $_; ?;
+
+    # Always relay incoming line to stdout
+    $add_pct_mapped_reads_from_samtools .= q?print $_, qq{\n}; ?;
+
+    # Find raw total sequences
+    $add_pct_mapped_reads_from_samtools .= q?if ($_=~/raw total sequences:\s+(\d+)/) { ?;
+
+    # Assign raw total sequence
+    $add_pct_mapped_reads_from_samtools .= q?$raw = $1; ?;
+
+    # End if
+    $add_pct_mapped_reads_from_samtools .= q?} ?;
+
+    # Find reads mapped
+    $add_pct_mapped_reads_from_samtools .= q?elsif ($_=~/reads mapped:\s+(\d+)/) { ?;
+
+    # Assign reads mapped
+    $add_pct_mapped_reads_from_samtools .= q?$map = $1; ?;
+
+    # Calculate percentage
+    $add_pct_mapped_reads_from_samtools .= q?my $percentage = ($map / $raw ) * 100; ?;
+
+    # Write calculation to stdout
+    $add_pct_mapped_reads_from_samtools .=
+      q?print qq{percentage mapped reads:\t} . $percentage . qq{\n}?;
+
+    # End elsif
+    $add_pct_mapped_reads_from_samtools .= q?}?;
+
+    # End oneliner
+    $add_pct_mapped_reads_from_samtools .= q?'?;
+
+    return $add_pct_mapped_reads_from_samtools;
+}
+
 sub _bcftools_norm_check {
 
 ## Function : Return vcf header line matching bcftools norm command
@@ -487,54 +531,6 @@
     $bcftools_norm_line .= q?if($_=~ /\A#CHROM/) {last}'?;
 
     return $bcftools_norm_line;
-=======
-sub _add_pct_mapped_reads_from_samtools {
-
-## Function : Calculate the percentage of raw total sequences and reads mapped from samtools stats
-## Returns  : $add_pct_mapped_reads_from_samtools
-## Arguments:
-
-    my ($arg_href) = @_;
-
-    # Initiate variables
-    my $add_pct_mapped_reads_from_samtools = q?'$raw; $map; ?;
-
-    # Remove newline
-    $add_pct_mapped_reads_from_samtools .= q?chomp $_; ?;
-
-    # Always relay incoming line to stdout
-    $add_pct_mapped_reads_from_samtools .= q?print $_, qq{\n}; ?;
-
-    # Find raw total sequences
-    $add_pct_mapped_reads_from_samtools .= q?if ($_=~/raw total sequences:\s+(\d+)/) { ?;
-
-    # Assign raw total sequence
-    $add_pct_mapped_reads_from_samtools .= q?$raw = $1; ?;
-
-    # End if
-    $add_pct_mapped_reads_from_samtools .= q?} ?;
-
-    # Find reads mapped
-    $add_pct_mapped_reads_from_samtools .= q?elsif ($_=~/reads mapped:\s+(\d+)/) { ?;
-
-    # Assign reads mapped
-    $add_pct_mapped_reads_from_samtools .= q?$map = $1; ?;
-
-    # Calculate percentage
-    $add_pct_mapped_reads_from_samtools .= q?my $percentage = ($map / $raw ) * 100; ?;
-
-    # Write calculation to stdout
-    $add_pct_mapped_reads_from_samtools .=
-      q?print qq{percentage mapped reads:\t} . $percentage . qq{\n}?;
-
-    # End elsif
-    $add_pct_mapped_reads_from_samtools .= q?}?;
-
-    # End oneliner
-    $add_pct_mapped_reads_from_samtools .= q?'?;
-
-    return $add_pct_mapped_reads_from_samtools;
->>>>>>> 8ec63b4c
 }
 
 sub _build_md5sum_check {
