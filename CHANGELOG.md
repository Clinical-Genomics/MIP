# Change Log
All notable changes to this project will be documented in this file.
This project adheres to [Semantic Versioning](http://semver.org/).

<<<<<<< HEAD
## [Develop]
- Turned off bcftools_mpileup by default

**Tools**
- bcftools: 1.9=ha228f0b_4 -> 1.10.2-hd2cd319_0
- htslib: 1.9-hc238db4_4 -> 1.10.2=h78d89cc_0
- samtools: 1.9=h8571acd_11 -> 1.10-h9402c20_2
=======
## [8.2.2]
- Fixes a crash in MIP caused by not looping over the Y chromosomes for females in the GATK SplitNCigarReads recipe

## [8.2.1]
- Removes multiple identical entries in the store file. Keeps the most recent
>>>>>>> 10ae24c5

## [8.2.0]
- Minor changes to the install processes
- Added yamllint
- New store format file in new file: <case>_deliverables.yaml
- Fixed memory error in version_collect due to GATK version command
- Internal code refactoring
- Updated docs for code style and best practise

**Tools**
- ucsc-wigToBigWig: 357
- ucsc-bedToBigBed: 357

## [8.1.0]
- STAR aligns sample fastq files with the same sequnece mode (eg. single-end or paired-end) within one job
- Dropped option to run sambamba markduplicates for RNA
- Added SMNCopyNumberCaller to MIP for SMN calling with WGS data
- Added downlod of vcf2cytosure blacklist file for grch37

**CLI**
- New CLI option for picard markduplicates optical duplicate distance. Default: 2500
- Removed sambamba markduplicates CLI options from RNA
- Removed CLI optono markduplicates_no_bam_to_cram
- New analysis recipe option for smncopynumbercaller
- New option for vcf2cytosure "--vcf2cytosure_blacklist"

**Tools**
- Arriba: 1.1.0
- SMNCopyNumberCaller: 4b2c1ad
- vcf2cytosure: 0.4.3 -> 0.5.1

## [8.0.0]

- Added BAM contigs set to allow for single ladies to get a proper check sex (no pun intended:). Actually it is for all female only analyses.
- Add new recipe to get executable version dynamically and in separate file
- Remove Snpeff and snpsift from MIP
- Add clinvar annotation as vep custom file: CLINVAR_CLNSIG,CLINVAR_CLNVID,CLINVAR_CLNREVSTAT now in CSQ field
- Move frequency annotations from Snpsift to frequency_annotation recipe
- Moves frequency annotation to separate recipe
- Adds upd for trios
- Adds rhocall viz
- Adds chromograph for chromosome visualization
- Moves CNVnator to singularity container
- Moves Manta to singularity container
- Moves VEP to singularity container
- Moves Svdb to singularity container and update version to 2.2.0
- Moves delly to singularity container
- Moved dbNSFP processing from snpsift to VEP as plugin: GERP++_NR,GERP++_RS,REVEL_rankscore,phastCons100way_vertebrate,phyloP100way_vertebrate is now part of VEP CSQ Schema instead of separate keys in the VCF INFO field 
- Install CADD via MIPs installer
- Moves STAR to singularity container
- Moves STAR-Fusion to singularity container
- Moves RSeQC to singularity container
- Moves Trim Galore to singularity container
- Removes the py3 and perl5 conda environment for the RNA pipeline
- Moves stringtie to singularity container
- Removed cramtools
- Removes cutadapt 
- Supply wgs variantcalls for ASE analysis

**New references**
- grch37_sv_frequency_vcfanno_filter_config_-v1.2-.toml
- grch37_frequency_vcfanno_filter_config_-v1.3-.toml

**Reference**
- clinvar: 20191013
- gnomad: r2.0.1 -> r2.1.1
- loqusdb: 2018-12-18 -> 2019-11-04
- expansionhunter: 3.0.0 -> 3.1.2

**Tools**
- bedtools: 2.27.1-he941832_2 -> 2.29.0=h6ed99ea_1
- chromograph:
- expansionhunter: 3.0.0 -> 3.1.2
- GATK: 4.1.2.0-1 -> 4.1.3.0-0 
- gffcompare: 0.10.6 -> 0.11.2
- manta: 1.5.0-py27_0 -> 1.6.0-py27_0 
- multiqc: 1.6 -> 1.7
- picard: 2.18.14-0 -> 2.20.7-0
- rseqc: 3.0.0 -> 3.0.1
- rhocall: 0.4 -> 0.5.1
- rtg-tools: 3.9.1-1 -> 3.10.1-0
- star: 2.6.1d -> 2.7.3a
- star-fusion: 1.5.0 -> 1.7.0
- stranger: 0.5.4 -> 0.5.5
- stringtie: 1.3.4 -> 2.0.3
- svdb: 2.0.0 -> 2.2.0
- trim-galore: 0.5.0 -> 0.6.4
- upd: 0.1
- vcfanno: 0.3.1-0 -> 0.3.2-0
- VEP: 95 -> 97

## [7.1.12]
- Remove upper case in reference file name from test data

## [7.1.11]
- Fixed bug that will casue select vcf files for snv/indel to not be produced if you turn off all SV programs
 
## [7.1.10]
- Added BAM contigs set to allow for single ladies to get a proper check sex (no pun intended:). Actually it is for all female only analyses.

## [7.1.9]
- Remove race condition between expansionhunter and sambamba depth when reading index files

## [7.1.8]
- Remove MT contig also for analysis run with analysis_type "mixed"

## [7.1.7]
- Use MQ annotation when running GATK VariantRecalibration for SNV

## [7.1.6]
- Use correct recipe name for qccollect path when adding to qc_sample_info.yaml

## [7.1.5]
- Increased sv_varianteffectpredictor memory parameter 9 -> 18 Gb

## [7.1.4]
- Fix bug in outfile_path when mitochondria contig is not part of gene panel

## [7.1.3]
- Increased sv_varianteffectpredictor memory parameter 8 -> 9 Gb

## [7.1.2]
- Update samtools_subsample_mt to fix bug in downsampling of MT bam

## [7.1.1]
- Fixed bug when skipping evaluation in QC_collect

## [7.1.0]
- Updated TIDDIT to enable faster processing
- Updated GATK for faster haplotypecalling

**Tools**
- TIDDIT: 2.5.0 -> 2.7.1
- bcftools: 1.9-h4da6232_0 -> 1.9=ha228f0b_4
- bioconductor-deseq2: 1.18.1=r3.4.1_1 -> 1.22.1=r351hf484d3e_0
- bioconductor-tximport: 1.8.0=r341_0 -> 1.12.0=r351_0 
- GATK: 4.1.0.0-0 -> 4.1.2.0-1
- samtools: 1.9-h8ee4bcc_1 -> 1.9=h8571acd_11 

## [7.0.10]
- option: tiddit_bin_size -> tiddit_coverage_bin_size
- Added generation of wig coverage data file using tiddit_coverage
- Added set_recipe_resource options for setting core_number, time, memory on CLI per recipe(s)

**New recipes**
*Rd_dna*
- tiddit_coverage

## [7.0.9]
- Removed plink memory allocation from rd_dna_vcf_rerun

## [7.0.8]
- Increased memory allocation for vep (snv/indel) again

## [7.0.7]
- Increased memory allocation for vep (snv/indel)

## [7.0.6]
- Allow "unknown" sex when using expansionhunter by then not using gender in expansionhunter CLI

## [7.0.5]
- Updated stranger to version 0.5.4 to avoid repeat id warnings

**Tools**
- stranger: 0.5.1 -> 0.5.4

## [7.0.4]
- Increased recipe memory for plink and vcf2cytosure

## [7.0.3]
- Added removal of genomicsDB dir from potential previous analysis as it causes gatk genotyping to crash

## [7.0.2]
- New framework structure with sub commands - for analysis, install and download
- New pipelines: rd_dna (previous MIP), rd_dna_vcf_rerun (light rerun from rd_dna data) and rd_rna
- Install now has sbatch features
- Download is now only sbatch
- Added initiation_maps for pipeline engines
- Changed family to case
- Changed output data dir structure to flat for each ID
- Removed call type value in file names
- Rename module time and cores to recipe time and core
- Renamed option `start_with_program` to `start_with_recipe`
- Removed use of "p" before recipe names
- Add check for recipe when using start_with_flag
- Modify parsing of pedigree to allow new RNA DE keys Fix https://github.com/Clinical-Genomics/MIP/issues/554
- Two-step model for reruns. Fix https://github.com/Clinical-Genomics/MIP/issues/546
- Add input SV vcf for rd_dna_vcf_rerun to qc_sample_info. Fix https://github.com/Clinical-Genomics/MIP/issues/548
- Added io to all recipes
- Updated GATK to version 4.1.0 for most GATK recipes
- Removed bed_cov and corresponding R scripts from rare disease analysis 
- Removed bamcalibrationblock and variantannotation block
- Removed "--rio" option
- Refactored and updated Delly to "0.7.8". Removed small-indel calling for better speed.
- Use "--use-best-n-alleles" in freebayes and added default of "4"
- Add Expansion Hunter Fix https://github.com/Clinical-Genomics/MIP/issues/442
- One case one Multiqc report Fix https://github.com/Clinical-Genomics/MIP/issues/515
- Added exclude contig option. Fix https://github.com/Clinical-Genomics/MIP/issues/509.
- Add UCSC genomicsSuperDups to annotation and rank model. Fix https://github.com/Clinical-Genomics/MIP/issues/574
- Switched to using conda instead of source with conda e.g. "conda activate [ENV]" instead of "source activate [ENV]"
- Changed default for gatk_calculategenotypeposteriors to 0 (=no). 
- Switched 1000G phase3_v4_2013-05-02 to gnomad r2.0.1 as default for gatk_calculategenotypeposteriors_support_set option
- Added switch to add all research variants to clinical file for MT. Required to display all MT variants in Scout clinical view as they are all deemed clinically relevant.
- Added gatk GatherBqsrReports to gather bqsr reports after parallelization
- Renamed flag "gatk_calculategenotypeposteriors_support_set" to "gatk_calculate_genotype_call_set"
- Added recipe_memory parameter to parameter definitions and all recipes

**New Pipeline**
- rd_dna
- rd_dna_vcf_rerun
- rd_rna

**New recipes**
*Rd_dna*
- cadd_ar
- sv_annotate

*rd_dna_vcf_rerun*
- sv_vcf_rerun_reformat
- vcf_rerun_reformat

**Annotations**
- genomic_superdups_frac_match
- REVEL_rankscore
- CADD for indels
- MaxEntScan

**References**
- clinvar: 20180429 -> 20190305
- dbnsfp: v2.9 -> v3.5a (GRCh37)
- GRCh37_gatk_merged_reference_samples.txt
- GRCh37_mip_sv_svdb_export_-2018-10-09-.vcf
- VEPs cache: 91 -> 94
- GRCh37_loqusdb_-2017-05-22-.vcf.gz -> GRCh37_loqusdb_snv_indel_-2018-12-18-.vcf.gz
- rank_model: 1.21 -> 1.24
- svrank_model: 1.3 -> 1.8
- qc_regexp: 1.19 -> 1.22 

**Tools**
- bcftools: 1.6 -> 1.9-h4da6232_0
- bedtools: 2.26.0 -> 2.27.1-he941832_2
- bwa: 0.7.15 -> 0.7.17-ha92aebf_3
- cadd: 1.4
- bwakit: 0.7.12 -> 0.7.15-1
- cutadapt: 1.14 -> 1.18-py27_0
- cramtools: 3.0.b47 -> 3.0.b127-2
- expansionhunter: 3.0.0
- delly: 0.7.7 ->0.8.1-h4037b6b_00
- fastqc: 0.11.4 -> 0.11.8-0
- freebayes: 1.1.0 -> 1.2.0-py27h82df9c4_3
- genmod: 3.7.2 -> 3.7.3
- GATK: 3.8 -> 4.1.0.0-0 (and some modules still use 3.8)
- htslib: 1.6 -> 1.9-hc238db4_4
- manta: 1.1.0 -> 1.5.0-py27_0
- multiqc: 1.4 -> 1.6
- peddy: 0.3.1 -> 0.4.2-py_0
- picardtools: 2.14.1 -> 2.18.14-0
- rtg-tools: 3.8.4-0 -> 3.9.1-1
- sambamba: 0.6.6 -> 0.6.8-h682856c_0
- samtools: 1.6 -> 1.9-h8ee4bcc_1
- stranger: 0.5.1
- svdb: 1.1.2 -> 1.3.0-py27h7eb728f_0
- tiddit: 2.2.5 -> 2.5.0
- vcf2cytosure: 0.3.0 -> 0.4.3
- vcfanno: 0.1.0 -> 0.3.1-0
- vep: 91 -> 94.4

## [6.0.7]
- Increased ploidy when calling variants in the mitochondria. Fix https://github.com/Clinical-Genomics/MIP/issues/507
- New option: 'start_with_program'
- Fixed chdir inconsistency. Fix #402 
- Added boolean option to qccollect to evaluate plink_gender check with `-epg`.
- Moved vcfcytosure processing to the last sv module

## [6.0.0]
- Version 6.0.0. https://github.com/Clinical-Genomics/MIP/issues/186<|MERGE_RESOLUTION|>--- conflicted
+++ resolved
@@ -2,7 +2,6 @@
 All notable changes to this project will be documented in this file.
 This project adheres to [Semantic Versioning](http://semver.org/).
 
-<<<<<<< HEAD
 ## [Develop]
 - Turned off bcftools_mpileup by default
 
@@ -10,13 +9,12 @@
 - bcftools: 1.9=ha228f0b_4 -> 1.10.2-hd2cd319_0
 - htslib: 1.9-hc238db4_4 -> 1.10.2=h78d89cc_0
 - samtools: 1.9=h8571acd_11 -> 1.10-h9402c20_2
-=======
+
 ## [8.2.2]
 - Fixes a crash in MIP caused by not looping over the Y chromosomes for females in the GATK SplitNCigarReads recipe
 
 ## [8.2.1]
 - Removes multiple identical entries in the store file. Keeps the most recent
->>>>>>> 10ae24c5
 
 ## [8.2.0]
 - Minor changes to the install processes
