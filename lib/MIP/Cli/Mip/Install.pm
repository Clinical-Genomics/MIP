package MIP::Cli::Mip::Install;

use 5.026;
use Carp;
use File::Spec::Functions qw{ catfile };
use FindBin qw{ $Bin };
use Params::Check qw{ check allow last_error };
use open qw{ :encoding(UTF-8) :std };
use strict;
use utf8;
use warnings qw{ FATAL utf8 };
use warnings;

## CPANM
use autodie qw{ :all };
use MooseX::App::Command;
use Moose::Util::TypeConstraints;
use MooseX::Types::Moose qw{ ArrayRef Bool HashRef Int Str };
use MooseX::Types::Structured qw{ Dict Optional };

## MIPs lib/
use MIP::Definition qw{ get_parameter_from_definition_files };
use MIP::Get::Parameter qw{ get_install_parameter_attribute };
use MIP::Main::Install qw{ mip_install };

our $VERSION = 1.21;

extends(qw{ MIP::Cli::Mip });

command_short_description(q{MIP install command});

command_long_description(
q{Generates an installation script (mip.sh), which is used for installation of the Mutation Identification Pipeline (MIP) for rare diseases.}
);

command_usage(q{mip <install> [options]});

## Define, check and get Cli supplied parameters
_build_usage();

sub run {
    my ($arg_href) = @_;

    ## Remove Moose::App extra variable
    delete $arg_href->{extra_argv};

    ## Input from Cli
    my %active_parameter = %{$arg_href};

    ## %parameter holds all defined parameters for MIP install rd_dna
    ## CLI commands inheritance level
    my %parameter = get_parameter_from_definition_files( { level => q{install}, } );

    ## If no config from cmd
    if ( not $active_parameter{config_file} ) {

        ## Use default
        $active_parameter{config_file} =
          catfile( $Bin, qw{ templates mip_install_config.yaml } );
    }

    ## Start generating the installation script
    mip_install(
        {
            active_parameter_href => \%active_parameter,
            parameter_href        => \%parameter,
        }
    );

    return;
}

sub _build_usage {

## Function : Get and/or set input parameters
## Returns  :
## Arguments:

    option(
        q{add_environment_date} => (
            cmd_flag      => q{add_environment_date},
            documentation => q{Add creation date to environment},
            is            => q{rw},
            isa           => Bool,
            required      => 0,
        ),
    );

    option(
        q{conda_no_update_dep} => (
            cmd_flag      => q{conda_no_update_dep},
            documentation => q{Do not update dependencies},
            is            => q{rw},
            isa           => Bool,
            required      => 0,
        ),
    );

    option(
        q{config_file} => (
            cmd_aliases   => [qw{ config c }],
            documentation => q{File with configuration parameters in YAML format},
            is            => q{rw},
            isa           => Str,
        )
    );

    option(
        q{core_number} => (
            cmd_tags      => [q{Default: 1}],
            documentation => q{Number of tasks in sbatch allocation},
            is            => q{rw},
            isa           => Int,
            required      => 0,

        ),
    );

    option(
        q{environment_name} => (
            cmd_aliases   => [qw{ envn }],
            cmd_flag      => q{environment_name},
            cmd_tags      => [q{Default: mip_rd_dna}],
            documentation => q{Set environment name},
            is            => q{rw},
            isa           => Str,
        ),
    );

    option(
        q{environment_prefix} => (
            documentation =>
              q{Prepend this to environment names. Separated by underscore},
            is  => q{rw},
            isa => Str,
        )
    );

    option(
        q{environment_suffix} => (
            documentation => q{Append this to environment names. Separated by underscore},
            is            => q{rw},
            isa           => Str,
        )
    );

    option(
        q{pipelines} => (
            cmd_aliases   => [qw{ p }],
            cmd_flag      => q{pipelines},
            documentation => q{Pipelines to install. Default: rd_dna, rd_rna },
            is            => q{rw},
            isa           => ArrayRef [ enum( [qw{ rd_dna rd_rna}] ), ],
            required      => 0,
        ),
    );
    option(
        q{prefer_shell} => (
            cmd_flag => q{prefer_shell},
            documentation =>
              q{Shell will be used for overlapping shell and biconda installations},
            is       => q{rw},
            isa      => Bool,
            required => 0,
        ),
    );

    option(
        q{program_test_file} => (
            documentation => q{File with test commands in YAML format},
            is            => q{rw},
            isa           => Str,
        )
    );

    option(
        q{project_id} => (
            documentation => q{Project id},
            is            => q{rw},
            isa           => Str,
        )
    );

    option(
        q{quiet} => (
            cmd_aliases   => [qw{ q }],
            cmd_flag      => q{quiet},
            documentation => q{Limit output from programs},
            is            => q{rw},
            isa           => Bool,
            required      => 0,
        ),
    );

    option(
        q{reference_dir} => (
            cmd_aliases   => [qw{ rd }],
            cmd_tags      => [q{Default: ""}],
            documentation => q{Reference directory},
            is            => q{rw},
            isa           => Str,
        )
    );

    option(
        q{sbatch_mode} => (
            documentation => q{Write install script for sbatch submisson},
            is            => q{rw},
            isa           => Bool,
            required      => 0,

        ),
    );

    option(
        q{sbatch_process_time} => (
            documentation => q{Time limit for sbatch job},
            is            => q{rw},
            isa           => Str,
        )
    );

    option(
        q{select_programs} => (
            cmd_aliases   => [qw{ sp }],
            cmd_flag      => q{select_programs},
            documentation => q{Install only selected programs},
            is            => q{rw},
            isa           => ArrayRef [
                enum(
                    [
<<<<<<< HEAD
                        qw{ arriba bedtools blobfish bootstrapann bwa bwakit bwa-mem2 cadd chanjo
                          chromograph cnvnator delly expansionhunter fastqc gatk gatk4 genmod
=======
                        qw{ arriba bedtools blobfish bootstrapann bwa bwakit cadd chanjo
                          chromograph cnvnator cyrius delly expansionhunter fastqc gatk gatk4 genmod
>>>>>>> 0e6c44ce
                          gffcompare htslib manta mip_scripts multiqc peddy picard plink preseq python
                          rhocall rseqc rtg-tools salmon sambamba smncopynumbercaller star star-fusion
                          stranger stringtie svdb tiddit trim-galore ucsc upd utilities varg
                          variant_integrity vcf2cytosure vcfanno vep vts }
                    ]
                ),
            ],
            required => 0,
        ),
    );

    option(
        q{skip_programs} => (
            cmd_aliases   => [qw{ skip }],
            cmd_flag      => q{skip_programs},
            documentation => q{Disable installation of supplied programs},
            is            => q{rw},
            isa           => ArrayRef [
                enum(
                    [
<<<<<<< HEAD
                        qw{ arriba bedtools blobfish bootstrapann bwa bwakit bwa-mem2 cadd chanjo
                          chromograph cnvnator delly expansionhunter fastqc gatk gatk4 genmod
=======
                        qw{ arriba bedtools blobfish bootstrapann bwa bwakit cadd chanjo
                          chromograph cnvnator cyrius delly expansionhunter fastqc gatk gatk4 genmod
>>>>>>> 0e6c44ce
                          gffcompare htslib manta mip_scripts multiqc peddy picard plink preseq python
                          rhocall rseqc rtg-tools salmon sambamba smncopynumbercaller star star-fusion
                          stranger stringtie svdb tiddit trim-galore ucsc upd utilities varg
                          variant_integrity vcf2cytosure vcfanno vep vts }
                    ]
                ),
            ],
            required => 0,
        ),
    );

    option(
        q{vep_assemblies} => (
            cmd_tags      => [q{Default: GRCh37, GRCh38}],
            cmd_flag      => q{vep_assemblies},
            documentation => q{VEP assemblies to download},
            is            => q{rw},
            isa           => ArrayRef,
            required      => 0,
        ),
    );

    option(
        q{vep_auto_flag} => (
            cmd_flag      => q{vep_auto_flag},
            cmd_tags      => [q{Default: cf}],
            documentation => q{VEP's --AUTO flag},
            is            => q{rw},
            isa           => Str,
            required      => 0,
        ),
    );

    option(
        q{vep_cache_dir} => (
            cmd_flag => q{vep_cache_dir},
            cmd_tags =>
              [q{Default: <reference_dir>/ensembl-tools-release-<version>/cache}],
            documentation => q{VEP's cache directory},
            is            => q{rw},
            isa           => Str,
            required      => 0,
        ),
    );

    option(
        q{vep_plugins} => (
            cmd_flag      => q{vep_plugins},
            documentation => q{VEP plugins to install},
            is            => q{rw},
            isa           => ArrayRef,
            required      => 0,
        ),
    );

    option(
        q{vep_species} => (
            cmd_tags      => [q{Default: homo_sapiens_merged}],
            cmd_flag      => q{vep_species},
            documentation => q{VEP species},
            is            => q{rw},
            isa           => ArrayRef,
            required      => 0,
        ),
    );

    return;
}

1;<|MERGE_RESOLUTION|>--- conflicted
+++ resolved
@@ -229,13 +229,8 @@
             isa           => ArrayRef [
                 enum(
                     [
-<<<<<<< HEAD
                         qw{ arriba bedtools blobfish bootstrapann bwa bwakit bwa-mem2 cadd chanjo
-                          chromograph cnvnator delly expansionhunter fastqc gatk gatk4 genmod
-=======
-                        qw{ arriba bedtools blobfish bootstrapann bwa bwakit cadd chanjo
                           chromograph cnvnator cyrius delly expansionhunter fastqc gatk gatk4 genmod
->>>>>>> 0e6c44ce
                           gffcompare htslib manta mip_scripts multiqc peddy picard plink preseq python
                           rhocall rseqc rtg-tools salmon sambamba smncopynumbercaller star star-fusion
                           stranger stringtie svdb tiddit trim-galore ucsc upd utilities varg
@@ -256,13 +251,8 @@
             isa           => ArrayRef [
                 enum(
                     [
-<<<<<<< HEAD
                         qw{ arriba bedtools blobfish bootstrapann bwa bwakit bwa-mem2 cadd chanjo
-                          chromograph cnvnator delly expansionhunter fastqc gatk gatk4 genmod
-=======
-                        qw{ arriba bedtools blobfish bootstrapann bwa bwakit cadd chanjo
                           chromograph cnvnator cyrius delly expansionhunter fastqc gatk gatk4 genmod
->>>>>>> 0e6c44ce
                           gffcompare htslib manta mip_scripts multiqc peddy picard plink preseq python
                           rhocall rseqc rtg-tools salmon sambamba smncopynumbercaller star star-fusion
                           stranger stringtie svdb tiddit trim-galore ucsc upd utilities varg
