# Change Log

All notable changes to this project will be documented in this file.
This project adheres to [Semantic Versioning](http://semver.org/).

<<<<<<< HEAD
## [11.1.3]

- Adds Gens' bed index file to deliverables
=======
## [11.2.0]

- Increased memory allocation for salmon and picardtools_mergersamfiles (RNA)
- Updates expansionhunter variant catalog
- Changes sv annotation overlap back to 0.8 (from 0.5) with the new tiddit update
- New version of MegaFusion. A bug in the previous version prevented SVDB from writing the format and sample field in the vcf.
- Remove the RSeQC read duplication analysis as it often fails.
- Increased run time allocation for gatk_asereadcounter.
- Increased the default required length for a trimmed rna read to be retained from 20 bp to 40 bp. Configurable via CLI or config.
- Fixed a bug where gnomad SV version 2.0 instead of version 2.1 was used to annotate SVs
- One-pass instead of two-pass mapping with STAR-Fusion, as recommended for STAR-Fusion 1.12

### Tools

- Arriba 2.3.0 -> 2.4.0
- DeepVariant 1.4.0 -> 1.5.0
- FastQC: 0.11.9 -> 0.12.1
- GATK: 4.2.6.1 -> 4.4.0.0
- Gffcompare 0.11.2 -> 0.12.6
- Htslib 1.15.1 -> 1.16
- MegaFusion 66a3a80 -> d3feacf
- Picard 2.27.2 -> 2.27.5
- STAR-Fusion 1.11.0 -> 1.12.0
- SVDB: 2.7.0 -> 2.8.1
- Tiddit 3.3.2 -> 3.4.0
### Databases

clinvar: 20220829 -> 20230218
loqusdb snapshot: 20230208 -> 20230214
hmtvar: oct2022
>>>>>>> ca32f45d

## [11.1.2]

- Fixed a bug in the mitochondrial deletion recipe affecting samples with 0 intermediate discordant MT reads.

## [11.1.1]

- Updates chromgraph to version 1.3.1
- Added vcfanno config version 1.18 to the download config

## [11.1.0]

- Save raw files from ExpansionHunter
- Run UPD and subsequently chromograph on unaffected children
- Annotate SV variants with the caller that reported the variant
- Produce files for CNV analysis in Gens
- Updated SO terms for new version of VEP
- ExACpLI -> pLI, see [vep issue 108](https://github.com/Ensembl/VEP_plugins/issues/108)
- Use REVEL_score rather than REVEL_rankscore for the ranking algorithm
- Use BWA-mem2 instead of BWA mem for mapping
- Set default annotation overlap for structural variants to 0.5 (previously 0.8), due to change in TIDDIT
- Turn on Stringtie and gffcompare by default
- Run varg on research vcf
- Increase max for coverage calculation to 500x
- Separate list of ranked SO terms for structural variants to ensure that the right SO term gets picked as the most severe for SVs
- Adds option to use bedpe files with svdb query

### Tools

- Arriba: 2.1.0 -> 2.3.0
- Chromograph 1.1.4 -> 1.3.0
- DeepVariant: 1.1.0 -> 1.4.0
- ExpansionHunter: 4.0.2 -> 5.0.0
- GATK: 4.2.2.0 -> 4.2.6.1
- HTSlib: 1.13 -> 1.15.1
- MultiQC: 1.11 -> 1.12
- Peddy: 0.4.3 -> 0.4.8
- Picard: 2.25.0 -> 2.27.2
- SMNCopyNumberCaller 1.1.1 -> 1.1.2
- Star Fusion: 1.10.1 -> 1.11.0
- Stranger: 0.8.0 -> 0.8.1
- Stringtie: 2.1.3b -> 2.2.1
- Tiddit: 2.12.1 -> 3.3.2
- Trimgalore: 0.6.4 -> 0.6.7
- VEP: 104.3 -> 107.0
- svdb: 2.4.0 -> 2.7.0
- vcf2cytosure v0.5.1 -> v0.8

### Databases

- clinvar: 20211010 -> 20220829
- dbnsfp: 4.1a -> 4.3a (grch38 only)
- gnomad: r3.1.1 -> r3.1.2 (grch38 only)
- giab: 3.3.2 -> 4.2.1
- loqusdb dump: 20210921 -> c
- nist: v3.3.2 -> v4.2.1
- vcf2cytosure blacklist: 200520

## [11.0.3]

- Initiate conda prior to activation

## [11.0.2]

Updates chromograph

### Tools

chromograph 1.1.4 -> 1.1.5

## [11.0.1]

- When running Deepvariant, set tmpdir to analysis folder and use `intermediate_results_dir`.
- When running DeepVariant via singularity, use the options `--no-home` and `--cleanenv`.

## [11.0.0]

- HmtNote: annotate mitochondrial variants in VCF file
- Updating to latest and greatest versions
- Mitochondrial deletion analysis
- GATK Haplotypecaller has been turned off in favour of Deepvariant
- Introduces possibility to store singularity images locally as a .sif file
- Increased allele frequency cut off for when a variant is filtered out to 0.7
- Turned off Star_caller and Telomerecat by default

### Tools

- cyrius v1.1 -> v1.1.1
- deepvariant 1.1.0 -> 1.2.0
- deeptrio 1.1.0 -> 1.2.0
- gatk 4.2.0.0 -> 4.2.2.0
- glnexus v1.3.1 -> v1.4.1
- HmtNote: 0.7.2
- htslib: 1.10.2 -> 1.13
- multiqc 1.10.1 -> v1.11
- star-fusion 1.10.0 -> 1.10.1
- vep release_103.1 -> release_104.3

### References

- gnomad: r3.0 -> r3.1.1
- [NEW] gnomad mt: r3.1
- clinvar: 20210415 -> 20211010

## [10.2.5]

- Allow slurm quality of service flag to be set to 'express'

## [10.2.4]

- Split Star-Fusion alignment and detection into two recipes
- Use temp directory with Star-Fusion
- Resource bump for RNA
- Limit memory for glnexus
- Use non-gpu version of Deepvariant by default

## [10.2.3]

- Updates Chromograph to version 1.1.4

## [10.2.5]

- Allow slurm quality of service flag to be set to 'express'

## [10.2.4]

- Split Star-Fusion alignment and detection into two recipes
- Use temp directory with Star-Fusion
- Resource bump for RNA
- Limit memory for glnexus
- Use non-gpu version of Deepvariant by default

## [10.2.3]

- Updates Chromograph to version 1.1.4

## [10.2.2]

- Adds missing median coverage metrics to metrics deliverable file

## [10.2.1]

- Removed frequency filtering for mitochondrial sites

## [10.2.0]

- Introduced the option `--start_after_recipe <recipe_name>` to start the pipeline after a given recipe

## [10.1.0]

- Only store qc_metrics_deliverables path in file store for downstream parsing

## [10.0.3]

- Remove duplicates from Glnexus output

## [10.0.2]

- Glnexus are used to genotype the gvcf regardless of how many samples that are analysed.
- Resource bump to the MIP RNA recipe fusion_report

## [10.0.1]

- Fix to gene panel regexp
- Use automated build of MIP
- Increased memory allocation for version_collect

### Tools

stranger: 0.7.1 -> 0.8.0

## [10.0.0]

- Remove unused recipe split_fastq_file
- Align with the same bwa mem options as used by Broad
  - Fixed number of bases in each batch
  - Use bwa mem instead of run-bwamem for alignment to grch38
- Use Chanjo repos Docker file instead of MIPs
- Removed support to run bcftools_mpileup as a variant caller
- Added perl and MIP docker file and use it in recipes
- Removed PATH check for proxy bins
- Switched to using container manager instead of proxy bins in recipes
- Removed support to run variant_integrity
- Added deepvariant as variant caller and glnexus to merge samples to case vcf

### Tools

arriba: v1.2.0 -> v2.1.0
bedtools: 2.29.0 -> 2.30.0
bwa-mem2 2.0 -> 2.2
chanjo: 4.2.0 -> 4.6
chromograph: 1.0.1 -> 1.1
cyrius: v1.0 -> v1.1
deepvariant: 1.1.0
delly: 0.8.1 -> 0.8.7
gatk: v4.1.8.1 -> v4.2.0.0
glnexus: v1.3.1
megafusion: 66a3a80
multiqc: 1.9 -> 1.10.1
pdfmerger: v1.0
picardtools: 2.23.4 -> 2.25.0
preseq: 2.0.3 -> 3.1.2
rseqc: 3.0.1 -> 4.0.0
rtg-tools: 3.10.1 -> 3.12
salmon: 0.12.0 -> 1.4.0
smncopynumbercaller: 4b2c1ad -> v1.1.1
star: 2.7.4a -> 2.7.8a
stranger: 0.7 -> 0.7.1
svdb: 2.2.0 -> 2.4.0--py37h77a2a36_4
tiddit: 2.8.1 -> 2.12.1
upd: 0.1 -> 0.1.1

### References

- clinvar_20200905 -> clinvar_20210415
- VEP cache: 100 -> 103.1
- grch37_gencode_v19_ctat_lib_plug-n-play_-apr032020-.tar.gz -> grch37_gencode_v19_CTAT_lib_Mar012021.plug-n-play.tar.gz
- grch38_gencode_v31_ctat_lib_plug-n-play_-apr062020-.tar.gz -> grch38_gencode_v37_CTAT_lib_Mar012021.plug-n-play.tar.gz
- gencode annotation: v34 -> v37

## [9.1.3]
- Fix memory allocation for mip-rna markduplicates.
- Update to repeat expansion calling
- Adds possibility to rename arriba fusion report from with sample display name
- Updates documentation

**Tools**
expansionhunter 3.1.2 -> 4.0.2
stranger 0.5.5 -> 0.7

## [9.1.2]
- Increase markduplicates java memory allocation for chromosome 2.
- Turn off chromograph_viz for wes analysis
- Chromograph exits gracefully on empty infile
- Use median coverage instead of expected coverage when evaluating whether expected coverage has been reached or not [#1719](https://github.com/Clinical-Genomics/MIP/issues/1719)
- Fixes infile error in rtg_vcfeval recipe

**Tools**
chromograph 1.0.0 -> 1.0.1

## [9.1.1]
- Fix MIP's gender estaimation for wgs samples with gender set to unknown.

## [9.1.0]
- PNGs generated by chromograph are now uniform in dpi and image size
- Adds chromograph recipe to generate images of rhocall viz output (regions of autozygosity and fraction of homozygous snps)

**Tools**
chromograph 0.3.3 -> 1.0.0

## [9.0.6]
- Use "PAN" key for slurm_jobs_ids file instead of "ALL" as "ALL" has a size constraint

## [9.0.5]
- Predicted gender from wgs samples are now used in the generated fam files.
- Restrict plink analysis to intersected target capture kits for mixed wgs/wes cases
- Update to chromograph in order to fix the renderering coverage images

**Tools**
chromograph: 0.3.1 -> 0.3.3

## [9.0.4]
- Increased memory allocation for samtools_subsample_mt
- Check that vep plugin paths exists prior to executing mip
- Cd into cadd temp directory before executing cadd in order to escape snakemake lock errors

## [9.0.3]
- Changed path and name of slurm job ids file to facilitate analysis monitoring
- SpliceAI annotation with VEP instead of vcfanno
- Files from Chromograph are no longer compressed into a tarball
- Sample specific naming of outfiles from rhocall viz
- Use temporary contig directory for CADD indel calling in order to avoid race condition

**Tools**
chromograph: 0.1.3 -> 0.3.1

## [9.0.2]
**References**
- clinvar_20200728 -> clinvar_20200905

## [9.0.1]
- Use sample_id in smncopynumber caller instead of file_name_prefix

## [9.0.0]
- Moved annotationof CADD and SPIDEX to vcfanno´s toml config
- Removed CADD and SPIDEX annotations from Rankvariants recipe, CLI and parameters
- Turned off bcftools_mpileup by default
- Replaced sambamba sort with samtools sort after alignment
- Replaced recipe picartools_mergesamfiles with samtools_merge
- Replaced sambamba flagstat with samtools flagstat in markduplicates recipe
- Rename frequency_annotation to variant_annotation
- Removed option to run sambamba markduplicates for markduplicates recipe
- Added SpliceAI annotation
- Collect and evaluate QC metrics generated in the RNA pipeline
- Per default MIP now installs all programs needed for the different pipelines into one conda environment
- Add picardtools CollectRnaSeqMetrics to the RNA pipeline
- Call CYP2D6 alleles with star_caller from the Cyrius package
- Added bwa_mem2 as an alignemnt option instead of bwa_mem
- Added option "genomicsdb-shared-posixfs-optimizations" to gatk_genomicsDB to turn off file lock
- Moved smncopynumbercaller from sample level to case level
- Added telomerecat analysis for estimating telomere length from wgs

**Tools**
- Arriba: 1.1.0 -> 1.2.0
- bcftools: 1.9=ha228f0b_4 -> 1.10.2-hd2cd319_0 (DNA)
- bwa-mem2: 2.0-he513fc3_0
- CADD: v1.5 -> v1.6
- Cyrius: 1.0
- expansionhunter: 3.1.2 -> 3.2.2
- fastqc: 0.11.8-0 -> 0.11.9
- gatk: 4.1.3.0 -> 4.1.8.1
- htslib: 1.9-hc238db4_4 -> 1.10.2=h78d89cc_0 (DNA)
- picard: 2.20.7 -> 2.22.4
- samtools: 1.9=h8571acd_11 -> 1.10-h9402c20_2 (DNA)
- SMNCopyNumberCaller: 4b2c1ad -> 1.0
- STAR 2.7.3a -> 2.7.4a
- STAR-Fusion v1.8.0 -> v1.9.0
- stringtie 2.0.3 -> 2.1.3b
- VEP: 97 -> 100

**References**
- clinvar_20191013 -> clinvar_20200728
- dbNSFP4.0b2a.zip -> dbNSFP4.1a.zip
- delly_exclude grch37 20150227 -> 20200310
- grch37_frequency_vcfanno_filter_config_-v1.3-.toml -> grch37_vcfanno_config_-v1.10-.toml
- grch37_gencode_annotation_-v31-.gtf.gz -> grch37_gencode_annotation_-v34-.gtf.gz
- grch37_gencode_v19_ctat_lib_plug-n-play_-oct012019-.tar.gz -> grch37_gencode_v19_ctat_lib_plug-n-play_-apr032020-.tar.gz
- grch37_loqusdb_snv_indel_-2019-11-04-.vcf.gz -> grch37_loqusdb_snv_indel_-2020-03-24-.vcf.gz
- grch37_loqusdb_sv_-2020-04-20.vcf
- grch38_frequency_vcfanno_filter_config_-v1.2-.toml -> grch38_frequency_vcfanno_filter_config_-v1.3-.toml
- grch38_gencode_annotation_-v31-.gtf.gz -> grch38_gencode_annotation_-v34-.gtf.gz
- grch38_gencode_v31_ctat_lib_plug-n-play_-oct012019-.tar.gz -> grch38_gencode_v31_ctat_lib_plug-n-play_-apr062020-.tar.gz
- VEP cache: 97 -> 100

## [8.2.6]
- Updates multiqc

**Tools**
- multiqc: 1.7 -> 1.9

## [8.2.5]
- Adds output files to store for gatk_combinevariants, sambamba depth, chromograph recipes
- Use MIPs bcftools singularity image in the conda env when checking references

## [8.2.4]
- Chromograph patch

## [8.2.3]
- Chromograph now creates ideograms over the chromosomes
- Proband chromograph files are named with sample id instead of case id
- Increases java memory for picardtools markduplicates

## [8.2.2]
- Fixes a crash in MIP caused by not looping over the Y chromosomes for females in the GATK SplitNCigarReads recipe

## [8.2.1]
- Removes multiple identical entries in the store file. Keeps the most recent

## [8.2.0]
- Minor changes to the install processes
- Added yamllint
- New store format file in new file: <case>_deliverables.yaml
- Fixed memory error in version_collect due to GATK version command
- Internal code refactoring
- Updated docs for code style and best practise

**Tools**
- ucsc-wigToBigWig: 357
- ucsc-bedToBigBed: 357

## [8.1.0]
- STAR aligns sample fastq files with the same sequnece mode (eg. single-end or paired-end) within one job
- Dropped option to run sambamba markduplicates for RNA
- Added SMNCopyNumberCaller to MIP for SMN calling with WGS data
- Added downlod of vcf2cytosure blacklist file for grch37

**CLI**
- New CLI option for picard markduplicates optical duplicate distance. Default: 2500
- Removed sambamba markduplicates CLI options from RNA
- Removed CLI optono markduplicates_no_bam_to_cram
- New analysis recipe option for smncopynumbercaller
- New option for vcf2cytosure "--vcf2cytosure_blacklist"

**Tools**
- Arriba: 1.1.0
- SMNCopyNumberCaller: 4b2c1ad
- vcf2cytosure: 0.4.3 -> 0.5.1

## [8.0.0]

- Added BAM contigs set to allow for single ladies to get a proper check sex (no pun intended:). Actually it is for all female only analyses.
- Add new recipe to get executable version dynamically and in separate file
- Remove Snpeff and snpsift from MIP
- Add clinvar annotation as vep custom file: CLINVAR_CLNSIG,CLINVAR_CLNVID,CLINVAR_CLNREVSTAT now in CSQ field
- Move frequency annotations from Snpsift to frequency_annotation recipe
- Moves frequency annotation to separate recipe
- Adds upd for trios
- Adds rhocall viz
- Adds chromograph for chromosome visualization
- Moves CNVnator to singularity container
- Moves Manta to singularity container
- Moves VEP to singularity container
- Moves Svdb to singularity container and update version to 2.2.0
- Moves delly to singularity container
- Moved dbNSFP processing from snpsift to VEP as plugin: GERP++_NR,GERP++_RS,REVEL_rankscore,phastCons100way_vertebrate,phyloP100way_vertebrate is now part of VEP CSQ Schema instead of separate keys in the VCF INFO field
- Install CADD via MIPs installer
- Moves STAR to singularity container
- Moves STAR-Fusion to singularity container
- Moves RSeQC to singularity container
- Moves Trim Galore to singularity container
- Removes the py3 and perl5 conda environment for the RNA pipeline
- Moves stringtie to singularity container
- Removed cramtools
- Removes cutadapt
- Supply wgs variantcalls for ASE analysis

**New references**
- grch37_sv_frequency_vcfanno_filter_config_-v1.2-.toml
- grch37_frequency_vcfanno_filter_config_-v1.3-.toml

**Reference**
- clinvar: 20191013
- gnomad: r2.0.1 -> r2.1.1
- loqusdb: 2018-12-18 -> 2019-11-04
- expansionhunter: 3.0.0 -> 3.1.2

**Tools**
- bedtools: 2.27.1-he941832_2 -> 2.29.0=h6ed99ea_1
- chromograph:
- expansionhunter: 3.0.0 -> 3.1.2
- GATK: 4.1.2.0-1 -> 4.1.3.0-0
- gffcompare: 0.10.6 -> 0.11.2
- manta: 1.5.0-py27_0 -> 1.6.0-py27_0
- multiqc: 1.6 -> 1.7
- picard: 2.18.14-0 -> 2.20.7-0
- rseqc: 3.0.0 -> 3.0.1
- rhocall: 0.4 -> 0.5.1
- rtg-tools: 3.9.1-1 -> 3.10.1-0
- star: 2.6.1d -> 2.7.3a
- star-fusion: 1.5.0 -> 1.7.0
- stranger: 0.5.4 -> 0.5.5
- stringtie: 1.3.4 -> 2.0.3
- svdb: 2.0.0 -> 2.2.0
- trim-galore: 0.5.0 -> 0.6.4
- upd: 0.1
- vcfanno: 0.3.1-0 -> 0.3.2-0
- VEP: 95 -> 97

## [7.1.12]
- Remove upper case in reference file name from test data

## [7.1.11]
- Fixed bug that will casue select vcf files for snv/indel to not be produced if you turn off all SV programs

## [7.1.10]
- Added BAM contigs set to allow for single ladies to get a proper check sex (no pun intended:). Actually it is for all female only analyses.

## [7.1.9]
- Remove race condition between expansionhunter and sambamba depth when reading index files

## [7.1.8]
- Remove MT contig also for analysis run with analysis_type "mixed"

## [7.1.7]
- Use MQ annotation when running GATK VariantRecalibration for SNV

## [7.1.6]
- Use correct recipe name for qccollect path when adding to qc_sample_info.yaml

## [7.1.5]
- Increased sv_varianteffectpredictor memory parameter 9 -> 18 Gb

## [7.1.4]
- Fix bug in outfile_path when mitochondria contig is not part of gene panel

## [7.1.3]
- Increased sv_varianteffectpredictor memory parameter 8 -> 9 Gb

## [7.1.2]
- Update samtools_subsample_mt to fix bug in downsampling of MT bam

## [7.1.1]
- Fixed bug when skipping evaluation in QC_collect

## [7.1.0]
- Updated TIDDIT to enable faster processing
- Updated GATK for faster haplotypecalling

**Tools**
- TIDDIT: 2.5.0 -> 2.7.1
- bcftools: 1.9-h4da6232_0 -> 1.9=ha228f0b_4
- bioconductor-deseq2: 1.18.1=r3.4.1_1 -> 1.22.1=r351hf484d3e_0
- bioconductor-tximport: 1.8.0=r341_0 -> 1.12.0=r351_0
- GATK: 4.1.0.0-0 -> 4.1.2.0-1
- samtools: 1.9-h8ee4bcc_1 -> 1.9=h8571acd_11

## [7.0.10]
- option: tiddit_bin_size -> tiddit_coverage_bin_size
- Added generation of wig coverage data file using tiddit_coverage
- Added set_recipe_resource options for setting core_number, time, memory on CLI per recipe(s)

**New recipes**
*Rd_dna*
- tiddit_coverage

## [7.0.9]
- Removed plink memory allocation from rd_dna_vcf_rerun

## [7.0.8]
- Increased memory allocation for vep (snv/indel) again

## [7.0.7]
- Increased memory allocation for vep (snv/indel)

## [7.0.6]
- Allow "unknown" sex when using expansionhunter by then not using gender in expansionhunter CLI

## [7.0.5]
- Updated stranger to version 0.5.4 to avoid repeat id warnings

**Tools**
- stranger: 0.5.1 -> 0.5.4

## [7.0.4]
- Increased recipe memory for plink and vcf2cytosure

## [7.0.3]
- Added removal of genomicsDB dir from potential previous analysis as it causes gatk genotyping to crash

## [7.0.2]
- New framework structure with sub commands - for analysis, install and download
- New pipelines: rd_dna (previous MIP), rd_dna_vcf_rerun (light rerun from rd_dna data) and rd_rna
- Install now has sbatch features
- Download is now only sbatch
- Added initiation_maps for pipeline engines
- Changed family to case
- Changed output data dir structure to flat for each ID
- Removed call type value in file names
- Rename module time and cores to recipe time and core
- Renamed option `start_with_program` to `start_with_recipe`
- Removed use of "p" before recipe names
- Add check for recipe when using start_with_flag
- Modify parsing of pedigree to allow new RNA DE keys Fix https://github.com/Clinical-Genomics/MIP/issues/554
- Two-step model for reruns. Fix https://github.com/Clinical-Genomics/MIP/issues/546
- Add input SV vcf for rd_dna_vcf_rerun to qc_sample_info. Fix https://github.com/Clinical-Genomics/MIP/issues/548
- Added io to all recipes
- Updated GATK to version 4.1.0 for most GATK recipes
- Removed bed_cov and corresponding R scripts from rare disease analysis
- Removed bamcalibrationblock and variantannotation block
- Removed "--rio" option
- Refactored and updated Delly to "0.7.8". Removed small-indel calling for better speed.
- Use "--use-best-n-alleles" in freebayes and added default of "4"
- Add Expansion Hunter Fix https://github.com/Clinical-Genomics/MIP/issues/442
- One case one Multiqc report Fix https://github.com/Clinical-Genomics/MIP/issues/515
- Added exclude contig option. Fix https://github.com/Clinical-Genomics/MIP/issues/509.
- Add UCSC genomicsSuperDups to annotation and rank model. Fix https://github.com/Clinical-Genomics/MIP/issues/574
- Switched to using conda instead of source with conda e.g. "conda activate [ENV]" instead of "source activate [ENV]"
- Changed default for gatk_calculategenotypeposteriors to 0 (=no).
- Switched 1000G phase3_v4_2013-05-02 to gnomad r2.0.1 as default for gatk_calculategenotypeposteriors_support_set option
- Added switch to add all research variants to clinical file for MT. Required to display all MT variants in Scout clinical view as they are all deemed clinically relevant.
- Added gatk GatherBqsrReports to gather bqsr reports after parallelization
- Renamed flag "gatk_calculategenotypeposteriors_support_set" to "gatk_calculate_genotype_call_set"
- Added recipe_memory parameter to parameter definitions and all recipes

**New Pipeline**
- rd_dna
- rd_dna_vcf_rerun
- rd_rna

**New recipes**
*Rd_dna*
- cadd_ar
- sv_annotate

*rd_dna_vcf_rerun*
- sv_vcf_rerun_reformat
- vcf_rerun_reformat

**Annotations**
- genomic_superdups_frac_match
- REVEL_rankscore
- CADD for indels
- MaxEntScan

**References**
- clinvar: 20180429 -> 20190305
- dbnsfp: v2.9 -> v3.5a (GRCh37)
- GRCh37_gatk_merged_reference_samples.txt
- GRCh37_mip_sv_svdb_export_-2018-10-09-.vcf
- VEPs cache: 91 -> 94
- GRCh37_loqusdb_-2017-05-22-.vcf.gz -> GRCh37_loqusdb_snv_indel_-2018-12-18-.vcf.gz
- rank_model: 1.21 -> 1.24
- svrank_model: 1.3 -> 1.8
- qc_regexp: 1.19 -> 1.22

**Tools**
- bcftools: 1.6 -> 1.9-h4da6232_0
- bedtools: 2.26.0 -> 2.27.1-he941832_2
- bwa: 0.7.15 -> 0.7.17-ha92aebf_3
- cadd: 1.4
- bwakit: 0.7.12 -> 0.7.15-1
- cutadapt: 1.14 -> 1.18-py27_0
- cramtools: 3.0.b47 -> 3.0.b127-2
- expansionhunter: 3.0.0
- delly: 0.7.7 ->0.8.1-h4037b6b_00
- fastqc: 0.11.4 -> 0.11.8-0
- freebayes: 1.1.0 -> 1.2.0-py27h82df9c4_3
- genmod: 3.7.2 -> 3.7.3
- GATK: 3.8 -> 4.1.0.0-0 (and some modules still use 3.8)
- htslib: 1.6 -> 1.9-hc238db4_4
- manta: 1.1.0 -> 1.5.0-py27_0
- multiqc: 1.4 -> 1.6
- peddy: 0.3.1 -> 0.4.2-py_0
- picardtools: 2.14.1 -> 2.18.14-0
- rtg-tools: 3.8.4-0 -> 3.9.1-1
- sambamba: 0.6.6 -> 0.6.8-h682856c_0
- samtools: 1.6 -> 1.9-h8ee4bcc_1
- stranger: 0.5.1
- svdb: 1.1.2 -> 1.3.0-py27h7eb728f_0
- tiddit: 2.2.5 -> 2.5.0
- vcf2cytosure: 0.3.0 -> 0.4.3
- vcfanno: 0.1.0 -> 0.3.1-0
- vep: 91 -> 94.4

## [6.0.7]
- Increased ploidy when calling variants in the mitochondria. Fix https://github.com/Clinical-Genomics/MIP/issues/507
- New option: 'start_with_program'
- Fixed chdir inconsistency. Fix #402
- Added boolean option to qccollect to evaluate plink_gender check with `-epg`.
- Moved vcfcytosure processing to the last sv module

## [6.0.0]
- Version 6.0.0. https://github.com/Clinical-Genomics/MIP/issues/186<|MERGE_RESOLUTION|>--- conflicted
+++ resolved
@@ -3,11 +3,6 @@
 All notable changes to this project will be documented in this file.
 This project adheres to [Semantic Versioning](http://semver.org/).
 
-<<<<<<< HEAD
-## [11.1.3]
-
-- Adds Gens' bed index file to deliverables
-=======
 ## [11.2.0]
 
 - Increased memory allocation for salmon and picardtools_mergersamfiles (RNA)
@@ -38,7 +33,10 @@
 clinvar: 20220829 -> 20230218
 loqusdb snapshot: 20230208 -> 20230214
 hmtvar: oct2022
->>>>>>> ca32f45d
+
+## [11.1.3]
+
+- Adds Gens' bed index file to deliverables
 
 ## [11.1.2]
 
