--- conflicted
+++ resolved
@@ -115,12 +115,7 @@
             store       => \$parameter_href,
             strict_type => 1,
         },
-<<<<<<< HEAD
-        program_info_path => { store => \$program_info_path, strict_type => 1, },
-        program_name      => {
-=======
         program_name => {
->>>>>>> eb0c1585
             defined     => 1,
             required    => 1,
             store       => \$program_name,
@@ -152,12 +147,7 @@
     use MIP::Get::File qw{ get_io_files };
     use MIP::Get::Parameter qw{ get_module_parameters get_program_attributes };
     use MIP::Parse::File qw{ parse_io_outfiles };
-<<<<<<< HEAD
-    use MIP::Processmanagement::Slurm_processes
-      qw{ slurm_submit_job_sample_id_dependency_add_to_family };
-=======
     use MIP::Processmanagement::Processes qw{ submit_recipe };
->>>>>>> eb0c1585
     use MIP::Program::Variantcalling::Genmod qw{ genmod_annotate genmod_filter };
     use MIP::QC::Record qw{ add_program_outfile_to_sample_info };
     use MIP::Recipes::Analysis::Xargs qw{ xargs_command };
@@ -322,20 +312,12 @@
                 dependency_method       => q{sample_to_family},
                 family_id               => $family_id,
                 infile_lane_prefix_href => $infile_lane_prefix_href,
-<<<<<<< HEAD
-                sample_ids_ref          => \@{ $active_parameter_href->{sample_ids} },
-                family_id               => $family_id,
-                path                    => $job_id_chain,
-                log                     => $log,
-                sbatch_file_name        => $file_path,
-=======
                 job_id_href             => $job_id_href,
                 log                     => $log,
                 job_id_chain            => $job_id_chain,
                 recipe_file_path        => $recipe_file_path,
                 sample_ids_ref          => \@{ $active_parameter_href->{sample_ids} },
                 submission_profile      => $active_parameter_href->{submission_profile},
->>>>>>> eb0c1585
             }
         );
     }
