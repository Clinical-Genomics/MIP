# Setup

## Fastq filename convention
The permanent filename should follow the following format:

``{LANE}_{DATE}_{FLOW-CELL}_{SAMPLE-ID}_{BARCODE-SEQ}_{DIRECTION 1/2}.fastq[.qz]``

Where some types or formats are required for each element:
- LANE = Integer
- DATE = YYMMDD
- BARCODE-SEQ = A, C, G, T or integer
- DIRECTION = 1 or 2

The `case_id` and `sample_id(s)` needs to be unique and the sample id supplied should be equal to the {SAMPLE_ID} in the filename.
Underscore cannot be part of any element in the file name as this is used as the separator for each element.

However, MIP will accept filenames in other formats as long as the filename contains the sample id and the mandatory information can be collected from the fastq header within the file.

## Meta-Data
MIP requires pedigree information recorded in a pedigree.yaml file and a config file.

* [Pedigree file] \(YAML-format\)
* [Configuration file] \(YAML-format\)

## Dependencies
MIP comes with an install application, which will install all necessary programs to execute models in MIP via conda and/or $SHELL. Make sure you have installed all dependencies via the MIP install application and that you have loaded your MIP base environment.
You only need to install the dependencies that are required for the recipes that you want to run. If you have not installed a dependency for a module, MIP will tell you what dependencies you need to install and exit.

**Extra CPANM modules**
You can speed up, for instance, the Readonly module by also installing the companion module Readonly::XS. No change to the code is required and the Readonly module will call the Readonly::XS module if available.  

### **Programs**

- Simple Linux Utility for Resource Management ([SLURM]) (version: 18.08.0)

#### **Pipeline: Rare disease**
- [Arriba] (version: 2.1.0)
- [Bcftools] (version: 1.11)
- [BWA] (version: 0.7.17)
- [BedTools] (version: 2.30.0)
- [Blobfish] (version: 0.0.2 )
- [BootstrapAnn] (version: df02f35t)
- [BWAKit] (version: 0.7.17)
- [CADD] (version: 1.6)
- [Chanjo] (version: 4.6.0)
- [Chromograph] (version: 1.0.1)
- [Cnvnator] (version: 0.4.1)
- [Cyrius] (version: v1.1)
- [Expansionhunter] (version 4.0.2)
- [FastQC] (version: 0.11.9)
- [Deepvariant] (version: 1.1.0)
- [Delly] (version 0.8.7)
- [GATK] (version: 3.8.1 and 4.2.0.0)
- [GENMOD] (version: 3.7.3)
- [Gffcompare] (version: 0.11.2)
- [Glnexus] (version: 1.3.1)
- [Htslib] (version: 1.12)
- [Manta] (version: 1.6.0)
- [Megafusion] (version: cc6676c)
- [MultiQC] (version: 1.10.1)
- [Pdfmerger] (version: 1.0)
- [Peddy] (version: 0.4.3)
- [PicardTools] (version: 2.25.0)
- [PLINK] (version: 1.90b3x35)
- [Preseq] (version: 3.1.2)
- [Rhocall] (version: 0.5.1)
<<<<<<< HEAD
- [RSeQC] (version: 3.0.1)
- [rtg-tools] (version: 3.12)
=======
- [RSeQC] (version: 4.0.0)
- [rtg-tools] (version: 3.10.1)
>>>>>>> ef0d2752
- [Salmon] (version: 0.12.0)
- [Sambamba] (version: 0.6.8)
- [Samtools] (version: 1.11)
- [SMNCopyNumberCaller] (version: v1.1.1)
- [STAR-Fusion] (version: 1.10.0)
- [STAR] (version: 2.7.8a)
- [Stranger] (version: 0.7)
- [StringTie] (version: 2.1.3b)
- [Svdb] (version: 2.4.0)
- [Telomerecat] (version: 3.4.0)
- [Tiddit] (version: 2.12.1)
- [Upd] (version: 0.1)
- [Varg] (version: 1.2.0)
- [Vcf2cytosure] (version: 0.5.1)
- [Vcfanno] (version: 0.3.2)
- [VEP] (version: 103.1) with plugin "ExACpLI", "MaxEntScan, LoFtool", "SpliceAI"

The version number after the software name are tested for compatibility with MIP.

### Databases/References

MIP can download many program prerequisites automatically via the mip download application ``mip download [PIPELINE]``.

MIP will build references and meta files (if required) prior to starting an analysis pipeline ``mip analyse [PIPELINE]``.

### **Automatic Build:**

Human Genome Reference Meta Files:
 1. The sequence dictionary (".dict")
 2. The ".fasta.fai" file

BWA:
 1. The BWA index of the human genome.

Star:
 1. Star index files of the human genome

#### *Note*
If you do not supply these parameters (Bwa/Star) MIP will create these from scratch using the supplied human reference genome as template.

Capture target files:
 1. The "infile_list" and .pad100.infile_list files used in ``picardtools_collecthsmetrics``.
 2. The ".pad100.interval_list" file used by some GATK recipes.

#### *Note*
If you do not supply these parameters MIP will create these from scratch using the supplied "latest" supported capture kit ".bed" file and the supplied human reference genome as template.

### Private References
Some references are not available for download because they require a license or contain data that are not consented for sharing. These references have to be manually applied for and added to the analysis where appropriate:

#### SweFreq — The Swedish Frequency resource for genomics
This dataset contains whole-genome variant frequencies for 1000 Swedish individuals generated within the SweGen project. One can request data access and download files from: https://swefreq.nbis.se/

Corresponding MIP references:
 - grch37_anon-swegen_str_nsphs_-1000samples-.vcf.gz (Autozygosity calculation;Rhocall)
 - grch37_anon_swegen_snp_-2016-10-19-.tab.gz (Frequency annotation;Vcfanno)
 - grch37_anon-swegen_indel_-1000samples-.vcf.gz (Frequency annotation;Vcfanno)
 - grch37_swegen_concat_sort_-20170830-.vcf (Structural variant frequency annotation; Svdb)

#### Spidex - Splicing prediction
SPIDEX is a computational model that uses the Percentage of Spliced-In (PSI) metric to evaluate whether a certain splicing isoform is more enriched under the presence/absence of a given variant. Unfortunately, the Deepgenomics company that used to provide spidex scores seem to have shut down. The files can be downloaded via Annovar, which however also requires a license.

Corresponding MIP references:
 - grch37_spidex_public_noncommercial_-v1_0-.tab.gz (Splicing annotation; Genmod)

#### Local frequency Databases
We use several local frequency databases, that we unfortunately are not allowed to share, but can be built using locusdb or Svdb: https://github.com/moonso/loqusdb.

Corresponding MIP references:
 - grch37_loqusdb_snv_indel_-2018-12-18-.vcf.gz (SNV/INDELS; Vcfanno)
 - grch37_mip_sv_svdb_export_-2018-10-09-.vcf (SV; Svdb)
 - grch37_svdb_query_clingen_ngi_-v1.0.0-.vcf (SV;Svdb)
 - grch37_svdb_query_decipher_-v1.0.0-.vcf (local array SVs frequency annotation; Svdb)

#### Local clincial significance databases
 Variants annotated as benign or pathogenic from array data.

 Corresponding MIP references:
 - grch37_svdb_query_clingen_cgh_benign_-v1.0.0-.vcf
 - grch37_svdb_query_clingen_cgh_pathogenic_-v1.0.0-.vcf

#### GATK exome dataset
GATK needs more data in the variant calling for exomes than a single sample or trio. MIP adds in other previously sequenced samples in the variant calling as a supplementary dataset.

Corresponding MIP references:
 - grch37_gatk_merged_reference_samples.txt

## Gene panel for the clinical test
MIP will split the variants into two sets (clinical a.k.a "selected" and research) based on gene coordinates and hgnc_id, which is recorded in gene_panels.bed file(s) using MIPs own vcfparser. A template for grch37 can be found in MIPs dir under `templates/gene_panels.bed`.  

#### SpliceAI - Splicing predicition
Annotations for all possible substitutions, 1 base insertions and 1-4 base deletions. Available from https://basespace.illumina.com/s/5u6ThOblecrh

Corresponding MIP references:
 - grch37_spliceai_scores_raw_snv_-v1.3-.vcf.gz
 - grch37_spliceai_scores_raw_indel_-v1.3-.vcf.gz

[Arriba]: https://github.com/suhrig/arriba
[Bcftools]: http://www.htslib.org/
[BedTools]: http://bedtools.readthedocs.org/en/latest/
[Blobfish]: https://github.com/J35P312/BlobFish
[BoostrapAnn]: https://github.com/J35P312/BootstrapAnn
[BWA]: https://github.com/lh3/bwa
[BWAKit]: https://github.com/lh3/bwa/tree/master/bwakit
[CADD]: (https://github.com/kircherlab/CADD-scripts)
[Chanjo]: https://chanjo.readthedocs.org/en/latest/
[Chromograph]: https://github.com/mikaell/chromograph
[Cnvnator]: https://github.com/abyzovlab/CNVnator
[Configuration file]: ../templates/mip_rd_dna_config.yaml
[Cyrius]: https://github.com/Illumina/Cyrius
[Delly]: https://github.com/dellytools/delly
[Deepvariant]: https://github.com/google/deepvariant
[Expansionhunter]: https://github.com/Illumina/ExpansionHunter
[FastQC]: http://www.bioinformatics.babraham.ac.uk/projects/fastqc/
[GATK]: http://www.broadinstitute.org/gatk/
[GENMOD]: https://github.com/moonso/genmod/
[Gffcompare]: https://ccb.jhu.edu/software/stringtie/gffcompare.shtml
[Glnexus]: https://github.com/dnanexus-rnd/GLnexus
[Htslib]: http://www.htslib.org/
[Manta]: https://github.com/Illumina/manta
[Megafusion]: https://github.com/J35P312/MegaFusion
[MultiQC]: https://github.com/ewels/MultiQC
[Pdfmerger]: https://github.com/northwestwitch/pdfmerger
[Peddy]: https://github.com/brentp/peddy
[Pedigree file]: ../templates/643594-miptest_pedigree.yaml  
[PicardTools]: http://broadinstitute.github.io/picard/
[PLINK]: https://www.cog-genomics.org/plink2
[Preseq]: http://smithlabresearch.org/software/preseq/
[Rhocall]: https://github.com/dnil/rhocall
[RSeQC]: http://rseqc.sourceforge.net/
[rtg-tools]: https://github.com/RealTimeGenomics/rtg-tools
[Salmon]: https://combine-lab.github.io/salmon/
[Sambamba]: http://lomereiter.github.io/sambamba/
[Samtools]: http://www.htslib.org/
[SLURM]: http://slurm.schedmd.com/
[SMNCopyNumberCaller]: https://github.com/Illumina/SMNCopyNumberCaller
[STAR]: https://github.com/alexdobin/STAR
[STAR-Fusion]: https://github.com/STAR-Fusion/STAR-Fusion
[Stranger]: https://github.com/moonso/stranger
[StringTie]: https://ccb.jhu.edu/software/stringtie/
[Svdb]: https://github.com/J35P312/SVDB
[Tabix]: http://samtools.sourceforge.net/tabix.shtml
[Telomerecat]: https://github.com/cancerit/telomerecat
[Tiddit]: https://github.com/J35P312/TIDDIT
[Upd]: https://github.com/bjhall/upd
[Varg]: https://github.com/Clinical-Genomics/varg  
[Vcf2cytosure]: https://github.com/NBISweden/vcf2cytosure
[Vcfanno]: https://github.com/brentp/vcfanno
[VEP]: https://github.com/Ensembl/ensembl-vep<|MERGE_RESOLUTION|>--- conflicted
+++ resolved
@@ -64,13 +64,8 @@
 - [PLINK] (version: 1.90b3x35)
 - [Preseq] (version: 3.1.2)
 - [Rhocall] (version: 0.5.1)
-<<<<<<< HEAD
-- [RSeQC] (version: 3.0.1)
+- [RSeQC] (version: 4.0.0)
 - [rtg-tools] (version: 3.12)
-=======
-- [RSeQC] (version: 4.0.0)
-- [rtg-tools] (version: 3.10.1)
->>>>>>> ef0d2752
 - [Salmon] (version: 0.12.0)
 - [Sambamba] (version: 0.6.8)
 - [Samtools] (version: 1.11)
