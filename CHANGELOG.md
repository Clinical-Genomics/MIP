--- conflicted
+++ resolved
@@ -17,18 +17,12 @@
 
 **Tools**
 - chromograph
-<<<<<<< HEAD
+- expansionhunter: 3.0.0 -> 3.1.2
 - GATK: 4.1.2.0-1 -> 4.1.3.0-0 
 - picard: 2.18.14-0 -> 2.20.7-0
 - rhocall: 0.4 -> 0.5.1
 - upd: 0.1
-=======
-- expansionhunter: 3.0.0 -> 3.1.2
-- picard: 2.18.14-0 -> 2.20.7-0 
-- rhocall: 0.4 -> 0.5.1
-- upd: 0.1
 
->>>>>>> 5a34bdfe
 
 ##[7.1.2]
 - Update samtools_subsample_mt to fix bug in downsampling of MT bam
