package MIP::Recipes::Pipeline::Analyse_rd_dna;

use 5.026;
use Carp;
use charnames qw{ :full :short };
use English qw{ -no_match_vars };
use File::Spec::Functions qw{ catdir catfile };
use open qw{ :encoding(UTF-8) :std };
use Params::Check qw{ check allow last_error };
use utf8;
use warnings;
use warnings qw{ FATAL utf8 };

## CPANM
use List::MoreUtils qw { any };
use Readonly;

## MIPs lib/
use MIP::Constants qw{ $SPACE };

BEGIN {

    require Exporter;
    use base qw{ Exporter };

    # Functions and variables which can be optionally exported
    our @EXPORT_OK = qw{ parse_rd_dna pipeline_analyse_rd_dna };
}

sub parse_rd_dna {

## Function : Rare disease DNA pipeline specific checks and parsing
## Arguments: $active_parameter_href => Active parameters for this analysis hash {REF}
##          : $broadcasts_ref        => Holds the parameters info for broadcasting later {REF}
##          : $file_info_href        => File info hash {REF}
##          : $order_parameters_ref  => Order of parameters (for structured output) {REF}
##          : $parameter_href        => Parameter hash {REF}
##          : $sample_info_href      => Info on samples and case hash {REF}

    my ($arg_href) = @_;

    ## Flatten argument(s)
    my $active_parameter_href;
    my $broadcasts_ref;
    my $file_info_href;
    my $order_parameters_ref;
    my $parameter_href;
    my $sample_info_href;

    my $tmpl = {
        active_parameter_href => {
            default     => {},
            defined     => 1,
            required    => 1,
            store       => \$active_parameter_href,
            strict_type => 1,
        },
        broadcasts_ref => {
            default     => [],
            defined     => 1,
            required    => 1,
            store       => \$broadcasts_ref,
            strict_type => 1,
        },
        file_info_href => {
            default     => {},
            defined     => 1,
            required    => 1,
            store       => \$file_info_href,
            strict_type => 1,
        },
        order_parameters_ref => {
            default     => [],
            defined     => 1,
            required    => 1,
            store       => \$order_parameters_ref,
            strict_type => 1,
        },
        parameter_href => {
            default     => {},
            defined     => 1,
            required    => 1,
            store       => \$parameter_href,
            strict_type => 1,
        },
        sample_info_href => {
            default     => {},
            defined     => 1,
            required    => 1,
            store       => \$sample_info_href,
            strict_type => 1,
        },
    };

    check( $tmpl, $arg_href, 1 ) or croak q{Could not parse arguments!};

    use MIP::Active_parameter qw{
      check_sample_id_in_hash_parameter
      check_sample_id_in_hash_parameter_path
      parse_infiles
      parse_vep_plugin
      set_vcfparser_outfile_counter
      write_references
    };
    use MIP::Analysis qw{
      broadcast_parameters
      parse_prioritize_variant_callers
      update_prioritize_flag
      update_recipe_mode_for_wes
    };
    use MIP::Config qw{ write_mip_config };
    use MIP::Constants qw{ set_container_constants };
    use MIP::Contigs qw{ update_contigs_for_run };
    use MIP::Environment::Container qw{ parse_containers };
    use MIP::Fastq qw{ parse_fastq_infiles };
    use MIP::File_info qw{ check_parameter_metafiles parse_select_file_contigs };
    use MIP::Gatk qw{ check_gatk_sample_map_paths };
    use MIP::Parameter qw{ get_cache };
    use MIP::Recipes::Analysis::Estimate_gender qw{ parse_fastq_for_gender };
    use MIP::Reference qw{ get_select_file_contigs parse_exome_target_bed parse_nist_parameters };
    use MIP::Sample_info qw{ set_parameter_in_sample_info };
    use MIP::Vep qw{
      check_vep_api_cache_versions
      check_vep_custom_annotation
    };
    use MIP::Vcfanno qw{ parse_toml_config_parameters };

    ## Constants
    Readonly my @MIP_VEP_PLUGINS                 => qw{ sv_vep_plugin vep_plugin };
    Readonly my @ONLY_WGS_VARIANT_CALLER_RECIPES => qw{ cnvnator_ar delly_reformat tiddit };
    Readonly my @ONLY_WGS_RECIPIES               =>
<<<<<<< HEAD
      qw{ chromograph_rhoviz cnvnator_ar delly_call delly_reformat expansionhunter mitodel
=======
      qw{ chromograph_rhoviz cnvnator_ar delly_call delly_reformat expansionhunter
      gatk_collectreadcounts gatk_denoisereadcounts gens_generatedata mitodel
>>>>>>> bedb306d
      samtools_subsample_mt smncopynumbercaller star_caller telomerecat_ar tiddit };
    Readonly my @REMOVE_CONFIG_KEYS => qw{ associated_recipe };

    ## Set analysis constants
    set_container_constants( { active_parameter_href => $active_parameter_href, } );

    parse_containers(
        {
            active_parameter_href => $active_parameter_href,
            parameter_href        => $parameter_href,
        }
    );

    my $consensus_analysis_type = get_cache(
        {
            parameter_href => $parameter_href,
            parameter_name => q{consensus_analysis_type},
        }
    );

    ## Update exome_target_bed files with human_genome_reference_source and human_genome_reference_version
    parse_exome_target_bed(
        {
            exome_target_bed_file_href     => $active_parameter_href->{exome_target_bed},
            human_genome_reference_source  => $file_info_href->{human_genome_reference_source},
            human_genome_reference_version => $file_info_href->{human_genome_reference_version},
        }
    );

    ## Checks parameter metafile exists and set build_file parameter
    check_parameter_metafiles(
        {
            active_parameter_href => $active_parameter_href,
            file_info_href        => $file_info_href,
            parameter_href        => $parameter_href,
        }
    );

    ## Update the expected number of outfiles after vcfparser
    set_vcfparser_outfile_counter( { active_parameter_href => $active_parameter_href, } );

    ## Collect select file contigs to loop over downstream
    parse_select_file_contigs(
        {
            consensus_analysis_type => $consensus_analysis_type,
            file_info_href          => $file_info_href,
            select_file_path        => $active_parameter_href->{vcfparser_select_file},
        }
    );

    ## Check that VEP directory and VEP cache match
    check_vep_api_cache_versions(
        {
            vep_directory_cache => $active_parameter_href->{vep_directory_cache},
        }
    );

    ## Check VEP custom annotations options
    check_vep_custom_annotation(
        {
            vep_custom_ann_href => \%{ $active_parameter_href->{vep_custom_annotation} },
        }
    );

    parse_vep_plugin(
        {
            active_parameter_href => $active_parameter_href,
            mip_vep_plugins_ref   => \@MIP_VEP_PLUGINS,
        }
    );

    ## Check sample_id provided in hash parameter is included in the analysis
    check_sample_id_in_hash_parameter(
        {
            active_parameter_href => $active_parameter_href,
            parameter_names_ref   => [qw{ analysis_type expected_coverage }],
            parameter_href        => $parameter_href,
            sample_ids_ref        => \@{ $active_parameter_href->{sample_ids} },
        }
    );

    ## Check sample_id provided in hash path parameter is included in the analysis and only represented once
    check_sample_id_in_hash_parameter_path(
        {
            active_parameter_href => $active_parameter_href,
            parameter_names_ref   => [qw{ exome_target_bed infile_dirs }],
            sample_ids_ref        => \@{ $active_parameter_href->{sample_ids} },
        }
    );

    ## Check that the supplied gatk sample map file paths exists
    check_gatk_sample_map_paths(
        {
            gatk_genotypegvcfs_mode => $active_parameter_href->{gatk_genotypegvcfs},
            sample_map_path         => $active_parameter_href->{gatk_genotypegvcfs_ref_gvcf},
        }
    );

    ## Parse parameters with TOML config files
    parse_toml_config_parameters(
        {
            active_parameter_href => $active_parameter_href,
        }
    );

    parse_nist_parameters(
        {
            active_parameter_href => $active_parameter_href,
        }
    );

    broadcast_parameters(
        {
            active_parameter_href => $active_parameter_href,
            broadcasts_ref        => $broadcasts_ref,
            order_parameters_ref  => $order_parameters_ref,
        }
    );

    ## Write references for this analysis to yaml
    write_references(
        {
            active_parameter_href => $active_parameter_href,
            outfile_path          => $active_parameter_href->{reference_info_file},
            parameter_href        => $parameter_href,
        }
    );

    ## Check that all active variant callers have a prioritization order and that the prioritization elements match a
    ## supported variant caller
    parse_prioritize_variant_callers(
        {
            active_parameter_href => $active_parameter_href,
            parameter_href        => $parameter_href,
        }
    );

    ## Update prioritize flag depending on analysis run value as some recipes are not applicable for e.g. wes
    $active_parameter_href->{sv_svdb_merge_prioritize} = update_prioritize_flag(
        {
            consensus_analysis_type => $consensus_analysis_type,
            parameter_href          => $parameter_href,
            prioritize_key          => $active_parameter_href->{sv_svdb_merge_prioritize},
            recipes_ref             => \@ONLY_WGS_VARIANT_CALLER_RECIPES,
        }
    );

    ## Update recipe mode depending on analysis run value as some recipes are not applicable for e.g. wes
    update_recipe_mode_for_wes(
        {
            active_parameter_href   => $active_parameter_href,
            consensus_analysis_type => $consensus_analysis_type,
            recipes_ref             => \@ONLY_WGS_RECIPIES,
        }
    );

    ## Write config file for case
    write_mip_config(
        {
            active_parameter_href => $active_parameter_href,
            remove_keys_ref       => \@REMOVE_CONFIG_KEYS,
            sample_info_href      => $sample_info_href,
        }
    );

    ## Update contigs depending on settings in run (wes or if only male samples)
    update_contigs_for_run(
        {
            consensus_analysis_type => $consensus_analysis_type,
            exclude_contigs_ref     => \@{ $active_parameter_href->{exclude_contigs} },
            file_info_href          => $file_info_href,
            include_y               => $active_parameter_href->{include_y},
        }
    );

    ## Get the ".fastq(.gz)" files from the supplied infiles directory. Checks if the files exist
    parse_infiles(
        {
            active_parameter_href => $active_parameter_href,
            file_info_href        => $file_info_href,
        }
    );

    ## Reformat file names to MIP format, get file name info and add info to sample_info
    parse_fastq_infiles(
        {
            active_parameter_href => $active_parameter_href,
            file_info_href        => $file_info_href,
            sample_info_href      => $sample_info_href,
        }
    );

    parse_fastq_for_gender(
        {
            active_parameter_href   => $active_parameter_href,
            consensus_analysis_type => $consensus_analysis_type,
            file_info_href          => $file_info_href,
            sample_info_href        => $sample_info_href,
        }
    );

    ## Add to sample info
    set_parameter_in_sample_info(
        {
            active_parameter_href => $active_parameter_href,
            file_info_href        => $file_info_href,
            sample_info_href      => $sample_info_href,
        }
    );

    return;
}

sub pipeline_analyse_rd_dna {

## Function : Pipeline recipe for wes and or wgs data analysis.
## Returns  :
## Arguments: $active_parameter_href => Active parameters for this analysis hash {REF}
##          : $broadcasts_ref        => Holds the parameters info for broadcasting later {REF}
##          : $file_info_href        => File info hash {REF}
##          : $job_id_href           => Job id hash {REF}
##          : $log                   => Log object to write to
##          : $order_parameters_ref  => Order of parameters (for structured output) {REF}
##          : $order_recipes_ref     => Order of recipes
##          : $parameter_href        => Parameter hash {REF}
##          : $sample_info_href      => Info on samples and case hash {REF}

    my ($arg_href) = @_;

    ## Flatten argument(s)
    my $active_parameter_href;
    my $broadcasts_ref;
    my $file_info_href;
    my $job_id_href;
    my $log;
    my $order_parameters_ref;
    my $order_recipes_ref;
    my $parameter_href;
    my $sample_info_href;

    my $tmpl = {
        active_parameter_href => {
            default     => {},
            defined     => 1,
            required    => 1,
            store       => \$active_parameter_href,
            strict_type => 1,
        },
        broadcasts_ref => {
            default     => [],
            defined     => 1,
            required    => 1,
            store       => \$broadcasts_ref,
            strict_type => 1,
        },
        file_info_href => {
            default     => {},
            defined     => 1,
            required    => 1,
            store       => \$file_info_href,
            strict_type => 1,
        },
        job_id_href => {
            default     => {},
            defined     => 1,
            required    => 1,
            store       => \$job_id_href,
            strict_type => 1,
        },
        log => {
            defined  => 1,
            required => 1,
            store    => \$log,
        },
        order_parameters_ref => {
            default     => [],
            defined     => 1,
            required    => 1,
            store       => \$order_parameters_ref,
            strict_type => 1,
        },
        order_recipes_ref => {
            default     => [],
            defined     => 1,
            required    => 1,
            store       => \$order_recipes_ref,
            strict_type => 1,
        },
        parameter_href => {
            default     => {},
            defined     => 1,
            required    => 1,
            store       => \$parameter_href,
            strict_type => 1,
        },
        sample_info_href => {
            default     => {},
            defined     => 1,
            required    => 1,
            store       => \$sample_info_href,
            strict_type => 1,
        },
    };

    check( $tmpl, $arg_href, 1 ) or croak q{Could not parse arguments!};

    use MIP::Analysis
      qw{ set_rankvariants_ar set_recipe_bwa_mem set_recipe_deepvariant set_recipe_gatk_variantrecalibration set_recipe_on_analysis_type };
    use MIP::Log::MIP_log4perl qw{ log_display_recipe_for_user };
    use MIP::Parameter qw{ get_cache };
    use MIP::Parse::Reference qw{ parse_references };

    ## Recipes
    use MIP::Recipes::Analysis::Analysisrunstatus qw{ analysis_analysisrunstatus };
    use MIP::Recipes::Analysis::Bcftools_norm qw{ analysis_bcftools_norm };
    use MIP::Recipes::Analysis::Bwa_mem qw{ analysis_bwa_mem2 };
    use MIP::Recipes::Analysis::Cadd qw{ analysis_cadd };
    use MIP::Recipes::Analysis::Chanjo_sex_check qw{ analysis_chanjo_sex_check };
    use MIP::Recipes::Analysis::Chromograph
      qw{ analysis_chromograph_cov analysis_chromograph_rhoviz analysis_chromograph_upd };
    use MIP::Recipes::Analysis::Cnvnator qw{ analysis_cnvnator };
    use MIP::Recipes::Analysis::Deeptrio qw { analysis_deeptrio };
    use MIP::Recipes::Analysis::Deepvariant qw { analysis_deepvariant };
    use MIP::Recipes::Analysis::Delly_call qw{ analysis_delly_call };
    use MIP::Recipes::Analysis::Delly_reformat qw{ analysis_delly_reformat };
    use MIP::Recipes::Analysis::Endvariantannotationblock qw{ analysis_endvariantannotationblock };
    use MIP::Recipes::Analysis::Expansionhunter qw{ analysis_expansionhunter };
    use MIP::Recipes::Analysis::Fastqc qw{ analysis_fastqc };
    use MIP::Recipes::Analysis::Frequency_filter qw{ analysis_frequency_filter };
    use MIP::Recipes::Analysis::Gatk_baserecalibration qw{ analysis_gatk_baserecalibration };
    use MIP::Recipes::Analysis::Gatk_combinevariantcallsets
      qw{ analysis_gatk_combinevariantcallsets };
    use MIP::Recipes::Analysis::Gatk_collectreadcounts qw{ analysis_gatk_collectreadcounts };
    use MIP::Recipes::Analysis::Gatk_denoisereadcounts qw{ analysis_gatk_denoisereadcounts };
    use MIP::Recipes::Analysis::Gatk_gathervcfs qw{ analysis_gatk_gathervcfs };
    use MIP::Recipes::Analysis::Gatk_genotypegvcfs qw{ analysis_gatk_genotypegvcfs };
    use MIP::Recipes::Analysis::Gatk_haplotypecaller qw{ analysis_gatk_haplotypecaller };
    use MIP::Recipes::Analysis::Gatk_variantevalall qw{ analysis_gatk_variantevalall };
    use MIP::Recipes::Analysis::Gatk_variantevalexome qw{ analysis_gatk_variantevalexome };
    use MIP::Recipes::Analysis::Gens_generatedata qw{ analysis_gens_generatedata };
    use MIP::Recipes::Analysis::Glnexus qw{ analysis_glnexus };
    use MIP::Recipes::Analysis::Gzip_fastq qw{ analysis_gzip_fastq };
    use MIP::Recipes::Analysis::Manta qw{ analysis_manta };
    use MIP::Recipes::Analysis::Markduplicates qw{ analysis_markduplicates };
    use MIP::Recipes::Analysis::Mip_qccollect qw{ analysis_mip_qccollect };
    use MIP::Recipes::Analysis::Mip_vcfparser qw{ analysis_mip_vcfparser };
    use MIP::Recipes::Analysis::Mip_vercollect qw{ analysis_mip_vercollect };
    use MIP::Recipes::Analysis::Mitodel qw{ analysis_mitodel };
    use MIP::Recipes::Analysis::Mt_annotation qw{ analysis_mt_annotation };
    use MIP::Recipes::Analysis::Multiqc qw{ analysis_multiqc };
    use MIP::Recipes::Analysis::Peddy qw{ analysis_peddy };
    use MIP::Recipes::Analysis::Picardtools_collecthsmetrics
      qw{ analysis_picardtools_collecthsmetrics };
    use MIP::Recipes::Analysis::Picardtools_collectmultiplemetrics
      qw{ analysis_picardtools_collectmultiplemetrics };
    use MIP::Recipes::Analysis::Plink qw{ analysis_plink };
    use MIP::Recipes::Analysis::Prepareforvariantannotationblock
      qw{ analysis_prepareforvariantannotationblock };
    use MIP::Recipes::Analysis::Rankvariant
      qw{ analysis_rankvariant analysis_rankvariant_unaffected analysis_rankvariant_sv analysis_rankvariant_sv_unaffected };
    use MIP::Recipes::Analysis::Rhocall qw{ analysis_rhocall_annotate analysis_rhocall_viz };
    use MIP::Recipes::Analysis::Rtg_vcfeval qw{ analysis_rtg_vcfeval  };
    use MIP::Recipes::Analysis::Sacct qw{ analysis_sacct };
    use MIP::Recipes::Analysis::Sambamba_depth qw{ analysis_sambamba_depth };
    use MIP::Recipes::Analysis::Samtools_merge qw{ analysis_samtools_merge };
    use MIP::Recipes::Analysis::Samtools_subsample_mt qw{ analysis_samtools_subsample_mt };
    use MIP::Recipes::Analysis::Smncopynumbercaller qw{ analysis_smncopynumbercaller };
    use MIP::Recipes::Analysis::Star_caller qw{ analysis_star_caller };
    use MIP::Recipes::Analysis::Sv_annotate qw{ analysis_sv_annotate };
    use MIP::Recipes::Analysis::Sv_reformat qw{ analysis_reformat_sv };
    use MIP::Recipes::Analysis::Sv_combinevariantcallsets qw{ analysis_sv_combinevariantcallsets };
    use MIP::Recipes::Analysis::Telomerecat qw{ analysis_telomerecat };
    use MIP::Recipes::Analysis::Tiddit qw{ analysis_tiddit };
    use MIP::Recipes::Analysis::Tiddit_coverage qw{ analysis_tiddit_coverage };
    use MIP::Recipes::Analysis::Upd qw{ analysis_upd };
    use MIP::Recipes::Analysis::Varg qw{ analysis_varg };
    use MIP::Recipes::Analysis::Variant_annotation qw{ analysis_variant_annotation };
    use MIP::Recipes::Analysis::Vcf2cytosure qw{ analysis_vcf2cytosure };
    use MIP::Recipes::Analysis::Vep qw{ analysis_vep_wgs };
    use MIP::Recipes::Build::Rd_dna qw{build_rd_dna_meta_files};

    ### Pipeline specific checks
    parse_rd_dna(
        {
            active_parameter_href => $active_parameter_href,
            broadcasts_ref        => $broadcasts_ref,
            file_info_href        => $file_info_href,
            order_parameters_ref  => $order_parameters_ref,
            parameter_href        => $parameter_href,
            sample_info_href      => $sample_info_href,
        }
    );

    ### Build recipes
    $log->info(q{[Reference check - Reference prerequisites]});

    build_rd_dna_meta_files(
        {
            active_parameter_href => $active_parameter_href,
            file_info_href        => $file_info_href,
            job_id_href           => $job_id_href,
            log                   => $log,
            parameter_href        => $parameter_href,
            sample_info_href      => $sample_info_href,
        }
    );

    ## Check if references needs preprocessing
    ## If not try to reprocesses them before launching recipes
    parse_references(
        {
            active_parameter_href => $active_parameter_href,
            job_id_href           => $job_id_href,
            parameter_href        => $parameter_href,
        }
    );

    ### Analysis recipes
    ## Create code reference table for pipeline analysis recipes
    my %analysis_recipe = (
        analysisrunstatus  => \&analysis_analysisrunstatus,
        bcftools_norm      => \&analysis_bcftools_norm,
        bwa_mem            => undef,                           # Depends on genome build
        bwa_mem2           => \&analysis_bwa_mem2,
        cadd_ar            => \&analysis_cadd,
        chanjo_sexcheck    => \&analysis_chanjo_sex_check,
        chromograph_cov    => \&analysis_chromograph_cov,
        chromograph_rhoviz => \&analysis_chromograph_rhoviz,
        chromograph_upd    => \$sample_info_href->{has_trio}
        ? \&analysis_chromograph_upd
        : undef,                                                        # Depends on pedigree
        cnvnator_ar                 => \&analysis_cnvnator,
        deeptrio                    => undef,
        deepvariant                 => \&analysis_deepvariant,
        delly_call                  => \&analysis_delly_call,
        delly_reformat              => \&analysis_delly_reformat,
        endvariantannotationblock   => \&analysis_endvariantannotationblock,
        expansionhunter             => \&analysis_expansionhunter,
        fastqc_ar                   => \&analysis_fastqc,
        frequency_filter            => \&analysis_frequency_filter,
        gatk_baserecalibration      => \&analysis_gatk_baserecalibration,
        gatk_gathervcfs             => \&analysis_gatk_gathervcfs,
        gatk_combinevariantcallsets => \&analysis_gatk_combinevariantcallsets,
        gatk_collectreadcounts      => \&analysis_gatk_collectreadcounts,
        gatk_denoisereadcounts      => \&analysis_gatk_denoisereadcounts,
        gatk_genotypegvcfs          => \&analysis_gatk_genotypegvcfs,
        gatk_haplotypecaller        => \&analysis_gatk_haplotypecaller,
        gatk_variantevalall         => \&analysis_gatk_variantevalall,
        gatk_variantevalexome       => \&analysis_gatk_variantevalexome,
        gatk_variantrecalibration   => undef,    # Depends on analysis type and/or number of samples
        gens_generatedata           => \&analysis_gens_generatedata,
        glnexus_merge                      => \&analysis_glnexus,
        gzip_fastq                         => \&analysis_gzip_fastq,
        manta                              => \&analysis_manta,
        markduplicates                     => \&analysis_markduplicates,
        mitodel                            => \&analysis_mitodel,
        mt_annotation                      => \&analysis_mt_annotation,
        multiqc_ar                         => \&analysis_multiqc,
        peddy_ar                           => \&analysis_peddy,
        picardtools_collecthsmetrics       => \&analysis_picardtools_collecthsmetrics,
        picardtools_collectmultiplemetrics => \&analysis_picardtools_collectmultiplemetrics,
        plink                              => \&analysis_plink,
        prepareforvariantannotationblock   => \&analysis_prepareforvariantannotationblock,
        qccollect_ar                       => \&analysis_mip_qccollect,
        rankvariant               => undef,                             # Depends on sample features
        rhocall_ar                => \&analysis_rhocall_annotate,
        rhocall_viz               => \&analysis_rhocall_viz,
        rtg_vcfeval               => \&analysis_rtg_vcfeval,
        sacct                     => \&analysis_sacct,
        sambamba_depth            => \&analysis_sambamba_depth,
        samtools_merge            => \&analysis_samtools_merge,
        samtools_subsample_mt     => \&analysis_samtools_subsample_mt,
        smncopynumbercaller       => \&analysis_smncopynumbercaller,
        star_caller               => \&analysis_star_caller,
        sv_annotate               => \&analysis_sv_annotate,
        sv_combinevariantcallsets => \&analysis_sv_combinevariantcallsets,
        sv_rankvariant            => undef,                             # Depends on sample features
        sv_reformat               => \&analysis_reformat_sv,
        sv_varianteffectpredictor => undef,                             # Depends on analysis type
        sv_vcfparser              => undef,                             # Depends on analysis type
        telomerecat_ar            => \&analysis_telomerecat,
        tiddit                    => \&analysis_tiddit,
        tiddit_coverage           => \&analysis_tiddit_coverage,
        upd_ar                    => $sample_info_href->{has_trio} ? \&analysis_upd : undef,
        varg_ar                   => \&analysis_varg,
        varianteffectpredictor    => \&analysis_vep_wgs,
        variant_annotation        => \&analysis_variant_annotation,
        version_collect_ar        => \&analysis_mip_vercollect,
        vcfparser_ar              => \&analysis_mip_vcfparser,
        vcf2cytosure_ar           => \&analysis_vcf2cytosure,
    );

    ## Special case for rankvariants recipe
    set_rankvariants_ar(
        {
            analysis_recipe_href => \%analysis_recipe,
            parameter_href       => $parameter_href,
            sample_ids_ref       => $active_parameter_href->{sample_ids},
        }
    );

    my $consensus_analysis_type = get_cache(
        {
            parameter_href => $parameter_href,
            parameter_name => q{consensus_analysis_type},
        }
    );
    ## Update which recipe to use depending on consensus analysis type
    set_recipe_on_analysis_type(
        {
            analysis_recipe_href    => \%analysis_recipe,
            consensus_analysis_type => $consensus_analysis_type,
        }
    );

    ## Set correct bwa_mem recipe depending on version and source of the human_genome_reference: Source (hg19 or grch)
    set_recipe_bwa_mem(
        {
            analysis_recipe_href           => \%analysis_recipe,
            human_genome_reference_version => $file_info_href->{human_genome_reference_version},
            run_bwakit                     => $active_parameter_href->{bwa_mem_run_bwakit},
        }
    );

    ## Set deepvariant or deeptrio recipe depending on the presence of parent-child duo or a trio
    set_recipe_deepvariant(
        {
            analysis_recipe_href => \%analysis_recipe,
            deeptrio_mode        => $active_parameter_href->{deeptrio},
            sample_info_href     => $sample_info_href,
        }
    );

    ## Update which recipe to use depending on number of samples
    set_recipe_gatk_variantrecalibration(
        {
            analysis_recipe_href => \%analysis_recipe,
            sample_ids_ref       => $active_parameter_href->{sample_ids},
            use_cnnscorevariants => $active_parameter_href->{gatk_cnnscorevariants},
        }
    );

  RECIPE:
    foreach my $recipe ( @{$order_recipes_ref} ) {

        ## Skip not active recipes
        next RECIPE if ( not $active_parameter_href->{$recipe} );

        ## Skip recipe if not part of dispatch table (such as gzip_fastq)
        next RECIPE if ( not $analysis_recipe{$recipe} );

        ## For displaying
        log_display_recipe_for_user(
            {
                log    => $log,
                recipe => $recipe,
            }
        );
        ## Sample mode
        if ( $parameter_href->{$recipe}{analysis_mode} eq q{sample} ) {

          SAMPLE_ID:
            foreach my $sample_id ( @{ $active_parameter_href->{sample_ids} } ) {

                $analysis_recipe{$recipe}->(
                    {
                        active_parameter_href => $active_parameter_href,
                        file_info_href        => $file_info_href,
                        job_id_href           => $job_id_href,
                        parameter_href        => $parameter_href,
                        recipe_name           => $recipe,
                        sample_id             => $sample_id,
                        sample_info_href      => $sample_info_href,
                    }
                );
            }
        }

        ## Family mode
        elsif ( $parameter_href->{$recipe}{analysis_mode} eq q{case} ) {

            $analysis_recipe{$recipe}->(
                {
                    active_parameter_href => $active_parameter_href,
                    file_info_href        => $file_info_href,
                    job_id_href           => $job_id_href,
                    parameter_href        => $parameter_href,
                    recipe_name           => $recipe,
                    sample_info_href      => $sample_info_href,
                }
            );
        }
    }
    return;
}

1;<|MERGE_RESOLUTION|>--- conflicted
+++ resolved
@@ -129,12 +129,8 @@
     Readonly my @MIP_VEP_PLUGINS                 => qw{ sv_vep_plugin vep_plugin };
     Readonly my @ONLY_WGS_VARIANT_CALLER_RECIPES => qw{ cnvnator_ar delly_reformat tiddit };
     Readonly my @ONLY_WGS_RECIPIES               =>
-<<<<<<< HEAD
-      qw{ chromograph_rhoviz cnvnator_ar delly_call delly_reformat expansionhunter mitodel
-=======
       qw{ chromograph_rhoviz cnvnator_ar delly_call delly_reformat expansionhunter
       gatk_collectreadcounts gatk_denoisereadcounts gens_generatedata mitodel
->>>>>>> bedb306d
       samtools_subsample_mt smncopynumbercaller star_caller telomerecat_ar tiddit };
     Readonly my @REMOVE_CONFIG_KEYS => qw{ associated_recipe };
 
