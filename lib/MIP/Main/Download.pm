package MIP::Main::Download;

use 5.026;
use Carp;
use charnames qw( :full :short );
use Cwd qw{ abs_path };
use English qw{ -no_match_vars };
use File::Basename qw{ basename fileparse };
use File::Path qw{ make_path };
use warnings qw{ FATAL utf8 };
use open qw{ :encoding(UTF-8) :std };
use Params::Check qw{ check allow last_error };
use Time::Piece;
use utf8;

## CPANM
use autodie qw{ open close :all };
use List::Util qw{ any };
use Modern::Perl qw{ 2018 };
use Readonly;

## MIPs lib/
use MIP::Active_parameter qw{
  check_recipe_mode
  parse_recipe_resources
  update_recipe_mode_with_dry_run_all
  update_to_absolute_path
};
use MIP::Check::Download qw{ check_user_reference };
use MIP::Config qw{ check_cmd_config_vs_definition_file set_config_to_active_parameters };
use MIP::Constants
  qw{ $COLON $COMMA $DOT $MIP_VERSION $NEWLINE $SINGLE_QUOTE $SPACE $UNDERSCORE };
use MIP::Environment::Cluster qw{ check_max_core_number };
use MIP::Environment::User qw{ check_email_address };
use MIP::Io::Read qw{ read_from_file };
use MIP::Log::MIP_log4perl qw{ get_log };
use MIP::Parameter qw{
  parse_parameter_files
  set_cache
  set_default
};
use MIP::Parse::Parameter qw{ parse_download_reference_parameter };
use MIP::Pipeline qw{ run_download_pipeline };
use MIP::Recipes::Check qw{ check_recipe_exists_in_hash };
<<<<<<< HEAD
use MIP::Recipes::Parse qw{ parse_recipes };
use MIP::Recipes::Pipeline::Download_rd_dna qw{ pipeline_download_rd_dna };
use MIP::Recipes::Pipeline::Download_rd_rna qw{ pipeline_download_rd_rna };
=======
>>>>>>> ef4acb47

BEGIN {
    use base qw{ Exporter };

    # Set the version for version checking
    our $VERSION = 1.20;

    # Functions and variables that can be optionally exported
    our @EXPORT_OK = qw{ mip_download };

}

## Constants
Readonly my %RECIPE_PARAMETERS_TO_CHECK => (
    keys     => [qw{ recipe_core_number recipe_time }],
    elements => [qw{ associated_recipe  }],
);

sub mip_download {

## Function : Main script for generating MIP download scripts
## Returns  :
## Arguments: $active_parameter_href => Active parameters for this analysis hash {REF}
##          : $parameter_href        => Parameter hash {REF}

    my ($arg_href) = @_;

    ## Flatten argument(s)
    my $active_parameter_href;
    my $parameter_href;

    my $tmpl = {
        active_parameter_href => {
            default     => {},
            defined     => 1,
            required    => 1,
            store       => \$active_parameter_href,
            strict_type => 1,
        },
        parameter_href => {
            default     => {},
            defined     => 1,
            required    => 1,
            store       => \$parameter_href,
            strict_type => 1,
        },
    };

    check( $tmpl, $arg_href, 1 ) or croak q{Could not parse arguments};

    ## Transfer to lexical variables
    # Parameters to include in each download run
    my %active_parameter = %{$active_parameter_href};

    # All parameters MIP download knows
    my %parameter = %{$parameter_href};

    ## Get local time
    my $date_time       = localtime;
    my $date_time_stamp = $date_time->datetime;
    my $date            = $date_time->ymd;

    # Catches script name and removes ending
    my $script = fileparse( basename( $PROGRAM_NAME, $DOT . q{pl} ) );

    # Add specific MIP process
    $script .= $UNDERSCORE . q{download};

    ## Change relative path to absolute path for parameter with "update_path: absolute_path" in config
    update_to_absolute_path(
        {
            active_parameter_href => \%active_parameter,
            parameter_href        => \%parameter,
        }
    );

    ### Config file
    ## If config from cmd
    if ( exists $active_parameter{config_file}
        && defined $active_parameter{config_file} )
    {

        ## Loads a YAML file into an arbitrary hash and returns it.
        my %config_parameter = read_from_file(
            {
                format => q{yaml},
                path   => $active_parameter{config_file},
            }
        );

        ## Set config parameters into %active_parameter unless $parameter
        ## has been supplied on the command line
        set_config_to_active_parameters(
            {
                active_parameter_href => \%active_parameter,
                config_parameter_href => \%config_parameter,
            }
        );

        ## Compare keys from config and cmd (%active_parameter) with definitions file (%parameter)
        check_cmd_config_vs_definition_file(
            {
                active_parameter_href => \%active_parameter,
                parameter_href        => \%parameter,
            }
        );
    }

## Get log object and set log file in active parameters unless already set from cmd
    my $log = get_log(
        {
            active_parameter_href => \%active_parameter,
            date                  => $date,
            date_time_stamp       => $date_time_stamp,
            log_name              => uc q{mip_download},
            script                => $script,
        }
    );

    $log->info( q{MIP Version: } . $MIP_VERSION );
    $log->info(
        q{Writing log messages to} . $COLON . $SPACE . $active_parameter{log_file} );

    ## Set default from parameter hash to active_parameter for uninitilized parameters
    set_default(
        {
            active_parameter_href => \%active_parameter,
            custom_default_parameters_ref =>
              \@{ $parameter{custom_default_parameters}{default} },
            parameter_href => \%parameter,
        }
    );

    ## Make sure that we have lower case from user input
    @{ $active_parameter{reference_genome_versions} } =
      map { lc } @{ $active_parameter{reference_genome_versions} };

    ## Create reference dir if it does not exists
    make_path( $active_parameter{reference_dir} );

    ### Checks

    ## Parse existence of files and directories
    parse_parameter_files(
        {
            active_parameter_href => \%active_parameter,
            parameter_href        => \%parameter,
        }
    );

    ## Check email adress syntax and mail host
    check_email_address(
        {
            email => $active_parameter{email},
        }
    );

    ## Parameters that have keys or elements as MIP recipe names
    parse_recipes(
        {
            active_parameter_href   => \%active_parameter,
            parameter_href          => \%parameter,
            parameter_to_check_href => \%RECIPE_PARAMETERS_TO_CHECK,
        }
    );

    ## Check core number requested against environment provisioned
    parse_recipe_resources( { active_parameter_href => \%active_parameter, } );

    ## Adds dynamic aggregate information from definitions to parameter hash
    set_cache(
        {
            aggregates_ref => [
                ## Collects all recipes that MIP can handle
                q{type:recipe},
            ],
            parameter_href => \%parameter,
        }
    );

    ## Check correct value for recipe mode in MIP
    check_recipe_mode(
        {
            active_parameter_href => \%active_parameter,
            parameter_href        => \%parameter,
        }
    );

    ## Update recipe mode depending on dry_run_all flag
    update_recipe_mode_with_dry_run_all(
        {
            active_parameter_href => \%active_parameter,
            dry_run_all           => $active_parameter{dry_run_all},
            recipes_ref           => \@{ $parameter{cache}{recipe} },
        }
    );

    ## Remodel depending on if "--reference" was used or not as the user info is stored as a scalar per reference_id while yaml is stored as arrays per reference_id
    parse_download_reference_parameter(
        { reference_href => \%{ $active_parameter{reference} }, } );

    check_user_reference(
        {
            user_supplied_reference_ref => \%{ $active_parameter{reference} },
            reference_genome_versions_ref =>
              \@{ $active_parameter{reference_genome_versions} },
            reference_ref => \%{ $active_parameter{reference_feature} },
        }
    );

    $log->info(
q{Will write sbatch install instructions for references to individual sbatch scripts}
    );

    run_download_pipeline( { active_parameter_href => \%active_parameter, } );

    return;
}

## Investigate potential autodie error
if ( $EVAL_ERROR and $EVAL_ERROR->isa(q{autodie::exception}) ) {

    if ( $EVAL_ERROR->matches(q{default}) ) {

        say {*STDERR} q{Not an autodie error at all};
    }
    if ( $EVAL_ERROR->matches(q{open}) ) {

        say {*STDERR} q{Error from open};
    }
    if ( $EVAL_ERROR->matches(q{:io}) ) {

        say {*STDERR} q{Non-open, IO error.};
    }
}
elsif ($EVAL_ERROR) {

    say {*STDERR} q{A non-autodie exception.};
}

1;<|MERGE_RESOLUTION|>--- conflicted
+++ resolved
@@ -42,12 +42,7 @@
 use MIP::Parse::Parameter qw{ parse_download_reference_parameter };
 use MIP::Pipeline qw{ run_download_pipeline };
 use MIP::Recipes::Check qw{ check_recipe_exists_in_hash };
-<<<<<<< HEAD
 use MIP::Recipes::Parse qw{ parse_recipes };
-use MIP::Recipes::Pipeline::Download_rd_dna qw{ pipeline_download_rd_dna };
-use MIP::Recipes::Pipeline::Download_rd_rna qw{ pipeline_download_rd_rna };
-=======
->>>>>>> ef4acb47
 
 BEGIN {
     use base qw{ Exporter };
