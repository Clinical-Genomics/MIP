package MIP::Recipes::Pipeline::Analyse_rd_dna;

use 5.026;
use Carp;
use charnames qw{ :full :short };
use English qw{ -no_match_vars };
use File::Spec::Functions qw{ catdir catfile };
use open qw{ :encoding(UTF-8) :std };
use Params::Check qw{ check allow last_error };
use utf8;
use warnings;
use warnings qw{ FATAL utf8 };

## CPANM
use List::MoreUtils qw { any };
use Readonly;

## MIPs lib/
use MIP::Constants qw{ $SPACE };

BEGIN {

    require Exporter;
    use base qw{ Exporter };

    # Functions and variables which can be optionally exported
    our @EXPORT_OK = qw{ parse_rd_dna pipeline_analyse_rd_dna };
}

sub parse_rd_dna {

## Function : Rare disease DNA pipeline specific checks and parsing
## Arguments: $active_parameter_href => Active parameters for this analysis hash {REF}
##          : $broadcasts_ref        => Holds the parameters info for broadcasting later {REF}
##          : $file_info_href        => File info hash {REF}
##          : $order_parameters_ref  => Order of parameters (for structured output) {REF}
##          : $parameter_href        => Parameter hash {REF}
##          : $sample_info_href      => Info on samples and case hash {REF}

    my ($arg_href) = @_;

    ## Flatten argument(s)
    my $active_parameter_href;
    my $broadcasts_ref;
    my $file_info_href;
    my $order_parameters_ref;
    my $parameter_href;
    my $sample_info_href;

    my $tmpl = {
        active_parameter_href => {
            default     => {},
            defined     => 1,
            required    => 1,
            store       => \$active_parameter_href,
            strict_type => 1,
        },
        broadcasts_ref => {
            default     => [],
            defined     => 1,
            required    => 1,
            store       => \$broadcasts_ref,
            strict_type => 1,
        },
        file_info_href => {
            default     => {},
            defined     => 1,
            required    => 1,
            store       => \$file_info_href,
            strict_type => 1,
        },
        order_parameters_ref => {
            default     => [],
            defined     => 1,
            required    => 1,
            store       => \$order_parameters_ref,
            strict_type => 1,
        },
        parameter_href => {
            default     => {},
            defined     => 1,
            required    => 1,
            store       => \$parameter_href,
            strict_type => 1,
        },
        sample_info_href => {
            default     => {},
            defined     => 1,
            required    => 1,
            store       => \$sample_info_href,
            strict_type => 1,
        },
    };

    check( $tmpl, $arg_href, 1 ) or croak q{Could not parse arguments!};

    use MIP::Active_parameter qw{
      check_sample_id_in_hash_parameter
      check_sample_id_in_hash_parameter_path
      parse_infiles
      parse_vep_plugin
      set_vcfparser_outfile_counter
      write_references
    };
    use MIP::Analysis qw{
      broadcast_parameters
      parse_prioritize_variant_callers
      update_prioritize_flag
      update_recipe_mode_for_wes
    };
    use MIP::Config qw{ write_mip_config };
    use MIP::Constants qw{ set_container_constants };
    use MIP::Contigs qw{ update_contigs_for_run };
    use MIP::Environment::Container qw{ parse_containers };
    use MIP::Fastq qw{ parse_fastq_infiles };
    use MIP::File_info qw{ check_parameter_metafiles parse_select_file_contigs };
    use MIP::Gatk qw{ check_gatk_sample_map_paths };
    use MIP::Parameter qw{ get_cache };
    use MIP::Parse::Gender qw{ parse_fastq_for_gender };
    use MIP::Reference qw{ get_select_file_contigs parse_exome_target_bed parse_nist_parameters };
    use MIP::Sample_info qw{ set_parameter_in_sample_info };
    use MIP::Vep qw{
      check_vep_api_cache_versions
      check_vep_custom_annotation
    };
    use MIP::Vcfanno qw{ parse_toml_config_parameters };

    ## Constants
    Readonly my @MIP_VEP_PLUGINS                 => qw{ sv_vep_plugin vep_plugin };
    Readonly my @ONLY_WGS_VARIANT_CALLER_RECIPES => qw{ cnvnator_ar delly_reformat tiddit };
<<<<<<< HEAD
    Readonly my @ONLY_WGS_RECIPIES               =>
      qw{ chromograph_rhoviz cnvnator_ar delly_call delly_reformat expansionhunter
=======
    Readonly my @ONLY_WGS_RECIPIES => qw{ cnvnator_ar delly_call delly_reformat expansionhunter
>>>>>>> a5d06142
      samtools_subsample_mt smncopynumbercaller star_caller telomerecat_ar tiddit };
    Readonly my @REMOVE_CONFIG_KEYS => qw{ associated_recipe };

    ## Set analysis constants
    set_container_constants( { active_parameter_href => $active_parameter_href, } );

    parse_containers(
        {
            active_parameter_href => $active_parameter_href,
            parameter_href        => $parameter_href,
        }
    );

    my $consensus_analysis_type = get_cache(
        {
            parameter_href => $parameter_href,
            parameter_name => q{consensus_analysis_type},
        }
    );

    ## Update exome_target_bed files with human_genome_reference_source and human_genome_reference_version
    parse_exome_target_bed(
        {
            exome_target_bed_file_href     => $active_parameter_href->{exome_target_bed},
            human_genome_reference_source  => $file_info_href->{human_genome_reference_source},
            human_genome_reference_version => $file_info_href->{human_genome_reference_version},
        }
    );

    ## Checks parameter metafile exists and set build_file parameter
    check_parameter_metafiles(
        {
            active_parameter_href => $active_parameter_href,
            file_info_href        => $file_info_href,
            parameter_href        => $parameter_href,
        }
    );

    ## Update the expected number of outfiles after vcfparser
    set_vcfparser_outfile_counter( { active_parameter_href => $active_parameter_href, } );

    ## Collect select file contigs to loop over downstream
    parse_select_file_contigs(
        {
            consensus_analysis_type => $consensus_analysis_type,
            file_info_href          => $file_info_href,
            select_file_path        => $active_parameter_href->{vcfparser_select_file},
        }
    );

    ## Check that VEP directory and VEP cache match
    check_vep_api_cache_versions(
        {
            vep_directory_cache => $active_parameter_href->{vep_directory_cache},
        }
    );

    ## Check VEP custom annotations options
    check_vep_custom_annotation(
        {
            vep_custom_ann_href => \%{ $active_parameter_href->{vep_custom_annotation} },
        }
    );

    parse_vep_plugin(
        {
            active_parameter_href => $active_parameter_href,
            mip_vep_plugins_ref   => \@MIP_VEP_PLUGINS,
        }
    );

    ## Check sample_id provided in hash parameter is included in the analysis
    check_sample_id_in_hash_parameter(
        {
            active_parameter_href => $active_parameter_href,
            parameter_names_ref   => [qw{ analysis_type expected_coverage }],
            parameter_href        => $parameter_href,
            sample_ids_ref        => \@{ $active_parameter_href->{sample_ids} },
        }
    );

    ## Check sample_id provided in hash path parameter is included in the analysis and only represented once
    check_sample_id_in_hash_parameter_path(
        {
            active_parameter_href => $active_parameter_href,
            parameter_names_ref   => [qw{ exome_target_bed infile_dirs }],
            sample_ids_ref        => \@{ $active_parameter_href->{sample_ids} },
        }
    );

    ## Check that the supplied gatk sample map file paths exists
    check_gatk_sample_map_paths(
        {
            sample_map_path => $active_parameter_href->{gatk_genotypegvcfs_ref_gvcf},
        }
    );

    ## Parse parameters with TOML config files
    parse_toml_config_parameters(
        {
            active_parameter_href => $active_parameter_href,
        }
    );

    parse_nist_parameters(
        {
            active_parameter_href => $active_parameter_href,
        }
    );

    broadcast_parameters(
        {
            active_parameter_href => $active_parameter_href,
            broadcasts_ref        => $broadcasts_ref,
            order_parameters_ref  => $order_parameters_ref,
        }
    );

    ## Write references for this analysis to yaml
    write_references(
        {
            active_parameter_href => $active_parameter_href,
            outfile_path          => $active_parameter_href->{reference_info_file},
            parameter_href        => $parameter_href,
        }
    );

    ## Check that all active variant callers have a prioritization order and that the prioritization elements match a
    ## supported variant caller
    parse_prioritize_variant_callers(
        {
            active_parameter_href => $active_parameter_href,
            parameter_href        => $parameter_href,
        }
    );

    ## Update prioritize flag depending on analysis run value as some recipes are not applicable for e.g. wes
    $active_parameter_href->{sv_svdb_merge_prioritize} = update_prioritize_flag(
        {
            consensus_analysis_type => $consensus_analysis_type,
            parameter_href          => $parameter_href,
            prioritize_key          => $active_parameter_href->{sv_svdb_merge_prioritize},
            recipes_ref             => \@ONLY_WGS_VARIANT_CALLER_RECIPES,
        }
    );

    ## Update recipe mode depending on analysis run value as some recipes are not applicable for e.g. wes
    update_recipe_mode_for_wes(
        {
            active_parameter_href   => $active_parameter_href,
            consensus_analysis_type => $consensus_analysis_type,
            recipes_ref             => \@ONLY_WGS_RECIPIES,
        }
    );

    ## Write config file for case
    write_mip_config(
        {
            active_parameter_href => $active_parameter_href,
            remove_keys_ref       => \@REMOVE_CONFIG_KEYS,
            sample_info_href      => $sample_info_href,
        }
    );

    ## Update contigs depending on settings in run (wes or if only male samples)
    update_contigs_for_run(
        {
            consensus_analysis_type => $consensus_analysis_type,
            exclude_contigs_ref     => \@{ $active_parameter_href->{exclude_contigs} },
            file_info_href          => $file_info_href,
            include_y               => $active_parameter_href->{include_y},
        }
    );

    ## Get the ".fastq(.gz)" files from the supplied infiles directory. Checks if the files exist
    parse_infiles(
        {
            active_parameter_href => $active_parameter_href,
            file_info_href        => $file_info_href,
        }
    );

    ## Reformat file names to MIP format, get file name info and add info to sample_info
    parse_fastq_infiles(
        {
            active_parameter_href => $active_parameter_href,
            file_info_href        => $file_info_href,
            sample_info_href      => $sample_info_href,
        }
    );

    parse_fastq_for_gender(
        {
            active_parameter_href   => $active_parameter_href,
            consensus_analysis_type => $consensus_analysis_type,
            file_info_href          => $file_info_href,
            sample_info_href        => $sample_info_href,
        }
    );

    ## Add to sample info
    set_parameter_in_sample_info(
        {
            active_parameter_href => $active_parameter_href,
            file_info_href        => $file_info_href,
            sample_info_href      => $sample_info_href,
        }
    );

    return;
}

sub pipeline_analyse_rd_dna {

## Function : Pipeline recipe for wes and or wgs data analysis.
## Returns  :
## Arguments: $active_parameter_href => Active parameters for this analysis hash {REF}
##          : $broadcasts_ref        => Holds the parameters info for broadcasting later {REF}
##          : $file_info_href        => File info hash {REF}
##          : $job_id_href           => Job id hash {REF}
##          : $log                   => Log object to write to
##          : $order_parameters_ref  => Order of parameters (for structured output) {REF}
##          : $order_recipes_ref     => Order of recipes
##          : $parameter_href        => Parameter hash {REF}
##          : $sample_info_href      => Info on samples and case hash {REF}

    my ($arg_href) = @_;

    ## Flatten argument(s)
    my $active_parameter_href;
    my $broadcasts_ref;
    my $file_info_href;
    my $job_id_href;
    my $log;
    my $order_parameters_ref;
    my $order_recipes_ref;
    my $parameter_href;
    my $sample_info_href;

    my $tmpl = {
        active_parameter_href => {
            default     => {},
            defined     => 1,
            required    => 1,
            store       => \$active_parameter_href,
            strict_type => 1,
        },
        broadcasts_ref => {
            default     => [],
            defined     => 1,
            required    => 1,
            store       => \$broadcasts_ref,
            strict_type => 1,
        },
        file_info_href => {
            default     => {},
            defined     => 1,
            required    => 1,
            store       => \$file_info_href,
            strict_type => 1,
        },
        job_id_href => {
            default     => {},
            defined     => 1,
            required    => 1,
            store       => \$job_id_href,
            strict_type => 1,
        },
        log => {
            defined  => 1,
            required => 1,
            store    => \$log,
        },
        order_parameters_ref => {
            default     => [],
            defined     => 1,
            required    => 1,
            store       => \$order_parameters_ref,
            strict_type => 1,
        },
        order_recipes_ref => {
            default     => [],
            defined     => 1,
            required    => 1,
            store       => \$order_recipes_ref,
            strict_type => 1,
        },
        parameter_href => {
            default     => {},
            defined     => 1,
            required    => 1,
            store       => \$parameter_href,
            strict_type => 1,
        },
        sample_info_href => {
            default     => {},
            defined     => 1,
            required    => 1,
            store       => \$sample_info_href,
            strict_type => 1,
        },
    };

    check( $tmpl, $arg_href, 1 ) or croak q{Could not parse arguments!};

    use MIP::Analysis qw{ set_rankvariants_ar set_recipe_bwa_mem set_recipe_deepvariant };
    use MIP::Log::MIP_log4perl qw{ log_display_recipe_for_user };
    use MIP::Parse::Reference qw{ parse_references };
    use MIP::Set::Analysis qw{ set_recipe_gatk_variantrecalibration set_recipe_on_analysis_type };

    ## Recipes
    use MIP::Recipes::Analysis::Analysisrunstatus qw{ analysis_analysisrunstatus };
    use MIP::Recipes::Analysis::Bwa_mem qw{ analysis_bwa_mem2 };
    use MIP::Recipes::Analysis::Cadd qw{ analysis_cadd };
    use MIP::Recipes::Analysis::Chanjo_sex_check qw{ analysis_chanjo_sex_check };
    use MIP::Recipes::Analysis::Chromograph
      qw{ analysis_chromograph_cov analysis_chromograph_rhoviz analysis_chromograph_upd };
    use MIP::Recipes::Analysis::Cnvnator qw{ analysis_cnvnator };
    use MIP::Recipes::Analysis::Deeptrio qw { analysis_deeptrio };
    use MIP::Recipes::Analysis::Deepvariant qw { analysis_deepvariant };
    use MIP::Recipes::Analysis::Delly_call qw{ analysis_delly_call };
    use MIP::Recipes::Analysis::Delly_reformat qw{ analysis_delly_reformat };
    use MIP::Recipes::Analysis::Endvariantannotationblock qw{ analysis_endvariantannotationblock };
    use MIP::Recipes::Analysis::Expansionhunter qw{ analysis_expansionhunter };
    use MIP::Recipes::Analysis::Fastqc qw{ analysis_fastqc };
    use MIP::Recipes::Analysis::Frequency_filter qw{ analysis_frequency_filter };
    use MIP::Recipes::Analysis::Gatk_baserecalibration qw{ analysis_gatk_baserecalibration };
    use MIP::Recipes::Analysis::Gatk_combinevariantcallsets
      qw{ analysis_gatk_combinevariantcallsets };
    use MIP::Recipes::Analysis::Gatk_gathervcfs qw{ analysis_gatk_gathervcfs };
    use MIP::Recipes::Analysis::Gatk_genotypegvcfs qw{ analysis_gatk_genotypegvcfs };
    use MIP::Recipes::Analysis::Gatk_haplotypecaller qw{ analysis_gatk_haplotypecaller };
    use MIP::Recipes::Analysis::Gatk_variantevalall qw{ analysis_gatk_variantevalall };
    use MIP::Recipes::Analysis::Gatk_variantevalexome qw{ analysis_gatk_variantevalexome };
<<<<<<< HEAD
=======
    use MIP::Recipes::Analysis::Glnexus qw{ analysis_glnexus };
>>>>>>> a5d06142
    use MIP::Recipes::Analysis::Gzip_fastq qw{ analysis_gzip_fastq };
    use MIP::Recipes::Analysis::Manta qw{ analysis_manta };
    use MIP::Recipes::Analysis::Markduplicates qw{ analysis_markduplicates };
    use MIP::Recipes::Analysis::Mip_qccollect qw{ analysis_mip_qccollect };
    use MIP::Recipes::Analysis::Mip_vcfparser qw{ analysis_mip_vcfparser };
    use MIP::Recipes::Analysis::Mip_vercollect qw{ analysis_mip_vercollect };
    use MIP::Recipes::Analysis::Multiqc qw{ analysis_multiqc };
    use MIP::Recipes::Analysis::Peddy qw{ analysis_peddy };
    use MIP::Recipes::Analysis::Picardtools_collecthsmetrics
      qw{ analysis_picardtools_collecthsmetrics };
    use MIP::Recipes::Analysis::Picardtools_collectmultiplemetrics
      qw{ analysis_picardtools_collectmultiplemetrics };
    use MIP::Recipes::Analysis::Plink qw{ analysis_plink };
    use MIP::Recipes::Analysis::Prepareforvariantannotationblock
      qw{ analysis_prepareforvariantannotationblock };
    use MIP::Recipes::Analysis::Rankvariant
      qw{ analysis_rankvariant analysis_rankvariant_unaffected analysis_rankvariant_sv analysis_rankvariant_sv_unaffected };
    use MIP::Recipes::Analysis::Rhocall qw{ analysis_rhocall_annotate analysis_rhocall_viz };
    use MIP::Recipes::Analysis::Rtg_vcfeval qw{ analysis_rtg_vcfeval  };
    use MIP::Recipes::Analysis::Sacct qw{ analysis_sacct };
    use MIP::Recipes::Analysis::Sambamba_depth qw{ analysis_sambamba_depth };
    use MIP::Recipes::Analysis::Samtools_merge qw{ analysis_samtools_merge };
    use MIP::Recipes::Analysis::Samtools_subsample_mt qw{ analysis_samtools_subsample_mt };
    use MIP::Recipes::Analysis::Smncopynumbercaller qw{ analysis_smncopynumbercaller };
    use MIP::Recipes::Analysis::Split_fastq_file qw{ analysis_split_fastq_file };
    use MIP::Recipes::Analysis::Star_caller qw{ analysis_star_caller };
    use MIP::Recipes::Analysis::Sv_annotate qw{ analysis_sv_annotate };
    use MIP::Recipes::Analysis::Sv_reformat qw{ analysis_reformat_sv };
    use MIP::Recipes::Analysis::Sv_combinevariantcallsets qw{ analysis_sv_combinevariantcallsets };
    use MIP::Recipes::Analysis::Split_fastq_file qw{ analysis_split_fastq_file };
    use MIP::Recipes::Analysis::Telomerecat qw{ analysis_telomerecat };
    use MIP::Recipes::Analysis::Tiddit qw{ analysis_tiddit };
    use MIP::Recipes::Analysis::Tiddit_coverage qw{ analysis_tiddit_coverage };
    use MIP::Recipes::Analysis::Upd qw{ analysis_upd };
    use MIP::Recipes::Analysis::Varg qw{ analysis_varg };
    use MIP::Recipes::Analysis::Variant_annotation qw{ analysis_variant_annotation };
    use MIP::Recipes::Analysis::Vcf2cytosure qw{ analysis_vcf2cytosure };
    use MIP::Recipes::Analysis::Vep qw{ analysis_vep_wgs };
    use MIP::Recipes::Analysis::Vt qw{ analysis_vt };
    use MIP::Recipes::Build::Rd_dna qw{build_rd_dna_meta_files};

    ### Pipeline specific checks
    parse_rd_dna(
        {
            active_parameter_href => $active_parameter_href,
            broadcasts_ref        => $broadcasts_ref,
            file_info_href        => $file_info_href,
            order_parameters_ref  => $order_parameters_ref,
            parameter_href        => $parameter_href,
            sample_info_href      => $sample_info_href,
        }
    );

    ### Build recipes
    $log->info(q{[Reference check - Reference prerequisites]});

    build_rd_dna_meta_files(
        {
            active_parameter_href => $active_parameter_href,
            file_info_href        => $file_info_href,
            job_id_href           => $job_id_href,
            log                   => $log,
            parameter_href        => $parameter_href,
            sample_info_href      => $sample_info_href,
        }
    );

    ## Check if references needs preprocessing
    ## If not try to reprocesses them before launching recipes
    parse_references(
        {
            active_parameter_href => $active_parameter_href,
            job_id_href           => $job_id_href,
            parameter_href        => $parameter_href,
        }
    );

    ### Analysis recipes
    ## Create code reference table for pipeline analysis recipes
    my %analysis_recipe = (
        analysisrunstatus  => \&analysis_analysisrunstatus,
        bwa_mem            => undef,                           # Depends on genome build
        bwa_mem2           => \&analysis_bwa_mem2,
        cadd_ar            => \&analysis_cadd,
        chanjo_sexcheck    => \&analysis_chanjo_sex_check,
        chromograph_cov    => \&analysis_chromograph_cov,
        chromograph_rhoviz => \&analysis_chromograph_rhoviz,
        chromograph_upd    => \$sample_info_href->{has_trio}
        ? \&analysis_chromograph_upd
        : undef,                                                        # Depends on pedigree
        cnvnator_ar                 => \&analysis_cnvnator,
        deeptrio                    => undef,
        deepvariant                 => undef,
        delly_call                  => \&analysis_delly_call,
        delly_reformat              => \&analysis_delly_reformat,
        endvariantannotationblock   => \&analysis_endvariantannotationblock,
        expansionhunter             => \&analysis_expansionhunter,
        fastqc_ar                   => \&analysis_fastqc,
        frequency_filter            => \&analysis_frequency_filter,
        gatk_baserecalibration      => \&analysis_gatk_baserecalibration,
        gatk_gathervcfs             => \&analysis_gatk_gathervcfs,
        gatk_combinevariantcallsets => \&analysis_gatk_combinevariantcallsets,
        gatk_genotypegvcfs          => \&analysis_gatk_genotypegvcfs,
        gatk_haplotypecaller        => \&analysis_gatk_haplotypecaller,
        gatk_variantevalall         => \&analysis_gatk_variantevalall,
        gatk_variantevalexome       => \&analysis_gatk_variantevalexome,
        gatk_variantrecalibration   => undef,    # Depends on analysis type and/or number of samples
<<<<<<< HEAD
=======
        glnexus_merge                      => \&analysis_glnexus,
>>>>>>> a5d06142
        gzip_fastq                         => \&analysis_gzip_fastq,
        manta                              => \&analysis_manta,
        markduplicates                     => \&analysis_markduplicates,
        multiqc_ar                         => \&analysis_multiqc,
        peddy_ar                           => \&analysis_peddy,
        picardtools_collecthsmetrics       => \&analysis_picardtools_collecthsmetrics,
        picardtools_collectmultiplemetrics => \&analysis_picardtools_collectmultiplemetrics,
        plink                              => \&analysis_plink,
        prepareforvariantannotationblock   => \&analysis_prepareforvariantannotationblock,
        qccollect_ar                       => \&analysis_mip_qccollect,
        rankvariant               => undef,                             # Depends on sample features
        rhocall_ar                => \&analysis_rhocall_annotate,
        rhocall_viz               => \&analysis_rhocall_viz,
        rtg_vcfeval               => \&analysis_rtg_vcfeval,
        sacct                     => \&analysis_sacct,
        sambamba_depth            => \&analysis_sambamba_depth,
        samtools_merge            => \&analysis_samtools_merge,
        samtools_subsample_mt     => \&analysis_samtools_subsample_mt,
        smncopynumbercaller       => \&analysis_smncopynumbercaller,
        split_fastq_file          => \&analysis_split_fastq_file,
        star_caller               => \&analysis_star_caller,
        sv_annotate               => \&analysis_sv_annotate,
        sv_combinevariantcallsets => \&analysis_sv_combinevariantcallsets,
        sv_rankvariant            => undef,                             # Depends on sample features
        sv_reformat               => \&analysis_reformat_sv,
        sv_varianteffectpredictor => undef,                             # Depends on analysis type
        sv_vcfparser              => undef,                             # Depends on analysis type
        telomerecat_ar            => \&analysis_telomerecat,
        tiddit                    => \&analysis_tiddit,
        tiddit_coverage           => \&analysis_tiddit_coverage,
        upd_ar                    => $sample_info_href->{has_trio} ? \&analysis_upd : undef,
        varg_ar                   => \&analysis_varg,
        varianteffectpredictor    => \&analysis_vep_wgs,
        variant_annotation        => \&analysis_variant_annotation,
<<<<<<< HEAD
        variant_integrity_ar      => \&analysis_variant_integrity,
=======
>>>>>>> a5d06142
        version_collect_ar        => \&analysis_mip_vercollect,
        vcfparser_ar              => \&analysis_mip_vcfparser,
        vcf2cytosure_ar           => \&analysis_vcf2cytosure,
        vt_ar                     => \&analysis_vt,
    );

    ## Special case for rankvariants recipe
    set_rankvariants_ar(
        {
            analysis_recipe_href => \%analysis_recipe,
            parameter_href       => $parameter_href,
            sample_ids_ref       => $active_parameter_href->{sample_ids},
        }
    );

    ## Update which recipe to use depending on consensus analysis type
    set_recipe_on_analysis_type(
        {
            analysis_recipe_href    => \%analysis_recipe,
            consensus_analysis_type => $parameter_href->{cache}{consensus_analysis_type},
        }
    );

    ## Set correct bwa_mem recipe depending on version and source of the human_genome_reference: Source (hg19 or grch)
    set_recipe_bwa_mem(
        {
            analysis_recipe_href           => \%analysis_recipe,
<<<<<<< HEAD
            human_genome_reference_source  => $file_info_href->{human_genome_reference_source},
            human_genome_reference_version => $file_info_href->{human_genome_reference_version},
=======
            human_genome_reference_version => $file_info_href->{human_genome_reference_version},
            run_bwakit                     => $active_parameter_href->{bwa_mem_run_bwakit},
        }
    );

    ## Set deepvariant or deeptrio recipe depending on the presence of parent-child duo or a trio
    set_recipe_deepvariant(
        {
            analysis_recipe_href => \%analysis_recipe,
            deeptrio_mode        => $active_parameter_href->{deeptrio},
            sample_info_href     => $sample_info_href,
>>>>>>> a5d06142
        }
    );

    ## Update which recipe to use depending on number of samples
    set_recipe_gatk_variantrecalibration(
        {
            analysis_recipe_href => \%analysis_recipe,
            log                  => $log,
            sample_ids_ref       => $active_parameter_href->{sample_ids},
            use_cnnscorevariants => $active_parameter_href->{gatk_cnnscorevariants},
        }
    );

  RECIPE:
    foreach my $recipe ( @{$order_recipes_ref} ) {

        ## Skip not active recipes
        next RECIPE if ( not $active_parameter_href->{$recipe} );

        ## Skip recipe if not part of dispatch table (such as gzip_fastq)
        next RECIPE if ( not $analysis_recipe{$recipe} );

        ## For displaying
        log_display_recipe_for_user(
            {
                log    => $log,
                recipe => $recipe,
            }
        );
        ## Sample mode
        if ( $parameter_href->{$recipe}{analysis_mode} eq q{sample} ) {

          SAMPLE_ID:
            foreach my $sample_id ( @{ $active_parameter_href->{sample_ids} } ) {

                $analysis_recipe{$recipe}->(
                    {
                        active_parameter_href => $active_parameter_href,
                        file_info_href        => $file_info_href,
                        job_id_href           => $job_id_href,
                        parameter_href        => $parameter_href,
                        recipe_name           => $recipe,
                        sample_id             => $sample_id,
                        sample_info_href      => $sample_info_href,
                    }
                );
            }
        }

        ## Family mode
        elsif ( $parameter_href->{$recipe}{analysis_mode} eq q{case} ) {

            $analysis_recipe{$recipe}->(
                {
                    active_parameter_href => $active_parameter_href,
                    file_info_href        => $file_info_href,
                    job_id_href           => $job_id_href,
                    parameter_href        => $parameter_href,
                    recipe_name           => $recipe,
                    sample_info_href      => $sample_info_href,
                }
            );
        }

        ## Special case
        exit if ( $recipe eq q{split_fastq_file} );
    }
    return;
}

1;<|MERGE_RESOLUTION|>--- conflicted
+++ resolved
@@ -128,12 +128,8 @@
     ## Constants
     Readonly my @MIP_VEP_PLUGINS                 => qw{ sv_vep_plugin vep_plugin };
     Readonly my @ONLY_WGS_VARIANT_CALLER_RECIPES => qw{ cnvnator_ar delly_reformat tiddit };
-<<<<<<< HEAD
     Readonly my @ONLY_WGS_RECIPIES               =>
       qw{ chromograph_rhoviz cnvnator_ar delly_call delly_reformat expansionhunter
-=======
-    Readonly my @ONLY_WGS_RECIPIES => qw{ cnvnator_ar delly_call delly_reformat expansionhunter
->>>>>>> a5d06142
       samtools_subsample_mt smncopynumbercaller star_caller telomerecat_ar tiddit };
     Readonly my @REMOVE_CONFIG_KEYS => qw{ associated_recipe };
 
@@ -468,10 +464,7 @@
     use MIP::Recipes::Analysis::Gatk_haplotypecaller qw{ analysis_gatk_haplotypecaller };
     use MIP::Recipes::Analysis::Gatk_variantevalall qw{ analysis_gatk_variantevalall };
     use MIP::Recipes::Analysis::Gatk_variantevalexome qw{ analysis_gatk_variantevalexome };
-<<<<<<< HEAD
-=======
     use MIP::Recipes::Analysis::Glnexus qw{ analysis_glnexus };
->>>>>>> a5d06142
     use MIP::Recipes::Analysis::Gzip_fastq qw{ analysis_gzip_fastq };
     use MIP::Recipes::Analysis::Manta qw{ analysis_manta };
     use MIP::Recipes::Analysis::Markduplicates qw{ analysis_markduplicates };
@@ -579,10 +572,7 @@
         gatk_variantevalall         => \&analysis_gatk_variantevalall,
         gatk_variantevalexome       => \&analysis_gatk_variantevalexome,
         gatk_variantrecalibration   => undef,    # Depends on analysis type and/or number of samples
-<<<<<<< HEAD
-=======
         glnexus_merge                      => \&analysis_glnexus,
->>>>>>> a5d06142
         gzip_fastq                         => \&analysis_gzip_fastq,
         manta                              => \&analysis_manta,
         markduplicates                     => \&analysis_markduplicates,
@@ -617,10 +607,6 @@
         varg_ar                   => \&analysis_varg,
         varianteffectpredictor    => \&analysis_vep_wgs,
         variant_annotation        => \&analysis_variant_annotation,
-<<<<<<< HEAD
-        variant_integrity_ar      => \&analysis_variant_integrity,
-=======
->>>>>>> a5d06142
         version_collect_ar        => \&analysis_mip_vercollect,
         vcfparser_ar              => \&analysis_mip_vcfparser,
         vcf2cytosure_ar           => \&analysis_vcf2cytosure,
@@ -648,10 +634,6 @@
     set_recipe_bwa_mem(
         {
             analysis_recipe_href           => \%analysis_recipe,
-<<<<<<< HEAD
-            human_genome_reference_source  => $file_info_href->{human_genome_reference_source},
-            human_genome_reference_version => $file_info_href->{human_genome_reference_version},
-=======
             human_genome_reference_version => $file_info_href->{human_genome_reference_version},
             run_bwakit                     => $active_parameter_href->{bwa_mem_run_bwakit},
         }
@@ -663,7 +645,6 @@
             analysis_recipe_href => \%analysis_recipe,
             deeptrio_mode        => $active_parameter_href->{deeptrio},
             sample_info_href     => $sample_info_href,
->>>>>>> a5d06142
         }
     );
 
