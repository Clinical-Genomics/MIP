--- conflicted
+++ resolved
@@ -940,482 +940,9 @@
     $regexp{bamstats}{percentage_mapped_reads} =
       q?perl -nae 'if($_=~/percentage mapped reads:\s+(\S+)/) {print $1;last}' ?;
 
-<<<<<<< HEAD
-            ## Special case do not evaluate fastq files with Undetermined in file name
-            next INFILE if ( $infile =~ /Undetermined/i );
-
-            ## Special case
-            if ( $infile =~ /relation_check/ ) {
-
-                if ( $qc_data_href->{sample}{$sample_id}{$infile} ne q{PASS} ) {
-
-                    my $status =
-                        q{Status:}
-                      . $infile . q{:}
-                      . $qc_data_href->{sample}{$sample_id}{$infile};
-                    ## Add to QC data at family level
-                    push @{ $qc_data_href->{evaluation}{$infile} }, $status;
-                }
-                next INFILE;
-            }
-
-          PROGRAM:
-            for my $program (
-                keys %{ $qc_data_href->{sample}{$sample_id}{$infile} } )
-            {
-
-                ## Program to be evaluated
-                if ( exists $evaluate_metric_href->{$sample_id}{$program} ) {
-
-                  METRIC:
-                    for my $metric (
-                        keys %{ $evaluate_metric_href->{$sample_id}{$program} }
-                      )
-                    {
-
-                        if (
-                            exists $qc_data_href->{sample}{$sample_id}{$infile}
-                            {$program}{$metric} )
-                        {
-
-                            check_metric(
-                                {
-                                    qc_data_href => $qc_data_href,
-                                    reference_metric_href =>
-                                      $evaluate_metric_href->{$sample_id}
-                                      {$program}{$metric},
-                                    program => $program,
-                                    metric  => $metric,
-                                    qc_metric_value =>
-                                      $qc_data_href->{sample}{$sample_id}
-                                      {$infile}{$program}{$metric},
-                                }
-                            );
-                        }
-                        else {
-
-                            if (
-                                exists $qc_data_href->{sample}{$sample_id}
-                                {$infile}{$program}{header} )
-                            {
-
-                              HEADER:
-                                for my $data_header (
-                                    keys %{
-                                        $qc_data_href->{sample}{$sample_id}
-                                          {$infile}{$program}{header}
-                                    }
-                                  )
-                                {
-
-                                    if (
-                                        exists $qc_data_href->{sample}
-                                        {$sample_id}{$infile}{$program}{header}
-                                        {$data_header}{$metric} )
-                                    {
-
-                                        check_metric(
-                                            {
-                                                qc_data_href => $qc_data_href,
-                                                reference_metric_href =>
-                                                  $evaluate_metric_href
-                                                  ->{$sample_id}{$program}
-                                                  {$metric},
-                                                program => $program,
-                                                metric  => $metric,
-                                                qc_metric_value =>
-                                                  $qc_data_href->{sample}
-                                                  {$sample_id}{$infile}
-                                                  {$program}{header}
-                                                  {$data_header}{$metric},
-                                            }
-                                        );
-                                    }
-                                }
-                            }
-                        }
-                    }
-                }
-            }
-        }
-    }
-    return;
-}
-
-sub check_metric {
-
-## Function : Check and add result of check if below threshold
-## Returns  :
-## Arguments: $qc_data_href           => QCData hash {REF}
-##          : $reference_metric_href  => Metrics to evaluate
-##          : $program                => The program to examine
-##          : $metric                 => Metric to evaluate
-##          : $qc_metric_value        => Qc metric value
-
-    my ($arg_href) = @_;
-
-    ## Flatten argument(s)
-    my $qc_data_href;
-    my $reference_metric_href;
-    my $program;
-    my $metric;
-    my $qc_metric_value;
-
-    my $tmpl = {
-        qc_data_href => {
-            required    => 1,
-            defined     => 1,
-            default     => {},
-            strict_type => 1,
-            store       => \$qc_data_href
-        },
-        reference_metric_href => {
-            required    => 1,
-            defined     => 1,
-            default     => {},
-            strict_type => 1,
-            store       => \$reference_metric_href
-        },
-        program =>
-          { required => 1, defined => 1, strict_type => 1, store => \$program },
-        metric =>
-          { required => 1, defined => 1, strict_type => 1, store => \$metric },
-        qc_metric_value => {
-            required    => 1,
-            defined     => 1,
-            strict_type => 1,
-            store       => \$qc_metric_value
-        },
-    };
-
-    check( $tmpl, $arg_href, 1 ) or croak q{Could not parse arguments!};
-
-    my $status = q{FAILED:};
-
-    if ( exists $reference_metric_href->{lt} ) {
-
-        ## Determine status - if lower than add to hash. otherwise PASS and do not include
-        if ( $qc_metric_value < $reference_metric_href->{lt} ) {
-
-            $status .= $program . q{_} . $metric . q{:} . $qc_metric_value;
-            push @{ $qc_data_href->{evaluation}{$program} }, $status;
-        }
-    }
-
-    if ( exists $reference_metric_href->{gt} ) {
-
-        ## Determine status - if greater than add to hash. otherwise PASS and do not include
-        if ( $qc_metric_value > $reference_metric_href->{gt} ) {
-
-            $status .= $program . q{_} . $metric . q{:} . $qc_metric_value;
-            push @{ $qc_data_href->{evaluation}{$program} }, $status;
-        }
-    }
-    return;
-}
-
-sub relation_check {
-
-## Function : Uses the .mibs file produced by PLINK to test if family members are indeed related.
-## Returns  :
-## Arguments: $sample_info_href        => Info on samples and family hash {REF}
-##          : $qc_data_href            => QCData hash {REF}
-##          : $sample_orders_ref       => The sample order so that correct estimation can be connected to the correct sample_ids {REF}
-##          : $relationship_values_ref => All relationship estimations {REF}
-
-    my ($arg_href) = @_;
-
-    ## Flatten argument(s)
-    my $sample_info_href;
-    my $qc_data_href;
-    my $relationship_values_ref;
-    my $sample_orders_ref;
-
-    my $tmpl = {
-        sample_info_href => {
-            required    => 1,
-            defined     => 1,
-            default     => {},
-            strict_type => 1,
-            store       => \$sample_info_href
-        },
-        qc_data_href => {
-            required    => 1,
-            defined     => 1,
-            default     => {},
-            strict_type => 1,
-            store       => \$qc_data_href
-        },
-        relationship_values_ref => {
-            required    => 1,
-            defined     => 1,
-            default     => [],
-            strict_type => 1,
-            store       => \$relationship_values_ref
-        },
-        sample_orders_ref => {
-            required    => 1,
-            defined     => 1,
-            default     => [],
-            strict_type => 1,
-            store       => \$sample_orders_ref
-        },
-    };
-
-    check( $tmpl, $arg_href, 1 ) or croak q{Could not parse arguments!};
-
-#Stores family relations and pairwise comparisons family{$sample_id}{$sample_id}["column"] -> [pairwise]
-    my %family;
-    my $sample_id_counter  = 0;
-    my $incorrect_relation = 0;
-    my @pairwise_comparisons;
-
-    ##Copy array to avoid removing actual values in later splice
-    my @relationship_values = @{$relationship_values_ref};
-
-    ## Splice all relationship extimations from regexp into pairwise comparisons calculated for each sample_id
-    for (
-        my $realtionship_counter = 0 ;
-        $realtionship_counter < scalar(@relationship_values) ;
-        $realtionship_counter++
-      )
-    {
-
-        ## Splices array into each sample_ids line
-        my @pairwise_comparisons =
-          splice( @relationship_values, 0, scalar( @{$sample_orders_ref} ) );
-
-        ## All columns in .mibs file
-        for (
-            my $column = 0 ;
-            $column < scalar(@$sample_orders_ref) ;
-            $column++
-          )
-        {
-
-            ## Store sample_id, family membersID (including self) and each pairwise comparison. Uses array for to accomodate sibling info.
-            push(
-                @{
-                    $family{ $sample_orders_ref->[$sample_id_counter] }
-                      { $sample_orders_ref->[$column] }
-                },
-                $pairwise_comparisons[$column]
-            );
-        }
-        $sample_id_counter++;
-    }
-    ## Father_id for the family
-    my $father_id = "YYY";
-
-    ## Mother_id for the family
-    my $mother_id = "XXX";
-
-    ## Collect father and mother id
-  SAMPLE_ID:
-    for my $sample_id ( keys %family ) {    #For all sample_ids
-
-        ## Currently only 1 father or Mother per pedigree is supported
-
-        ## Save father_id if not 0
-        if ( $sample_info_href->{sample}{$sample_id}{father} ne 0 ) {
-
-            $father_id = $sample_info_href->{sample}{$sample_id}{father};
-        }
-
-        ## Save mother_id if not 0
-        if ( $sample_info_href->{sample}{$sample_id}{mother} ne 0 ) {
-
-            $mother_id = $sample_info_href->{sample}{$sample_id}{mother};
-        }
-    }
-
-  SAMPLE_ID:
-    for my $sample_id ( keys %family ) {
-
-      MEMBER:
-        for my $members ( keys %{ $family{$sample_id} } ) {
-            ## For every relation within family (mother/father/child)
-
-          RELATIVES:
-            for (
-                my $members_count = 0 ;
-                $members_count < scalar( @{ $family{$sample_id}{$members} } ) ;
-                $members_count++
-              )
-            {
-                ## Necessary for siblings
-
-                ## Should only hit self
-                if ( $family{$sample_id}{$members}[$members_count] == 1 ) {
-
-                    if ( $sample_id eq $members ) {
-
-#print "Self: ".$sample_id,"\t", $members, "\t", $family{$sample_id}{$members}[$members_count], "\n";
-                    }
-                    else {
-
-                        $incorrect_relation++;
-                        $qc_data_href->{sample}{$sample_id}{relation_check} =
-                          "FAIL: Duplicated sample?;";
-
-#print  "Incorrect should be self: ".$sample_id,"\t", $members, "\t", $family{$sample_id}{$members}[$members_count], "\n";
-                    }
-                }
-                elsif ( $family{$sample_id}{$members}[$members_count] >= 0.70 )
-                { #Should include parent to child and child to siblings unless inbreed parents
-
-                    if (
-                        (
-                               ( $sample_id ne $father_id )
-                            && ( $sample_id ne $mother_id )
-                        )
-                        || (   ( $members ne $father_id )
-                            && ( $members ne $mother_id ) )
-                      )
-                    {    #Correct
-                         #print "Parent-to-child or child-to-child: ".$sample_id,"\t", $members, "\t", $family{$sample_id}{$members}[$members_count], "\n";
-                    }
-                    else {
-
-                        $incorrect_relation++;
-                        $qc_data_href->{sample}{$sample_id}{relation_check} =
-                          "FAIL: Parents related?;";
-
-#print "Incorrect: ".$sample_id,"\t", $members, "\t", $family{$sample_id}{$members}[$members_count], "\n";
-                    }
-                }
-                elsif ( $family{$sample_id}{$members}[$members_count] < 0.70 )
-                {        #Parents unless inbreed
-
-                    if (   ( $sample_id eq $father_id )
-                        && ( $members eq $mother_id ) )
-                    {
-
-#print "Parents: ".$sample_id,"\t", $members, "\t", $family{$sample_id}{$members}[$members_count], "\n";
-                    }
-                    elsif (( $sample_id eq $mother_id )
-                        && ( $members eq $father_id ) )
-                    {
-
-#print "Parents: ".$sample_id,"\t", $members, "\t", $family{$sample_id}{$members}[$members_count], "\n";
-                    }
-                    else {
-
-                        $incorrect_relation++;
-                        $qc_data_href->{sample}{$sample_id}{relation_check} =
-                            "FAIL:"
-                          . $sample_id
-                          . " not related to "
-                          . $members . ";";
-
-#print "Incorrect: ".$sample_id,"\t", $members, "\t", $family{$sample_id}{$members}[$members_count], "\n";
-                    }
-                }
-            }
-        }
-        if ( $incorrect_relation == 0 ) {
-
-            $qc_data_href->{sample}{$sample_id}{relation_check} = "PASS";
-        }
-    }
-    return;
-}
-
-sub _chanjo_gender_check {
-
-## Function : Checks that the gender predicted by chanjo_sexcheck is confirmed in the pedigee for the sample
-## Returns  :
-## Arguments: $chanjo_sexcheck_gender => Chanjo calculated gender
-##          : $infile                 => Infile {REF}
-##          : $qc_data_href           => QCData hash {REF}
-##          : $sample_id              => Sample ID
-##          : $sample_info_href       => Info on samples and family hash {REF}
-
-    my ($arg_href) = @_;
-
-    ## Flatten argument(s)
-    my $chanjo_sexcheck_gender;
-    my $infile;
-    my $qc_data_href;
-    my $sample_id;
-    my $sample_info_href;
-
-    my $tmpl = {
-        chanjo_sexcheck_gender => {
-            defined     => 1,
-            required    => 1,
-            store       => \$chanjo_sexcheck_gender,
-            strict_type => 1,
-        },
-        infile => {
-            defined     => 1,
-            required    => 1,
-            store       => \$infile,
-            strict_type => 1,
-        },
-        qc_data_href => {
-            default     => {},
-            defined     => 1,
-            required    => 1,
-            store       => \$qc_data_href,
-            strict_type => 1,
-        },
-        sample_id => {
-            defined     => 1,
-            required    => 1,
-            store       => \$sample_id,
-            strict_type => 1,
-        },
-        sample_info_href => {
-            default     => {},
-            defined     => 1,
-            required    => 1,
-            store       => \$sample_info_href,
-            strict_type => 1,
-        },
-    };
-
-    check( $tmpl, $arg_href, 1 ) or croak q{Could not parse arguments!};
-
-    ## Get sample id sex
-    my $sample_id_sex = $sample_info_href->{sample}{$sample_id}{sex};
-
-    ## Female
-    if (   $chanjo_sexcheck_gender eq q{female}
-        && $sample_id_sex =~ /2|female/ )
-    {
-
-        $qc_data_href->{sample}{$sample_id}{$infile}{gender_check} =
-          q{PASS};
-    }
-    elsif ($chanjo_sexcheck_gender eq q{male}
-        && $sample_id_sex =~ /1|^male/ )
-    {
-        ## Male
-
-        $qc_data_href->{sample}{$sample_id}{$infile}{gender_check} =
-          q{PASS};
-    }
-    elsif ( $sample_id_sex =~ /other|unknown/ ) {
-        ## Other|Unknown
-
-        $qc_data_href->{sample}{$sample_id}{$infile}{gender_check} =
-          q{PASS};
-    }
-    else {
-
-        $qc_data_href->{sample}{$sample_id}{$infile}{gender_check} =
-          q{FAIL};
-    }
-    return;
-}
-
-sub plink_gender_check {
-=======
     # Return raw total sequences from BAM alignment
     $regexp{bamstats}{raw_total_sequences} =
       q?perl -nae 'if($_=~/raw total sequences:\s+(\S+)/) {print $1;last}' ?;
->>>>>>> a81f932c
 
     # Return reads mapped from BAM alignment
     $regexp{bamstats}{reads_mapped} =
