package MIP::Recipes::Analysis::Gatk_splitncigarreads;

use Carp;
use charnames qw{ :full :short };
use English qw{ -no_match_vars };
use File::Basename qw{ basename };
use File::Spec::Functions qw{ catdir catfile };
use open qw{ :encoding(UTF-8) :std };
use Params::Check qw{ allow check last_error };
use POSIX;
use strict;
use utf8;
use warnings;
use warnings qw{ FATAL utf8 };

## CPANM
use autodie qw{ :all };
use Readonly;

BEGIN {

    require Exporter;
    use base qw{ Exporter };

    # Set the version for version checking
    our $VERSION = 1.04;

    # Functions and variables which can be optionally exported
    our @EXPORT_OK = qw{ analysis_gatk_splitncigarreads };

}

## Constants
<<<<<<< HEAD
Readonly my $ASTERISK => q{*};
Readonly my $DOT      => q{.};
Readonly my $NEWLINE  => qq{\n};
=======
Readonly my $ASTERISK   => q{*};
Readonly my $DOT        => q{.};
Readonly my $NEWLINE    => qq{\n};
>>>>>>> 17193556

sub analysis_gatk_splitncigarreads {

## Function : GATK SplitNCigarReads to splits reads into exon segments and hard-clip any sequences overhanging into the intronic regions and reassign mapping qualities from STAR.
## Returns  :
## Arguments: $active_parameter_href   => Active parameters for this analysis hash {REF}
##          : $family_id               => Family id
##          : $file_info_href          => File info hash {REF}
##          : $file_path               => File path
##          : $infile_lane_prefix_href => Infile(s) without the ".ending" {REF}
##          : $job_id_href             => Job id hash {REF}
##          : $parameter_href          => Parameter hash {REF}
##          : $program_info_path       => The program info path
##          : $program_name            => Program name
##          : $sample_id               => Sample id
##          : $sample_info_href        => Info on samples and family hash {REF}
##          : $temp_directory          => Temporary directory
##          : $xargs_file_counter      => The xargs file counter

    my ($arg_href) = @_;

    ## Flatten argument(s)
    my $active_parameter_href;
    my $file_info_href;
    my $file_path;
    my $infile_lane_prefix_href;
    my $job_id_href;
    my $parameter_href;
    my $program_info_path;
    my $program_name;
    my $sample_info_href;
    my $sample_id;

    ## Default(s)
    my $family_id;
    my $temp_directory;
    my $xargs_file_counter;

    my $tmpl = {
        active_parameter_href => {
            default     => {},
            defined     => 1,
            required    => 1,
            store       => \$active_parameter_href,
            strict_type => 1,
        },
        family_id => {
            default     => $arg_href->{active_parameter_href}{family_id},
            store       => \$family_id,
            strict_type => 1,
        },
        file_info_href => {
            default     => {},
            defined     => 1,
            required    => 1,
            store       => \$file_info_href,
            strict_type => 1,
        },
        file_path               => { store => \$file_path, strict_type => 1, },
        infile_lane_prefix_href => {
            default     => {},
            defined     => 1,
            required    => 1,
            store       => \$infile_lane_prefix_href,
            strict_type => 1,
        },
        job_id_href => {
            default     => {},
            defined     => 1,
            required    => 1,
            store       => \$job_id_href,
            strict_type => 1,
        },
        parameter_href => {
            default     => {},
            defined     => 1,
            required    => 1,
            store       => \$parameter_href,
            strict_type => 1,
        },
        program_info_path =>
          { store => \$program_info_path, strict_type => 1, },
        program_name => {
            defined     => 1,
            required    => 1,
            store       => \$program_name,
            strict_type => 1,
        },
        sample_info_href => {
            default     => {},
            defined     => 1,
            required    => 1,
            store       => \$sample_info_href,
            strict_type => 1,
        },
        sample_id => {
            defined     => 1,
            required    => 1,
            store       => \$sample_id,
            strict_type => 1,
        },
        temp_directory => {
            default     => $arg_href->{active_parameter_href}{temp_directory},
            store       => \$temp_directory,
            strict_type => 1,
        },
        xargs_file_counter => {
            default     => 0,
            allow       => qr/ ^\d+$ /xsm,
            strict_type => 1,
            store       => \$xargs_file_counter,
        },
    };

    check( $tmpl, $arg_href, 1 ) or croak q{Could not parse arguments!};

    use MIP::Check::Cluster qw{ check_max_core_number };
    use MIP::Get::File qw{ get_io_files get_file_suffix };
    use MIP::Get::Parameter qw{ get_module_parameters };
    use MIP::Gnu::Coreutils qw{ gnu_cp };
    use MIP::Parse::File qw{ parse_io_outfiles };
    use MIP::Processmanagement::Slurm_processes
      qw{ slurm_submit_job_sample_id_dependency_add_to_sample };
    use MIP::Program::Alignment::Gatk qw{ gatk_splitncigarreads };
    use MIP::Recipes::Analysis::Xargs qw{ xargs_command };
    use MIP::Script::Setup_script qw{ setup_script };

    ### PREPROCESSING

    ## Retrieve logger object
    my $log = Log::Log4perl->get_logger(q{MIP});

    ## Unpack parameters
    my %io = get_io_files(
        {
            id             => $sample_id,
            file_info_href => $file_info_href,
            parameter_href => $parameter_href,
            program_name   => $program_name,
            stream         => q{in},
            temp_directory => $temp_directory,
        }
    );
    my $infile_name_prefix = $io{in}{file_name_prefix};
<<<<<<< HEAD
    my %temp_infile_path   = %{ $io{temp}{file_path_href} };
=======
    my @temp_infile_paths  = @{ $io{temp}{file_paths} };
>>>>>>> 17193556
    my $infile_path_prefix = $io{in}{file_path_prefix};
    my $program_mode       = $active_parameter_href->{$program_name};
    my $job_id_chain       = $parameter_href->{$program_name}{chain};
    my ( $core_number, $time, @source_environment_cmds ) =
      get_module_parameters(
        {
            active_parameter_href => $active_parameter_href,
            program_name          => $program_name,
        }
      );

    ## Build outfile paths
    my $outfile_suffix = get_file_suffix(
        {
            jobid_chain    => $job_id_chain,
            parameter_href => $parameter_href,
            suffix_key     => q{alignment_file_suffix},
        }
    );
    my $outsample_directory =
      catdir( $active_parameter_href->{outdata_dir}, $sample_id,
        $program_name );
    my $program_tag   = $parameter_href->{$program_name}{file_tag};
    my @outfile_paths = map {
        catfile( $outsample_directory,
            $infile_name_prefix . $program_tag . $DOT . $_ . $outfile_suffix )
    } @{ $file_info_href->{contigs_size_ordered} };

    ## Set and get the io files per chain, id and stream
    %io = (
        %io,
        parse_io_outfiles(
            {
                chain_id       => $job_id_chain,
                id             => $sample_id,
                file_info_href => $file_info_href,
                file_paths_ref => \@outfile_paths,
                parameter_href => $parameter_href,
                program_name   => $program_name,
                temp_directory => $temp_directory,
            }
        )
    );
    my $outdir_path              = $io{out}{dir_path};
<<<<<<< HEAD
    my %temp_outfile_path        = %{ $io{temp}{file_path_href} };
=======
    my @temp_outfile_paths       = @{ $io{temp}{file_paths} };
>>>>>>> 17193556
    my $temp_outfile_path_prefix = $io{temp}{file_path_prefix};
    my $xargs_file_path_prefix;

    ## Filehandles
    # Create anonymous filehandle
    my $XARGSFILEHANDLE = IO::Handle->new();
    my $FILEHANDLE      = IO::Handle->new();

    ## Creates program directories (info & programData & programScript), program script filenames and writes sbatch header
    ( $file_path, $program_info_path ) = setup_script(
        {
            active_parameter_href           => $active_parameter_href,
            core_number                     => $core_number,
            directory_id                    => $sample_id,
            FILEHANDLE                      => $FILEHANDLE,
            job_id_href                     => $job_id_href,
            log                             => $log,
            process_time                    => $time,
            program_directory               => $program_name,
            program_name                    => $program_name,
            source_environment_commands_ref => \@source_environment_cmds,
            temp_directory                  => $temp_directory,
        }
    );

<<<<<<< HEAD
    ### SHELL

=======
>>>>>>> 17193556
    ## Copy file(s) to temporary directory
    say {$FILEHANDLE} q{## Copy file(s) to temporary directory};
    gnu_cp(
        {
            FILEHANDLE   => $FILEHANDLE,
            infile_path  => $infile_path_prefix . $ASTERISK,
            outfile_path => $temp_directory,
        }
    );
    say {$FILEHANDLE} $NEWLINE;

    ## Division by X according to the java heap
    Readonly my $JAVA_MEMORY_ALLOCATION => 12;
    Readonly my $MEMORY_SPLIT           => 1.25;
    my $node_ram_split =
      $active_parameter_href->{node_ram_memory} / $MEMORY_SPLIT;
    $core_number = floor( $node_ram_split / $JAVA_MEMORY_ALLOCATION );

    ## Limit number of cores requested to the maximum number of cores available per node
    $core_number = check_max_core_number(
        {
            core_number_requested => $core_number,
            max_cores_per_node => $active_parameter_href->{max_cores_per_node},
        }
    );

    ## GATK SplitNCigarReads
    say {$FILEHANDLE} q{## GATK SplitNCigarReads};

    ## Create file commands for xargs
    ( $xargs_file_counter, $xargs_file_path_prefix ) = xargs_command(
        {
            core_number        => $core_number,
            FILEHANDLE         => $FILEHANDLE,
            file_path          => $file_path,
            program_info_path  => $program_info_path,
            XARGSFILEHANDLE    => $XARGSFILEHANDLE,
            xargs_file_counter => $xargs_file_counter,
        }
    );

  CONTIG:
    while ( my ( $infile_index, $contig ) =
        each @{ $file_info_href->{contigs_size_ordered} } )
    {

<<<<<<< HEAD
        my $infile_path  = $temp_infile_path{$contig};
        my $outfile_path = $temp_outfile_path{$contig};
=======
        my $infile_path  = $temp_infile_paths[$infile_index];
        my $outfile_path = $temp_outfile_paths[$infile_index];
>>>>>>> 17193556
        my $stderrfile_path =
          $xargs_file_path_prefix . $DOT . $contig . $DOT . q{stderr.txt};

        gatk_splitncigarreads(
            {
                FILEHANDLE  => $XARGSFILEHANDLE,
                infile_path => $infile_path,
                java_use_large_pages =>
                  $active_parameter_href->{java_use_large_pages},
                memory_allocation => q{Xmx} . $JAVA_MEMORY_ALLOCATION . q{g},
                outfile_path      => $outfile_path,
                referencefile_path =>
                  $active_parameter_href->{human_genome_reference},
                stderrfile_path => $stderrfile_path,
                temp_directory  => $temp_directory,
                verbosity       => $active_parameter_href->{gatk_logging_level},
                xargs_mode      => 1,
            }
        );
        print {$XARGSFILEHANDLE} $NEWLINE;
    }

    ## Copies out files from temporary directory.
    say {$FILEHANDLE} q{## Copy file(s) from temporary directory};
    gnu_cp(
        {
            FILEHANDLE   => $FILEHANDLE,
            infile_path  => $temp_outfile_path_prefix . $ASTERISK,
            outfile_path => $outdir_path,
        }
    );

    close $FILEHANDLE;
    close $XARGSFILEHANDLE;

    if ( $program_mode == 1 ) {

        slurm_submit_job_sample_id_dependency_add_to_sample(
            {
                family_id               => $family_id,
                infile_lane_prefix_href => $infile_lane_prefix_href,
                job_id_href             => $job_id_href,
                log                     => $log,
                path                    => $job_id_chain,
                sample_id               => $sample_id,
                sbatch_file_name        => $file_path
            }
        );
    }
    return;
}
1;<|MERGE_RESOLUTION|>--- conflicted
+++ resolved
@@ -31,15 +31,9 @@
 }
 
 ## Constants
-<<<<<<< HEAD
 Readonly my $ASTERISK => q{*};
 Readonly my $DOT      => q{.};
 Readonly my $NEWLINE  => qq{\n};
-=======
-Readonly my $ASTERISK   => q{*};
-Readonly my $DOT        => q{.};
-Readonly my $NEWLINE    => qq{\n};
->>>>>>> 17193556
 
 sub analysis_gatk_splitncigarreads {
 
@@ -184,11 +178,7 @@
         }
     );
     my $infile_name_prefix = $io{in}{file_name_prefix};
-<<<<<<< HEAD
     my %temp_infile_path   = %{ $io{temp}{file_path_href} };
-=======
-    my @temp_infile_paths  = @{ $io{temp}{file_paths} };
->>>>>>> 17193556
     my $infile_path_prefix = $io{in}{file_path_prefix};
     my $program_mode       = $active_parameter_href->{$program_name};
     my $job_id_chain       = $parameter_href->{$program_name}{chain};
@@ -233,11 +223,7 @@
         )
     );
     my $outdir_path              = $io{out}{dir_path};
-<<<<<<< HEAD
     my %temp_outfile_path        = %{ $io{temp}{file_path_href} };
-=======
-    my @temp_outfile_paths       = @{ $io{temp}{file_paths} };
->>>>>>> 17193556
     my $temp_outfile_path_prefix = $io{temp}{file_path_prefix};
     my $xargs_file_path_prefix;
 
@@ -263,11 +249,8 @@
         }
     );
 
-<<<<<<< HEAD
     ### SHELL
 
-=======
->>>>>>> 17193556
     ## Copy file(s) to temporary directory
     say {$FILEHANDLE} q{## Copy file(s) to temporary directory};
     gnu_cp(
@@ -314,13 +297,8 @@
         each @{ $file_info_href->{contigs_size_ordered} } )
     {
 
-<<<<<<< HEAD
         my $infile_path  = $temp_infile_path{$contig};
         my $outfile_path = $temp_outfile_path{$contig};
-=======
-        my $infile_path  = $temp_infile_paths[$infile_index];
-        my $outfile_path = $temp_outfile_paths[$infile_index];
->>>>>>> 17193556
         my $stderrfile_path =
           $xargs_file_path_prefix . $DOT . $contig . $DOT . q{stderr.txt};
 
