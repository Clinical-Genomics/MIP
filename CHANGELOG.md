# Change Log
All notable changes to this project will be documented in this file.
This project adheres to [Semantic Versioning](http://semver.org/).

## Develop

- Moves frequency annotation to separate recipe
- Adds upd for trios
- Adds rhocall viz

### Grch38
- Moved dbNSFP processing from snpsift to VEP as plugin: GERP++_NR,GERP++_RS,REVEL_rankscore,phastCons100way_vertebrate,phyloP100way_vertebrate is now part of VEP CSQ Schema instead of separate keys in the VCF INFO field 

**CLI**
- Removes the noupdate option from the installation

**Tools**
- chromograph
<<<<<<< HEAD
- GATK: 4.1.2.0-1 -> 4.1.3.0-0 
- rhocall: 0.4 -> 0.5.1
- upd: 0.1
=======
- picard: 2.18.14-0 -> 2.20.7-0 
>>>>>>> 05143b5e

##[7.1.2]
- Update samtools_subsample_mt to fix bug in downsampling of MT bam


## [7.1.0]
- Updated TIDDIT to enable faster processing
- Updated GATK for faster haplotypecalling

**Tools**
- TIDDIT: 2.5.0 -> 2.7.1
- bcftools: 1.9-h4da6232_0 -> 1.9=ha228f0b_4
- bioconductor-deseq2: 1.18.1=r3.4.1_1 -> 1.22.1=r351hf484d3e_0
- bioconductor-tximport: 1.8.0=r341_0 -> 1.12.0=r351_0 
- GATK: 4.1.0.0-0 -> 4.1.2.0-1
- samtools: 1.9-h8ee4bcc_1 -> 1.9=h8571acd_11 

## [7.0.10]
- option: tiddit_bin_size -> tiddit_coverage_bin_size
- Added generation of wig coverage data file using tiddit_coverage
- Added set_recipe_resource options for setting core_number, time, memory on CLI per recipe(s)

**New recipes**
*Rd_dna*
- tiddit_coverage

## [7.0.9]
- Removed plink memory allocation from rd_dna_vcf_rerun

## [7.0.8]
- Increased memory allocation for vep (snv/indel) again

## [7.0.7]
- Increased memory allocation for vep (snv/indel)

## [7.0.6]
- Allow "unknown" sex when using expansionhunter by then not using gender in expansionhunter CLI

## [7.0.5]
- Updated stranger to version 0.5.4 to avoid repeat id warnings

**Tools**
- stranger: 0.5.1 -> 0.5.4

## [7.0.4]
- Increased recipe memory for plink and vcf2cytosure

## [7.0.3]
- Added removal of genomicsDB dir from potential previous analysis as it causes gatk genotyping to crash

## [7.0.2]
- New framework structure with sub commands - for analysis, install and download
- New pipelines: rd_dna (previous MIP), rd_dna_vcf_rerun (light rerun from rd_dna data) and rd_rna
- Install now has sbatch features
- Download is now only sbatch
- Added initiation_maps for pipeline engines
- Changed family to case
- Changed output data dir structure to flat for each ID
- Removed call type value in file names
- Rename module time and cores to recipe time and core
- Renamed option `start_with_program` to `start_with_recipe`
- Removed use of "p" before recipe names
- Add check for recipe when using start_with_flag
- Modify parsing of pedigree to allow new RNA DE keys Fix https://github.com/Clinical-Genomics/MIP/issues/554
- Two-step model for reruns. Fix https://github.com/Clinical-Genomics/MIP/issues/546
- Add input SV vcf for rd_dna_vcf_rerun to qc_sample_info. Fix https://github.com/Clinical-Genomics/MIP/issues/548
- Added io to all recipes
- Updated GATK to version 4.1.0 for most GATK recipes
- Removed bed_cov and corresponding R scripts from rare disease analysis 
- Removed bamcalibrationblock and variantannotation block
- Removed "--rio" option
- Refactored and updated Delly to "0.7.8". Removed small-indel calling for better speed.
- Use "--use-best-n-alleles" in freebayes and added default of "4"
- Add Expansion Hunter Fix https://github.com/Clinical-Genomics/MIP/issues/442
- One case one Multiqc report Fix https://github.com/Clinical-Genomics/MIP/issues/515
- Added exclude contig option. Fix https://github.com/Clinical-Genomics/MIP/issues/509.
- Add UCSC genomicsSuperDups to annotation and rank model. Fix https://github.com/Clinical-Genomics/MIP/issues/574
- Switched to using conda instead of source with conda e.g. "conda activate [ENV]" instead of "source activate [ENV]"
- Changed default for gatk_calculategenotypeposteriors to 0 (=no). 
- Switched 1000G phase3_v4_2013-05-02 to gnomad r2.0.1 as default for gatk_calculategenotypeposteriors_support_set option
- Added switch to add all research variants to clinical file for MT. Required to display all MT variants in Scout clinical view as they are all deemed clinically relevant.
- Added gatk GatherBqsrReports to gather bqsr reports after parallelization
- Renamed flag "gatk_calculategenotypeposteriors_support_set" to "gatk_calculate_genotype_call_set"
- Added recipe_memory parameter to parameter definitions and all recipes

**New Pipeline**
- rd_dna
- rd_dna_vcf_rerun
- rd_rna

**New recipes**
*Rd_dna*
- cadd_ar
- sv_annotate

*rd_dna_vcf_rerun*
- sv_vcf_rerun_reformat
- vcf_rerun_reformat

**Annotations**
- genomic_superdups_frac_match
- REVEL_rankscore
- CADD for indels
- MaxEntScan

**References**
- clinvar: 20180429 -> 20190305
- dbnsfp: v2.9 -> v3.5a (GRCh37)
- GRCh37_gatk_merged_reference_samples.txt
- GRCh37_mip_sv_svdb_export_-2018-10-09-.vcf
- VEPs cache: 91 -> 94
- GRCh37_loqusdb_-2017-05-22-.vcf.gz -> GRCh37_loqusdb_snv_indel_-2018-12-18-.vcf.gz
- rank_model: 1.21 -> 1.24
- svrank_model: 1.3 -> 1.8
- qc_regexp: 1.19 -> 1.22 

**Tools**
- bcftools: 1.6 -> 1.9-h4da6232_0
- bedtools: 2.26.0 -> 2.27.1-he941832_2
- bwa: 0.7.15 -> 0.7.17-ha92aebf_3
- cadd: 1.4
- bwakit: 0.7.12 -> 0.7.15-1
- cutadapt: 1.14 -> 1.18-py27_0
- cramtools: 3.0.b47 -> 3.0.b127-2
- expansionhunter: 3.0.0
- delly: 0.7.7 ->0.8.1-h4037b6b_00
- fastqc: 0.11.4 -> 0.11.8-0
- freebayes: 1.1.0 -> 1.2.0-py27h82df9c4_3
- genmod: 3.7.2 -> 3.7.3
- GATK: 3.8 -> 4.1.0.0-0 (and some modules still use 3.8)
- htslib: 1.6 -> 1.9-hc238db4_4
- manta: 1.1.0 -> 1.5.0-py27_0
- multiqc: 1.4 -> 1.6
- peddy: 0.3.1 -> 0.4.2-py_0
- picardtools: 2.14.1 -> 2.18.14-0
- rtg-tools: 3.8.4-0 -> 3.9.1-1
- sambamba: 0.6.6 -> 0.6.8-h682856c_0
- samtools: 1.6 -> 1.9-h8ee4bcc_1
- stranger: 0.5.1
- svdb: 1.1.2 -> 1.3.0-py27h7eb728f_0
- tiddit: 2.2.5 -> 2.5.0
- vcf2cytosure: 0.3.0 -> 0.4.3
- vcfanno: 0.1.0 -> 0.3.1-0
- vep: 91 -> 94.4

## [6.0.7]
- Increased ploidy when calling variants in the mitochondria. Fix https://github.com/Clinical-Genomics/MIP/issues/507
- New option: 'start_with_program'
- Fixed chdir inconsistency. Fix #402 
- Added boolean option to qccollect to evaluate plink_gender check with `-epg`.
- Moved vcfcytosure processing to the last sv module

## [6.0.0]
- Version 6.0.0. https://github.com/Clinical-Genomics/MIP/issues/186<|MERGE_RESOLUTION|>--- conflicted
+++ resolved
@@ -16,13 +16,10 @@
 
 **Tools**
 - chromograph
-<<<<<<< HEAD
 - GATK: 4.1.2.0-1 -> 4.1.3.0-0 
+- picard: 2.18.14-0 -> 2.20.7-0
 - rhocall: 0.4 -> 0.5.1
 - upd: 0.1
-=======
-- picard: 2.18.14-0 -> 2.20.7-0 
->>>>>>> 05143b5e
 
 ##[7.1.2]
 - Update samtools_subsample_mt to fix bug in downsampling of MT bam
