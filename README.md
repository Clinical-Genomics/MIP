# MIP - Mutation Identification Pipeline

![MIP CI conda production install](https://github.com/Clinical-Genomics/MIP/workflows/MIP%20CI%20conda%20production%20install/badge.svg?branch=master)
[![Coverage Status](https://coveralls.io/repos/github/Clinical-Genomics/MIP/badge.svg?branch=master)](https://coveralls.io/github/Clinical-Genomics/MIP?branch=master)
[![GitHub license](https://img.shields.io/badge/License-MIT-blue.svg)](https://raw.githubusercontent.com/Clinical-Genomics/MIP/master/LICENSE)
[![GitHub Releases](https://img.shields.io/github/release/Clinical-Genomics/MIP.svg)](https://github.com/Clinical-Genomics/MIP/releases)
[![GitHub Issues](https://img.shields.io/github/issues/Clinical-Genomics/MIP.svg)](https://github.com/Clinical-Genomics/MIP/issues)
[![CodeFactor](https://www.codefactor.io/repository/github/clinical-genomics/mip/badge)](https://www.codefactor.io/repository/github/clinical-genomics/mip)

MIP enables identification of potential disease causing variants from sequencing data.

# [![DOI](https://zenodo.org/badge/7667877.svg)](https://zenodo.org/badge/latestdoi/7667877)

## Citing MIP

```
Rapid pulsed whole genome sequencing for comprehensive acute diagnostics of inborn errors of metabolism
Stranneheim H, Engvall M, Naess K, Lesko N, Larsson P, Dahlberg M, Andeer R, Wredenberg A, Freyer C, Barbaro M, Bruhn H, Emahazion T, Magnusson M, Wibom R, Zetterström RH, Wirta V, von Döbeln U, Wedell A.
BMC Genomics. 2014 Dec 11;15(1):1090. doi: 10.1186/1471-2164-15-1090.
PMID:25495354
```

## Overview

MIP performs whole genome or target region analysis of sequenced single-end and/or paired-end reads from the Illumina platform in fastq\(.gz\) format to generate annotated ranked potential disease causing variants.

MIP performs QC, alignment, coverage analysis, variant discovery and annotation, sample checks as well as ranking the found variants according to disease potential with a minimum of manual intervention. MIP is compatible with [Scout](https://github.com/Clinical-Genomics/scout) for visualization of identified variants.

MIP rare disease DNA analyses single nucleotide variants (SNVs), insertions and deletions (INDELs) and structural variants (SVs).

MIP rare disease RNA analyses mono allelic expression, fusion transcripts, transcript expression and alternative splicing.

MIP rare disease DNA vcf rerun performs re-runs starting from BCFs or VCFs.

MIP has been in use in the clinical production at the Clinical Genomics facility at Science for Life Laboratory since 2014.

## Example Usage
### MIP analyse rare disease DNA
```Bash
$ mip analyse rd_dna [case_id] --config_file [mip_config_dna.yaml] --pedigree_file [case_id_pedigree.yaml]
```

### MIP analyse rare disease DNA VCF rerun
```Bash
mip analyse rd_dna_vcf_rerun [case_id] --config_file [mip_config_dna_vcf_rerun.yaml] --vcf_rerun_file vcf.bcf  --sv_vcf_rerun_file sv_vcf.bcf --pedigree [case_id_pedigree_vcf_rerun.yaml]
```
### MIP analyse rare disease RNA
```Bash
$ mip analyse rd_rna [case_id] --config_file [mip_config_rna.yaml] --pedigree_file [case_id_pedigree_rna.yaml]
```
## Features

* Installation
  * Simple automated install of all programs using conda/docker/singularity via supplied install application
  * Downloads and prepares references in the installation process
* Autonomous
  * Checks that all dependencies are fulfilled before launching
  * Builds and prepares references and/or files missing before launching
  * Decompose and normalise reference\(s\) and variant VCF\(s\)
* Automatic
  * A minimal amount of hands-on time
  * Tracks and executes all recipes without manual intervention
  * Creates internal queues at nodes to optimize processing
* Flexible:
  * Design your own workflow by turning on/off relevant recipes in predefined pipelines
  * Restart an analysis from anywhere in your workflow
  * Process one, or multiple samples
  * Supply parameters on the command line, in a pedigree.yaml file or via config files
  * Simulate your analysis before performing it
  * Limit a run to a specific set of genomic intervals or chromosomes
  * Use multiple variant callers for both SNV, INDELs and SV
  * Use multiple annotation programs
  * Optionally split data into clinical variants and research variants
* Fast
  * Analyses an exome trio in approximately 4 h
  * Analyses a genome in approximately 21 h
* Traceability
  * Track the status of each recipe through dynamically updated status logs
  * Recreate your analysis from the MIP log or generated config files
  * Log sample meta-data and sequence meta-data
  * Log version numbers of softwares and databases
  * Checks sample integrity \(sex, contamination, duplications, ancestry, inbreeding and relationship\)
  * Test data output file creation and integrity using automated tests
* Annotation
  * Gene annotation
    * Summarize over all transcript and output on gene level
  * Transcript level annotation
    * Separate pathogenic transcripts for correct downstream annotation
  * Annotate all alleles for a position
    * Split multi-allelic records into single records to facilitate annotation
    * Left align and trim variants to normalise them prior to annotation
  * Extracts QC-metrics and stores them in YAML format
  * Annotate coverage across genetic regions via Sambamba and Chanjo
* Standardized
  * Use standard formats whenever possible
* Visualization
  * Ranks variants according to pathogenic potential
  * Output is directly compatible with [Scout](https://github.com/Clinical-Genomics/scout)

## Getting Started

### Installation

MIP is written in perl and therefore requires that perl is installed on your OS.

#### Prerequisites
* [Perl], version 5.26.0 or above
* [Cpanm](http://search.cpan.org/~miyagawa/App-cpanminus-1.7043/lib/App/cpanminus.pm)
* [Miniconda] version 4.5.11
* [Singularity] version 3.2.1

We recommend miniconda for installing perl and cpanm libraries. However, perlbrew can also be used for installing and managing perl and cpanm libraries together with MIP.
Installation instructions and setting up specific cpanm libraries using perlbrew can be found [here](https://github.com/Clinical-Genomics/development/blob/master/docs/perl/installation/perlbrew.md).

#### Automated Installation \(Linux x86\_64\)
Below are instructions for installing the Mutation Identification Pipeline (MIP).

##### 1. Clone the official git repository

```Bash
$ git clone https://github.com/Clinical-Genomics/MIP.git
$ cd MIP
```
##### 2. Install required perl modules from cpan to a specified conda environment

```Bash
$ bash mip_install_perl.sh -e [mip] -p [$HOME/miniconda3]
```  

##### 3. Test conda and mip installation files (optional, but recommended)

```Bash
$ perl t/mip_install.test
```
A conda environment will be created where MIP with all dependencies will be installed.

##### 4. Install MIP
```Bash
$ perl mip install --environment_name [mip] --reference_dir [$HOME/mip_references]
```
This will cache the containers that are used by MIP.

###### *Note:*
  - For a full list of available options and parameters, run: ``$ perl mip install --help``

##### 6. Test your MIP installation (optional, but recommended)

Make sure to activate your MIP conda environment before executing prove.

```Bash
$ prove t -r
$ perl t/mip_analyse_rd_dna.test
```

###### When setting up your analysis config file
  A starting point for the config is provided in MIP's template directory. You will have to modify the load_env keys to whatever you named the environment. If you are using the default environment name the load_env part of the config should look like this:

  ```Yml
  load_env:
    mip:
      mip:
      method: conda
  ```

### Usage

MIP is called from the command line and takes input from the command line \(precedence\) or falls back on defaults where applicable.

Lists are supplied as repeated flag entries on the command line or in the config using the yaml format for arrays.  
Only flags that will actually be used needs to be specified and MIP will check that all required parameters are set before submitting to SLURM.

Recipe parameters can be set to "0" \(=off\), "1" \(=on\) and "2" \(=dry run mode\). Any recipe can be set to dry run mode and MIP will create the sbatch scripts, but not submit them to SLURM. MIP can be restarted from any recipe using the ``--start_with_recipe`` flag.

MIP will overwrite data files when reanalyzing, but keeps all "versioned" sbatch scripts for traceability.

You can always supply `mip [process] [pipeline] --help` to list all available parameters and defaults.

Example usage:
```Bash
$ mip analyse rd_dna case_3 --sample_ids 3-1-1A --sample_ids 3-2-1U --sample_ids 3-2-2U --start_with_recipe samtools_merge --config 3_config.yaml
```

This will analyse case 3 using 3 individuals from that case and begin the analysis with recipes after Bwa mem and use all parameter values as specified in the config file except those supplied on the command line, which has precedence.

###### Running programs in singularity containers
<<<<<<< HEAD
Aside from a conda environment, MIP uses containers to run programs. You can use either singularity or docker as your container manager. Containers that are downloaded using MIP's automated installer will need no extra setup. By default MIP will make the reference-, outdata- and temp directory available to the container. Extra directories can be made available to each recipe by adding the key `container_recipe_bind_path` in the config.
=======
Aside from a conda environment, MIP uses singularity containers to run programs. Singularity containers that are downloaded using MIP's automated installer will need no extra setup. By default MIP will make the reference-, outdata- and temp directory available to the container. Extra directories can be made available to each recipe by adding the key `recipe_bind_path` in the config.
>>>>>>> 7e49f682

In the example below the config has been modified to include the infile directories for the bwa_mem recipe:
  ```Yml
  recipe_bind_path:
    bwa_mem:
      - <path_to_directory_with_fastq_files>
  ```

#### Input

* Fastq file directories can be supplied with `--infile_dirs [PATH_TO_FASTQ_DIR=SAMPLE_ID]`
* All references and template files should be placed directly in the reference directory specified by `--reference_dir`.

##### Meta-Data

* [Configuration file] \(YAML-format\)
* [Gene panel file]
* [Pedigree file] \(YAML-format\)
* [Rank model file] \(Ini-format; SNV/INDEL\)
* [SV rank model file] \(Ini-format; SV\)
* [Qc regexp file] \(YAML-format\)

#### Output

Analyses done per individual is found in each sample_id directory and analyses done including all samples can be found in the case directory.

##### Sbatch Scripts

MIP will create sbatch scripts \(.sh\) and submit them in proper order with attached dependencies to SLURM. These sbatch script are placed in the output script directory specified by `--outscript_dir`. The sbatch scripts are versioned and will not be overwritten if you begin a new analysis. Versioned "xargs" scripts will also be created where possible to maximize the use of the cores processing power.

##### Data

MIP will place any generated data files in the output data directory specified by `--outdata_dir`. All data files are regenerated for each analysis. STDOUT and STDERR for each recipe is written in the recipe/info directory.

[Configuration file]: https://github.com/Clinical-Genomics/MIP/blob/master/templates/mip_rd_dna_config.yaml
[Gene panel file]: https://github.com/Clinical-Genomics/MIP/blob/master/templates/gene_panels.bed
[Miniconda]: http://conda.pydata.org/miniconda.html
[Pedigree file]: https://github.com/Clinical-Genomics/MIP/tree/master/templates/643594-miptest_pedigree.yaml
<<<<<<< HEAD
[Perl]: https://www.perl.org/
[Rank model file]: https://github.com/Clinical-Genomics/MIP/blob/master/templates/rank_model_cmms_-v1.28-.ini
[Singularity]: https://sylabs.io/
[SV rank model file]: https://github.com/Clinical-Genomics/MIP/blob/master/templates/svrank_model_cmms_-v1.8-.ini
[Qc regexp file]: https://github.com/Clinical-Genomics/MIP/blob/master/templates/qc_regexp_-v1.24-.yaml
=======
[Perl]:https://www.perl.org/
[Rank model file]: https://github.com/Clinical-Genomics/MIP/blob/master/templates/rank_model_-v1.31-.ini
[SV rank model file]: https://github.com/Clinical-Genomics/MIP/blob/master/templates/svrank_model_-v1.8-.ini
[Qc regexp file]: https://github.com/Clinical-Genomics/MIP/blob/master/templates/qc_regexp_-v1.26-.yaml
>>>>>>> 7e49f682
<|MERGE_RESOLUTION|>--- conflicted
+++ resolved
@@ -182,12 +182,8 @@
 
 This will analyse case 3 using 3 individuals from that case and begin the analysis with recipes after Bwa mem and use all parameter values as specified in the config file except those supplied on the command line, which has precedence.
 
-###### Running programs in singularity containers
-<<<<<<< HEAD
-Aside from a conda environment, MIP uses containers to run programs. You can use either singularity or docker as your container manager. Containers that are downloaded using MIP's automated installer will need no extra setup. By default MIP will make the reference-, outdata- and temp directory available to the container. Extra directories can be made available to each recipe by adding the key `container_recipe_bind_path` in the config.
-=======
-Aside from a conda environment, MIP uses singularity containers to run programs. Singularity containers that are downloaded using MIP's automated installer will need no extra setup. By default MIP will make the reference-, outdata- and temp directory available to the container. Extra directories can be made available to each recipe by adding the key `recipe_bind_path` in the config.
->>>>>>> 7e49f682
+###### Running programs in containers
+Aside from a conda environment, MIP uses containers to run programs. You can use either singularity or docker as your container manager. Containers that are downloaded using MIP's automated installer will need no extra setup. By default MIP will make the reference-, outdata- and temp directory available to the container. Extra directories can be made available to each recipe by adding the key `recipe_bind_path` in the config.
 
 In the example below the config has been modified to include the infile directories for the bwa_mem recipe:
   ```Yml
@@ -226,15 +222,7 @@
 [Gene panel file]: https://github.com/Clinical-Genomics/MIP/blob/master/templates/gene_panels.bed
 [Miniconda]: http://conda.pydata.org/miniconda.html
 [Pedigree file]: https://github.com/Clinical-Genomics/MIP/tree/master/templates/643594-miptest_pedigree.yaml
-<<<<<<< HEAD
-[Perl]: https://www.perl.org/
-[Rank model file]: https://github.com/Clinical-Genomics/MIP/blob/master/templates/rank_model_cmms_-v1.28-.ini
-[Singularity]: https://sylabs.io/
-[SV rank model file]: https://github.com/Clinical-Genomics/MIP/blob/master/templates/svrank_model_cmms_-v1.8-.ini
-[Qc regexp file]: https://github.com/Clinical-Genomics/MIP/blob/master/templates/qc_regexp_-v1.24-.yaml
-=======
 [Perl]:https://www.perl.org/
 [Rank model file]: https://github.com/Clinical-Genomics/MIP/blob/master/templates/rank_model_-v1.31-.ini
 [SV rank model file]: https://github.com/Clinical-Genomics/MIP/blob/master/templates/svrank_model_-v1.8-.ini
-[Qc regexp file]: https://github.com/Clinical-Genomics/MIP/blob/master/templates/qc_regexp_-v1.26-.yaml
->>>>>>> 7e49f682
+[Qc regexp file]: https://github.com/Clinical-Genomics/MIP/blob/master/templates/qc_regexp_-v1.26-.yaml