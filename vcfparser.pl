#!/usr/bin/env perl

use 5.026;
use Carp;
use charnames qw{ :full :short };
use Cwd;
use English qw{ -no_match_vars };
use File::Basename qw{ basename };
use File::Spec::Functions qw{ catdir catfile devnull };
use FindBin qw{ $Bin };
use Getopt::Long;
use IO::File;
use open qw{ :encoding(UTF-8) :std };
use Params::Check qw{ check allow last_error };
use utf8;
use warnings qw{ FATAL utf8 };

$Params::Check::PRESERVE_CASE = 1;    #Do not convert to lower case

## CPANM
use autodie qw{ open close :all };
use Modern::Perl qw{ 2017 };
use Readonly;
use Set::IntervalTree;

## MIPs lib/
use lib catdir( $Bin, q{lib} );
use MIP::Check::Modules qw{ check_perl_modules };
use MIP::Constants
  qw{ %ANALYSIS $COLON $COMMA $NEWLINE %SO_CONSEQUENCE_SEVERITY $SPACE $TAB };
use MIP::File::Format::Feature_file qw{ read_feature_file };
use MIP::Log::MIP_log4perl qw{ initiate_logger };
use MIP::Script::Utils qw{ help };
use MIP::Vcfparser qw{ define_select_data_headers define_snpeff_annotations };

our $USAGE = build_usage( {} );

BEGIN {

    require MIP::Check::Modules;

    my @modules =
      qw{ Modern::Perl autodie Set::IntervalTree Log::Log4perl MIP::Log::MIP_log4perl };

    ## Evaluate that all modules required are installed
    check_perl_modules(
        {
            modules_ref  => \@modules,
            program_name => $PROGRAM_NAME,
        }
    );
}

## Constants
Readonly my $ANNOTATION_DISTANCE => $ANALYSIS{ANNOTATION_DISTANCE};
my %consequence_severity = %SO_CONSEQUENCE_SEVERITY;

my ( $infile, $pli_values_file_path, $range_feature_file, $select_feature_file,
    $select_feature_matching_column,
    $select_outfile, );

## Scalar parameters with defaults
my ( $write_software_tag, $padding, $log_file ) =
  ( 1, $ANNOTATION_DISTANCE, catfile( cwd(), q{vcfparser.log} ) );

## Boolean
my ( $parse_vep, $per_gene );

my ( @range_feature_annotation_columns, @select_feature_annotation_columns );
my ( %meta_data, %range_data, %tree, %pli_score );

my $VERSION = q{1.2.16};

## Enables cmd "vcfparser.pl" to print usage help
if ( not @ARGV ) {

    help(
        {
            USAGE     => $USAGE,
            exit_code => 0,
        }
    );
}
elsif ( defined $ARGV and $ARGV[0] !~ /^-/sxm ) {
    ## Collect potential infile - otherwise read from STDIN

    $infile = $ARGV[0];
}

### User Options
GetOptions(
    q{pvep|parse_vep}          => \$parse_vep,
    q{rf|range_feature_file:s} => \$range_feature_file,
    q{rf_ac|range_feature_annotation_columns:s} =>
      \@range_feature_annotation_columns,    #Comma separated list
    q{sf|select_feature_file:s}               => \$select_feature_file,
    q{sf_mc|select_feature_matching_column:n} => \$select_feature_matching_column,
    q{sf_ac|select_feature_annotation_columns:s} =>
      \@select_feature_annotation_columns,    #Comma separated list
    q{sof|select_outfile:s}     => \$select_outfile,
    q{wst|write_software_tag:n} => \$write_software_tag,
    q{pad|padding:n}            => \$padding,
    q{peg|per_gene}             => \$per_gene,
    q{pli|pli_values_file:s}    => \$pli_values_file_path,
    q{l|log_file:s}             => \$log_file,
    ## Display help text
    q{h|help} => sub { say {*STDOUT} $USAGE; exit; },
    ## Display version number
    q{v|version} => sub {
        say {*STDOUT} $NEWLINE . basename($PROGRAM_NAME) . $SPACE . $VERSION, $NEWLINE;
        exit;
    },
  )
  or help(
    {
        USAGE     => $USAGE,
        exit_code => 1,
    }
  );

## Creates log object
my $log = initiate_logger(
    {
        file_path => $log_file,
        log_name  => q{Vcfparser},
    }
);

## Basic flag option check
if ( not @range_feature_annotation_columns and $range_feature_file ) {

    $log->info($USAGE);
    $log->fatal(
        q{Need to specify which feature column(s) to use with range feature file: }
          . $range_feature_file
          . q{ when annotating variants by using flag -rf_ac},
        $NEWLINE
    );
    exit 1;
}
if ( not $select_feature_matching_column and $select_feature_file ) {

    $log->info($USAGE);
    $log->fatal(
        q{Need to specify which feature column to use with select feature file: }
          . $select_feature_file
          . q{ when selecting variants by using flag -sf_mc},
        $NEWLINE
    );
    exit 1;
}
if ( not $select_outfile and $select_feature_file ) {

    $log->info($USAGE);
    $log->fatal(
q{Need to specify which a select outfile to use when selecting variants by using flag -sof},
        $NEWLINE
    );
    exit 1;
}

## Enables comma separated annotation columns on cmd
@range_feature_annotation_columns =
  split $COMMA, join $COMMA, @range_feature_annotation_columns;

## Enables comma separated annotation columns on cmd
@select_feature_annotation_columns =
  split $COMMA, join $COMMA, @select_feature_annotation_columns;

if ($pli_values_file_path) {

    $log->info( q{Loading pli value file: } . $pli_values_file_path );
    load_pli_file(
        {
            infile_path    => $pli_values_file_path,
            pli_score_href => \%pli_score,
        }
    );
    $log->info(q{Loading pli value file: Done});
}

############
####MAIN####
############

my %select_data = define_select_data_headers();

if ($range_feature_file) {

    read_feature_file(
        {
            feature_columns_ref => \@range_feature_annotation_columns,
            feature_data_href   => \%range_data,
            log                 => $log,
            feature_file_path   => $range_feature_file,
            padding             => $padding,
            feature_file_type   => q{range_feature},
            tree_href           => \%tree,
        }
    );
}

if ($select_feature_file) {

    read_feature_file(
        {
            feature_columns_ref     => \@select_feature_annotation_columns,
            feature_data_href       => \%select_data,
            log                     => $log,
            feature_file_path       => $select_feature_file,
            padding                 => $padding,
            feature_file_type       => q{select_feature},
            feature_matching_column => $select_feature_matching_column,
            tree_href               => \%tree,
        }
    );
}

my %snpeff_cmd = define_snpeff_annotations();

read_infile_vcf(
    {
        consequence_severity_href             => \%consequence_severity,
        meta_data_href                        => \%meta_data,
        parse_vep                             => $parse_vep,
        per_gene                              => $per_gene,
        pli_score_href                        => \%pli_score,
        range_data_href                       => \%range_data,
        range_feature_annotation_columns_ref  => \@range_feature_annotation_columns,
        select_data_href                      => \%select_data,
        select_feature_annotation_columns_ref => \@select_feature_annotation_columns,
        select_feature_file                   => $select_feature_file,
        select_outfile_path                   => $select_outfile,
        snpeff_cmd_href                       => \%snpeff_cmd,
        tree_href                             => \%tree,
        vcfparser_version                     => $VERSION,
        write_software_tag                    => $write_software_tag,
    }
);

####################
####Sub routines####
####################

sub build_usage {

## Function : Build the USAGE instructions
## Returns  :
## Arguments: $program_name => Name of the script

    my ($arg_href) = @_;

    ## Default(s)
    my $program_name;

    my $tmpl = {
        program_name => {
            default     => basename($PROGRAM_NAME),
            store       => \$program_name,
            strict_type => 1,
        },
    };

    check( $tmpl, $arg_href, 1 ) or croak q{Could not parse arguments!};

    return <<"END_USAGE";
 $program_name [options] infile.vcf [OPTIONS] > outfile.vcf
   -pvep/--parse_vep Parse VEP transcript specific entries (Supply flag to enable)
   -rf/--range_feature_file (tsv)
   -rf_ac/--range_feature_annotation_columns
   -sf/--select_feature_file (tsv)
   -sf_mc/--select_feature_matching_column
   -sf_ac/--select_feature_annotation_columns
   -sof/--select_outfile (vcf)
   -pad/--padding (Default: "5000" nucleotides)
   -peg/--per_gene Output most severe consequence transcript (Supply flag to enable)
   -pli/--pli_values_file Pli value file path
   -wst/--write_software_tag (Default: "1")
   -l/--log_file Log file (Default: "vcfparser.log")
   -h/--help Display this help message
   -v/--version Display version
END_USAGE
}

<<<<<<< HEAD
sub define_snpeff_annotations {

## Function : Defines the snpeff annotations that can be parsed and modified
## Returns  : %snpeff_cmd
## Arguments: None

    my %snpeff_cmd;

    $snpeff_cmd{snpeff}{phastCons100way_vertebrate_prediction_term}{File} =
      q?SnpSift dbnsfp?;
    $snpeff_cmd{snpeff}{phastCons100way_vertebrate_prediction_term}{vcf_key} =
      q?dbNSFP_phastCons100way_vertebrate?;
    $snpeff_cmd{snpeff}{phastCons100way_vertebrate_prediction_term}{info} =
q?##INFO=<ID=phastCons100way_vertebrate_prediction_term,Number=A,Type=String,Description="PhastCons conservation prediction term">?;

    $snpeff_cmd{snpeff}{phyloP100way_vertebrate_prediction_term}{File} =
      q?SnpSift dbnsfp?;
    $snpeff_cmd{snpeff}{phyloP100way_vertebrate_prediction_term}{vcf_key} =
      q?dbNSFP_phyloP100way_vertebrate?;
    $snpeff_cmd{snpeff}{phyloP100way_vertebrate_prediction_term}{info} =
q?##INFO=<ID=phyloP100way_vertebrate_prediction_term,Number=A,Type=String,Description="PhyloP conservation prediction term">?;

    $snpeff_cmd{snpeff}{q{GERP++_RS_prediction_term}}{File} = q{SnpSift dbnsfp};
    $snpeff_cmd{snpeff}{q{GERP++_RS_prediction_term}}{vcf_key} =
      q{dbNSFP_GERP___RS};
    $snpeff_cmd{snpeff}{q{GERP++_RS_prediction_term}}{info} =
q?##INFO=<ID=GERP++_RS_prediction_term,Number=A,Type=String,Description="GERP RS conservation prediction term">?;
    return %snpeff_cmd;
=======
sub define_consequence_severity {

## Function : Defines the precedence of consequences for SO-terms
## Returns  : %consequence_severity
## Arguments: None

    my %consequence_severity;

    $consequence_severity{transcript_ablation}{rank}                       = 1;
    $consequence_severity{transcript_ablation}{genetic_region_annotation}  = q{exonic};
    $consequence_severity{splice_donor_variant}{rank}                      = 2;
    $consequence_severity{splice_donor_variant}{genetic_region_annotation} = q{splicing};
    $consequence_severity{splice_acceptor_variant}{rank}                   = 2;
    $consequence_severity{splice_acceptor_variant}{genetic_region_annotation} =
      q{splicing};
    $consequence_severity{stop_gained}{rank}                                  = 3;
    $consequence_severity{stop_gained}{genetic_region_annotation}             = q{exonic};
    $consequence_severity{frameshift_variant}{rank}                           = 4;
    $consequence_severity{frameshift_variant}{genetic_region_annotation}      = q{exonic};
    $consequence_severity{stop_lost}{rank}                                    = 5;
    $consequence_severity{stop_lost}{genetic_region_annotation}               = q{exonic};
    $consequence_severity{start_lost}{rank}                                   = 5;
    $consequence_severity{start_lost}{genetic_region_annotation}              = q{exonic};
    $consequence_severity{initiator_codon_variant}{rank}                      = 6;
    $consequence_severity{initiator_codon_variant}{genetic_region_annotation} = q{exonic};
    $consequence_severity{inframe_insertion}{rank}                            = 6;
    $consequence_severity{inframe_insertion}{genetic_region_annotation}       = q{exonic};
    $consequence_severity{inframe_deletion}{rank}                             = 6;
    $consequence_severity{inframe_deletion}{genetic_region_annotation}        = q{exonic};
    $consequence_severity{missense_variant}{rank}                             = 6;
    $consequence_severity{missense_variant}{genetic_region_annotation}        = q{exonic};
    $consequence_severity{protein_altering_variant}{rank}                     = 6;
    $consequence_severity{protein_altering_variant}{genetic_region_annotation} =
      q{exonic};
    $consequence_severity{transcript_amplification}{rank} = 7;
    $consequence_severity{transcript_amplification}{genetic_region_annotation} =
      q{exonic};
    $consequence_severity{splice_region_variant}{rank}                      = 8;
    $consequence_severity{splice_region_variant}{genetic_region_annotation} = q{splicing};
    $consequence_severity{incomplete_terminal_codon_variant}{rank}          = 9;
    $consequence_severity{incomplete_terminal_codon_variant}{genetic_region_annotation} =
      q{exonic};
    $consequence_severity{synonymous_variant}{rank}                           = 10;
    $consequence_severity{synonymous_variant}{genetic_region_annotation}      = q{exonic};
    $consequence_severity{stop_retained_variant}{rank}                        = 10;
    $consequence_severity{stop_retained_variant}{genetic_region_annotation}   = q{exonic};
    $consequence_severity{start_retained_variant}{rank}                       = 10;
    $consequence_severity{start_retained_variant}{genetic_region_annotation}  = q{exonic};
    $consequence_severity{coding_sequence_variant}{rank}                      = 11;
    $consequence_severity{coding_sequence_variant}{genetic_region_annotation} = q{exonic};
    $consequence_severity{mature_miRNA_variant}{rank}                         = 12;
    $consequence_severity{mature_miRNA_variant}{genetic_region_annotation} =
      q{ncRNA_exonic};
    $consequence_severity{q{5_prime_UTR_variant}}{rank}                      = 13;
    $consequence_severity{q{5_prime_UTR_variant}}{genetic_region_annotation} = q{5UTR};
    $consequence_severity{q{3_prime_UTR_variant}}{rank}                      = 14;
    $consequence_severity{q{3_prime_UTR_variant}}{genetic_region_annotation} = q{3UTR};
    $consequence_severity{non_coding_transcript_exon_variant}{rank}          = 15;
    $consequence_severity{non_coding_transcript_exon_variant}{genetic_region_annotation}
      = q{ncRNA_exonic};
    $consequence_severity{non_coding_transcript_variant}{rank} = 15;
    $consequence_severity{non_coding_transcript_variant}{genetic_region_annotation} =
      q{ncRNA};
    $consequence_severity{intron_variant}{rank}                      = 16;
    $consequence_severity{intron_variant}{genetic_region_annotation} = q{intronic};
    $consequence_severity{NMD_transcript_variant}{rank}              = 17;
    $consequence_severity{NMD_transcript_variant}{genetic_region_annotation} = q{ncRNA};
    $consequence_severity{upstream_gene_variant}{rank}                       = 18;
    $consequence_severity{upstream_gene_variant}{genetic_region_annotation} = q{upstream};
    $consequence_severity{downstream_gene_variant}{rank}                    = 19;
    $consequence_severity{downstream_gene_variant}{genetic_region_annotation} =
      q{downstream};
    $consequence_severity{TFBS_ablation}{rank}                                = 20;
    $consequence_severity{TFBS_ablation}{genetic_region_annotation}           = q{TFBS};
    $consequence_severity{TFBS_amplification}{rank}                           = 21;
    $consequence_severity{TFBS_amplification}{genetic_region_annotation}      = q{TFBS};
    $consequence_severity{TF_binding_site_variant}{rank}                      = 22;
    $consequence_severity{TF_binding_site_variant}{genetic_region_annotation} = q{TFBS};
    $consequence_severity{regulatory_region_variant}{rank}                    = 22;
    $consequence_severity{regulatory_region_variant}{genetic_region_annotation} =
      q{regulatory_region};
    $consequence_severity{regulatory_region_ablation}{rank} = 23;
    $consequence_severity{regulatory_region_ablation}{genetic_region_annotation} =
      q{regulatory_region};
    $consequence_severity{regulatory_region_amplification}{rank} = 24;
    $consequence_severity{regulatory_region_amplification}{genetic_region_annotation} =
      q{regulatory_region};
    $consequence_severity{feature_elongation}{rank} = 25;
    $consequence_severity{feature_elongation}{genetic_region_annotation} =
      q{genomic_feature};
    $consequence_severity{feature_truncation}{rank} = 26;
    $consequence_severity{feature_truncation}{genetic_region_annotation} =
      q{genomic_feature};
    $consequence_severity{intergenic_variant}{rank}                      = 27;
    $consequence_severity{intergenic_variant}{genetic_region_annotation} = q{intergenic};
    return %consequence_severity;
>>>>>>> 2c29aae6
}

sub load_pli_file {

## Function : Load plI file values
## Returns  :
## Arguments: $infile_path    => Infile path
##          : $pli_score_href => Pli scores hash

    my ($arg_href) = @_;

    ## Flatten argument(s)
    my $infile_path;
    my $pli_score_href;

    my $tmpl = {
        infile_path => {
            defined     => 1,
            required    => 1,
            store       => \$infile_path,
            strict_type => 1,
        },
        pli_score_href => {
            default     => {},
            defined     => 1,
            required    => 1,
            store       => \$pli_score_href,
            strict_type => 1,
        },
    };

    check( $tmpl, $arg_href, 1 ) or die q{Could not parse arguments!};

    my $FILEHANDLE = IO::Handle->new();

    open $FILEHANDLE, q{<}, $infile_path
      or $log->logdie( q{Cannot open } . $infile_path . $COLON . $!, $NEWLINE );

  LINE:
    while (<$FILEHANDLE>) {

        chomp;

        ## Unpack line
        my $line = $_;

        ## Get hgnc symbol and pli score
        my ( $hgnc_symbol, $pli_score ) = split $TAB, $line;

        ## Skip header
        next if ( $pli_score eq q{pLI} );

        ## Set rounded pli score to hash
        $pli_score_href->{$hgnc_symbol} = sprintf( "%.2f", $pli_score );
    }
    close $FILEHANDLE;
    return;
}

sub read_infile_vcf {

##read_infile_vcf

##Function : Reads infile in vcf format and adds and parses annotations
##Returns  : ""
##Arguments: $meta_data_href, $snpeff_cmd_href, $range_data_href, $select_data_href, $consequence_severity_href, $tree_href, $range_feature_annotation_columns_ref, $select_feature_annotation_columns_ref, $select_outfile_path, $vcfparser_version, $select_feature_file, $parse_vep, $write_software_tag, $per_gene_ref
##         : $meta_data_href                        => Vcf meta data {REF}
##         : $snpeff_cmd_href                       => SnpEff meta data {REF}
##         : $range_data_href                       => Range file data {REF}
##         : $select_data_href                      => Select file data {REF}
##         : $consequence_severity_href             => Consequence severity for SO-terms {REF}
##         : $tree_href                             => Interval tree hash {REF}
##         : $range_feature_annotation_columns_ref  => Range feature columns {REF}
##         : $select_feature_annotation_columns_ref => Select feature columns {REF}
##         : $select_outfile_path                   => The select file path
##         : $vcfparser_version                     => vcfParser version
##         : $select_feature_file                   => The select feature file
##         : $parse_vep                             => Parse VEP output
##         : $write_software_tag                    => Write software tag to vcf header switch
##         : $per_gene                              => Only collect most severe transcript per gene
##         : $pli_score_href                       => Pli score hash

    my ($arg_href) = @_;

    ## Default(s)
    my $select_feature_file;
    my $parse_vep;
    my $write_software_tag;

    ## Flatten argument(s)
    my $meta_data_href;
    my $snpeff_cmd_href;
    my $range_data_href;
    my $select_data_href;
    my $consequence_severity_href;
    my $tree_href;
    my $range_feature_annotation_columns_ref;
    my $select_feature_annotation_columns_ref;
    my $select_outfile_path;
    my $vcfparser_version;
    my $per_gene;
    my $pli_score_href;

    my $tmpl = {
        meta_data_href => {
            required    => 1,
            defined     => 1,
            default     => {},
            strict_type => 1,
            store       => \$meta_data_href
        },
        snpeff_cmd_href => {
            required    => 1,
            defined     => 1,
            default     => {},
            strict_type => 1,
            store       => \$snpeff_cmd_href
        },
        range_data_href => {
            required    => 1,
            defined     => 1,
            default     => {},
            strict_type => 1,
            store       => \$range_data_href
        },
        select_data_href => {
            required    => 1,
            defined     => 1,
            default     => {},
            strict_type => 1,
            store       => \$select_data_href
        },
        consequence_severity_href => {
            required    => 1,
            defined     => 1,
            default     => {},
            strict_type => 1,
            store       => \$consequence_severity_href
        },
        tree_href => {
            required    => 1,
            defined     => 1,
            default     => {},
            strict_type => 1,
            store       => \$tree_href
        },
        range_feature_annotation_columns_ref => {
            required    => 1,
            defined     => 1,
            default     => [],
            strict_type => 1,
            store       => \$range_feature_annotation_columns_ref
        },
        select_feature_annotation_columns_ref => {
            required    => 1,
            defined     => 1,
            default     => [],
            strict_type => 1,
            store       => \$select_feature_annotation_columns_ref
        },
        select_outfile_path => { strict_type => 1, store => \$select_outfile_path },
        vcfparser_version   => {
            required    => 1,
            defined     => 1,
            strict_type => 1,
            store       => \$vcfparser_version
        },
        select_feature_file => {
            default     => 0,
            strict_type => 1,
            store       => \$select_feature_file
        },
        per_gene => {
            default     => 0,
            allow       => [ undef, 0, 1 ],
            strict_type => 1,
            store       => \$per_gene
        },
        pli_score_href => {
            default     => {},
            defined     => 1,
            required    => 1,
            store       => \$pli_score_href,
            strict_type => 1,
        },
        parse_vep => {
            default     => 0,
            allow       => [ undef, 0, 1 ],
            strict_type => 1,
            store       => \$parse_vep
        },
        write_software_tag => {
            default     => 1,
            allow       => [ 0, 1 ],
            strict_type => 1,
            store       => \$write_software_tag
        },
    };

    check( $tmpl, $arg_href, 1 ) or die qw[Could not parse arguments!];

    ## Retrieve logger object now that log_file has been set
    my $log = Log::Log4perl->get_logger("Vcfparser");

    my $FILEHANDLE = IO::Handle->new();    #Create anonymous filehandle for select file

    my @vep_format_fields;
    my %vep_format_field_column;
    my %vcf_header;

    my @vcf_format_columns;                #Catch #vcf header #CHROM line

    if ($select_feature_file) {

        open( $FILEHANDLE, ">", $select_outfile_path )
          or $log->logdie( "Cannot open " . $select_outfile_path . ":" . $!, "\n" );
    }

    while (<>) {

        chomp $_;                          # Remove newline

        if (m/^\s+$/) {                    # Avoid blank lines
            next;
        }
        if ( $_ =~ /^##(\S+)=/ ) {         # MetaData

            parse_meta_data(
                {
                    meta_data_href   => $meta_data_href,
                    meta_data_string => $_,
                }
            );

            if ( $_ =~ /INFO\=\<ID\=(\w+)/ ) {    # Collect all INFO keys

                $vcf_header{info}{$1} = $1;       #Save to hash
            }
            if ( $_ =~ /SnpSiftCmd\=/ ) {         #Find SnpEff command meta line

                for my $database ( keys %{ $snpeff_cmd_href->{snpeff} } ) {

                    if ( $_ =~ /$snpeff_cmd_href->{snpeff}{$database}{File}/ )
                    {    #SnpEff/Sift has been used to annotate input vcf

                        unless ( defined( $vcf_header{info}{$database} ) )
                        {    #Unless INFO header is already present add to meta_dataHeader

                            $snpeff_cmd_href->{present}{database}{$database} =
                              $database;  #Save which frequency db has been used for later
                            push(
                                @{ $meta_data_href->{info}{$database} },
                                $snpeff_cmd_href->{snpeff}{$database}{info}
                            );

                            if (
                                defined(
                                    $snpeff_cmd_href->{snpeff}{$database}{fix_info}
                                )
                              )
                            {    #If FIX_INFO flag is present add to meta_dataHeader

                                push(
                                    @{ $meta_data_href->{fix_info}{$database} },
                                    $snpeff_cmd_href->{snpeff}{$database}{fix_info}
                                );
                            }
                        }
                    }
                }
                next;
            }
            if ( $_ =~ /INFO\=\<ID\=CSQ/ ) {    #Find VEP INFO Field

                if ( $_ =~ /Format:\s(\S+)"\>/ )
                {                               #Locate Format within VEP INFO meta line

                    @vep_format_fields = split( /\|/, $1 );

                    while ( my ( $field_index, $field ) = each(@vep_format_fields) ) {

                        $vep_format_field_column{$field} =
                          $field_index;         #Save the order of VEP features
                    }
                }
                if ($parse_vep) {

                    if (   ( $vep_format_field_column{HGNC_ID} )
                        && ( $vep_format_field_column{Consequence} ) )
                    {

                        push(
                            @{ $meta_data_href->{info}{most_severe_consequence} },
'##INFO=<ID=most_severe_consequence,Number=.,Type=String,Description="Most severe genomic consequence.">'
                        );
                        push(
                            @{ $meta_data_href->{info}{most_severe_pli} },
'##INFO=<ID=most_severe_pli,Number=1,Type=Float,Description="Most severe genomic consequence.">'
                        );
                    }
                }
                next;
            }
            next;
        }
        if ( $_ =~ /^#CHROM/ ) {

            @vcf_format_columns = split( /\t/, $_ );    #Split vcf format line

            add_feature_file_meta_data_to_vcf(
                {
                    meta_data_href  => $meta_data_href,
                    vcf_header_href => \%vcf_header,
                    feature_annotation_columns_ref =>
                      $range_feature_annotation_columns_ref,
                    data_href => $range_data_href,
                    file_key  => "Range",
                }
            );
            add_feature_file_meta_data_to_vcf(
                {
                    meta_data_href  => $meta_data_href,
                    vcf_header_href => \%vcf_header,
                    feature_annotation_columns_ref =>
                      $select_feature_annotation_columns_ref,
                    data_href => $select_data_href,
                    file_key  => "Select",
                }
            );

            if ($write_software_tag) {

                add_program_to_meta_data_header(
                    {
                        meta_data_href    => $meta_data_href,
                        vcfparser_version => $vcfparser_version,
                    }
                );
            }
            if ($select_feature_file) {    #SelectFile annotations

                write_meta_data(
                    {
                        meta_data_href   => $meta_data_href,
                        FILEHANDLE       => *STDOUT,
                        SELECTFILEHANDLE => $FILEHANDLE,
                    }
                );
                say STDOUT $_;             #Write #CHROM header line
                say $FILEHANDLE $_;        #Write #CHROM header line
            }
            else {

                write_meta_data(
                    {
                        meta_data_href => $meta_data_href,
                        FILEHANDLE     => *STDOUT,
                    }
                );
                say STDOUT $_;             #Write #CHROM header line
            }
            next;
        }
        if ( $_ =~ /^(\S+)/ ) {

            my %record;
            my %consequence;
            my %noid_region;
            my $variant_line;
            my $selected_variant_line;

            my @line_elements = split( "\t", $_ );    #Loads vcf file elements

            ##Check that we have an INFO field
            unless ( $line_elements[7] ) {

                $log->fatal( "No INFO field at line number: " . $. );
                $log->fatal( "Displaying malformed line: " . $_ );
                exit 1;
            }

            ##Add line elements to record hash
            while ( my ( $element_index, $element ) = each(@line_elements) ) {

                $record{ $vcf_format_columns[$element_index] } =
                  $element;    #Link vcf format headers to the line elements
            }

            my @info_elements = split( /;/, $record{INFO} );    #Add INFO elements

            ## Collect key value pairs in INFO field
            foreach my $element (@info_elements) {

                my @key_value_pairs =
                  split( "=", $element );    #key index = 0 and value index = 1

                $record{INFO_key_value}{ $key_value_pairs[0] } =
                  $key_value_pairs[1];
            }

            for my $database ( keys %{ $snpeff_cmd_href->{present}{database} } )
            {    #Note that the vcf should only contain 1 database entry

                my $vcf_key = $snpeff_cmd_href->{snpeff}{$database}{vcf_key};

                if ( $record{INFO_key_value}{$vcf_key} ) {

                    my @allele_scores =
                      split( ",", $record{INFO_key_value}{$vcf_key} );    #Split on ","
                    my $conservation_term;

                    if ( $database eq "phastCons100way_vertebrate_prediction_term" ) {

                        $conservation_term = find_conserved(
                            {
                                elements_ref => \@allele_scores,
                                score_cutoff => 0.8,
                            }
                        );
                    }
                    if ( $database eq "phyloP100way_vertebrate_prediction_term" ) {

                        $conservation_term = find_conserved(
                            {
                                elements_ref => \@allele_scores,
                                score_cutoff => 2.5,
                            }
                        );
                    }
                    if ( $database eq "GERP++_RS_prediction_term" ) {

                        $conservation_term = find_conserved(
                            {
                                elements_ref => \@allele_scores,
                                score_cutoff => 2,
                            }
                        );
                    }

                    if ( defined($conservation_term) ) {

                        ## Save database info
                        $record{INFO_addition}{$database} = $conservation_term;
                    }
                }
            }

            ## Checks if an interval tree exists (per chr) and collects features from input array and adds annotations to line
            %noid_region = tree_annotations(
                {
                    tree_href         => $tree_href,
                    data_href         => $select_data_href,
                    record_href       => \%record,
                    line_elements_ref => \@line_elements,
                    range_file_key    => "select_feature",
                }
              )
              ; #noid_region is only for selectfile since all variants are passed to research file

            ## Checks if an interval tree exists (per chr) and collects features from input array and adds annotations to line
            tree_annotations(
                {
                    tree_href         => $tree_href,
                    data_href         => $range_data_href,
                    record_href       => \%record,
                    range_file_key    => "range_feature",
                    line_elements_ref => \@line_elements,
                }
            );

            if ($parse_vep) {

                parse_vep_csq(
                    {
                        consequence_href             => \%consequence,
                        consequence_severity_href    => $consequence_severity_href,
                        per_gene                     => $per_gene,
                        pli_score_href               => $pli_score_href,
                        record_href                  => \%record,
                        select_data_href             => $select_data_href,
                        vep_format_field_column_href => \%vep_format_field_column,
                    }
                );
            }

            for (
                my $line_elements_counter = 0 ;
                $line_elements_counter < scalar(@line_elements) ;
                $line_elements_counter++
              )
            {    #Add until INFO field

                if ( $line_elements_counter < 7 ) {    #Save fields until INFO field

                    if ( $record{select_transcripts} ) {

                        print $FILEHANDLE
                          $record{ $vcf_format_columns[$line_elements_counter] } . "\t";
                    }
                    print STDOUT $record{ $vcf_format_columns[$line_elements_counter] }
                      . "\t";
                }

                if ( $line_elements_counter == 7 ) {

                    if ( !$parse_vep ) {

                        if ( $record{select_transcripts} ) {

                            print $FILEHANDLE
                              $record{ $vcf_format_columns[$line_elements_counter] };
                        }
                        print STDOUT $record{ $vcf_format_columns[$line_elements_counter]
                        };
                    }
                    else {

                        my $counter = 0;
                        foreach my $key ( keys %{ $record{INFO_key_value} } ) {

                            if ( !$counter ) {

                                if ( defined( $record{INFO_key_value}{$key} ) ) {

                                    if ( $key eq "CSQ" ) {

                                        if ( $record{range_transcripts} ) {

                                            print STDOUT $key . "="
                                              . join( ",",
                                                @{ $record{range_transcripts} } );
                                        }
                                        if ( $record{select_transcripts} ) {

                                            print $FILEHANDLE $key . "="
                                              . join( ",",
                                                @{ $record{select_transcripts} } );
                                        }
                                    }
                                    else {

                                        if ( $record{select_transcripts} ) {

                                            print $FILEHANDLE $key . "="
                                              . $record{INFO_key_value}{$key};
                                        }
                                        print STDOUT $key . "="
                                          . $record{INFO_key_value}{$key};
                                    }
                                }
                                else {

                                    if ( $record{select_transcripts} ) {

                                        print $FILEHANDLE $key;
                                    }
                                    print STDOUT $key;
                                }
                            }
                            else {

                                if ( defined( $record{INFO_key_value}{$key} ) ) {

                                    if ( $key eq "CSQ" ) {

                                        if ( $record{range_transcripts} ) {

                                            print STDOUT ";"
                                              . $key . "="
                                              . join( ",",
                                                @{ $record{range_transcripts} } );
                                        }
                                        if ( $record{select_transcripts} ) {

                                            print $FILEHANDLE ";"
                                              . $key . "="
                                              . join( ",",
                                                @{ $record{select_transcripts} } );
                                        }
                                    }
                                    else {

                                        if ( $record{select_transcripts} ) {

                                            print $FILEHANDLE ";" . $key . "="
                                              . $record{INFO_key_value}{$key};
                                        }
                                        print STDOUT ";" . $key . "="
                                          . $record{INFO_key_value}{$key};
                                    }
                                }
                                else {

                                    if ( $record{select_transcripts} ) {

                                        print $FILEHANDLE ";" . $key;
                                    }
                                    print STDOUT ";" . $key;
                                }
                            }
                            $counter++;
                        }
                    }

                    foreach my $key ( keys %{ $record{INFO_addition} } ) {

                        if ( $record{select_transcripts} ) {

                            print $FILEHANDLE ";" . $key . "="
                              . $record{INFO_addition}{$key};
                        }
                        print STDOUT ";" . $key . "=" . $record{INFO_addition}{$key};
                    }
                    if ( $record{select_transcripts} ) {

                        foreach
                          my $key ( keys %{ $record{INFO_addition_select_feature} } )
                        {

                            print $FILEHANDLE ";" . $key . "="
                              . $record{INFO_addition_select_feature}{$key};
                        }
                    }
                    foreach my $key ( keys %{ $record{INFO_addition_range_feature} } ) {

                        print STDOUT ";" . $key . "="
                          . $record{INFO_addition_range_feature}{$key};
                    }

                    if ( $record{select_transcripts} ) {

                        print $FILEHANDLE "\t";
                    }
                    print STDOUT "\t";
                }
                if ( $line_elements_counter > 7 ) {

                    if ( $record{select_transcripts} ) {

                        print $FILEHANDLE
                          $record{ $vcf_format_columns[$line_elements_counter] } . "\t";
                    }
                    print STDOUT $record{ $vcf_format_columns[$line_elements_counter] }
                      . "\t";
                }
            }
            if ( $record{select_transcripts} ) {

                print $FILEHANDLE "\n";
            }
            print STDOUT "\n";
        }
    }
    if ($select_feature_file) {

        close($FILEHANDLE);
    }
    $log->info("Finished Processing VCF\n");
}

sub parse_vep_csq {

## Function : Parse VEP CSQ field
## Returns  :
## Arguments: $consequence_href             => Variant consequence {REF}
##          : $consequence_severity_href    => Consequence severity for SO-terms {REF}
##          : $per_gene                     => Only collect most severe transcript per gene
##          : $pli_score_href               => Pli score hash
##          : $record_href                  => VCF record {REF}
##          : $select_data_href             => Select file data {REF}
##          : $vep_format_field_column_href => VEP format columns {REF}

    my ($arg_href) = @_;

    ## Default(s)

    ## Flatten argument(s)
    my $consequence_href;
    my $consequence_severity_href;
    my $per_gene;
    my $pli_score_href;
    my $record_href;
    my $select_data_href;
    my $vep_format_field_column_href;

    my $tmpl = {
        consequence_href => {
            default     => {},
            defined     => 1,
            required    => 1,
            store       => \$consequence_href,
            strict_type => 1,
        },
        consequence_severity_href => {
            default     => {},
            defined     => 1,
            required    => 1,
            store       => \$consequence_severity_href,
            strict_type => 1,
        },
        per_gene => {
            allow       => [ undef, 0, 1 ],
            default     => 0,
            store       => \$per_gene,
            strict_type => 1,
        },
        pli_score_href => {
            default     => {},
            defined     => 1,
            required    => 1,
            store       => \$pli_score_href,
            strict_type => 1,
        },
        record_href => {
            default     => {},
            defined     => 1,
            required    => 1,
            store       => \$record_href,
            strict_type => 1,
        },
        select_data_href => {
            default     => {},
            defined     => 1,
            required    => 1,
            store       => \$select_data_href,
            strict_type => 1,
        },
        vep_format_field_column_href => {
            default     => {},
            defined     => 1,
            required    => 1,
            store       => \$vep_format_field_column_href,
            strict_type => 1,
        },
    };

    check( $tmpl, $arg_href, 1 ) or die qw[Could not parse arguments!];

    ## Convert between hgnc_id and hgnc_symbol
    my %hgnc_map;

    if ( $record_href->{INFO_key_value}{CSQ} ) {

        my %most_severe_transcript;    #Collect most severe transcript per gene
        my @transcripts =
          split( /,/, $record_href->{INFO_key_value}{CSQ} );    #Split into transcripts

        foreach my $transcript (@transcripts) {

            my @transcript_effects = split( /\|/, $transcript );    #Split in "|"

            ## Alias hgnc_id column number
            my $hgnc_id_column_ref = \$vep_format_field_column_href->{HGNC_ID};

            ## Alias hgnc_symbol column number
            my $hgnc_symbol_column_ref = \$vep_format_field_column_href->{SYMBOL};

            ## If gene
            if ( ( defined( $transcript_effects[$$hgnc_id_column_ref] ) )
                && $transcript_effects[$$hgnc_id_column_ref] ne "" )
            {

                ## Alias HGNC ID
                my $hgnc_id_ref = \$transcript_effects[$$hgnc_id_column_ref];

                ## Add symbol to hgnc map
                $hgnc_map{$$hgnc_id_ref} = $transcript_effects[$$hgnc_symbol_column_ref];
                my $transcript_id_ref =
                  \$transcript_effects[ $vep_format_field_column_href->{Feature} ]
                  ;    #Alias transcript_id
                my $allele_ref =
                  \$transcript_effects[ $vep_format_field_column_href->{Allele} ]
                  ;    #Alias allele

                # Split consequence
                my @consequences = split( /\&/,
                    $transcript_effects[ $vep_format_field_column_href->{Consequence} ] );

              CONSEQUENCE:
                foreach my $consequence_term (@consequences) {

                    check_terms(
                        {
                            data_href          => $consequence_severity_href,
                            term               => $consequence_term,
                            data_category_name => q{SO},
                        }
                    );

                    my $most_severe_consequence =
                      $$hgnc_id_ref . ":" . $$allele_ref . "|" . $consequence_term;

                    ## Compare to previous record
                    if ( exists $consequence_href->{$$hgnc_id_ref}{$$allele_ref}{score}
                        && $consequence_href->{$$hgnc_id_ref}{$$allele_ref}{score} )
                    {

                        ## Collect most severe consequence
                        if ( $consequence_severity_href->{$consequence_term}{rank} <
                            $consequence_href->{$$hgnc_id_ref}{$$allele_ref}{score} )
                        {

                            add_to_consequence_hash(
                                {
                                    key_ref => \$consequence_href->{$$hgnc_id_ref}
                                      {$$allele_ref}{score},
                                    value_ref =>
                                      \$consequence_severity_href->{$consequence_term}
                                      {rank},
                                }
                            );

                            add_to_consequence_hash(
                                {
                                    key_ref => \$consequence_href->{$$hgnc_id_ref}
                                      {$$allele_ref}{most_severe_consequence},
                                    value_ref => \$most_severe_consequence,
                                }
                            );
                            add_to_consequence_hash(
                                {
                                    key_ref => \$consequence_href->{$$hgnc_id_ref}
                                      {$$allele_ref}{most_severe_transcript},
                                    value_ref => \$transcript,
                                }
                            );
                        }
                    }
                    else {    #First pass

                        add_to_consequence_hash(
                            {
                                key_ref => \$consequence_href->{$$hgnc_id_ref}
                                  {$$allele_ref}{score},
                                value_ref =>
                                  \$consequence_severity_href->{$consequence_term}{rank},
                            }
                        );

                        add_to_consequence_hash(
                            {
                                key_ref => \$consequence_href->{$$hgnc_id_ref}
                                  {$$allele_ref}{most_severe_consequence},
                                value_ref => \$most_severe_consequence,
                            }
                        );
                        add_to_consequence_hash(
                            {
                                key_ref => \$consequence_href->{$$hgnc_id_ref}
                                  {$$allele_ref}{most_severe_transcript},
                                value_ref => \$transcript,
                            }
                        );
                    }
                }

                if ( !$per_gene ) {

                    if ( $select_data_href->{$$hgnc_id_ref} )
                    {    #Exists in selected Features

                        push( @{ $record_href->{select_transcripts} }, $transcript )
                          ;    #Add all transcripts to selected transcripts
                    }
                    push( @{ $record_href->{range_transcripts} }, $transcript )
                      ;        #Add all transcripts to range transcripts
                }
            }
            else {

                ## Intergenic
                push( @{ $record_href->{range_transcripts} }, $transcript )
                  ;            #Add all transcripts to range transcripts
            }
        }
        my @most_severe_range_consequences;
        my @most_severe_select_consequences;
        my $most_severe_range_pli  = 0;
        my $most_severe_select_pli = 0;

      GENE:
        for my $gene ( keys %{$consequence_href} ) {

          ALLEL:
            for my $allele ( keys %{ $consequence_href->{$gene} } ) {

                ## Get hgnc_symbol
                my $hgnc_symbol = $hgnc_map{$gene};

                ## For pli value and if current pli is more than stored
                if ( exists $pli_score_href->{$hgnc_symbol}
                    and $most_severe_range_pli < $pli_score_href->{$hgnc_symbol} )
                {

                    if ( $select_data_href->{$gene} ) {

                        $most_severe_select_pli = $pli_score_href->{$hgnc_symbol};
                    }
                    $most_severe_range_pli = $pli_score_href->{$hgnc_symbol};
                }

                ## Exists in selected features
                if ( $select_data_href->{$gene} ) {

                    push( @most_severe_select_consequences,
                        $consequence_href->{$gene}{$allele}{most_severe_consequence} );

                    if ($per_gene) {

                        push(
                            @{ $record_href->{select_transcripts} },
                            $consequence_href->{$gene}{$allele}{most_severe_transcript}
                        );
                    }
                }
                push( @most_severe_range_consequences,
                    $consequence_href->{$gene}{$allele}{most_severe_consequence} );

                if ($per_gene) {

                    push(
                        @{ $record_href->{range_transcripts} },
                        $consequence_href->{$gene}{$allele}{most_severe_transcript}
                    );
                }
            }
        }
        if (@most_severe_select_consequences) {

            $record_href->{INFO_addition_select_feature}{most_severe_consequence} =
              join( ",", @most_severe_select_consequences );
        }
        if (@most_severe_range_consequences) {

            $record_href->{INFO_addition_range_feature}{most_severe_consequence} =
              join( ",", @most_severe_range_consequences );
        }

        ## Mainly for SV BNDs without consequence and within a gene
        if (    not keys %{$consequence_href}
            and not exists $record_href->{range_transcripts} )
        {
            ## Add all transcripts to range transcripts
            push( @{ $record_href->{range_transcripts} }, @transcripts );
        }
        if ($most_severe_select_pli) {

            $record_href->{INFO_addition_select_feature}{most_severe_pli} =
              $most_severe_select_pli;
        }
        if ($most_severe_range_pli) {

            $record_href->{INFO_addition_range_feature}{most_severe_pli} =
              $most_severe_range_pli;
        }
    }
}

sub add_to_consequence_hash {

##add_to_consequence_hash

##Function : Adds the most severe consequence or prediction to gene.
##Returns  : ""
##Arguments: $key_ref, $value_ref
##         : $key_ref   => The hash key to update {REF}
##         : $value_ref => The value to add to hash key

    my ($arg_href) = @_;

    ## Flatten argument(s)
    my $key_ref;
    my $value_ref;

    my $tmpl = {
        key_ref => {
            required    => 1,
            defined     => 1,
            default     => \$$,
            strict_type => 1,
            store       => \$key_ref
        },
        value_ref => {
            required    => 1,
            defined     => 1,
            default     => \$$,
            strict_type => 1,
            store       => \$value_ref
        },
    };

    check( $tmpl, $arg_href, 1 ) or die qw[Could not parse arguments!];

    $$key_ref = $$value_ref;
}

sub add_field_to_element {

##add_field_to_element

##Function : Adds adds a field to an element.
##Returns  : ""
##Arguments: $selected_transcript_tracker_ref, $selected_line_ref, $line_ref, $value_ref, $separator
##         : $selected_transcript_tracker_ref => The selected transcript tracker for belonging to select file {REF}
##         : $selected_line_ref               => Selected line to add annotations to {REF}
##         : $line_ref                        => Variant line to add annotations to {REF}
##         : $value_ref                       => Field value {REF}
##         : $separator                       => Separator for field

    my ($arg_href) = @_;

    ## Default(s)
    my $separator;

    ## Flatten argument(s)
    my $selected_transcript_tracker_ref;
    my $selected_line_ref;
    my $line_ref;
    my $value_ref;

    my $tmpl = {
        selected_transcript_tracker_ref => {
            required    => 1,
            defined     => 1,
            default     => \$$,
            strict_type => 1,
            store       => \$selected_transcript_tracker_ref
        },
        selected_line_ref => {
            required    => 1,
            defined     => 1,
            default     => \$$,
            strict_type => 1,
            store       => \$selected_line_ref
        },
        line_ref => {
            required    => 1,
            defined     => 1,
            default     => \$$,
            strict_type => 1,
            store       => \$line_ref
        },
        separator => { default => ":", strict_type => 1, store => \$separator },
        value_ref => {
            required    => 1,
            defined     => 1,
            default     => \$$,
            strict_type => 1,
            store       => \$value_ref
        },
    };

    check( $tmpl, $arg_href, 1 ) or die qw[Could not parse arguments!];

    if ($$selected_transcript_tracker_ref) {

        $$selected_line_ref .= $separator . $$value_ref;
    }

    ## Always include all transcripts in orphan list
    $$line_ref .= $separator . $$value_ref;
}

sub collect_consequence_genes {

##collect_consequence_genes

##Function : Collects all consequence and predictors per gene and adds info to line to be written.
##Returns  : ""
##Arguments: $consequence_href, $select_data_href, $fields_ref, $selected_variant_line_ref, $variantVariantLineRef
##         : $consequence_href          => Consequence(s) for each gene {REF}
##         : $select_data_href          => Select file data {REF}
##         : $fields_ref                => Features to be processed as determined by CSQ {REF}
##         : $selected_variant_line_ref => Selected line to add annotations to {REF}
##         : $variantVariantLineRef     => Variant line to add annotations to {REF}

    my ($arg_href) = @_;

    ## Flatten argument(s)
    my $consequence_href;
    my $select_data_href;
    my $fields_ref;
    my $selected_variant_line_ref;
    my $variant_line_ref;

    my $tmpl = {
        consequence_href => {
            required    => 1,
            defined     => 1,
            default     => {},
            strict_type => 1,
            store       => \$consequence_href
        },
        select_data_href => {
            required    => 1,
            defined     => 1,
            default     => {},
            strict_type => 1,
            store       => \$select_data_href
        },
        fields_ref => {
            required    => 1,
            defined     => 1,
            default     => [],
            strict_type => 1,
            store       => \$fields_ref
        },
        selected_variant_line_ref => {
            required    => 1,
            defined     => 1,
            default     => \$$,
            strict_type => 1,
            store       => \$selected_variant_line_ref
        },
        variant_line_ref => {
            required    => 1,
            defined     => 1,
            default     => \$$,
            strict_type => 1,
            store       => \$variant_line_ref
        },
    };

    check( $tmpl, $arg_href, 1 ) or die qw[Could not parse arguments!];

    my %gene_counter;
    my %selected_gene_counter;
    my @temp_fields;
    my @selected_temp_fields;

    for (
        my $field_counter = 0 ;
        $field_counter < scalar(@$fields_ref) ;
        $field_counter++
      )
    {    #Set transcript counter to "0"

        $selected_gene_counter{$field_counter} = 0;
        $gene_counter{$field_counter}          = 0;
    }

  GENES:
    for my $gene ( keys %$consequence_href ) {

      FIELDS:
        for (
            my $field_counter = 0 ;
            $field_counter < scalar(@$fields_ref) ;
            $field_counter++
          )
        {

            if ( $select_data_href->{$gene} ) {    #Exists in selected Features

                collect_consequence_field(
                    {
                        gene_counter_href   => \%selected_gene_counter,
                        consequence_href    => $consequence_href,
                        fields_ref          => \@{$fields_ref},
                        selected_fields_ref => \@selected_temp_fields,
                        field_counter_ref   => \$field_counter,
                        gene_ref            => \$gene,
                    }
                );
            }

            ## Always include all transcripts in research list
            collect_consequence_field(
                {
                    gene_counter_href   => \%gene_counter,
                    consequence_href    => $consequence_href,
                    fields_ref          => \@{$fields_ref},
                    selected_fields_ref => \@temp_fields,
                    field_counter_ref   => \$field_counter,
                    gene_ref            => \$gene,
                }
            );
        }
    }

    ## Adds to present line
    add_to_line(
        {
            fields_ref      => \@{$fields_ref},
            temp_fields_ref => \@selected_temp_fields,
            line_ref        => \$$selected_variant_line_ref,
        }
    );

    ## Adds to present line
    add_to_line(
        {
            fields_ref      => \@{$fields_ref},
            temp_fields_ref => \@temp_fields,
            line_ref        => \$$variant_line_ref,
        }
    );
}

sub collect_consequence_field {

##collect_consequence_field

##Function : Collects consequences for features in @feature_fields to temporary array for adding to line once all information are collected.
##Returns  : ""
##Arguments: $gene_counter_href, $consequence_href, $fields_ref, $selected_fields_ref, $field_counter_ref, $gene_ref
##         : $gene_counter_href   => Counts the number of transcripts per gene {REF}
##         : $consequence_href    => Consequence(s) for each gene {REF}
##         : $fields_ref          => Features to be processed as determined by CSQ {REF}
##         : $selected_fields_ref => Selected array {REF}
##         : $field_counter_ref   => Field number in feature {REF}
##         : $gene_ref            => The gene symbol {REF}

    my ($arg_href) = @_;

    ## Flatten argument(s)
    my $gene_counter_href;
    my $consequence_href;
    my $fields_ref;
    my $selected_fields_ref;
    my $field_counter_ref;
    my $gene_ref;

    my $tmpl = {
        gene_counter_href => {
            required    => 1,
            defined     => 1,
            default     => {},
            strict_type => 1,
            store       => \$gene_counter_href
        },
        consequence_href => {
            required    => 1,
            defined     => 1,
            default     => {},
            strict_type => 1,
            store       => \$consequence_href
        },
        fields_ref => {
            required    => 1,
            defined     => 1,
            default     => [],
            strict_type => 1,
            store       => \$fields_ref
        },
        selected_fields_ref => {
            required    => 1,
            defined     => 1,
            default     => [],
            strict_type => 1,
            store       => \$selected_fields_ref
        },
        field_counter_ref => {
            required    => 1,
            defined     => 1,
            default     => \$$,
            strict_type => 1,
            store       => \$field_counter_ref
        },
        gene_ref => {
            required    => 1,
            defined     => 1,
            default     => \$$,
            strict_type => 1,
            store       => \$gene_ref
        },
    };

    check( $tmpl, $arg_href, 1 ) or die qw[Could not parse arguments!];

    my $field_ref = \${$fields_ref}[$$field_counter_ref];    #Alias

    if ( !$$gene_counter_href{$$field_counter_ref} ) {       #First time

        my $allel_counter = 0;

      ALLELS:
        for my $allele ( keys %{ $consequence_href->{$$gene_ref} } ) {    #All alleles

            if ( defined( $$consequence_href{$$gene_ref}{$allele}{$$field_ref} )
                && ( $$consequence_href{$$gene_ref}{$allele}{$$field_ref} ne "" ) )
            {    #If feature exists - else do nothing

                if ( !$allel_counter ) {

                    $$selected_fields_ref[$$field_counter_ref] .= ";"
                      . $$field_ref . "="
                      . $$gene_ref . ":"
                      . $allele . "|"
                      . $$consequence_href{$$gene_ref}{$allele}{$$field_ref};
                }
                else {

                    $$selected_fields_ref[$$field_counter_ref] .= ","
                      . $$gene_ref . ":"
                      . $allele . "|"
                      . $$consequence_href{$$gene_ref}{$allele}{$$field_ref};
                }
                $$gene_counter_href{$$field_counter_ref}++;
                $allel_counter++;
            }
        }
    }
    else {    #Subsequent passes

      ALLELS:
        for my $allele ( keys %{ $consequence_href->{$$gene_ref} } ) {    #All alleles

            if ( defined( $$consequence_href{$$gene_ref}{$allele}{$$field_ref} )
                && ( $$consequence_href{$$gene_ref}{$allele}{$$field_ref} ne "" ) )
            {    #If feature exists - else do nothing

                $$selected_fields_ref[$$field_counter_ref] .= ","
                  . $$gene_ref . ":"
                  . $allele . "|"
                  . $$consequence_href{$$gene_ref}{$allele}{$$field_ref};
            }
        }
    }
}

sub add_to_line {

##add_to_line

##Function : Adds to present line.
##Returns  : ""
##Arguments: $fields_ref, $temp_fields_ref, $line_ref
##         : $fields_ref      => Features to be processed as determined by CSQ {REF}
##         : $temp_fields_ref => Annotations for feature {REF}
##         : $line_ref        => Line to add to {REF}

    my ($arg_href) = @_;

    ## Flatten argument(s)
    my $fields_ref;
    my $temp_fields_ref;
    my $line_ref;

    my $tmpl = {
        fields_ref => {
            required    => 1,
            defined     => 1,
            default     => [],
            strict_type => 1,
            store       => \$fields_ref
        },
        temp_fields_ref => {
            required    => 1,
            defined     => 1,
            default     => [],
            strict_type => 1,
            store       => \$temp_fields_ref
        },
        line_ref => {
            required    => 1,
            defined     => 1,
            default     => \$$,
            strict_type => 1,
            store       => \$line_ref
        },
    };

    check( $tmpl, $arg_href, 1 ) or die qw[Could not parse arguments!];

    for (
        my $field_counter = 0 ;
        $field_counter < scalar(@$fields_ref) ;
        $field_counter++
      )
    {

        if ( defined( $$temp_fields_ref[$field_counter] ) ) {

            $$line_ref .= $$temp_fields_ref[$field_counter];
        }
    }
}

sub convert_to_range {

##convert_to_range

##Function : Converts vcf sv to corresponding range coordinates.
##Returns  : "$final_start_position, $final_stop_position"
##Arguments: $fields_ref
##         : $fields_ref => Holds the chromosomal coordinates and allel data

    my ($arg_href) = @_;

    ## Flatten argument(s)
    my $fields_ref;

    my $tmpl = {
        fields_ref => {
            required    => 1,
            defined     => 1,
            default     => [],
            strict_type => 1,
            store       => \$fields_ref
        },
    };

    check( $tmpl, $arg_href, 1 ) or croak q{Could not parse arguments!};

    my $chromosome         = $fields_ref->[0];
    my $start_position     = $fields_ref->[1];
    my $reference_allele   = $fields_ref->[3];
    my $alternative_allele = $fields_ref->[4];

    my $final_start_position = $start_position; #The most "uppstream" position per variant
    my $final_stop_position = 0;    #The most "downstream" position per variant

    ## Convert to upper case
    ( $reference_allele, $alternative_allele ) =
      ( uc $reference_allele, uc $alternative_allele );

    if ( $alternative_allele eq "." ) {    #No Variant Call

        next;
    }
    my @alternative_alleles = split( /,/, $fields_ref->[4] );

    for (
        my $allel_counter = 0 ;
        $allel_counter < scalar(@alternative_alleles) ;
        $allel_counter++
      )
    {

        my ( $head, $newstart, $newend, $newref, $newalt );

        if (    length($reference_allele) == 1
            and length( $alternative_alleles[$allel_counter] ) == 1 )
        {    #SNV

            ( $newstart, $newend ) =
              ( $start_position, $start_position + length($reference_allele) - 1 );
            ( $newref, $newalt ) =
              ( $reference_allele, $alternative_alleles[$allel_counter] );
        }
        elsif (
            length($reference_allele) >= length( $alternative_alleles[$allel_counter] ) )
        {    #deletion or block substitution

            $head =
              substr( $reference_allele, 0,
                length( $alternative_alleles[$allel_counter] ) );

            if ( $head eq $alternative_alleles[$allel_counter] ) {

                ( $newstart, $newend ) = (
                    $start_position + length($head),
                    $start_position + length($reference_allele) - 1
                );
                ( $newref, $newalt ) = (
                    substr(
                        $reference_allele, length( $alternative_alleles[$allel_counter] )
                    ),
                    '-'
                );
            }
            else {

                ( $newstart, $newend ) =
                  ( $start_position, $start_position + length($reference_allele) - 1 );
                ( $newref, $newalt ) =
                  ( $reference_allele, $alternative_alleles[$allel_counter] );
            }
        }
        elsif (
            length($reference_allele) < length( $alternative_alleles[$allel_counter] ) )
        {    #insertion or block substitution

            $head = substr( $alternative_alleles[$allel_counter], 0,
                length($reference_allele) );

            if ( $head eq $reference_allele ) {

                ( $newstart, $newend ) = (
                    $start_position + length($reference_allele) - 1,
                    $start_position + length($reference_allele) - 1
                );
                ( $newref, $newalt ) = (
                    '-',
                    substr(
                        $alternative_alleles[$allel_counter],
                        length($reference_allele)
                    )
                );
            }
            else {

                ( $newstart, $newend ) =
                  ( $start_position, $start_position + length($reference_allele) - 1 );
                ( $newref, $newalt ) =
                  ( $reference_allele, $alternative_alleles[$allel_counter] );
            }
        }

        ## Collect largest range per variant based on all alternative_alleles
        if ( $final_start_position < $newstart ) {    #New start is upstream of old

            $final_start_position = $newstart;
        }
        if ( $final_stop_position < $newend ) {       #New end is downstream of old

            $final_stop_position = $newend;
        }
    }
    return $final_start_position, $final_stop_position;
}

sub tree_annotations {

##tree_annotations

##Function : Checks if an interval tree exists (per chr) and collects features from input array and adds annotations to line.
##Returns  : ""
##Arguments: $tree_href, $data_href, $record_href, $line_elements_ref, $range_file_key,
##         : $tree_href         => Interval tree hash {REF}
##         : $data_href         => Range file hash {REF}
##         : $record_href       => Record hash info {REF}
##         : $line_elements_ref => Infile vcf line elements array {REF}
##         : $range_file_key    => Range file key

    my ($arg_href) = @_;

    ## Flatten argument(s)
    my $tree_href;
    my $data_href;
    my $record_href;
    my $line_elements_ref;
    my $range_file_key;

    my $tmpl = {
        tree_href => {
            required    => 1,
            defined     => 1,
            default     => {},
            strict_type => 1,
            store       => \$tree_href
        },
        data_href => {
            required    => 1,
            defined     => 1,
            default     => {},
            strict_type => 1,
            store       => \$data_href
        },
        record_href => {
            required    => 1,
            defined     => 1,
            default     => {},
            strict_type => 1,
            store       => \$record_href
        },
        line_elements_ref => {
            required    => 1,
            defined     => 1,
            default     => [],
            strict_type => 1,
            store       => \$line_elements_ref
        },
        range_file_key => {
            required    => 1,
            defined     => 1,
            strict_type => 1,
            store       => \$range_file_key
        },
    };

    check( $tmpl, $arg_href, 1 ) or die qw[Could not parse arguments!];

    my %noid_region
      ;    #No HGNC_symbol or ensemblGeneID, but still clinically releveant e.g. mtD-loop

    if ( defined( $tree_href->{$range_file_key}{ $line_elements_ref->[0] } ) )
    {      #Range annotations

        my $feature;    #Features to be collected

        ## #Convert SVs to range coordinates from vcf coordinates
        my ( $start, $stop ) =
          convert_to_range( { fields_ref => $line_elements_ref, } );

        if ( $start eq $stop ) {    #SNV

            $feature = $tree_href->{$range_file_key}{ $line_elements_ref->[0] }
              ->fetch( $start, $stop + 1 );    #Add 1 to SNV to create range input.
        }
        else {                                 #Range input

            $feature = $tree_href->{$range_file_key}{ $line_elements_ref->[0] }
              ->fetch( $start, $stop );
        }
        if (@$feature) {                       #Features found in tree

            my %collected_annotation;          #Collect all features before adding to line

          FEATURE:
            for (
                my $feature_counter = 0 ;
                $feature_counter < scalar(@$feature) ;
                $feature_counter++
              )
            {                                  #All features

                my @annotations = split( /;/, @$feature[$feature_counter] )
                  ;                            #Split feature array ref into annotations

              ANNOTATION:
                for (
                    my $annotations_counter = 0 ;
                    $annotations_counter < scalar(@annotations) ;
                    $annotations_counter++
                  )
                {                              #All annotations

                    if (   ( defined( $annotations[$annotations_counter] ) )
                        && ( $annotations[$annotations_counter] ne "" ) )
                    {

                        push(
                            @{ $collected_annotation{$annotations_counter} },
                            $annotations[$annotations_counter]
                        );
                    }
                    if ( $feature_counter == ( scalar( @$feature - 1 ) ) )
                    {                          #Last for this feature tuple

                      SELECTED_ANNOTATION:
                        for my $range_annotation ( keys %{ $$data_href{present} } )
                        {                      #All selected annotations

                            if ( $$data_href{present}{$range_annotation}{column_order} eq
                                $annotations_counter )
                            {                  #Correct feature

                                if ( $range_annotation eq "Clinical_db_gene_annotation" )
                                {    #Special case, which is global and not gene centric

                                    ## Collect unique elements from array reference and return array reference with unique elements
                                    my $unique_ref = uniq_elements(
                                        {
                                            elements_ref => \@{
                                                $collected_annotation{
                                                    $annotations_counter}
                                            },
                                        }
                                    );

                                    @{ $collected_annotation{$annotations_counter} } =
                                      @{$unique_ref};
                                }
                                if ( $range_annotation eq "No_hgnc_symbol" )
                                { #Special case, where there is no HGNC or Ensembl gene ID but the region should be included in the select file anyway

                                    my $id_key =
                                      join( "_", @$line_elements_ref[ 0 .. 1, 3 .. 4 ] );
                                    $noid_region{$id_key}++;
                                }
                                if (
                                    (
                                        defined(
                                            $collected_annotation{$annotations_counter}
                                        )
                                    )
                                    && (
                                        @{ $collected_annotation{$annotations_counter} } )
                                  )
                                {

                                    $record_href->{ "INFO_addition_" . $range_file_key }
                                      {$range_annotation} = join( ",",
                                        @{ $collected_annotation{$annotations_counter} }
                                      );
                                }
                            }
                        }
                    }
                }
            }
        }
    }
    return %noid_region;
}

sub add_program_to_meta_data_header {

##add_program_to_meta_data_header

##Function : Adds the program version and run date to the vcf meta-information section
##Returns  : ""
##Arguments: $meta_data_href, $vcfparser_version
##         : $meta_data_href    => Vcf meta data {REF}
##         : $vcfparser_version => vcfParser version

    my ($arg_href) = @_;

    ## Flatten argument(s)
    my $meta_data_href;
    my $vcfparser_version;

    my $tmpl = {
        meta_data_href => {
            required    => 1,
            defined     => 1,
            default     => {},
            strict_type => 1,
            store       => \$meta_data_href
        },
        vcfparser_version => {
            required    => 1,
            defined     => 1,
            strict_type => 1,
            store       => \$vcfparser_version
        },
    };

    check( $tmpl, $arg_href, 1 ) or die qw[Could not parse arguments!];

    my ( $base, $script ) =
      ( `date +%Y%m%d`, `basename $0` );    #Catches current date and script name
    chomp( $base, $script );                #Remove \n;
    push(
        @{ $meta_data_href->{software}{$script} },
        "##Software=<ID=" . $script . ",Version=" . $vcfparser_version . ",Date=" . $base
    );
}

sub find_af {

##find_af

##Function : Adds the least alternative allele(s) frequency to each line
##Returns  : ""
##Arguments: $elements_ref, $regexp
##         : $elements_ref => The INFO array {REF}
##         : $regexp       => The regexp to used to locate correct ID field

    my ($arg_href) = @_;

    ## Flatten argument(s)
    my $elements_ref;
    my $regexp;

    my $tmpl = {
        elements_ref => {
            required    => 1,
            defined     => 1,
            default     => [],
            strict_type => 1,
            store       => \$elements_ref
        },
        regexp => { required => 1, defined => 1, strict_type => 1, store => \$regexp },
    };

    check( $tmpl, $arg_href, 1 ) or die qw[Could not parse arguments!];

    my $temp_maf;

    for my $element (@$elements_ref) {

        if ( $element =~ /$regexp/ ) {    #Find the key=value field

            my @value = split( /=/, $element );    #Split key=value pair

            $temp_maf = $value[1]; #Collect whole string to represent all possible alleles
        }
    }
    return $temp_maf;
}

sub find_conserved {

##find_conserved

##Function : Adds the least common alternative allele frequency to each line
##Returns  : "" or string prediction terms
##Arguments: $elements_ref, $score_cutoff
##         : $elements_ref => The INFO array {REF}
##         : $score_cutoff => Cut-off for conserved or not

    my ($arg_href) = @_;

    ## Flatten argument(s)
    my $elements_ref;
    my $score_cutoff;

    my $tmpl = {
        elements_ref => {
            required    => 1,
            defined     => 1,
            default     => [],
            strict_type => 1,
            store       => \$elements_ref
        },
        score_cutoff => {
            required    => 1,
            defined     => 1,
            strict_type => 1,
            store       => \$score_cutoff
        },
    };

    check( $tmpl, $arg_href, 1 ) or die qw[Could not parse arguments!];

    my @allel_values;

    for my $allel_value (@$elements_ref) {

        if ( $allel_value >= $score_cutoff ) {

            push( @allel_values, "Conserved" );
        }
        else {

            push( @allel_values, "NotConserved" );
        }
    }
    if ( scalar(@allel_values) > 0 ) {

        return join( ',', @allel_values );
    }
    else {

        return;
    }
}

sub FindLCAF {

##FindLCAF

##Function : Adds the least common alternative allele frequency to each line
##Returns  : ""
##Arguments: $elements_ref, $regexp, $frequencyPosition
##         : $elements_ref      => The INFO array {REF}
##         : $regexp            => The regexp to used to locate correct ID field
##         : $frequencyPosition => The position to extract frequency from

    my ($arg_href) = @_;

    ## Default(s)
    my $frequencyPosition;

    ## Flatten argument(s)
    my $elements_ref;
    my $regexp;

    my $tmpl = {
        elements_ref => {
            required    => 1,
            defined     => 1,
            default     => [],
            strict_type => 1,
            store       => \$elements_ref
        },
        regexp => { required => 1, defined => 1, strict_type => 1, store => \$regexp },
        frequencyPosition => {
            default     => 0,
            allow       => qr/^\d+$/,
            strict_type => 1,
            store       => \$frequencyPosition
        },
    };

    check( $tmpl, $arg_href, 1 ) or die qw[Could not parse arguments!];

    my $temp_maf;

    for my $element (@$elements_ref) {

        if ( $element =~ /$regexp/ ) {    #Find the key=value field

            my @value = split( /=/, $element );    #Split key=value pair

            my @temp_mafs =
              sort { $a <=> $b }
              grep { $_ ne "." }
              split( ",", $value[1] )
              ; #Split on ",", remove entries containing only "." and sort remaining entries numerically ascending order

            if ( scalar(@temp_mafs) > 0 ) {

                ## We are interested in the least common allele listed for this position. We cannot connect the frequency position in the list and the multiple alternative alleles. So the best we can do is report the least common allele frequency for multiple alternative allels. Unless the least common frequency is lower than the frequency defined as pathogenic for rare disease (usually 0.01) then this will work. In that case this will be a false positive, but it is better than taking the actual MAF which would be a false negative if the pathogenic variant found in the patient(s) has a lower frequency than the MAF.
                $temp_maf = $temp_mafs[$frequencyPosition];
            }
        }
    }
    return $temp_maf;
}

sub parse_meta_data {

##parse_meta_data

##Function : Writes metadata to filehandle specified by order in meta_data_sections.
##Returns  : ""
##Arguments: $meta_data_href, $meta_data_string
##         : $meta_data_href   => Hash for meta_data {REF}
##         : $meta_data_string => The meta_data string from vcf header

    my ($arg_href) = @_;

    ## Flatten argument(s)
    my $meta_data_href;
    my $meta_data_string;

    my $tmpl = {
        meta_data_href => {
            required    => 1,
            defined     => 1,
            default     => {},
            strict_type => 1,
            store       => \$meta_data_href
        },
        meta_data_string => {
            required    => 1,
            defined     => 1,
            strict_type => 1,
            store       => \$meta_data_string
        },
    };

    check( $tmpl, $arg_href, 1 ) or die qw[Could not parse arguments!];

    if ( $meta_data_string =~ /^##fileformat/ )
    {    #Catch fileformat as it has to be at the top of header

        push( @{ $meta_data_href->{fileformat}{fileformat} }, $meta_data_string )
          ;    #Save metadata string
    }
    elsif ( $meta_data_string =~ /^##contig/ ) {    #catch contigs to not sort them later

        push( @{ $meta_data_href->{contig}{contig} }, $meta_data_string )
          ;                                         #Save metadata string
    }
    elsif ( $meta_data_string =~ /^##(\w+)=(\S+)/ )
    {    #FILTER, FORMAT, INFO etc and more custom records

        push( @{ $meta_data_href->{$1}{$2} }, $meta_data_string );   #Save metadata string
    }
    else {                                                           #All oddities

        push( @{ $meta_data_href->{other}{other} }, $meta_data_string )
          ;                                                          #Save metadata string
    }
}

sub write_meta_data {

##write_meta_data

##Function : Writes metadata to filehandle specified by order in meta_data_sections.
##Returns  : ""
##Arguments: $meta_data_href, $FILEHANDLE, $SELECTFILEHANDLE
##         : $meta_data_href   => Hash for meta_data {REF}
##         : $FILEHANDLE       => The filehandle to write to
##         : $SELECTFILEHANDLE => The filehandle to write to {Optional}

    my ($arg_href) = @_;

    ## Flatten argument(s)
    my $meta_data_href;
    my $FILEHANDLE;
    my $SELECTFILEHANDLE;

    my $tmpl = {
        meta_data_href => {
            required    => 1,
            defined     => 1,
            default     => {},
            strict_type => 1,
            store       => \$meta_data_href
        },
        FILEHANDLE       => { required => 1, defined => 1, store => \$FILEHANDLE },
        SELECTFILEHANDLE => { store    => \$SELECTFILEHANDLE },
    };

    check( $tmpl, $arg_href, 1 ) or die qw[Could not parse arguments!];

    my @meta_data_sections =
      ( "fileformat", "FILTER", "FORMAT", "INFO", "FIX_INFO", "contig", "Software" )
      ;    #Determine order to print for standard records
    my @lines;

    for (
        my $line_counter = 0 ;
        $line_counter < scalar(@meta_data_sections) ;
        $line_counter++
      )
    {

        my $meta_data_record_ref = \$meta_data_sections[$line_counter];    #Alias

        if ( $meta_data_href->{$$meta_data_record_ref} ) {    #MetaDataRecordExists

            if ( $$meta_data_record_ref eq "contig" )
            {    #Should not be sorted, but printed "as is"

                foreach my $line (
                    @{ $meta_data_href->{$$meta_data_record_ref}{$$meta_data_record_ref} }
                  )
                {

                    say $FILEHANDLE $line;

                    if ( defined($SELECTFILEHANDLE) ) {

                        say $SELECTFILEHANDLE $line;
                    }
                }
                delete( $meta_data_href->{$$meta_data_record_ref} )
                  ;    #Enable print of rest later
            }
            else {

                foreach
                  my $line ( sort( keys %{ $meta_data_href->{$$meta_data_record_ref} } ) )
                {

                    say $FILEHANDLE @{ $meta_data_href->{$$meta_data_record_ref}{$line} };

                    if ( defined($SELECTFILEHANDLE) ) {

                        say $SELECTFILEHANDLE @{ $meta_data_href->{$$meta_data_record_ref}
                              {$line} };
                    }
                }
                if ( defined($SELECTFILEHANDLE) ) {

                    foreach my $line (
                        sort(
                            keys %{ $meta_data_href->{select}{$$meta_data_record_ref} } )
                      )
                    {

                        say $SELECTFILEHANDLE @{ $meta_data_href->{select}
                              {$$meta_data_record_ref}{$line} };
                    }
                }
                foreach my $line (
                    sort( keys %{ $meta_data_href->{range}{$$meta_data_record_ref} } ) )
                {

                    say $FILEHANDLE @{ $meta_data_href->{range}
                          {$$meta_data_record_ref}{$line} };
                }
                delete( $meta_data_href->{$$meta_data_record_ref} )
                  ;    #Enable print of rest later

                if ( $meta_data_href->{select}{$$meta_data_record_ref} ) {

                    delete( $meta_data_href->{select}{$$meta_data_record_ref} );
                }
                if ( $meta_data_href->{range}{$$meta_data_record_ref} ) {

                    delete( $meta_data_href->{range}{$$meta_data_record_ref} );
                }
            }
        }
    }
    for my $keys ( keys %$meta_data_href ) {

        for my $second_key ( keys %{ $meta_data_href->{$keys} } ) {

            if ( ref( $meta_data_href->{$keys}{$second_key} ) eq "HASH" ) {

                for my $line ( sort( keys %{ $meta_data_href->{$keys}{$second_key} } ) ) {

                    say $FILEHANDLE @{ $meta_data_href->{$keys}{$second_key}{$line} };

                    if ( defined($SELECTFILEHANDLE) ) {

                        say $SELECTFILEHANDLE @{ $meta_data_href->{$keys}
                              {$second_key}{$line} };
                    }
                    delete $meta_data_href->{$keys}{$second_key}{$line};
                }
            }
            elsif ( ref( $meta_data_href->{$keys}{$second_key} ) eq "ARRAY" ) {

                foreach my $element ( @{ $meta_data_href->{$keys}{$second_key} } ) {

                    say $element;

                    if ( defined($SELECTFILEHANDLE) ) {

                        say $SELECTFILEHANDLE $element;
                    }
                }
                delete $meta_data_href->{$keys}{$second_key};
            }
            else {

                say $FILEHANDLE @{ $meta_data_href->{$keys}{$second_key} };

                if ( defined($SELECTFILEHANDLE) ) {

                    say $SELECTFILEHANDLE @{ $meta_data_href->{$keys}{$second_key} };
                }
                delete $meta_data_href->{$keys}{$second_key};
            }
        }
    }
}

sub uniq_elements {

##uniq_elements

##Function : Collect unique elements from array reference and return array reference with unique elements
##Returns  : "array reference"
##Arguments: $elements_ref
##         : $elements_ref => The array whose elements are to be made distinct {REF}

    my ($arg_href) = @_;

    ## Flatten argument(s)
    my $elements_ref;

    my $tmpl = {
        elements_ref => {
            required    => 1,
            defined     => 1,
            default     => [],
            strict_type => 1,
            store       => \$elements_ref
        },
    };

    check( $tmpl, $arg_href, 1 ) or die qw[Could not parse arguments!];

    my %seen;

    return [ grep { !$seen{$_}++ } @$elements_ref ]
      ; #For each element in array, see if seen before and only return list distinct elements
}

sub add_feature_file_meta_data_to_vcf {

##add_feature_file_meta_data_to_vcf

##Function : Adds feature file meta data annotation headers to meta data hash.
##Returns  : ""
##Arguments: $meta_data_href, $vcf_header_href, $data_href, $feature_annotation_columns_ref, $file_key
##         : $meta_data_href                 => Vcf meta data {REF}
##         : $vcf_header_href                => Vcf header meta data
##         : $data_href                      => Range file hash {REF}
##         : $feature_annotation_columns_ref => Range columns to include {REF}
##         : $file_key                       => Range file key used to seperate range file(s) i.e., select and range

    my ($arg_href) = @_;

    ## Flatten argument(s)
    my $meta_data_href;
    my $vcf_header_href;
    my $data_href;
    my $feature_annotation_columns_ref;
    my $file_key;

    my $tmpl = {
        meta_data_href => {
            required    => 1,
            defined     => 1,
            default     => {},
            strict_type => 1,
            store       => \$meta_data_href
        },
        vcf_header_href => {
            required    => 1,
            defined     => 1,
            default     => {},
            strict_type => 1,
            store       => \$vcf_header_href
        },
        data_href => {
            required    => 1,
            defined     => 1,
            default     => {},
            strict_type => 1,
            store       => \$data_href
        },
        feature_annotation_columns_ref => {
            required    => 1,
            defined     => 1,
            default     => [],
            strict_type => 1,
            store       => \$feature_annotation_columns_ref
        },
        file_key => {
            required    => 1,
            defined     => 1,
            strict_type => 1,
            store       => \$file_key
        },
    };

    check( $tmpl, $arg_href, 1 ) or die qw[Could not parse arguments!];

    if (@$feature_annotation_columns_ref) {    #Feature file annotations

        for my $annotation ( keys %{ $data_href->{present} } ) {

            unless ( defined( $vcf_header_href->{info}{$annotation} ) )
            {    #Unless INFO header is already present add to file

                push(
                    @{ $meta_data_href->{$file_key}{info}{$annotation} },
                    ${$data_href}{present}{$annotation}{info}
                );    #Save specific featureFile INFO
            }
        }
    }
}

sub check_terms {

## check_terms

## Function : Check that the found terms in the vcf corresond to known terms - otherwise croak and exit.
## Returns  : ""
## Arguments: $data_href, $term, $data_category_name
##          : $data_href          => The term hash {REF}
##          : $term               => The found term
##          : $data_category_name => The origin of the term i.e SO

    my ($arg_href) = @_;

    ## Flatten argument(s)
    my $data_href;
    my $term;
    my $data_category_name;

    my $tmpl = {
        data_href => {
            required    => 1,
            defined     => 1,
            default     => {},
            strict_type => 1,
            store       => \$data_href
        },
        term => { required => 1, defined => 1, strict_type => 1, store => \$term },
        data_category_name => {
            required    => 1,
            defined     => 1,
            strict_type => 1,
            store       => \$data_category_name
        },
    };

    check( $tmpl, $arg_href, 1 ) or croak q{Could not parse arguments!};

    if ( not exists $data_href->{$term} ) {

        croak(  q{Could not find }
              . $data_category_name
              . q{ term from vcf in corresponding hash. Update hash to contain term: '}
              . $term
              . q{'\n} );
    }
}<|MERGE_RESOLUTION|>--- conflicted
+++ resolved
@@ -282,135 +282,6 @@
 END_USAGE
 }
 
-<<<<<<< HEAD
-sub define_snpeff_annotations {
-
-## Function : Defines the snpeff annotations that can be parsed and modified
-## Returns  : %snpeff_cmd
-## Arguments: None
-
-    my %snpeff_cmd;
-
-    $snpeff_cmd{snpeff}{phastCons100way_vertebrate_prediction_term}{File} =
-      q?SnpSift dbnsfp?;
-    $snpeff_cmd{snpeff}{phastCons100way_vertebrate_prediction_term}{vcf_key} =
-      q?dbNSFP_phastCons100way_vertebrate?;
-    $snpeff_cmd{snpeff}{phastCons100way_vertebrate_prediction_term}{info} =
-q?##INFO=<ID=phastCons100way_vertebrate_prediction_term,Number=A,Type=String,Description="PhastCons conservation prediction term">?;
-
-    $snpeff_cmd{snpeff}{phyloP100way_vertebrate_prediction_term}{File} =
-      q?SnpSift dbnsfp?;
-    $snpeff_cmd{snpeff}{phyloP100way_vertebrate_prediction_term}{vcf_key} =
-      q?dbNSFP_phyloP100way_vertebrate?;
-    $snpeff_cmd{snpeff}{phyloP100way_vertebrate_prediction_term}{info} =
-q?##INFO=<ID=phyloP100way_vertebrate_prediction_term,Number=A,Type=String,Description="PhyloP conservation prediction term">?;
-
-    $snpeff_cmd{snpeff}{q{GERP++_RS_prediction_term}}{File} = q{SnpSift dbnsfp};
-    $snpeff_cmd{snpeff}{q{GERP++_RS_prediction_term}}{vcf_key} =
-      q{dbNSFP_GERP___RS};
-    $snpeff_cmd{snpeff}{q{GERP++_RS_prediction_term}}{info} =
-q?##INFO=<ID=GERP++_RS_prediction_term,Number=A,Type=String,Description="GERP RS conservation prediction term">?;
-    return %snpeff_cmd;
-=======
-sub define_consequence_severity {
-
-## Function : Defines the precedence of consequences for SO-terms
-## Returns  : %consequence_severity
-## Arguments: None
-
-    my %consequence_severity;
-
-    $consequence_severity{transcript_ablation}{rank}                       = 1;
-    $consequence_severity{transcript_ablation}{genetic_region_annotation}  = q{exonic};
-    $consequence_severity{splice_donor_variant}{rank}                      = 2;
-    $consequence_severity{splice_donor_variant}{genetic_region_annotation} = q{splicing};
-    $consequence_severity{splice_acceptor_variant}{rank}                   = 2;
-    $consequence_severity{splice_acceptor_variant}{genetic_region_annotation} =
-      q{splicing};
-    $consequence_severity{stop_gained}{rank}                                  = 3;
-    $consequence_severity{stop_gained}{genetic_region_annotation}             = q{exonic};
-    $consequence_severity{frameshift_variant}{rank}                           = 4;
-    $consequence_severity{frameshift_variant}{genetic_region_annotation}      = q{exonic};
-    $consequence_severity{stop_lost}{rank}                                    = 5;
-    $consequence_severity{stop_lost}{genetic_region_annotation}               = q{exonic};
-    $consequence_severity{start_lost}{rank}                                   = 5;
-    $consequence_severity{start_lost}{genetic_region_annotation}              = q{exonic};
-    $consequence_severity{initiator_codon_variant}{rank}                      = 6;
-    $consequence_severity{initiator_codon_variant}{genetic_region_annotation} = q{exonic};
-    $consequence_severity{inframe_insertion}{rank}                            = 6;
-    $consequence_severity{inframe_insertion}{genetic_region_annotation}       = q{exonic};
-    $consequence_severity{inframe_deletion}{rank}                             = 6;
-    $consequence_severity{inframe_deletion}{genetic_region_annotation}        = q{exonic};
-    $consequence_severity{missense_variant}{rank}                             = 6;
-    $consequence_severity{missense_variant}{genetic_region_annotation}        = q{exonic};
-    $consequence_severity{protein_altering_variant}{rank}                     = 6;
-    $consequence_severity{protein_altering_variant}{genetic_region_annotation} =
-      q{exonic};
-    $consequence_severity{transcript_amplification}{rank} = 7;
-    $consequence_severity{transcript_amplification}{genetic_region_annotation} =
-      q{exonic};
-    $consequence_severity{splice_region_variant}{rank}                      = 8;
-    $consequence_severity{splice_region_variant}{genetic_region_annotation} = q{splicing};
-    $consequence_severity{incomplete_terminal_codon_variant}{rank}          = 9;
-    $consequence_severity{incomplete_terminal_codon_variant}{genetic_region_annotation} =
-      q{exonic};
-    $consequence_severity{synonymous_variant}{rank}                           = 10;
-    $consequence_severity{synonymous_variant}{genetic_region_annotation}      = q{exonic};
-    $consequence_severity{stop_retained_variant}{rank}                        = 10;
-    $consequence_severity{stop_retained_variant}{genetic_region_annotation}   = q{exonic};
-    $consequence_severity{start_retained_variant}{rank}                       = 10;
-    $consequence_severity{start_retained_variant}{genetic_region_annotation}  = q{exonic};
-    $consequence_severity{coding_sequence_variant}{rank}                      = 11;
-    $consequence_severity{coding_sequence_variant}{genetic_region_annotation} = q{exonic};
-    $consequence_severity{mature_miRNA_variant}{rank}                         = 12;
-    $consequence_severity{mature_miRNA_variant}{genetic_region_annotation} =
-      q{ncRNA_exonic};
-    $consequence_severity{q{5_prime_UTR_variant}}{rank}                      = 13;
-    $consequence_severity{q{5_prime_UTR_variant}}{genetic_region_annotation} = q{5UTR};
-    $consequence_severity{q{3_prime_UTR_variant}}{rank}                      = 14;
-    $consequence_severity{q{3_prime_UTR_variant}}{genetic_region_annotation} = q{3UTR};
-    $consequence_severity{non_coding_transcript_exon_variant}{rank}          = 15;
-    $consequence_severity{non_coding_transcript_exon_variant}{genetic_region_annotation}
-      = q{ncRNA_exonic};
-    $consequence_severity{non_coding_transcript_variant}{rank} = 15;
-    $consequence_severity{non_coding_transcript_variant}{genetic_region_annotation} =
-      q{ncRNA};
-    $consequence_severity{intron_variant}{rank}                      = 16;
-    $consequence_severity{intron_variant}{genetic_region_annotation} = q{intronic};
-    $consequence_severity{NMD_transcript_variant}{rank}              = 17;
-    $consequence_severity{NMD_transcript_variant}{genetic_region_annotation} = q{ncRNA};
-    $consequence_severity{upstream_gene_variant}{rank}                       = 18;
-    $consequence_severity{upstream_gene_variant}{genetic_region_annotation} = q{upstream};
-    $consequence_severity{downstream_gene_variant}{rank}                    = 19;
-    $consequence_severity{downstream_gene_variant}{genetic_region_annotation} =
-      q{downstream};
-    $consequence_severity{TFBS_ablation}{rank}                                = 20;
-    $consequence_severity{TFBS_ablation}{genetic_region_annotation}           = q{TFBS};
-    $consequence_severity{TFBS_amplification}{rank}                           = 21;
-    $consequence_severity{TFBS_amplification}{genetic_region_annotation}      = q{TFBS};
-    $consequence_severity{TF_binding_site_variant}{rank}                      = 22;
-    $consequence_severity{TF_binding_site_variant}{genetic_region_annotation} = q{TFBS};
-    $consequence_severity{regulatory_region_variant}{rank}                    = 22;
-    $consequence_severity{regulatory_region_variant}{genetic_region_annotation} =
-      q{regulatory_region};
-    $consequence_severity{regulatory_region_ablation}{rank} = 23;
-    $consequence_severity{regulatory_region_ablation}{genetic_region_annotation} =
-      q{regulatory_region};
-    $consequence_severity{regulatory_region_amplification}{rank} = 24;
-    $consequence_severity{regulatory_region_amplification}{genetic_region_annotation} =
-      q{regulatory_region};
-    $consequence_severity{feature_elongation}{rank} = 25;
-    $consequence_severity{feature_elongation}{genetic_region_annotation} =
-      q{genomic_feature};
-    $consequence_severity{feature_truncation}{rank} = 26;
-    $consequence_severity{feature_truncation}{genetic_region_annotation} =
-      q{genomic_feature};
-    $consequence_severity{intergenic_variant}{rank}                      = 27;
-    $consequence_severity{intergenic_variant}{genetic_region_annotation} = q{intergenic};
-    return %consequence_severity;
->>>>>>> 2c29aae6
-}
-
 sub load_pli_file {
 
 ## Function : Load plI file values
