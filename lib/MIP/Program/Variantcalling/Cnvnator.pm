--- conflicted
+++ resolved
@@ -387,21 +387,12 @@
 ## Function : Perl wrapper for writing cnvnator recipe to $FILEHANDLE or return commands array. Based on cnvnator 0.3.3.
 ## Returns  : "@commands"
 ## Arguments: $regions_ref, $infile_path, $stderrfile_path, $stdoutfile_path, $FILEHANDLE, $cnv_bin_size
-<<<<<<< HEAD
-##          : $regions_ref             => The regions to process {REF}
-##          : $infile_path             => Infile paths
-##          : $stderrfile_path         => Stderrfile path
-##          : $stdoutfile_path         => Stdoutfile path
-##          : $FILEHANDLE              => Filehandle to write to
-##          : $cnv_bin_size            => Copy number variant bin size
-=======
 ##          : $regions_ref     => The regions to process {REF}
 ##          : $infile_path     => Infile paths
 ##          : $stderrfile_path => Stderrfile path
 ##          : $stdoutfile_path => Stdoutfile path
 ##          : $FILEHANDLE      => Filehandle to write to
 ##          : $cnv_bin_size    => Copy number variant bin size
->>>>>>> 5afb225d
 
     my ($arg_href) = @_;
 
