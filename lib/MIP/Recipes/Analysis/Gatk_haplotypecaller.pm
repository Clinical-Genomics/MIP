package MIP::Recipes::Analysis::Gatk_haplotypecaller;

use Carp;
use charnames qw{ :full :short };
use English qw{ -no_match_vars };
use File::Spec::Functions qw{ catdir catfile };
use open qw{ :encoding(UTF-8) :std };
use Params::Check qw{ allow check last_error };
use POSIX qw{ floor };
use strict;
use utf8;
use warnings;
use warnings qw{ FATAL utf8 };

## CPANM
use autodie qw{ :all };
use Readonly;

## MIPs lib/
use MIP::Check::Cluster qw{ check_max_core_number };

BEGIN {

    require Exporter;
    use base qw{ Exporter };

    # Set the version for version checking
    our $VERSION = 1.04;

    # Functions and variables which can be optionally exported
    our @EXPORT_OK =
      qw{ analysis_gatk_haplotypecaller analysis_gatk_haplotypecaller_rna };

}

## Constants
Readonly my $ASTERIX    => q{*};
Readonly my $DOT        => q{.};
Readonly my $NEWLINE    => qq{\n};
Readonly my $SPACE      => q{ };
Readonly my $UNDERSCORE => q{_};

sub analysis_gatk_haplotypecaller {

## Function : Gatk haplotypecaller analysis recipe
## Returns  :
## Arguments: $active_parameter_href   => Active parameters for this analysis hash {REF}
##          : $family_id               => Family id
##          : $file_info_href          => File info hash {REF}
##          : $infile_lane_prefix_href => Infile(s) without the ".ending" {REF}
##          : $insample_directory      => In sample directory
##          : $job_id_href             => Job id hash {REF}
##          : $outaligner_dir          => Outaligner_dir used in the analysis
##          : $outsample_directory     => Out sample directory
##          : $parameter_href          => Parameter hash {REF}
##          : $program_name            => Program name
##          : $sample_id               => Sample id
##          : $sample_info_href        => Info on samples and family hash {REF}
##          : $temp_directory          => Temporary directory
##          : $xargs_file_counter      => The xargs file counter

    my ($arg_href) = @_;

    ## Flatten argument(s)
    my $active_parameter_href;
    my $file_info_href;
    my $infile_lane_prefix_href;
    my $insample_directory;
    my $job_id_href;
    my $outsample_directory;
    my $parameter_href;
    my $program_name;
    my $sample_id;
    my $sample_info_href;

    ## Default(s)
    my $family_id;
    my $outaligner_dir;
    my $temp_directory;
    my $xargs_file_counter;

    my $tmpl = {
        active_parameter_href => {
            required    => 1,
            defined     => 1,
            default     => {},
            strict_type => 1,
            store       => \$active_parameter_href,
        },
        family_id_ref => {
            default     => $arg_href->{active_parameter_href}{family_id},
            strict_type => 1,
            store       => \$family_id,
        },
        file_info_href => {
            required    => 1,
            defined     => 1,
            default     => {},
            strict_type => 1,
            store       => \$file_info_href,
        },
        infile_lane_prefix_href => {
            required    => 1,
            defined     => 1,
            default     => {},
            strict_type => 1,
            store       => \$infile_lane_prefix_href,
        },
        insample_directory => {
            required    => 1,
            defined     => 1,
            strict_type => 1,
            store       => \$insample_directory,
        },
        job_id_href => {
            required    => 1,
            defined     => 1,
            default     => {},
            strict_type => 1,
            store       => \$job_id_href,
        },
        outaligner_dir => {
            default     => $arg_href->{active_parameter_href}{outaligner_dir},
            strict_type => 1,
            store       => \$outaligner_dir,
        },
        outsample_directory => {
            required    => 1,
            defined     => 1,
            strict_type => 1,
            store       => \$outsample_directory,
        },
        parameter_href => {
            required    => 1,
            defined     => 1,
            default     => {},
            strict_type => 1,
            store       => \$parameter_href,
        },
        program_name => {
            required    => 1,
            defined     => 1,
            strict_type => 1,
            store       => \$program_name,
        },
        sample_id => {
            required    => 1,
            defined     => 1,
            strict_type => 1,
            store       => \$sample_id
        },
        sample_info_href => {
            required    => 1,
            defined     => 1,
            default     => {},
            strict_type => 1,
            store       => \$sample_info_href,
        },
        temp_directory => {
            default     => $arg_href->{active_parameter_href}{temp_directory},
            strict_type => 1,
            store       => \$temp_directory,
        },
        xargs_file_counter => {
            default     => 0,
            allow       => qr{ ^\d+$ }xsm,
            strict_type => 1,
            store       => \$xargs_file_counter,
        },
    };

    check( $tmpl, $arg_href, 1 ) or croak q{Could not parse arguments!};

    use MIP::File::Format::Pedigree qw{ create_fam_file gatk_pedigree_flag };
    use MIP::File::Interval qw{ generate_contig_interval_file };
    use MIP::Get::File
      qw{ get_file_suffix get_merged_infile_prefix get_exom_target_bed_file };
    use MIP::Get::Parameter qw{ get_module_parameters };
    use MIP::IO::Files qw{ xargs_migrate_contig_files };
    use MIP::Processmanagement::Slurm_processes
      qw{ slurm_submit_job_sample_id_dependency_add_to_sample };
    use MIP::Program::Alignment::Gatk qw{ gatk_haplotypecaller };
    use MIP::Recipes::Analysis::Xargs qw{ xargs_command };
    use MIP::Script::Setup_script qw{ setup_script };
    use MIP::Set::File qw{ set_file_suffix };

    ## Constants
    Readonly my $MITOCHONDRIA_PLOIDY           => 3;
    Readonly my $STANDARD_MIN_CONFIDENCE_THRSD => 10;
    Readonly my $JAVA_MEMORY_ALLOCATION        => 4;
    Readonly my $VARIANT_INDEX_PARAMETER       => 128_000;
    Readonly my $MITOCHONDRIA_PLOIDY           => 3;

    ## Retrieve logger object
    my $log = Log::Log4perl->get_logger(q{MIP});

    ## Set MIP program name
    my $mip_program_name = q{p} . $program_name;
    my $mip_program_mode = $active_parameter_href->{$mip_program_name};

    ## Alias
    my $analysis_type = \$active_parameter_href->{analysis_type}{$sample_id};
    my $job_id_chain  = $parameter_href->{$mip_program_name}{chain};
    my $xargs_file_path_prefix;
    my ( $core_number, $time, @source_environment_cmds ) =
      get_module_parameters(
        {
            active_parameter_href => $active_parameter_href,
            mip_program_name      => $mip_program_name,
        }
      );

    ## Filehandles
    # Create anonymous filehandle
    my $FILEHANDLE      = IO::Handle->new();
    my $XARGSFILEHANDLE = IO::Handle->new();

    ## Creates program directories (info & programData & programScript), program script filenames and writes sbatch header
    my ( $file_path, $program_info_path ) = setup_script(
        {
            active_parameter_href => $active_parameter_href,
            core_number           => $core_number,
            directory_id          => $sample_id,
            FILEHANDLE            => $FILEHANDLE,
            job_id_href           => $job_id_href,
            process_time          => $time,
            program_directory     => catfile( $outaligner_dir, q{gatk} ),
            program_name          => $program_name,
            source_environment_commands_ref => \@source_environment_cmds,
            temp_directory                  => $temp_directory,
        }
    );

    # Division by X according to the java heap
    $core_number = floor(
        $active_parameter_href->{node_ram_memory} / $JAVA_MEMORY_ALLOCATION );

    ## Limit number of cores requested to the maximum number of cores available per node
    $core_number = check_max_core_number(
        {
            core_number_requested => $core_number,
            max_cores_per_node => $active_parameter_href->{max_cores_per_node},
        }
    );

    ## Assign directories
    # For ".fam" file
    my $outfamily_file_directory =
      catdir( $active_parameter_href->{outdata_dir}, $family_id );

    ## Used downstream
    $parameter_href->{$mip_program_name}{$sample_id}{indirectory} =
      $outsample_directory;

    ## Add merged infile name prefix after merging all BAM files per sample_id
    my $merged_infile_prefix = get_merged_infile_prefix(
        {
            file_info_href => $file_info_href,
            sample_id      => $sample_id,
        }
    );

    ## Assign file_tags
    my $infile_tag =
      $file_info_href->{$sample_id}{pgatk_baserecalibration}{file_tag};
    my $outfile_tag =
      $file_info_href->{$sample_id}{$mip_program_name}{file_tag};

    ## Files
    my $infile_prefix  = $merged_infile_prefix . $infile_tag;
    my $outfile_prefix = $merged_infile_prefix . $outfile_tag;

    ## Paths
    my $file_path_prefix    = catfile( $temp_directory, $infile_prefix );
    my $outfile_path_prefix = catfile( $temp_directory, $outfile_prefix );

    ## Assign suffix
    # Get infile_suffix from baserecalibration jobid chain
    my $infile_suffix = get_file_suffix(
        {
            jobid_chain    => $parameter_href->{pgatk_baserecalibration}{chain},
            parameter_href => $parameter_href,
            suffix_key     => q{alignment_file_suffix},
        }
    );

    ## Set file suffix for next module within jobid chain
    my $outfile_suffix = set_file_suffix(
        {
            file_suffix => $parameter_href->{$mip_program_name}{outfile_suffix},
            job_id_chain   => $job_id_chain,
            parameter_href => $parameter_href,
            suffix_key     => q{variant_file_suffix},
        }
    );

    ## Create .fam file to be used in variant calling analyses
    my $fam_file_path =
      catfile( $outfamily_file_directory, $family_id . $DOT . q{fam} );
    create_fam_file(
        {
            active_parameter_href => $active_parameter_href,
            fam_file_path         => $fam_file_path,
            FILEHANDLE            => $FILEHANDLE,
            parameter_href        => $parameter_href,
            sample_info_href      => $sample_info_href,
        }
    );

    ## Get exome_target_bed file for specfic sample_id and add file_ending from file_info hash if supplied
    my $file_ending_pad_interval_list = $file_info_href->{exome_target_bed}[2];
    my $exome_target_bed_file         = get_exom_target_bed_file(
        {
            exome_target_bed_href => $active_parameter_href->{exome_target_bed},
            file_ending           => $file_ending_pad_interval_list,
            log                   => $log,
            sample_id             => $sample_id,
        }
    );

    ## Exome analysis
    if ( $analysis_type eq q{wes} ) {

        ## Generate contig specific interval_list
        generate_contig_interval_file(
            {
                contigs_ref => \@{ $file_info_href->{contigs_size_ordered} },
                exome_target_bed_file => $exome_target_bed_file,
                FILEHANDLE            => $FILEHANDLE,
                max_cores_per_node    => $core_number,
                outdirectory          => $temp_directory,
                reference_dir => $active_parameter_href->{reference_dir},
            }
        );

        ## Reroute to only filename
        $exome_target_bed_file = basename($exome_target_bed_file);
    }

    ## Copy file(s) to temporary directory
    say {$FILEHANDLE} q{## Copy file(s) to temporary directory};
    ($xargs_file_counter) = xargs_migrate_contig_files(
        {
            contigs_ref        => \@{ $file_info_href->{contigs_size_ordered} },
            core_number        => $core_number,
            FILEHANDLE         => $FILEHANDLE,
            file_ending        => substr( $infile_suffix, 0, 2 ) . $ASTERIX,
            file_path          => $file_path,
            indirectory        => $insample_directory,
            infile             => $infile_prefix,
            program_info_path  => $program_info_path,
            temp_directory     => $temp_directory,
            XARGSFILEHANDLE    => $XARGSFILEHANDLE,
            xargs_file_counter => $xargs_file_counter,
        }
    );

    ## GATK HaplotypeCaller
    say {$FILEHANDLE} q{## GATK HaplotypeCaller};

    ## Create file commands for xargs
    ( $xargs_file_counter, $xargs_file_path_prefix ) = xargs_command(
        {
            core_number   => $core_number,
            FILEHANDLE    => $FILEHANDLE,
            file_path     => $file_path,
            first_command => q{java},
            java_jar      => catfile(
                $active_parameter_href->{gatk_path},
                q{GenomeAnalysisTK.jar}
            ),
            java_use_large_pages =>
              $active_parameter_href->{java_use_large_pages},
            memory_allocation  => q{Xmx8g},
            program_info_path  => $program_info_path,
            temp_directory     => $temp_directory,
            XARGSFILEHANDLE    => $XARGSFILEHANDLE,
            xargs_file_counter => $xargs_file_counter,
        }
    );

  CONTIG:
    foreach my $contig ( @{ $file_info_href->{contigs_size_ordered} } ) {

        ## Get parameters
        my @intervals;
        my $pcr_indel_model;
        my $sample_ploidy;
        ## Exome analysis
        if ( $analysis_type eq q{wes} ) {

            ## Limit to targets kit target file
            @intervals = (
                catfile(
                    $temp_directory,
                    $contig . $UNDERSCORE . $exome_target_bed_file
                )
            );
        }
        else {
            ## wgs

            ## Per contig
            @intervals = ($contig);

            if (
                $active_parameter_href->{gatk_haplotypecaller_pcr_indel_model} )
            {

                ## Assume that we run pcr-free sequencing (true for Rapid WGS and X-ten)
                $pcr_indel_model =
                  $active_parameter_href
                  ->{gatk_haplotypecaller_pcr_indel_model};
            }
        }

<<<<<<< HEAD
        ## Special case for the mitochondria
=======
        ## Special case for mitochondria
>>>>>>> a8ee82a7
        if ( $contig =~ /MT|M/xms ) {
            $sample_ploidy = $MITOCHONDRIA_PLOIDY;
        }

        ## Check if "--pedigree" and "--pedigreeValidationType" should be included in analysis
        my %commands = gatk_pedigree_flag(
            {
                fam_file_path => $fam_file_path,
                program_name  => $program_name,
            }
        );

        my $infile_path =
          $file_path_prefix . $UNDERSCORE . $contig . $infile_suffix;
        my $outfile_path =
          $outfile_path_prefix . $UNDERSCORE . $contig . $outfile_suffix;
        my $stderrfile_path => $xargs_file_path_prefix . $DOT . $contig . $DOT
          . q{stderr.txt};

        gatk_haplotypecaller(
            {
                annotations_ref =>
                  \@{ $active_parameter_href->{gatk_haplotypecaller_annotation}
                  },
                dbsnp =>
                  $active_parameter_href->{gatk_haplotypecaller_snp_known_set},
                dont_use_soft_clipped_bases => $active_parameter_href
                  ->{gatk_haplotypecaller_no_soft_clipped_bases},
                FILEHANDLE      => $XARGSFILEHANDLE,
                infile_path     => $infile_path,
                intervals_ref   => \@intervals,
                logging_level   => $active_parameter_href->{gatk_logging_level},
                outfile_path    => $outfile_path,
                pcr_indel_model => $pcr_indel_model,
                pedigree_validation_type => $commands{pedigree_validation_type},
                pedigree                 => $commands{pedigree},
                referencefile_path =>
                  $active_parameter_href->{human_genome_reference},
                sample_ploidy => $sample_ploidy,
                standard_min_confidence_threshold_for_calling =>
                  $STANDARD_MIN_CONFIDENCE_THRSD,
                stderrfile_path         => $stderrfile_path,
                variant_index_parameter => $VARIANT_INDEX_PARAMETER,
            }
        );
        say {$XARGSFILEHANDLE} $NEWLINE;
    }

    ## Copies file from temporary directory. Per contig
    say {$FILEHANDLE} q{## Copy file from temporary directory};
    ($xargs_file_counter) = xargs_migrate_contig_files(
        {
            core_number        => $core_number,
            contigs_ref        => \@{ $file_info_href->{contigs_size_ordered} },
            FILEHANDLE         => $FILEHANDLE,
            file_ending        => $outfile_suffix . $ASTERIX,
            file_path          => $file_path,
            outdirectory       => $outsample_directory,
            outfile            => $outfile_prefix,
            program_info_path  => $program_info_path,
            temp_directory     => $temp_directory,
            XARGSFILEHANDLE    => $XARGSFILEHANDLE,
            xargs_file_counter => $xargs_file_counter,
        }
    );
    close $FILEHANDLE;
    close $XARGSFILEHANDLE;

    if ( $mip_program_mode == 1 ) {

        slurm_submit_job_sample_id_dependency_add_to_sample(
            {
                family_id               => $family_id,
                infile_lane_prefix_href => $infile_lane_prefix_href,
                job_id_href             => $job_id_href,
                log                     => $log,
                path                    => $job_id_chain,
                sample_id               => $sample_id,
                sbatch_file_name        => $file_path
            }
        );
    }
    return;
}

sub analysis_gatk_haplotypecaller_rna {

## Function : Gatk haplotypecaller analysis for rna recipe
## Returns  :
## Arguments: $active_parameter_href   => Active parameters for this analysis hash {REF}
##          : $family_id               => Family id
##          : $file_info_href          => File info hash {REF}
##          : $infile_lane_prefix_href => Infile(s) without the ".ending" {REF}
##          : $insample_directory      => In sample directory
##          : $job_id_href             => Job id hash {REF}
##          : $outaligner_dir          => Outaligner_dir used in the analysis
##          : $outsample_directory     => Out sample directory
##          : $parameter_href          => Parameter hash {REF}
##          : $program_name            => Program name
##          : $sample_id               => Sample id
##          : $sample_info_href        => Info on samples and family hash {REF}
##          : $temp_directory          => Temporary directory
##          : $xargs_file_counter      => The xargs file counter

    my ($arg_href) = @_;

    ## Flatten argument(s)
    my $active_parameter_href;
    my $file_info_href;
    my $infile_lane_prefix_href;
    my $insample_directory;
    my $job_id_href;
    my $outsample_directory;
    my $parameter_href;
    my $program_name;
    my $sample_id;
    my $sample_info_href;

    ## Default(s)
    my $family_id;
    my $outaligner_dir;
    my $temp_directory;
    my $xargs_file_counter;

    my $tmpl = {
        active_parameter_href => {
            default     => {},
            defined     => 1,
            required    => 1,
            store       => \$active_parameter_href,
            strict_type => 1,
        },
        family_id_ref => {
            default     => $arg_href->{active_parameter_href}{family_id},
            store       => \$family_id,
            strict_type => 1,
        },
        file_info_href => {
            default     => {},
            defined     => 1,
            required    => 1,
            store       => \$file_info_href,
            strict_type => 1,
        },
        infile_lane_prefix_href => {
            default     => {},
            defined     => 1,
            required    => 1,
            store       => \$infile_lane_prefix_href,
            strict_type => 1,
        },
        insample_directory => {
            defined     => 1,
            required    => 1,
            store       => \$insample_directory,
            strict_type => 1,
        },
        job_id_href => {
            default     => {},
            defined     => 1,
            required    => 1,
            store       => \$job_id_href,
            strict_type => 1,
        },
        outaligner_dir => {
            default     => $arg_href->{active_parameter_href}{outaligner_dir},
            store       => \$outaligner_dir,
            strict_type => 1,
        },
        outsample_directory => {
            defined     => 1,
            required    => 1,
            store       => \$outsample_directory,
            strict_type => 1,
        },
        parameter_href => {
            default     => {},
            defined     => 1,
            required    => 1,
            store       => \$parameter_href,
            strict_type => 1,
        },
        program_name => {
            defined     => 1,
            required    => 1,
            store       => \$program_name,
            strict_type => 1,
        },
        sample_id => {
            defined     => 1,
            required    => 1,
            store       => \$sample_id,
            strict_type => 1,
        },
        sample_info_href => {
            default     => {},
            defined     => 1,
            required    => 1,
            store       => \$sample_info_href,
            strict_type => 1,
        },
        temp_directory => {
            default     => $arg_href->{active_parameter_href}{temp_directory},
            store       => \$temp_directory,
            strict_type => 1,
        },
        xargs_file_counter => {
            default     => 0,
            allow       => qr{ ^\d+$ }xsm,
            strict_type => 1,
            store       => \$xargs_file_counter,
        },
    };

    check( $tmpl, $arg_href, 1 ) or croak q{Could not parse arguments!};

    use MIP::File::Format::Pedigree qw{ create_fam_file gatk_pedigree_flag };
    use MIP::Get::File qw{ get_file_suffix get_merged_infile_prefix };
    use MIP::Get::Parameter qw{ get_module_parameters };
    use MIP::IO::Files qw{ migrate_file };
    use MIP::Processmanagement::Slurm_processes
      qw{ slurm_submit_job_sample_id_dependency_add_to_sample };
    use MIP::Program::Alignment::Gatk qw{ gatk_haplotypecaller };
    use MIP::Program::Variantcalling::Bcftools qw{ bcftools_concat };
    use MIP::Recipes::Analysis::Xargs qw{ xargs_command };
    use MIP::Script::Setup_script qw{ setup_script };
    use MIP::Set::File qw{ set_file_suffix };

    ## Constants
    Readonly my $STANDARD_MIN_CONFIDENCE_THRSD => 10;
    Readonly my $JAVA_MEMORY_ALLOCATION        => 8;

    ## Retrieve logger object
    my $log = Log::Log4perl->get_logger(q{MIP});

    ## Set MIP program name
    my $mip_program_name = q{p} . $program_name;
    my $mip_program_mode = $active_parameter_href->{$mip_program_name};

    ## Alias
    my $analysis_type = \$active_parameter_href->{analysis_type}{$sample_id};
    my $job_id_chain  = $parameter_href->{$mip_program_name}{chain};
    my ( $core_number, $time, @source_environment_cmds ) =
      get_module_parameters(
        {
            active_parameter_href => $active_parameter_href,
            mip_program_name      => $mip_program_name,
        }
      );

    ## Filehandles
    # Create anonymous filehandle
    my $FILEHANDLE      = IO::Handle->new();
    my $XARGSFILEHANDLE = IO::Handle->new();

    ## Creates program directories (info & programData & programScript), program script filenames and writes sbatch header
    my ( $file_path, $program_info_path ) = setup_script(
        {
            active_parameter_href => $active_parameter_href,
            core_number           => $core_number,
            directory_id          => $sample_id,
            FILEHANDLE            => $FILEHANDLE,
            job_id_href           => $job_id_href,
            process_time          => $time,
            program_directory     => catfile( $outaligner_dir, q{gatk} ),
            program_name          => $program_name,
            source_environment_commands_ref => \@source_environment_cmds,
            temp_directory                  => $temp_directory,
        }
    );

    # Division by X according to the java heap
    $core_number = floor(
        $active_parameter_href->{node_ram_memory} / $JAVA_MEMORY_ALLOCATION );

    ## Limit number of cores requested to the maximum number of cores available per node
    $core_number = check_max_core_number(
        {
            core_number_requested => $core_number,
            max_cores_per_node => $active_parameter_href->{max_cores_per_node},
        }
    );

    ## Assign directories
    # For ".fam" file
    my $outfamily_file_directory =
      catdir( $active_parameter_href->{outdata_dir}, $family_id );

    ## Used downstream
    $parameter_href->{$mip_program_name}{$sample_id}{indirectory} =
      $outsample_directory;

    ## Add merged infile name prefix after merging all BAM files per sample_id
    my $merged_infile_prefix = get_merged_infile_prefix(
        {
            file_info_href => $file_info_href,
            sample_id      => $sample_id,
        }
    );

    ## Assign file_tags
    my $infile_tag =
      $file_info_href->{$sample_id}{pgatk_baserecalibration}{file_tag};
    my $outfile_tag =
      $file_info_href->{$sample_id}{$mip_program_name}{file_tag};

    ## Files
    my $infile_prefix  = $merged_infile_prefix . $infile_tag;
    my $outfile_prefix = $merged_infile_prefix . $outfile_tag;

    ## Paths
    my $file_path_prefix    = catfile( $temp_directory, $infile_prefix );
    my $outfile_path_prefix = catfile( $temp_directory, $outfile_prefix );
    my $xargs_file_path_prefix;

    ## Assign suffix
    my $infile_suffix = get_file_suffix(
        {
            jobid_chain    => $job_id_chain,
            parameter_href => $parameter_href,
            suffix_key     => q{alignment_file_suffix},
        }
    );

    ## Set file suffix for next module within jobid chain
    my $outfile_suffix = set_file_suffix(
        {
            file_suffix => $parameter_href->{$mip_program_name}{outfile_suffix},
            job_id_chain   => $job_id_chain,
            parameter_href => $parameter_href,
            suffix_key     => q{variant_file_suffix},
        }
    );

    ## Create .fam file to be used in variant calling analyses
    my $fam_file_path =
      catfile( $outfamily_file_directory, $family_id . $DOT . q{fam} );
    create_fam_file(
        {
            active_parameter_href => $active_parameter_href,
            fam_file_path         => $fam_file_path,
            FILEHANDLE            => $FILEHANDLE,
            parameter_href        => $parameter_href,
            sample_info_href      => $sample_info_href,
        }
    );

    ## Copy file(s) to temporary directory
    say {$FILEHANDLE} q{## Copy file(s) to temporary directory};
    ($xargs_file_counter) = xargs_migrate_contig_files(
        {
            contigs_ref        => \@{ $file_info_href->{contigs_size_ordered} },
            core_number        => $core_number,
            indirectory        => $insample_directory,
            infile             => $infile_prefix,
            FILEHANDLE         => $FILEHANDLE,
            file_ending        => substr( $infile_suffix, 0, 2 ) . $ASTERIX,
            file_path          => $file_path,
            program_info_path  => $program_info_path,
            XARGSFILEHANDLE    => $XARGSFILEHANDLE,
            xargs_file_counter => $xargs_file_counter,
            temp_directory     => $temp_directory,
        }
    );

    ## GATK HaplotypeCaller
    say {$FILEHANDLE} q{## GATK HaplotypeCaller};

    ## Create file commands for xargs
    ( $xargs_file_counter, $xargs_file_path_prefix ) = xargs_command(
        {
            core_number   => $core_number,
            FILEHANDLE    => $FILEHANDLE,
            file_path     => $file_path,
            first_command => q{java},
            java_jar      => catfile(
                $active_parameter_href->{gatk_path},
                q{GenomeAnalysisTK.jar}
            ),
            java_use_large_pages =>
              $active_parameter_href->{java_use_large_pages},
            memory_allocation  => q{Xmx} . $JAVA_MEMORY_ALLOCATION . q{g},
            program_info_path  => $program_info_path,
            temp_directory     => $temp_directory,
            XARGSFILEHANDLE    => $XARGSFILEHANDLE,
            xargs_file_counter => $xargs_file_counter,
        }
    );

  CONTIG:
    foreach my $contig ( @{ $file_info_href->{contigs_size_ordered} } ) {

        my @intervals = ($contig);

        ##   Check if "--pedigree" and "--pedigreeValidationType" should be included in analysis
        my %commands = gatk_pedigree_flag(
            {
                fam_file_path => $fam_file_path,
                program_name  => $program_name,
            }
        );

        ## Set file paths for haplotypecaller
        my $infile_path =
          $file_path_prefix . $UNDERSCORE . $contig . $infile_suffix;
        my $outfile_path =
          $outfile_path_prefix . $UNDERSCORE . $contig . $outfile_suffix;
        my $stderrfile_path =
          $xargs_file_path_prefix . $DOT . $contig . $DOT . q{stderr.txt};

        gatk_haplotypecaller(
            {
                annotations_ref =>
                  \@{ $active_parameter_href->{gatk_haplotypecaller_annotation}
                  },
                dbsnp =>
                  $active_parameter_href->{gatk_haplotypecaller_snp_known_set},
                dont_use_soft_clipped_bases => $active_parameter_href
                  ->{gatk_haplotypecaller_no_soft_clipped_bases},
                emit_ref_confidence => q{NONE},
                FILEHANDLE          => $XARGSFILEHANDLE,
                infile_path         => $infile_path,
                intervals_ref       => \@intervals,
                logging_level   => $active_parameter_href->{gatk_logging_level},
                outfile_path    => $outfile_path,
                pcr_indel_model => $active_parameter_href
                  ->{gatk_haplotypecaller_pcr_indel_model},
                pedigree_validation_type => $commands{pedigree_validation_type},
                pedigree                 => $commands{pedigree},
                referencefile_path =>
                  $active_parameter_href->{human_genome_reference},
                standard_min_confidence_threshold_for_calling =>
                  $STANDARD_MIN_CONFIDENCE_THRSD,
                stderrfile_path    => $stderrfile_path,
                variant_index_type => 0,
            }
        );
        say {$XARGSFILEHANDLE} $NEWLINE;
    }

    ## Copies file from temporary directory. Per contig for variant callers.
    say {$FILEHANDLE} q{## Copy file from temporary directory};
    ($xargs_file_counter) = xargs_migrate_contig_files(
        {
            contigs_ref        => \@{ $file_info_href->{contigs_size_ordered} },
            core_number        => $core_number,
            FILEHANDLE         => $FILEHANDLE,
            file_ending        => substr( $outfile_suffix, 0, 2 ) . $ASTERIX,
            file_path          => $file_path,
            outfile            => $outfile_prefix,
            outdirectory       => $outsample_directory,
            program_info_path  => $program_info_path,
            temp_directory     => $temp_directory,
            XARGSFILEHANDLE    => $XARGSFILEHANDLE,
            xargs_file_counter => $xargs_file_counter,
        }
    );

    close $XARGSFILEHANDLE;

    ## Concatenate the contig VCF:s
    my @infile_paths =
      map { $outfile_path_prefix . $UNDERSCORE . $_ . $outfile_suffix }
      @{ $file_info_href->{contigs} };
    my $outfile_path = $outfile_path_prefix . $outfile_suffix;

    bcftools_concat(
        {
            FILEHANDLE       => $FILEHANDLE,
            infile_paths_ref => \@infile_paths,
            outfile_path     => $outfile_path,
            rm_dups          => 0,
        }
    );
    say {$FILEHANDLE} $NEWLINE;

    ## Copy file from temporary directory.
    say {$FILEHANDLE} q{## Copy file from temporary directory};
    migrate_file(
        {
            FILEHANDLE   => $FILEHANDLE,
            infile_path  => $outfile_path,
            outfile_path => $outsample_directory,
        }
    );
    say {$FILEHANDLE} q{wait};
    close $FILEHANDLE;

    if ( $mip_program_mode == 1 ) {

        slurm_submit_job_sample_id_dependency_add_to_sample(
            {
                family_id               => $family_id,
                infile_lane_prefix_href => $infile_lane_prefix_href,
                job_id_href             => $job_id_href,
                log                     => $log,
                path                    => $job_id_chain,
                sample_id               => $sample_id,
                sbatch_file_name        => $file_path
            }
        );
    }
    return;
}

1;<|MERGE_RESOLUTION|>--- conflicted
+++ resolved
@@ -414,11 +414,7 @@
             }
         }
 
-<<<<<<< HEAD
-        ## Special case for the mitochondria
-=======
         ## Special case for mitochondria
->>>>>>> a8ee82a7
         if ( $contig =~ /MT|M/xms ) {
             $sample_ploidy = $MITOCHONDRIA_PLOIDY;
         }
