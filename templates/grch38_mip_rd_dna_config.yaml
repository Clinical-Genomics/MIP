---
## Environment
analysis_constant_path: analysis
bash_set_errexit: 1
bash_set_nounset: 0
bash_set_pipefail: 1
core_ram_memory: 5
java_use_large_pages: 1
load_env:
  mip_travis:
    cadd_ar:
    endvariantannotationblock:
    gatk:
    installation: emip
    method: conda
    mip:
    picard:
  mip_travis_eperl5:
    bwa_mem:
    installation: eperl5
    method: conda
  mip_travis_py3:
<<<<<<< HEAD
    genmod:
=======
    chanjo_sexcheck:
    expansionhunter:
>>>>>>> 6640e504
    installation: epy3
    method: conda
    rankvariant:
    sv_rankvariant:
    variant_integrity_ar:
  mip_travis_tiddit:
    installation: etiddit
    method: conda
    vcf2cytosure_ar:
max_cores_per_node: 36
node_ram_memory: 192
project_id: travis_test
singularity_container:
  TIDDIT.py:
    container_path: #Path to container
    extra_bind_paths: #[ARRAY]
slurm_quality_of_service: low
## Input
pedigree_file: cluster_constant_path!/case_id!/case_id!_pedigree.yaml
reference_dir: cluster_constant_path!/references
vcfparser_select_file: cluster_constant_path!/case_id!/grch38_gene_panel.bed
sv_vcfparser_select_file: cluster_constant_path!/case_id!/grch38_gene_panel.bed
## Output
config_file_analysis: cluster_constant_path!/case_id!/analysis_constant_path!/case_id!_config.yaml
outdata_dir: cluster_constant_path!/case_id!/analysis_constant_path!
outscript_dir: cluster_constant_path!/case_id!/analysis_constant_path!/scripts
sample_info_file: cluster_constant_path!/case_id!/analysis_constant_path!/case_id!_qc_sample_info.yaml
## References
expansionhunter_variant_catalog_file_path: grch38_expansionhunter_variant_catalog_-3.0.1-.json
fqf_vcfanno_config: grch38_frequency_vcfanno_filter_config_-v1.1-.toml
gatk_baserecalibration_known_sites:
  - grch38_dbsnp_-146-.vcf.gz
  - grch38_1000g_snps_high_confidence_-phase1-.vcf.gz
  - grch38_mills_and_1000g_-gold_standard_indels-.vcf.gz
gatk_calculate_genotype_call_set: grch38_gnomad_reformated_-r2.1.1-.vcf.gz
gatk_genotypegvcfs_ref_gvcf: grch37_gatk_merged_reference_samples.txt
gatk_haplotypecaller_snp_known_set: grch38_dbsnp_-146-.vcf.gz
gatk_variantrecalibration_resource_indel:
  grch38_dbsnp_-146-.vcf.gz: "dbsnp,known=true,training=false,truth=false,prior=2.0"
  grch38_mills_and_1000g_-gold_standard_indels-.vcf.gz: "mills,known=false,training=true,truth=true,prior=12.0"
gatk_variantrecalibration_resource_snv:
  grch38_dbsnp_-146-.vcf.gz: "dbsnp,known=true,training=false,truth=false,prior=2.0"
  grch38_hapmap_-3.3-.vcf.gz: "hapmap,known=false,training=true,truth=true,prior=15.0"
  grch38_1000g_omni_-2.5-.vcf.gz: "omni,known=false,training=true,truth=truth,prior=12.0"
  grch38_1000g_snps_high_confidence_-phase1-.vcf.gz: "1000G,known=false,training=true,truth=false,prior=10.0"
gatk_varianteval_dbsnp: grch38_variant_-gold_standard_dbsnp-.vcf.gz
gatk_varianteval_gold: grch38_mills_and_1000g_-gold_standard_indels-.vcf.gz
genmod_annotate_cadd_files:
  - grch38_cadd_whole_genome_snvs_-v1.5-.tsv.gz
  - grch38_cadd_bravo_topmed_freeze5_-v1.5-.tsv.gz
genmod_models_reduced_penetrance_file: grch38_cust003-cmms-red-pen_-2017_FAKE-.tsv
human_genome_reference: grch38_homo_sapiens_-assembly-.fasta
manta_call_regions_file_path: grch38_manta_call_regions_-1.0-.bed.gz
nist_call_set_vcf:
  3.3.2:
    NA24385: grch38_nist_hg002_-na24385_v3.3.2-.vcf
nist_call_set_bed:
  3.3.2:
    NA24385: grch38_nist_hg002_-na24385_v3.3.2-.bed
rank_model_file: grch38_rank_model_cmms_-v1.0-.ini
rhocall_frequency_file: grch38_swegen_freq_fixploidy_-20190204-.tab.gz
sambamba_depth_bed: grch37_scout_exons_-2017-01-.bed
sv_genmod_models_reduced_penetrance_file: grch38_cust003-cmms-red-pen_-2017_FAKE-.tsv
sv_rank_model_file: svrank_model_cmms_-v1.8-.ini
sv_svdb_query_db_files:
#  FORMAT: filename|OUT_FREQUENCY_INFO_KEY|OUT_ALLELE_COUNT_INFO_KEY|IN_FREQUENCY_INFO_KEY|IN_ALLELE_COUNT_INFO_KEY|USE_IN_FREQUENCY_FILTER
  grch37_gnomad.genomes_-r2.1.1_sv-.vcf: gnomad_sv|AF|AC|AF|AC|1
  grch37_mip_sv_svdb_export_-2018-10-09-.vcf: clinical_genomics_mip|AF|OCC|FRQ|OCC|1
  grch37_svdb_query_decipher_-v1.0.0-.vcf: decipher|AF|OCC|FRQ|OCC
  grch37_svdb_query_clingen_cgh_benign_-v1.0.0-.vcf: clingen_cgh_benign
  grch37_svdb_query_clingen_cgh_pathogenic_-v1.0.0-.vcf: clingen_cgh_pathogenic
  grch37_svdb_query_clingen_ngi_-v1.0.0-.vcf: clingen_ngi|AF|OCC|FRQ|OCC|1
  grch37_swegen_concat_sort_-20170830-.vcf: swegen|AF|OCC|FRQ|OCC|1
qccollect_regexp_file: qc_regexp_-v1.22-.yaml
### Analysis
## Programs
## Parameters
gatk_combinevariants_prioritize_caller: gatk
gatk_haplotypecaller_no_soft_clipped_bases: 1
gatk_variantrecalibration_dp_annotation: 1
gatk_variantrecalibration_indel_max_gaussians: 1
gatk_variantrecalibration_snv_max_gaussians: 0
gatk_combinevariantcallsets_bcf_file: 1
genmod_annotate_regions: 1
genmod_models_whole_gene: 1
qccollect_sampleinfo_file: cluster_constant_path!/case_id!/analysis_constant_path!/case_id!_qc_sample_info.yaml
rankvariant_binary_file: 1
sv_bcftools_view_filter: 1
sv_combinevariantcallsets_bcf_file: 1
sv_genmod_annotate_regions: 1
sv_frequency_filter: 1
sv_genmod_models_case_type: cmms
sv_svdb_merge_prioritize: tiddit,cnvnator,manta
sv_svdb_query: 1
sv_vcfparser_per_gene: 1
sv_vcfparser_vep_transcripts: 1
sv_vcfparser_select_file_matching_column: 3
sv_vep_plugin:
  LoF:
   exists_check: file
   parameters:
    - filter_position:0.05
   path: human_ancestor_fa:cluster_constant_path!/modules/miniconda/envs/test_env/ensembl-tools-95/cache/Plugin/human_ancestor.fa
  ExACpLI:
   exists_check: file
   path: t/data/references/gnomad_pli_per_gene_-_r2.1.1-.txt
sv_vt_decompose: 1
vcfparser_vep_transcripts: 1
vcfparser_select_file_matching_column: 3
vep_custom_annotation:
  genomic_superdups_frac_match:
   annotation_type: overlap
   force_report_coordinates: 0
   key: genomic_superdups_frac_match
   file_type: bed
   path: [PATH_TO]/references/grch38_genomic_superdups_reformated_-20190826-.bed.gz
vep_directory_path: cluster_constant_path!/modules/miniconda/envs/test_env/ensembl-vep
vep_directory_cache: cluster_constant_path!/modules/miniconda/envs/test_env/ensembl-tools-95/cache/
vep_plugins_dir_path: cluster_constant_path!/modules/miniconda/envs/test_env/ensembl-tools-95/cache/Plugins
vep_plugin:
  dbNSFP:
   exists_check: file
   parameters:
    - GERP++_RS
    - GERP++_NR
    - phyloP100way_vertebrate
    - phastCons100way_vertebrate
    - REVEL_rankscore
   path: t/data/references/grch38_dbnsfp_reformated_-4.0b2a-.txt.gz
  ExACpLI:
   exists_check: file
   path: t/data/references/gnomad_pli_per_gene_-_r2.1.1-.txt
  LoF:
   exists_check: file
   parameters:
    - filter_position:0.05
   path: human_ancestor_fa:cluster_constant_path!/modules/miniconda/envs/test_env/ensembl-tools-95/cache/Plugin/human_ancestor.fa
  MaxEntScan:
   exists_check: directory
   parameters:
    - SWA
    - NCSS
   path: cluster_constant_path!/modules/miniconda/envs/test_env/ensembl-tools-95/cache/Plugin/fordownload
vt_decompose: 1
vt_normalize: 1
vt_uniq: 1
vt_missing_alt_allele: 1<|MERGE_RESOLUTION|>--- conflicted
+++ resolved
@@ -20,12 +20,6 @@
     installation: eperl5
     method: conda
   mip_travis_py3:
-<<<<<<< HEAD
-    genmod:
-=======
-    chanjo_sexcheck:
-    expansionhunter:
->>>>>>> 6640e504
     installation: epy3
     method: conda
     rankvariant:
