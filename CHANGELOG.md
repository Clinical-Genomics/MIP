# Change Log
All notable changes to this project will be documented in this file.
This project adheres to [Semantic Versioning](http://semver.org/).

## [9.0.3]
<<<<<<< HEAD
- Changed path and name of slurm job ids file to facilitate analysis monitoring
=======
- SpliceAI annotation with VEP instead of vcfanno
- Files from Chromograph are no longer compressed into a tarball 
- Sample specific naming of outfiles from rhocall viz
- Use temporary contig directory for CADD indel calling in order to avoid race condition

**Tools**
chromograph: 0.1.3 -> 0.2.0 
>>>>>>> 8bbb8e84

## [9.0.2]
**References**
- clinvar_20200728 -> clinvar_20200905

## [9.0.1]
- Use sample_id in smncopynumber caller instead of file_name_prefix

## [9.0.0]
- Moved annotationof CADD and SPIDEX to vcfanno´s toml config
- Removed CADD and SPIDEX annotations from Rankvariants recipe, CLI and parameters
- Turned off bcftools_mpileup by default
- Replaced sambamba sort with samtools sort after alignment
- Replaced recipe picartools_mergesamfiles with samtools_merge
- Replaced sambamba flagstat with samtools flagstat in markduplicates recipe
- Rename frequency_annotation to variant_annotation
- Removed option to run sambamba markduplicates for markduplicates recipe
- Added SpliceAI annotation
- Collect and evaluate QC metrics generated in the RNA pipeline
- Per default MIP now installs all programs needed for the different pipelines into one conda environment
- Add picardtools CollectRnaSeqMetrics to the RNA pipeline
- Call CYP2D6 alleles with star_caller from the Cyrius package
- Added bwa_mem2 as an alignemnt option instead of bwa_mem
- Added option "genomicsdb-shared-posixfs-optimizations" to gatk_genomicsDB to turn off file lock
- Moved smncopynumbercaller from sample level to case level
- Added telomerecat analysis for estimating telomere length from wgs

**Tools**
- Arriba: 1.1.0 -> 1.2.0
- bcftools: 1.9=ha228f0b_4 -> 1.10.2-hd2cd319_0 (DNA)
- bwa-mem2: 2.0-he513fc3_0
- CADD: v1.5 -> v1.6
- Cyrius: 1.0
- expansionhunter: 3.1.2 -> 3.2.2
- fastqc: 0.11.8-0 -> 0.11.9
- gatk: 4.1.3.0 -> 4.1.8.1
- htslib: 1.9-hc238db4_4 -> 1.10.2=h78d89cc_0 (DNA)
- picard: 2.20.7 -> 2.22.4
- samtools: 1.9=h8571acd_11 -> 1.10-h9402c20_2 (DNA)
- SMNCopyNumberCaller: 4b2c1ad -> 1.0
- STAR 2.7.3a -> 2.7.4a
- STAR-Fusion v1.8.0 -> v1.9.0
- stringtie 2.0.3 -> 2.1.3b
- VEP: 97 -> 100

**References**
- clinvar_20191013 -> clinvar_20200728
- dbNSFP4.0b2a.zip -> dbNSFP4.1a.zip
- delly_exclude grch37 20150227 -> 20200310
- grch37_frequency_vcfanno_filter_config_-v1.3-.toml -> grch37_vcfanno_config_-v1.10-.toml
- grch37_gencode_annotation_-v31-.gtf.gz -> grch37_gencode_annotation_-v34-.gtf.gz
- grch37_gencode_v19_ctat_lib_plug-n-play_-oct012019-.tar.gz -> grch37_gencode_v19_ctat_lib_plug-n-play_-apr032020-.tar.gz
- grch37_loqusdb_snv_indel_-2019-11-04-.vcf.gz -> grch37_loqusdb_snv_indel_-2020-03-24-.vcf.gz
- grch37_loqusdb_sv_-2020-04-20.vcf
- grch38_frequency_vcfanno_filter_config_-v1.2-.toml -> grch38_frequency_vcfanno_filter_config_-v1.3-.toml
- grch38_gencode_annotation_-v31-.gtf.gz -> grch38_gencode_annotation_-v34-.gtf.gz
- grch38_gencode_v31_ctat_lib_plug-n-play_-oct012019-.tar.gz -> grch38_gencode_v31_ctat_lib_plug-n-play_-apr062020-.tar.gz
- VEP cache: 97 -> 100

## [8.2.6]
- Updates multiqc 

**Tools**
- multiqc: 1.7 -> 1.9

## [8.2.5]
- Adds output files to store for gatk_combinevariants, sambamba depth, chromograph recipes
- Use MIPs bcftools singularity image in the conda env when checking references 

## [8.2.4]
- Chromograph patch

## [8.2.3]
- Chromograph now creates ideograms over the chromosomes
- Proband chromograph files are named with sample id instead of case id
- Increases java memory for picardtools markduplicates

## [8.2.2]
- Fixes a crash in MIP caused by not looping over the Y chromosomes for females in the GATK SplitNCigarReads recipe

## [8.2.1]
- Removes multiple identical entries in the store file. Keeps the most recent

## [8.2.0]
- Minor changes to the install processes
- Added yamllint
- New store format file in new file: <case>_deliverables.yaml
- Fixed memory error in version_collect due to GATK version command
- Internal code refactoring
- Updated docs for code style and best practise

**Tools**
- ucsc-wigToBigWig: 357
- ucsc-bedToBigBed: 357

## [8.1.0]
- STAR aligns sample fastq files with the same sequnece mode (eg. single-end or paired-end) within one job
- Dropped option to run sambamba markduplicates for RNA
- Added SMNCopyNumberCaller to MIP for SMN calling with WGS data
- Added downlod of vcf2cytosure blacklist file for grch37

**CLI**
- New CLI option for picard markduplicates optical duplicate distance. Default: 2500
- Removed sambamba markduplicates CLI options from RNA
- Removed CLI optono markduplicates_no_bam_to_cram
- New analysis recipe option for smncopynumbercaller
- New option for vcf2cytosure "--vcf2cytosure_blacklist"

**Tools**
- Arriba: 1.1.0
- SMNCopyNumberCaller: 4b2c1ad
- vcf2cytosure: 0.4.3 -> 0.5.1

## [8.0.0]

- Added BAM contigs set to allow for single ladies to get a proper check sex (no pun intended:). Actually it is for all female only analyses.
- Add new recipe to get executable version dynamically and in separate file
- Remove Snpeff and snpsift from MIP
- Add clinvar annotation as vep custom file: CLINVAR_CLNSIG,CLINVAR_CLNVID,CLINVAR_CLNREVSTAT now in CSQ field
- Move frequency annotations from Snpsift to frequency_annotation recipe
- Moves frequency annotation to separate recipe
- Adds upd for trios
- Adds rhocall viz
- Adds chromograph for chromosome visualization
- Moves CNVnator to singularity container
- Moves Manta to singularity container
- Moves VEP to singularity container
- Moves Svdb to singularity container and update version to 2.2.0
- Moves delly to singularity container
- Moved dbNSFP processing from snpsift to VEP as plugin: GERP++_NR,GERP++_RS,REVEL_rankscore,phastCons100way_vertebrate,phyloP100way_vertebrate is now part of VEP CSQ Schema instead of separate keys in the VCF INFO field 
- Install CADD via MIPs installer
- Moves STAR to singularity container
- Moves STAR-Fusion to singularity container
- Moves RSeQC to singularity container
- Moves Trim Galore to singularity container
- Removes the py3 and perl5 conda environment for the RNA pipeline
- Moves stringtie to singularity container
- Removed cramtools
- Removes cutadapt 
- Supply wgs variantcalls for ASE analysis

**New references**
- grch37_sv_frequency_vcfanno_filter_config_-v1.2-.toml
- grch37_frequency_vcfanno_filter_config_-v1.3-.toml

**Reference**
- clinvar: 20191013
- gnomad: r2.0.1 -> r2.1.1
- loqusdb: 2018-12-18 -> 2019-11-04
- expansionhunter: 3.0.0 -> 3.1.2

**Tools**
- bedtools: 2.27.1-he941832_2 -> 2.29.0=h6ed99ea_1
- chromograph:
- expansionhunter: 3.0.0 -> 3.1.2
- GATK: 4.1.2.0-1 -> 4.1.3.0-0 
- gffcompare: 0.10.6 -> 0.11.2
- manta: 1.5.0-py27_0 -> 1.6.0-py27_0 
- multiqc: 1.6 -> 1.7
- picard: 2.18.14-0 -> 2.20.7-0
- rseqc: 3.0.0 -> 3.0.1
- rhocall: 0.4 -> 0.5.1
- rtg-tools: 3.9.1-1 -> 3.10.1-0
- star: 2.6.1d -> 2.7.3a
- star-fusion: 1.5.0 -> 1.7.0
- stranger: 0.5.4 -> 0.5.5
- stringtie: 1.3.4 -> 2.0.3
- svdb: 2.0.0 -> 2.2.0
- trim-galore: 0.5.0 -> 0.6.4
- upd: 0.1
- vcfanno: 0.3.1-0 -> 0.3.2-0
- VEP: 95 -> 97

## [7.1.12]
- Remove upper case in reference file name from test data

## [7.1.11]
- Fixed bug that will casue select vcf files for snv/indel to not be produced if you turn off all SV programs
 
## [7.1.10]
- Added BAM contigs set to allow for single ladies to get a proper check sex (no pun intended:). Actually it is for all female only analyses.

## [7.1.9]
- Remove race condition between expansionhunter and sambamba depth when reading index files

## [7.1.8]
- Remove MT contig also for analysis run with analysis_type "mixed"

## [7.1.7]
- Use MQ annotation when running GATK VariantRecalibration for SNV

## [7.1.6]
- Use correct recipe name for qccollect path when adding to qc_sample_info.yaml

## [7.1.5]
- Increased sv_varianteffectpredictor memory parameter 9 -> 18 Gb

## [7.1.4]
- Fix bug in outfile_path when mitochondria contig is not part of gene panel

## [7.1.3]
- Increased sv_varianteffectpredictor memory parameter 8 -> 9 Gb

## [7.1.2]
- Update samtools_subsample_mt to fix bug in downsampling of MT bam

## [7.1.1]
- Fixed bug when skipping evaluation in QC_collect

## [7.1.0]
- Updated TIDDIT to enable faster processing
- Updated GATK for faster haplotypecalling

**Tools**
- TIDDIT: 2.5.0 -> 2.7.1
- bcftools: 1.9-h4da6232_0 -> 1.9=ha228f0b_4
- bioconductor-deseq2: 1.18.1=r3.4.1_1 -> 1.22.1=r351hf484d3e_0
- bioconductor-tximport: 1.8.0=r341_0 -> 1.12.0=r351_0 
- GATK: 4.1.0.0-0 -> 4.1.2.0-1
- samtools: 1.9-h8ee4bcc_1 -> 1.9=h8571acd_11 

## [7.0.10]
- option: tiddit_bin_size -> tiddit_coverage_bin_size
- Added generation of wig coverage data file using tiddit_coverage
- Added set_recipe_resource options for setting core_number, time, memory on CLI per recipe(s)

**New recipes**
*Rd_dna*
- tiddit_coverage

## [7.0.9]
- Removed plink memory allocation from rd_dna_vcf_rerun

## [7.0.8]
- Increased memory allocation for vep (snv/indel) again

## [7.0.7]
- Increased memory allocation for vep (snv/indel)

## [7.0.6]
- Allow "unknown" sex when using expansionhunter by then not using gender in expansionhunter CLI

## [7.0.5]
- Updated stranger to version 0.5.4 to avoid repeat id warnings

**Tools**
- stranger: 0.5.1 -> 0.5.4

## [7.0.4]
- Increased recipe memory for plink and vcf2cytosure

## [7.0.3]
- Added removal of genomicsDB dir from potential previous analysis as it causes gatk genotyping to crash

## [7.0.2]
- New framework structure with sub commands - for analysis, install and download
- New pipelines: rd_dna (previous MIP), rd_dna_vcf_rerun (light rerun from rd_dna data) and rd_rna
- Install now has sbatch features
- Download is now only sbatch
- Added initiation_maps for pipeline engines
- Changed family to case
- Changed output data dir structure to flat for each ID
- Removed call type value in file names
- Rename module time and cores to recipe time and core
- Renamed option `start_with_program` to `start_with_recipe`
- Removed use of "p" before recipe names
- Add check for recipe when using start_with_flag
- Modify parsing of pedigree to allow new RNA DE keys Fix https://github.com/Clinical-Genomics/MIP/issues/554
- Two-step model for reruns. Fix https://github.com/Clinical-Genomics/MIP/issues/546
- Add input SV vcf for rd_dna_vcf_rerun to qc_sample_info. Fix https://github.com/Clinical-Genomics/MIP/issues/548
- Added io to all recipes
- Updated GATK to version 4.1.0 for most GATK recipes
- Removed bed_cov and corresponding R scripts from rare disease analysis 
- Removed bamcalibrationblock and variantannotation block
- Removed "--rio" option
- Refactored and updated Delly to "0.7.8". Removed small-indel calling for better speed.
- Use "--use-best-n-alleles" in freebayes and added default of "4"
- Add Expansion Hunter Fix https://github.com/Clinical-Genomics/MIP/issues/442
- One case one Multiqc report Fix https://github.com/Clinical-Genomics/MIP/issues/515
- Added exclude contig option. Fix https://github.com/Clinical-Genomics/MIP/issues/509.
- Add UCSC genomicsSuperDups to annotation and rank model. Fix https://github.com/Clinical-Genomics/MIP/issues/574
- Switched to using conda instead of source with conda e.g. "conda activate [ENV]" instead of "source activate [ENV]"
- Changed default for gatk_calculategenotypeposteriors to 0 (=no). 
- Switched 1000G phase3_v4_2013-05-02 to gnomad r2.0.1 as default for gatk_calculategenotypeposteriors_support_set option
- Added switch to add all research variants to clinical file for MT. Required to display all MT variants in Scout clinical view as they are all deemed clinically relevant.
- Added gatk GatherBqsrReports to gather bqsr reports after parallelization
- Renamed flag "gatk_calculategenotypeposteriors_support_set" to "gatk_calculate_genotype_call_set"
- Added recipe_memory parameter to parameter definitions and all recipes

**New Pipeline**
- rd_dna
- rd_dna_vcf_rerun
- rd_rna

**New recipes**
*Rd_dna*
- cadd_ar
- sv_annotate

*rd_dna_vcf_rerun*
- sv_vcf_rerun_reformat
- vcf_rerun_reformat

**Annotations**
- genomic_superdups_frac_match
- REVEL_rankscore
- CADD for indels
- MaxEntScan

**References**
- clinvar: 20180429 -> 20190305
- dbnsfp: v2.9 -> v3.5a (GRCh37)
- GRCh37_gatk_merged_reference_samples.txt
- GRCh37_mip_sv_svdb_export_-2018-10-09-.vcf
- VEPs cache: 91 -> 94
- GRCh37_loqusdb_-2017-05-22-.vcf.gz -> GRCh37_loqusdb_snv_indel_-2018-12-18-.vcf.gz
- rank_model: 1.21 -> 1.24
- svrank_model: 1.3 -> 1.8
- qc_regexp: 1.19 -> 1.22 

**Tools**
- bcftools: 1.6 -> 1.9-h4da6232_0
- bedtools: 2.26.0 -> 2.27.1-he941832_2
- bwa: 0.7.15 -> 0.7.17-ha92aebf_3
- cadd: 1.4
- bwakit: 0.7.12 -> 0.7.15-1
- cutadapt: 1.14 -> 1.18-py27_0
- cramtools: 3.0.b47 -> 3.0.b127-2
- expansionhunter: 3.0.0
- delly: 0.7.7 ->0.8.1-h4037b6b_00
- fastqc: 0.11.4 -> 0.11.8-0
- freebayes: 1.1.0 -> 1.2.0-py27h82df9c4_3
- genmod: 3.7.2 -> 3.7.3
- GATK: 3.8 -> 4.1.0.0-0 (and some modules still use 3.8)
- htslib: 1.6 -> 1.9-hc238db4_4
- manta: 1.1.0 -> 1.5.0-py27_0
- multiqc: 1.4 -> 1.6
- peddy: 0.3.1 -> 0.4.2-py_0
- picardtools: 2.14.1 -> 2.18.14-0
- rtg-tools: 3.8.4-0 -> 3.9.1-1
- sambamba: 0.6.6 -> 0.6.8-h682856c_0
- samtools: 1.6 -> 1.9-h8ee4bcc_1
- stranger: 0.5.1
- svdb: 1.1.2 -> 1.3.0-py27h7eb728f_0
- tiddit: 2.2.5 -> 2.5.0
- vcf2cytosure: 0.3.0 -> 0.4.3
- vcfanno: 0.1.0 -> 0.3.1-0
- vep: 91 -> 94.4

## [6.0.7]
- Increased ploidy when calling variants in the mitochondria. Fix https://github.com/Clinical-Genomics/MIP/issues/507
- New option: 'start_with_program'
- Fixed chdir inconsistency. Fix #402 
- Added boolean option to qccollect to evaluate plink_gender check with `-epg`.
- Moved vcfcytosure processing to the last sv module

## [6.0.0]
- Version 6.0.0. https://github.com/Clinical-Genomics/MIP/issues/186<|MERGE_RESOLUTION|>--- conflicted
+++ resolved
@@ -3,17 +3,14 @@
 This project adheres to [Semantic Versioning](http://semver.org/).
 
 ## [9.0.3]
-<<<<<<< HEAD
 - Changed path and name of slurm job ids file to facilitate analysis monitoring
-=======
 - SpliceAI annotation with VEP instead of vcfanno
 - Files from Chromograph are no longer compressed into a tarball 
 - Sample specific naming of outfiles from rhocall viz
 - Use temporary contig directory for CADD indel calling in order to avoid race condition
 
 **Tools**
-chromograph: 0.1.3 -> 0.2.0 
->>>>>>> 8bbb8e84
+chromograph: 0.1.3 -> 0.2.1 
 
 ## [9.0.2]
 **References**
