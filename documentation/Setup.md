--- conflicted
+++ resolved
@@ -72,14 +72,9 @@
 - [STAR-Fusion] (version: 1.10.0)
 - [STAR] (version: 2.7.8a)
 - [Stranger] (version: 0.7)
-<<<<<<< HEAD
-- [Svdb] (version: 2.2.0)
-- [Telomerecat] (version: 4.0.0)
-=======
 - [StringTie] (version: 2.1.3b)
 - [Svdb] (version: 2.4.0)
-- [Telomerecat] (version: 3.4.0)
->>>>>>> 1dfc004e
+- [Telomerecat] (version: 4.0.0)
 - [Tiddit] (version: 2.12.1)
 - [Upd] (version: 0.1)
 - [Varg] (version: 1.2.0)
