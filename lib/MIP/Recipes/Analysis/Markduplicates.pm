--- conflicted
+++ resolved
@@ -33,12 +33,8 @@
 }
 
 ## Constants
-<<<<<<< HEAD
 Readonly my $JAVA_MEMORY_ALLOCATION      => 4;
-Readonly my $JAVA_MEMORY_RECIPE_ADDITION => 2;
-=======
 Readonly my $JAVA_MEMORY_RECIPE_ADDITION => 1;
->>>>>>> 0d8229cf
 Readonly my $JAVA_GUEST_OS_MEMORY        => $ANALYSIS{JAVA_GUEST_OS_MEMORY} +
   $JAVA_MEMORY_RECIPE_ADDITION;
 
