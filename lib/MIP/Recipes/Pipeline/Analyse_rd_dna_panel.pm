--- conflicted
+++ resolved
@@ -157,14 +157,11 @@
     use MIP::Recipes::Analysis::Markduplicates qw{ analysis_markduplicates_panel };
     use MIP::Recipes::Analysis::Mip_vercollect qw{ analysis_mip_vercollect };
     use MIP::Recipes::Analysis::Multiqc qw{ analysis_multiqc };
-<<<<<<< HEAD
     use MIP::Recipes::Analysis::Picardtools_collecthsmetrics
       qw{ analysis_picardtools_collecthsmetrics };
     use MIP::Recipes::Analysis::Picardtools_collectmultiplemetrics
       qw{ analysis_picardtools_collectmultiplemetrics };
-=======
     use MIP::Recipes::Analysis::Sambamba_depth qw{ analysis_sambamba_depth };
->>>>>>> ff5f6412
     use MIP::Recipes::Analysis::Samtools_merge qw{ analysis_samtools_merge_panel };
     use MIP::Recipes::Build::Rd_dna qw{build_rd_dna_meta_files};
 
@@ -216,7 +213,6 @@
     ### Analysis recipes
     ## Create code reference table for pipeline analysis recipes
     my %analysis_recipe = (
-<<<<<<< HEAD
         analysisrunstatus            => \&analysis_analysisrunstatus,
         bwa_mem                      => undef,
         fastqc_ar                    => \&analysis_fastqc,
@@ -227,20 +223,9 @@
         picardtools_collecthsmetrics => \&analysis_picardtools_collecthsmetrics,
         picardtools_collectmultiplemetrics =>
           \&analysis_picardtools_collectmultiplemetrics,
+        sambamba_depth         => \&analysis_sambamba_depth,
         samtools_merge     => \&analysis_samtools_merge_panel,
         version_collect_ar => \&analysis_mip_vercollect,
-=======
-        analysisrunstatus => \&analysis_analysisrunstatus,
-        bwa_mem           => undef,                          # Depends on genome build
-        fastqc_ar         => \&analysis_fastqc,
-        gatk_baserecalibration => \&analysis_gatk_baserecalibration_panel,
-        gzip_fastq             => \&analysis_gzip_fastq,
-        markduplicates         => \&analysis_markduplicates_panel,
-        multiqc_ar             => \&analysis_multiqc,
-        sambamba_depth         => \&analysis_sambamba_depth,
-        samtools_merge         => \&analysis_samtools_merge_panel,
-        version_collect_ar     => \&analysis_mip_vercollect,
->>>>>>> ff5f6412
     );
 
     ## Set correct bwa_mem recipe depending on version and source of the human_genome_reference: Source (hg19 or grch)
