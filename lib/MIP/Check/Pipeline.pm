package MIP::Check::Pipeline;

use 5.026;
use Carp;
use charnames qw{ :full :short };
use English qw{ -no_match_vars };
use File::Spec::Functions qw{ catfile };
use open qw{ :encoding(UTF-8) :std };
use Params::Check qw{ allow check last_error };
use strict;
use utf8;
use warnings;
use warnings qw{ FATAL utf8 };

## CPANM
use autodie qw{ :all };
use Readonly;

## MIPs lib/
use MIP::Constants qw{ $LOG_NAME };
use MIP::Parameter qw{ get_cache };

BEGIN {
    require Exporter;
    use base qw{ Exporter };

    # Set the version for version checking
    our $VERSION = 1.27;

    # Functions and variables which can be optionally exported
    our @EXPORT_OK =
      qw{ check_dragen_rd_dna check_rd_dna check_rd_dna_panel check_rd_dna_vcf_rerun check_rd_rna };
}

sub check_dragen_rd_dna {

## Function : Dragen rare disease DNA pipeline specific checks and parsing
## Arguments: $active_parameter_href           => Active parameters for this analysis hash {REF}
##          : $broadcasts_ref                  => Holds the parameters info for broadcasting later {REF}
##          : $file_info_href                  => File info hash {REF}
##          : $infile_both_strands_prefix_href => The infile(s) without the ".ending" and strand info {REF}
##          : $infile_lane_prefix_href         => Infile(s) without the ".ending" {REF}
##          : $log                             => Log object to write to
##          : $order_parameters_ref            => Order of parameters (for structured output) {REF}
##          : $parameter_href                  => Parameter hash {REF}
##          : $sample_info_href                => Info on samples and case hash {REF}

    my ($arg_href) = @_;

    ## Flatten argument(s)
    my $active_parameter_href;
    my $broadcasts_ref;
    my $file_info_href;
    my $infile_both_strands_prefix_href;
    my $infile_lane_prefix_href;
    my $log;
    my $order_parameters_ref;
    my $parameter_href;
    my $sample_info_href;

    my $tmpl = {
        active_parameter_href => {
            default     => {},
            defined     => 1,
            required    => 1,
            store       => \$active_parameter_href,
            strict_type => 1,
        },
        broadcasts_ref => {
            default     => [],
            defined     => 1,
            required    => 1,
            store       => \$broadcasts_ref,
            strict_type => 1,
        },
        file_info_href => {
            default     => {},
            defined     => 1,
            required    => 1,
            store       => \$file_info_href,
            strict_type => 1,
        },
        infile_both_strands_prefix_href => {
            default     => {},
            defined     => 1,
            required    => 1,
            store       => \$infile_both_strands_prefix_href,
            strict_type => 1,
        },
        infile_lane_prefix_href => {
            default     => {},
            defined     => 1,
            required    => 1,
            store       => \$infile_lane_prefix_href,
            strict_type => 1,
        },
        log => {
            defined  => 1,
            required => 1,
            store    => \$log,
        },
        order_parameters_ref => {
            default     => [],
            defined     => 1,
            required    => 1,
            store       => \$order_parameters_ref,
            strict_type => 1,
        },
        parameter_href => {
            default     => {},
            defined     => 1,
            required    => 1,
            store       => \$parameter_href,
            strict_type => 1,
        },
        sample_info_href => {
            default     => {},
            defined     => 1,
            required    => 1,
            store       => \$sample_info_href,
            strict_type => 1,
        },
    };

    check( $tmpl, $arg_href, 1 ) or croak q{Could not parse arguments!};

    use MIP::Active_parameter qw{
      check_sample_id_in_hash_parameter
      parse_vep_plugin
      set_vcfparser_outfile_counter
      write_references
    };
    use MIP::Analysis qw{ broadcast_parameters };
    use MIP::Config qw{ write_mip_config };
    use MIP::File_info qw{ check_parameter_metafiles parse_select_file_contigs };
    use MIP::Parse::Parameter qw{ parse_infiles };
    use MIP::Parse::File qw{ parse_fastq_infiles };
    use MIP::Parse::Gender qw{ parse_fastq_for_gender };
    use MIP::Reference qw{ get_select_file_contigs };
    use MIP::Update::Contigs qw{ update_contigs_for_run };
    use MIP::Sample_info qw{ set_parameter_in_sample_info };
    use MIP::Vep qw{
      check_vep_api_cache_versions
      check_vep_custom_annotation
    };

    ## Constants
    Readonly my @MIP_VEP_PLUGINS    => qw{ sv_vep_plugin vep_plugin };
    Readonly my @REMOVE_CONFIG_KEYS => qw{ associated_recipe };

    ## Check sample_id provided in hash parameter is included in the analysis
    check_sample_id_in_hash_parameter(
        {
            active_parameter_href => $active_parameter_href,
            parameter_names_ref   => [qw{ analysis_type }],
            parameter_href        => $parameter_href,
            sample_ids_ref        => \@{ $active_parameter_href->{sample_ids} },
        }
    );

    ## Checks parameter metafile exists and set build_file parameter
    check_parameter_metafiles(
        {
            active_parameter_href => $active_parameter_href,
            file_info_href        => $file_info_href,
            parameter_href        => $parameter_href,
        }
    );

    ## Update the expected number of outfiles after vcfparser
    set_vcfparser_outfile_counter( { active_parameter_href => $active_parameter_href, } );

    ## Collect select file contigs to loop over downstream
    my $consensus_analysis_type = get_cache(
        {
            parameter_href => $parameter_href,
            parameter_name => q{consensus_analysis_type},
        }
    );
    parse_select_file_contigs(
        {
            consensus_analysis_type => $consensus_analysis_type,
            file_info_href          => $file_info_href,
            select_file_path        => $active_parameter_href->{vcfparser_select_file},
        }
    );

    ## Check that VEP directory and VEP cache match
    check_vep_api_cache_versions(
        {
            vep_directory_cache => $active_parameter_href->{vep_directory_cache},
        }
    );

    ## Check VEP custom annotations options
    check_vep_custom_annotation(
        {
            vep_custom_ann_href => \%{ $active_parameter_href->{vep_custom_annotation} },
        }
    );

    parse_vep_plugin(
        {
            active_parameter_href => $active_parameter_href,
            mip_vep_plugins_ref   => \@MIP_VEP_PLUGINS,
        }
    );

    broadcast_parameters(
        {
            active_parameter_href => $active_parameter_href,
            broadcasts_ref        => $broadcasts_ref,
            order_parameters_ref  => $order_parameters_ref,
        }
    );

    ## Write references for this analysis to yaml
    write_references(
        {
            active_parameter_href => $active_parameter_href,
            outfile_path          => $active_parameter_href->{reference_info_file},
            parameter_href        => $parameter_href,
        }
    );

    ## Write config file for case
    write_mip_config(
        {
            active_parameter_href => $active_parameter_href,
            remove_keys_ref       => \@REMOVE_CONFIG_KEYS,
            sample_info_href      => $sample_info_href,
        }
    );

    ## Update contigs depending on settings in run (wes or if only male samples)
    update_contigs_for_run(
        {
            analysis_type_href  => \%{ $active_parameter_href->{analysis_type} },
            exclude_contigs_ref => \@{ $active_parameter_href->{exclude_contigs} },
            file_info_href      => $file_info_href,
            found_male          => $active_parameter_href->{found_male},
            log                 => $log,
        }
    );

    ## Get the ".fastq(.gz)" files from the supplied infiles directory. Checks if the files exist
    parse_infiles(
        {
            active_parameter_href => $active_parameter_href,
            file_info_href        => $file_info_href,
            log                   => $log,
        }
    );

    ## Reformat file names to MIP format, get file name info and add info to sample_info
    parse_fastq_infiles(
        {
            active_parameter_href           => $active_parameter_href,
            file_info_href                  => $file_info_href,
            infile_both_strands_prefix_href => $infile_both_strands_prefix_href,
            infile_lane_prefix_href         => $infile_lane_prefix_href,
            log                             => $log,
            sample_info_href                => $sample_info_href,
        }
    );

    parse_fastq_for_gender(
        {
            active_parameter_href   => $active_parameter_href,
            file_info_href          => $file_info_href,
            infile_lane_prefix_href => $infile_lane_prefix_href,
            sample_info_href        => $sample_info_href,
        }
    );

    ## Add to sample info
    set_parameter_in_sample_info(
        {
            active_parameter_href => $active_parameter_href,
            file_info_href        => $file_info_href,
            sample_info_href      => $sample_info_href,
        }
    );

    return;
}

sub check_rd_dna {

## Function : Rare disease DNA pipeline specific checks and parsing
## Arguments: $active_parameter_href           => Active parameters for this analysis hash {REF}
##          : $broadcasts_ref                  => Holds the parameters info for broadcasting later {REF}
##          : $file_info_href                  => File info hash {REF}
##          : $infile_both_strands_prefix_href => The infile(s) without the ".ending" and strand info {REF}
##          : $infile_lane_prefix_href         => Infile(s) without the ".ending" {REF}
##          : $log                             => Log object to write to
##          : $order_parameters_ref            => Order of parameters (for structured output) {REF}
##          : $parameter_href                  => Parameter hash {REF}
##          : $sample_info_href                => Info on samples and case hash {REF}

    my ($arg_href) = @_;

    ## Flatten argument(s)
    my $active_parameter_href;
    my $broadcasts_ref;
    my $file_info_href;
    my $infile_both_strands_prefix_href;
    my $infile_lane_prefix_href;
    my $log;
    my $order_parameters_ref;
    my $parameter_href;
    my $sample_info_href;

    my $tmpl = {
        active_parameter_href => {
            default     => {},
            defined     => 1,
            required    => 1,
            store       => \$active_parameter_href,
            strict_type => 1,
        },
        broadcasts_ref => {
            default     => [],
            defined     => 1,
            required    => 1,
            store       => \$broadcasts_ref,
            strict_type => 1,
        },
        file_info_href => {
            default     => {},
            defined     => 1,
            required    => 1,
            store       => \$file_info_href,
            strict_type => 1,
        },
        infile_both_strands_prefix_href => {
            default     => {},
            defined     => 1,
            required    => 1,
            store       => \$infile_both_strands_prefix_href,
            strict_type => 1,
        },
        infile_lane_prefix_href => {
            default     => {},
            defined     => 1,
            required    => 1,
            store       => \$infile_lane_prefix_href,
            strict_type => 1,
        },
        log => {
            defined  => 1,
            required => 1,
            store    => \$log,
        },
        order_parameters_ref => {
            default     => [],
            defined     => 1,
            required    => 1,
            store       => \$order_parameters_ref,
            strict_type => 1,
        },
        parameter_href => {
            default     => {},
            defined     => 1,
            required    => 1,
            store       => \$parameter_href,
            strict_type => 1,
        },
        sample_info_href => {
            default     => {},
            defined     => 1,
            required    => 1,
            store       => \$sample_info_href,
            strict_type => 1,
        },
    };

    check( $tmpl, $arg_href, 1 ) or croak q{Could not parse arguments!};

    use MIP::Active_parameter qw{
      check_mutually_exclusive_parameters
      check_sample_id_in_hash_parameter
      check_sample_id_in_hash_parameter_path
      parse_vep_plugin
      set_vcfparser_outfile_counter
      write_references
    };
    use MIP::Analysis
      qw{ broadcast_parameters parse_prioritize_variant_callers update_prioritize_flag };
    use MIP::Config qw{ write_mip_config };
    use MIP::File_info qw{ check_parameter_metafiles parse_select_file_contigs };
    use MIP::Gatk qw{ check_gatk_sample_map_paths };
    use MIP::Parse::Parameter qw{ parse_infiles };
    use MIP::Parse::File qw{ parse_fastq_infiles };
    use MIP::Parse::Gender qw{ parse_fastq_for_gender };
    use MIP::Reference
      qw{ get_select_file_contigs parse_exome_target_bed parse_nist_parameters };
    use MIP::Update::Contigs qw{ update_contigs_for_run };
    use MIP::Update::Recipes qw{ update_recipe_mode_for_analysis_type };
    use MIP::Sample_info qw{ set_parameter_in_sample_info };
    use MIP::Vep qw{
      check_vep_api_cache_versions
      check_vep_custom_annotation
    };
    use MIP::Vcfanno qw{ parse_toml_config_parameters };

    ## Constants
<<<<<<< HEAD
    Readonly my @MIP_VEP_PLUGINS    => qw{ sv_vep_plugin vep_plugin };
    Readonly my @REMOVE_CONFIG_KEYS => qw{ associated_recipe };
=======
    Readonly my @MIP_VEP_PLUGINS            => qw{ sv_vep_plugin vep_plugin };
    Readonly my $ONLY_WGS_VARIANT_CALLER_RECIPES => [qw{ cnvnator_ar delly_reformat tiddit }];
>>>>>>> d3703495

    ## Check mutually exclusive parameters and croak if mutually enabled
    check_mutually_exclusive_parameters(
        {
            active_parameter_href => $active_parameter_href,
        }
    );

    ## Update exome_target_bed files with human_genome_reference_source and human_genome_reference_version
    parse_exome_target_bed(
        {
            exome_target_bed_file_href => $active_parameter_href->{exome_target_bed},
            human_genome_reference_source =>
              $file_info_href->{human_genome_reference_source},
            human_genome_reference_version =>
              $file_info_href->{human_genome_reference_version},
        }
    );

    ## Checks parameter metafile exists and set build_file parameter
    check_parameter_metafiles(
        {
            active_parameter_href => $active_parameter_href,
            file_info_href        => $file_info_href,
            parameter_href        => $parameter_href,
        }
    );

    ## Update the expected number of outfiles after vcfparser
    set_vcfparser_outfile_counter( { active_parameter_href => $active_parameter_href, } );

## Collect select file contigs to loop over downstream
    my $consensus_analysis_type = get_cache(
        {
            parameter_href => $parameter_href,
            parameter_name => q{consensus_analysis_type},
        }
    );
    parse_select_file_contigs(
        {
            consensus_analysis_type => $consensus_analysis_type,
            file_info_href          => $file_info_href,
            select_file_path        => $active_parameter_href->{vcfparser_select_file},
        }
    );

    ## Check that VEP directory and VEP cache match
    check_vep_api_cache_versions(
        {
            vep_directory_cache => $active_parameter_href->{vep_directory_cache},
        }
    );

    ## Check VEP custom annotations options
    check_vep_custom_annotation(
        {
            vep_custom_ann_href => \%{ $active_parameter_href->{vep_custom_annotation} },
        }
    );

    parse_vep_plugin(
        {
            active_parameter_href => $active_parameter_href,
            mip_vep_plugins_ref   => \@MIP_VEP_PLUGINS,
        }
    );

    ## Check sample_id provided in hash parameter is included in the analysis
    check_sample_id_in_hash_parameter(
        {
            active_parameter_href => $active_parameter_href,
            parameter_names_ref   => [qw{ analysis_type expected_coverage }],
            parameter_href        => $parameter_href,
            sample_ids_ref        => \@{ $active_parameter_href->{sample_ids} },
        }
    );

    ## Check sample_id provided in hash path parameter is included in the analysis and only represented once
    check_sample_id_in_hash_parameter_path(
        {
            active_parameter_href => $active_parameter_href,
            parameter_names_ref   => [qw{ exome_target_bed infile_dirs }],
            sample_ids_ref        => \@{ $active_parameter_href->{sample_ids} },
        }
    );

    ## Check that the supplied gatk sample map file paths exists
    check_gatk_sample_map_paths(
        {
            sample_map_path => $active_parameter_href->{gatk_genotypegvcfs_ref_gvcf},
        }
    );

    ## Parse parameters with TOML config files
    parse_toml_config_parameters(
        {
            active_parameter_href => $active_parameter_href,
        }
    );

    parse_nist_parameters(
        {
            active_parameter_href => $active_parameter_href,
            log                   => $log,
        }
    );

    broadcast_parameters(
        {
            active_parameter_href => $active_parameter_href,
            broadcasts_ref        => $broadcasts_ref,
            order_parameters_ref  => $order_parameters_ref,
        }
    );

    ## Write references for this analysis to yaml
    write_references(
        {
            active_parameter_href => $active_parameter_href,
            outfile_path          => $active_parameter_href->{reference_info_file},
            parameter_href        => $parameter_href,
        }
    );

    ## Check that all active variant callers have a prioritization order and that the prioritization elements match a
    ## supported variant caller
    parse_prioritize_variant_callers(
        {
            active_parameter_href => $active_parameter_href,
            parameter_href        => $parameter_href,
        }
    );

    ## Update prioritize flag depending on analysis run value as some recipes are not applicable for e.g. wes
    $active_parameter_href->{sv_svdb_merge_prioritize} = update_prioritize_flag(
        {
            consensus_analysis_type => $parameter_href->{cache}{consensus_analysis_type},
            parameter_href          => $parameter_href,
            prioritize_key          => $active_parameter_href->{sv_svdb_merge_prioritize},
            recipes_ref             => $ONLY_WGS_VARIANT_CALLER_RECIPES,
        }
    );

    ## Update recipe mode depending on analysis run value as some recipes are not applicable for e.g. wes
    update_recipe_mode_for_analysis_type(
        {
            active_parameter_href   => $active_parameter_href,
            consensus_analysis_type => $parameter_href->{cache}{consensus_analysis_type},
            log                     => $log,
            recipes_ref             => [
                qw{ cnvnator_ar delly_call delly_reformat expansionhunter
                  samtools_subsample_mt smncopynumbercaller tiddit }
            ],
        }
    );

    ## Write config file for case
    write_mip_config(
        {
            active_parameter_href => $active_parameter_href,
            remove_keys_ref       => \@REMOVE_CONFIG_KEYS,
            sample_info_href      => $sample_info_href,
        }
    );

    ## Update contigs depending on settings in run (wes or if only male samples)
    update_contigs_for_run(
        {
            analysis_type_href  => \%{ $active_parameter_href->{analysis_type} },
            exclude_contigs_ref => \@{ $active_parameter_href->{exclude_contigs} },
            file_info_href      => $file_info_href,
            found_male          => $active_parameter_href->{found_male},
            log                 => $log,
        }
    );

    ## Get the ".fastq(.gz)" files from the supplied infiles directory. Checks if the files exist
    parse_infiles(
        {
            active_parameter_href => $active_parameter_href,
            file_info_href        => $file_info_href,
            log                   => $log,
        }
    );

    ## Reformat file names to MIP format, get file name info and add info to sample_info
    parse_fastq_infiles(
        {
            active_parameter_href           => $active_parameter_href,
            file_info_href                  => $file_info_href,
            infile_both_strands_prefix_href => $infile_both_strands_prefix_href,
            infile_lane_prefix_href         => $infile_lane_prefix_href,
            log                             => $log,
            sample_info_href                => $sample_info_href,
        }
    );

    parse_fastq_for_gender(
        {
            active_parameter_href   => $active_parameter_href,
            file_info_href          => $file_info_href,
            infile_lane_prefix_href => $infile_lane_prefix_href,
            sample_info_href        => $sample_info_href,
        }
    );

    ## Add to sample info
    set_parameter_in_sample_info(
        {
            active_parameter_href => $active_parameter_href,
            file_info_href        => $file_info_href,
            sample_info_href      => $sample_info_href,
        }
    );

    return;
}

sub check_rd_dna_panel {

## Function : Rare disease panel DNA pipeline specific checks and parsing
## Arguments: $active_parameter_href           => Active parameters for this analysis hash {REF}
##          : $broadcasts_ref                  => Holds the parameters info for broadcasting later {REF}
##          : $file_info_href                  => File info hash {REF}
##          : $infile_both_strands_prefix_href => The infile(s) without the ".ending" and strand info {REF}
##          : $infile_lane_prefix_href         => Infile(s) without the ".ending" {REF}
##          : $order_parameters_ref            => Order of parameters (for structured output) {REF}
##          : $parameter_href                  => Parameter hash {REF}
##          : $sample_info_href                => Info on samples and case hash {REF}

    my ($arg_href) = @_;

    ## Flatten argument(s)
    my $active_parameter_href;
    my $broadcasts_ref;
    my $file_info_href;
    my $infile_both_strands_prefix_href;
    my $infile_lane_prefix_href;
    my $order_parameters_ref;
    my $parameter_href;
    my $sample_info_href;

    my $tmpl = {
        active_parameter_href => {
            default     => {},
            defined     => 1,
            required    => 1,
            store       => \$active_parameter_href,
            strict_type => 1,
        },
        broadcasts_ref => {
            default     => [],
            defined     => 1,
            required    => 1,
            store       => \$broadcasts_ref,
            strict_type => 1,
        },
        file_info_href => {
            default     => {},
            defined     => 1,
            required    => 1,
            store       => \$file_info_href,
            strict_type => 1,
        },
        infile_both_strands_prefix_href => {
            default     => {},
            defined     => 1,
            required    => 1,
            store       => \$infile_both_strands_prefix_href,
            strict_type => 1,
        },
        infile_lane_prefix_href => {
            default     => {},
            defined     => 1,
            required    => 1,
            store       => \$infile_lane_prefix_href,
            strict_type => 1,
        },
        order_parameters_ref => {
            default     => [],
            defined     => 1,
            required    => 1,
            store       => \$order_parameters_ref,
            strict_type => 1,
        },
        parameter_href => {
            default     => {},
            defined     => 1,
            required    => 1,
            store       => \$parameter_href,
            strict_type => 1,
        },
        sample_info_href => {
            default     => {},
            defined     => 1,
            required    => 1,
            store       => \$sample_info_href,
            strict_type => 1,
        },
    };

    check( $tmpl, $arg_href, 1 ) or croak q{Could not parse arguments!};

    use MIP::Active_parameter qw{
      check_mutually_exclusive_parameters
      check_sample_id_in_hash_parameter
      check_sample_id_in_hash_parameter_path
      parse_vep_plugin
      set_vcfparser_outfile_counter
      write_references
    };
    use MIP::Analysis qw{ broadcast_parameters parse_prioritize_variant_callers };
    use MIP::Check::Reference qw{  };
    use MIP::Config qw{ write_mip_config };
    use MIP::File_info qw{ check_parameter_metafiles };
    use MIP::Gatk qw{ check_gatk_sample_map_paths };
    use MIP::Parse::Parameter qw{ parse_infiles };
    use MIP::Parse::File qw{ parse_fastq_infiles };
    use MIP::Reference qw{ parse_exome_target_bed parse_nist_parameters };
    use MIP::Sample_info qw{ set_parameter_in_sample_info };
    use MIP::Vep qw{
      check_vep_api_cache_versions
      check_vep_custom_annotation
    };
    use MIP::Vcfanno qw{ parse_toml_config_parameters };

    ## Constants
    Readonly my @REMOVE_CONFIG_KEYS => qw{ associated_recipe };

    ## Retrieve logger object
    my $log = Log::Log4perl->get_logger($LOG_NAME);

    ## Check mutually exclusive parameters and croak if mutually enabled
    check_mutually_exclusive_parameters(
        {
            active_parameter_href => $active_parameter_href,
        }
    );

    ## Update exome_target_bed files with human_genome_reference_source and human_genome_reference_version
    parse_exome_target_bed(
        {
            exome_target_bed_file_href => $active_parameter_href->{exome_target_bed},
            human_genome_reference_source =>
              $file_info_href->{human_genome_reference_source},
            human_genome_reference_version =>
              $file_info_href->{human_genome_reference_version},
        }
    );

    ## Checks parameter metafile exists and set build_file parameter
    check_parameter_metafiles(
        {
            active_parameter_href => $active_parameter_href,
            file_info_href        => $file_info_href,
            parameter_href        => $parameter_href,
        }
    );

    ## Update the expected number of outfiles after vcfparser
    set_vcfparser_outfile_counter( { active_parameter_href => $active_parameter_href, } );

    ## Check that VEP directory and VEP cache match
    check_vep_api_cache_versions(
        {
            vep_directory_cache => $active_parameter_href->{vep_directory_cache},
        }
    );

    ## Check VEP custom annotations options
    check_vep_custom_annotation(
        {
            vep_custom_ann_href => \%{ $active_parameter_href->{vep_custom_annotation} },
        }
    );

    parse_vep_plugin(
        {
            active_parameter_href => $active_parameter_href,
            mip_vep_plugins_ref   => [qw{ vep_plugin }],
        }
    );

    ## Check sample_id provided in hash parameter is included in the analysis
    check_sample_id_in_hash_parameter(
        {
            active_parameter_href => $active_parameter_href,
            parameter_names_ref   => [qw{ analysis_type expected_coverage }],
            parameter_href        => $parameter_href,
            sample_ids_ref        => \@{ $active_parameter_href->{sample_ids} },
        }
    );

    ## Check sample_id provided in hash path parameter is included in the analysis and only represented once
    check_sample_id_in_hash_parameter_path(
        {
            active_parameter_href => $active_parameter_href,
            parameter_names_ref   => [qw{ exome_target_bed infile_dirs }],
            sample_ids_ref        => \@{ $active_parameter_href->{sample_ids} },
        }
    );

    ## Check that the supplied gatk sample map file paths exists
    check_gatk_sample_map_paths(
        {
            sample_map_path => $active_parameter_href->{gatk_genotypegvcfs_ref_gvcf},
        }
    );

    ## Parse parameters with TOML config files
    parse_toml_config_parameters(
        {
            active_parameter_href => $active_parameter_href,
        }
    );

    parse_nist_parameters(
        {
            active_parameter_href => $active_parameter_href,
        }
    );

    broadcast_parameters(
        {
            active_parameter_href => $active_parameter_href,
            broadcasts_ref        => $broadcasts_ref,
            order_parameters_ref  => $order_parameters_ref,
        }
    );

    ## Write references for this analysis to yaml
    write_references(
        {
            active_parameter_href => $active_parameter_href,
            outfile_path          => $active_parameter_href->{reference_info_file},
            parameter_href        => $parameter_href,
        }
    );

    ## Check that all active variant callers have a prioritization order and that the prioritization elements match a supported variant caller
    parse_prioritize_variant_callers(
        {
            active_parameter_href => $active_parameter_href,
            parameter_href        => $parameter_href,
        }
    );

    ## Write config file for case
    write_mip_config(
        {
            active_parameter_href => $active_parameter_href,
            remove_keys_ref       => \@REMOVE_CONFIG_KEYS,
            sample_info_href      => $sample_info_href,
        }
    );

    ## Get the ".fastq(.gz)" files from the supplied infiles directory. Checks if the files exist
    parse_infiles(
        {
            active_parameter_href => $active_parameter_href,
            file_info_href        => $file_info_href,
            log                   => $log,
        }
    );

    ## Reformat file names to MIP format, get file name info and add info to sample_info
    parse_fastq_infiles(
        {
            active_parameter_href           => $active_parameter_href,
            file_info_href                  => $file_info_href,
            infile_both_strands_prefix_href => $infile_both_strands_prefix_href,
            infile_lane_prefix_href         => $infile_lane_prefix_href,
            log                             => $log,
            sample_info_href                => $sample_info_href,
        }
    );

    ## Add to sample info
    set_parameter_in_sample_info(
        {
            active_parameter_href => $active_parameter_href,
            file_info_href        => $file_info_href,
            sample_info_href      => $sample_info_href,
        }
    );

    return;
}

sub check_rd_dna_vcf_rerun {

## Function : Rare disease DNA vcf rerun pipeline specific checks and parsing
## Arguments: $active_parameter_href   => Active parameters for this analysis hash {REF}
##          : $broadcasts_ref          => Holds the parameters info for broadcasting later {REF}
##          : $file_info_href          => File info hash {REF}
##          : $infile_lane_prefix_href => Infile(s) without the ".ending" {REF}
##          : $log                     => Log object to write to
##          : $order_parameters_ref    => Order of parameters (for structured output) {REF}
##          : $parameter_href          => Parameter hash {REF}
##          : $sample_info_href        => Info on samples and case hash {REF}

    my ($arg_href) = @_;

    ## Flatten argument(s)
    my $active_parameter_href;
    my $broadcasts_ref;
    my $file_info_href;
    my $infile_lane_prefix_href;
    my $log;
    my $order_parameters_ref;
    my $parameter_href;
    my $sample_info_href;

    my $tmpl = {
        active_parameter_href => {
            default     => {},
            defined     => 1,
            required    => 1,
            store       => \$active_parameter_href,
            strict_type => 1,
        },
        broadcasts_ref => {
            default     => [],
            defined     => 1,
            required    => 1,
            store       => \$broadcasts_ref,
            strict_type => 1,
        },
        file_info_href => {
            default     => {},
            defined     => 1,
            required    => 1,
            store       => \$file_info_href,
            strict_type => 1,
        },
        infile_lane_prefix_href => {
            default     => {},
            defined     => 1,
            required    => 1,
            store       => \$infile_lane_prefix_href,
            strict_type => 1,
        },
        log => {
            defined  => 1,
            required => 1,
            store    => \$log,
        },
        order_parameters_ref => {
            default     => [],
            defined     => 1,
            required    => 1,
            store       => \$order_parameters_ref,
            strict_type => 1,
        },
        parameter_href => {
            default     => {},
            defined     => 1,
            required    => 1,
            store       => \$parameter_href,
            strict_type => 1,
        },
        sample_info_href => {
            default     => {},
            defined     => 1,
            required    => 1,
            store       => \$sample_info_href,
            strict_type => 1,
        },
    };

    check( $tmpl, $arg_href, 1 ) or croak q{Could not parse arguments!};

    use MIP::Active_parameter qw{
      check_sample_id_in_hash_parameter
      parse_vep_plugin
      set_vcfparser_outfile_counter
      write_references
    };
    use MIP::Analysis qw{ broadcast_parameters };
    use MIP::Config qw{ write_mip_config };
    use MIP::File_info qw{ check_parameter_metafiles parse_select_file_contigs };
    use MIP::Reference qw{ get_select_file_contigs };
    use MIP::Sample_info qw{ set_parameter_in_sample_info };
    use MIP::Update::Contigs qw{ update_contigs_for_run };
    use MIP::Vep qw{
      check_vep_api_cache_versions
      check_vep_custom_annotation
    };

    ## Constants
    Readonly my @MIP_VEP_PLUGINS    => qw{ sv_vep_plugin vep_plugin };
    Readonly my @REMOVE_CONFIG_KEYS => qw{ associated_recipe };

    ## Check sample_id provided in hash parameter is included in the analysis
    check_sample_id_in_hash_parameter(
        {
            active_parameter_href => $active_parameter_href,
            parameter_names_ref   => [qw{ analysis_type }],
            parameter_href        => $parameter_href,
            sample_ids_ref        => \@{ $active_parameter_href->{sample_ids} },
        }
    );

    ## Checks parameter metafile exists and set build_file parameter
    check_parameter_metafiles(
        {
            active_parameter_href => $active_parameter_href,
            file_info_href        => $file_info_href,
            parameter_href        => $parameter_href,
        }
    );

    ## Update the expected number of outfiles after vcfparser
    set_vcfparser_outfile_counter( { active_parameter_href => $active_parameter_href, } );

## Collect select file contigs to loop over downstream
    my $consensus_analysis_type = get_cache(
        {
            parameter_href => $parameter_href,
            parameter_name => q{consensus_analysis_type},
        }
    );
    parse_select_file_contigs(
        {
            consensus_analysis_type => $consensus_analysis_type,
            file_info_href          => $file_info_href,
            select_file_path        => $active_parameter_href->{vcfparser_select_file},
        }
    );

    ## Check that VEP directory and VEP cache match
    check_vep_api_cache_versions(
        {
            vep_directory_cache => $active_parameter_href->{vep_directory_cache},
        }
    );

    ## Check VEP custom annotations options
    check_vep_custom_annotation(
        {
            vep_custom_ann_href => \%{ $active_parameter_href->{vep_custom_annotation} },
        }
    );

    parse_vep_plugin(
        {
            active_parameter_href => $active_parameter_href,
            mip_vep_plugins_ref   => \@MIP_VEP_PLUGINS,
        }
    );

    broadcast_parameters(
        {
            active_parameter_href => $active_parameter_href,
            broadcasts_ref        => $broadcasts_ref,
            order_parameters_ref  => $order_parameters_ref,
        }
    );

    ## Write references for this analysis to yaml
    write_references(
        {
            active_parameter_href => $active_parameter_href,
            outfile_path          => $active_parameter_href->{reference_info_file},
            parameter_href        => $parameter_href,
        }
    );

    ## Write config file for case
    write_mip_config(
        {
            active_parameter_href => $active_parameter_href,
            remove_keys_ref       => \@REMOVE_CONFIG_KEYS,
            sample_info_href      => $sample_info_href,
        }
    );

    ## Update contigs depending on settings in run (wes or if only male samples)
    update_contigs_for_run(
        {
            analysis_type_href  => \%{ $active_parameter_href->{analysis_type} },
            exclude_contigs_ref => \@{ $active_parameter_href->{exclude_contigs} },
            file_info_href      => $file_info_href,
            found_male          => $active_parameter_href->{found_male},
            log                 => $log,
        }
    );

    ## Add to sample info
    set_parameter_in_sample_info(
        {
            active_parameter_href => $active_parameter_href,
            file_info_href        => $file_info_href,
            sample_info_href      => $sample_info_href,
        }
    );

    return;
}

sub check_rd_rna {

## Function : Rare disease RNA pipeline specific checks and parsing
## Arguments: $active_parameter_href           => Active parameters for this analysis hash {REF}
##          : $broadcasts_ref                  => Holds the parameters info for broadcasting later {REF}
##          : $file_info_href                  => File info hash {REF}
##          : $infile_both_strands_prefix_href => The infile(s) without the ".ending" and strand info {REF}
##          : $infile_lane_prefix_href         => Infile(s) without the ".ending" {REF}
##          : $log                             => Log object to write to
##          : $order_parameters_ref            => Order of parameters (for structured output) {REF}
##          : $parameter_href                  => Parameter hash {REF}
##          : $sample_info_href                => Info on samples and case hash {REF}

    my ($arg_href) = @_;

    ## Flatten argument(s)
    my $active_parameter_href;
    my $broadcasts_ref;
    my $file_info_href;
    my $infile_both_strands_prefix_href;
    my $infile_lane_prefix_href;
    my $log;
    my $order_parameters_ref;
    my $parameter_href;
    my $sample_info_href;

    my $tmpl = {
        active_parameter_href => {
            default     => {},
            defined     => 1,
            required    => 1,
            store       => \$active_parameter_href,
            strict_type => 1,
        },
        broadcasts_ref => {
            default     => [],
            defined     => 1,
            required    => 1,
            store       => \$broadcasts_ref,
            strict_type => 1,
        },
        file_info_href => {
            default     => {},
            defined     => 1,
            required    => 1,
            store       => \$file_info_href,
            strict_type => 1,
        },
        infile_both_strands_prefix_href => {
            default     => {},
            defined     => 1,
            required    => 1,
            store       => \$infile_both_strands_prefix_href,
            strict_type => 1,
        },
        infile_lane_prefix_href => {
            default     => {},
            defined     => 1,
            required    => 1,
            store       => \$infile_lane_prefix_href,
            strict_type => 1,
        },
        log => {
            defined  => 1,
            required => 1,
            store    => \$log,
        },
        order_parameters_ref => {
            default     => [],
            defined     => 1,
            required    => 1,
            store       => \$order_parameters_ref,
            strict_type => 1,
        },
        parameter_href => {
            default     => {},
            defined     => 1,
            required    => 1,
            store       => \$parameter_href,
            strict_type => 1,
        },
        sample_info_href => {
            default     => {},
            defined     => 1,
            required    => 1,
            store       => \$sample_info_href,
            strict_type => 1,
        },
    };

    check( $tmpl, $arg_href, 1 ) or croak q{Could not parse arguments!};

    use MIP::Active_parameter qw{
      check_sample_id_in_hash_parameter
      check_sample_id_in_hash_parameter_path
      write_references
    };
    use MIP::Analysis qw{ broadcast_parameters };
    use MIP::Check::File qw{ check_ids_in_dna_vcf };
    use MIP::Check::Parameter qw{ check_recipe_fastq_compatibility  };
    use MIP::Config qw{ write_mip_config };
    use MIP::File_info qw{ check_parameter_metafiles };
    use MIP::Parse::Parameter qw{ parse_infiles };
    use MIP::Parse::File qw{ parse_fastq_infiles };
    use MIP::Update::Recipes qw{ update_recipe_mode_for_pedigree };
    use MIP::Sample_info qw{ set_parameter_in_sample_info };
    use MIP::Set::Analysis qw{ set_ase_chain_recipes };
    use MIP::Update::Contigs qw{ update_contigs_for_run };

    ## Constants
    Readonly my @REMOVE_CONFIG_KEYS => qw{ associated_recipe };

    ## Checks parameter metafile exists and set build_file parameter
    check_parameter_metafiles(
        {
            active_parameter_href => $active_parameter_href,
            file_info_href        => $file_info_href,
            parameter_href        => $parameter_href,
        }
    );

    ## Check sample_id provided in hash parameter is included in the analysis
    check_sample_id_in_hash_parameter(
        {
            active_parameter_href => $active_parameter_href,
            parameter_names_ref   => [qw{ analysis_type }],
            parameter_href        => $parameter_href,
            sample_ids_ref        => \@{ $active_parameter_href->{sample_ids} },
        }
    );

    ## Check sample_id provided in hash path parameter is included in the analysis and only represented once
    check_sample_id_in_hash_parameter_path(
        {
            active_parameter_href => $active_parameter_href,
            parameter_names_ref   => [qw{ infile_dirs }],
            sample_ids_ref        => \@{ $active_parameter_href->{sample_ids} },
        }
    );

    ## Check dna vcf
    check_ids_in_dna_vcf(
        {
            active_parameter_href => $active_parameter_href,
            dna_vcf_file          => $active_parameter_href->{dna_vcf_file},
            sample_info_href      => $sample_info_href,
        }
    );

    ## Set ASE recipes depending on previous check
    set_ase_chain_recipes(
        {
            active_parameter_href => $active_parameter_href,
        }
    );

    broadcast_parameters(
        {
            active_parameter_href => $active_parameter_href,
            broadcasts_ref        => $broadcasts_ref,
            order_parameters_ref  => $order_parameters_ref,
        }
    );

    ## Write references for this analysis to yaml
    write_references(
        {
            active_parameter_href => $active_parameter_href,
            outfile_path          => $active_parameter_href->{reference_info_file},
            parameter_href        => $parameter_href,
        }
    );

    ## Update recipes depending on pedigree
    update_recipe_mode_for_pedigree(
        {
            active_parameter_href => $active_parameter_href,
            recipes_ref           => [qw{ blobfish }],
            sample_info_href      => $sample_info_href,
        }
    );

    ## Write config file for case
    write_mip_config(
        {
            active_parameter_href => $active_parameter_href,
            remove_keys_ref       => \@REMOVE_CONFIG_KEYS,
            sample_info_href      => $sample_info_href,
        }
    );

    ## Update contigs depending on settings in run (wes or if only male samples)
    update_contigs_for_run(
        {
            analysis_type_href  => \%{ $active_parameter_href->{analysis_type} },
            exclude_contigs_ref => \@{ $active_parameter_href->{exclude_contigs} },
            file_info_href      => $file_info_href,
            found_male          => $active_parameter_href->{found_male},
            log                 => $log,
        }
    );

    ## Get the ".fastq(.gz)" files from the supplied infiles directory. Checks if the files exist
    parse_infiles(
        {
            active_parameter_href => $active_parameter_href,
            file_info_href        => $file_info_href,
            log                   => $log,
        }
    );

    ## Reformat file names to MIP format, get file name info and add info to sample_info
    parse_fastq_infiles(
        {
            active_parameter_href           => $active_parameter_href,
            file_info_href                  => $file_info_href,
            infile_both_strands_prefix_href => $infile_both_strands_prefix_href,
            infile_lane_prefix_href         => $infile_lane_prefix_href,
            log                             => $log,
            sample_info_href                => $sample_info_href,
        }
    );

    ## Add to sample info
    set_parameter_in_sample_info(
        {
            active_parameter_href => $active_parameter_href,
            file_info_href        => $file_info_href,
            sample_info_href      => $sample_info_href,
        }
    );

    ## Check recipe compability with fastq files
    my @recipes_to_check = qw{ arriba_ar salmon_quant };

  RECIPE:
    foreach my $recipe (@recipes_to_check) {

        check_recipe_fastq_compatibility(
            {
                active_parameter_href   => $active_parameter_href,
                infile_lane_prefix_href => $infile_lane_prefix_href,
                parameter_href          => $parameter_href,
                recipe_name             => $recipe,
                sample_info_href        => $sample_info_href,
            }
        );
    }

    return;
}

1;<|MERGE_RESOLUTION|>--- conflicted
+++ resolved
@@ -405,13 +405,9 @@
     use MIP::Vcfanno qw{ parse_toml_config_parameters };
 
     ## Constants
-<<<<<<< HEAD
     Readonly my @MIP_VEP_PLUGINS    => qw{ sv_vep_plugin vep_plugin };
+    Readonly my $ONLY_WGS_VARIANT_CALLER_RECIPES => [qw{ cnvnator_ar delly_reformat tiddit }];
     Readonly my @REMOVE_CONFIG_KEYS => qw{ associated_recipe };
-=======
-    Readonly my @MIP_VEP_PLUGINS            => qw{ sv_vep_plugin vep_plugin };
-    Readonly my $ONLY_WGS_VARIANT_CALLER_RECIPES => [qw{ cnvnator_ar delly_reformat tiddit }];
->>>>>>> d3703495
 
     ## Check mutually exclusive parameters and croak if mutually enabled
     check_mutually_exclusive_parameters(
