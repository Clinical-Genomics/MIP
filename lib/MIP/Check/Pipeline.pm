package MIP::Check::Pipeline;

use 5.026;
use Carp;
use charnames qw{ :full :short };
use English qw{ -no_match_vars };
use File::Spec::Functions qw{ catfile };
use open qw{ :encoding(UTF-8) :std };
use Params::Check qw{ allow check last_error };
use strict;
use utf8;
use warnings;
use warnings qw{ FATAL utf8 };

## CPANM
use autodie qw{ :all };

## MIPs lib/
<<<<<<< HEAD
use MIP::Parameter qw{ get_cache };
=======
use MIP::Constants qw{ $LOG_NAME $SPACE };
>>>>>>> f4db011c

BEGIN {
    require Exporter;
    use base qw{ Exporter };

    # Set the version for version checking
    our $VERSION = 1.16;

    # Functions and variables which can be optionally exported
    our @EXPORT_OK =
      qw{ check_dragen_rd_dna check_rd_dna check_rd_dna_panel check_rd_dna_vcf_rerun check_rd_rna };
}

sub check_dragen_rd_dna {

## Function : Dragen rare disease DNA pipeline specific checks and parsing
## Arguments: $active_parameter_href           => Active parameters for this analysis hash {REF}
##          : $broadcasts_ref                  => Holds the parameters info for broadcasting later {REF}
##          : $file_info_href                  => File info hash {REF}
##          : $infile_both_strands_prefix_href => The infile(s) without the ".ending" and strand info {REF}
##          : $infile_lane_prefix_href         => Infile(s) without the ".ending" {REF}
##          : $log                             => Log object to write to
##          : $order_parameters_ref            => Order of parameters (for structured output) {REF}
##          : $parameter_href                  => Parameter hash {REF}
##          : $sample_info_href                => Info on samples and case hash {REF}

    my ($arg_href) = @_;

    ## Flatten argument(s)
    my $active_parameter_href;
    my $broadcasts_ref;
    my $file_info_href;
    my $infile_both_strands_prefix_href;
    my $infile_lane_prefix_href;
    my $log;
    my $order_parameters_ref;
    my $parameter_href;
    my $sample_info_href;

    my $tmpl = {
        active_parameter_href => {
            default     => {},
            defined     => 1,
            required    => 1,
            store       => \$active_parameter_href,
            strict_type => 1,
        },
        broadcasts_ref => {
            default     => [],
            defined     => 1,
            required    => 1,
            store       => \$broadcasts_ref,
            strict_type => 1,
        },
        file_info_href => {
            default     => {},
            defined     => 1,
            required    => 1,
            store       => \$file_info_href,
            strict_type => 1,
        },
        infile_both_strands_prefix_href => {
            default     => {},
            defined     => 1,
            required    => 1,
            store       => \$infile_both_strands_prefix_href,
            strict_type => 1,
        },
        infile_lane_prefix_href => {
            default     => {},
            defined     => 1,
            required    => 1,
            store       => \$infile_lane_prefix_href,
            strict_type => 1,
        },
        log => {
            defined  => 1,
            required => 1,
            store    => \$log,
        },
        order_parameters_ref => {
            default     => [],
            defined     => 1,
            required    => 1,
            store       => \$order_parameters_ref,
            strict_type => 1,
        },
        parameter_href => {
            default     => {},
            defined     => 1,
            required    => 1,
            store       => \$parameter_href,
            strict_type => 1,
        },
        sample_info_href => {
            default     => {},
            defined     => 1,
            required    => 1,
            store       => \$sample_info_href,
            strict_type => 1,
        },
    };

    check( $tmpl, $arg_href, 1 ) or croak q{Could not parse arguments!};

    use MIP::Active_parameter qw{ set_vcfparser_outfile_counter };
    use MIP::Check::Parameter qw{ check_sample_id_in_hash_parameter
      check_vep_custom_annotation
      check_vep_api_cache_versions
      check_vep_plugin };
    use MIP::Check::Reference qw{ check_parameter_metafiles };
    use MIP::Config qw{ write_mip_config };
    use MIP::File::Format::Reference qw{ write_references };
    use MIP::File_info qw{ parse_select_file_contigs };
    use MIP::Parse::Parameter qw{ parse_infiles };
    use MIP::Parse::File qw{ parse_fastq_infiles };
    use MIP::Parse::Gender qw{ parse_fastq_for_gender };
    use MIP::Reference qw{ get_select_file_contigs };
    use MIP::Update::Contigs qw{ update_contigs_for_run };
    use MIP::Set::Parameter qw{ set_parameter_to_broadcast };
    use MIP::Sample_info qw{ set_parameter_in_sample_info };

    ## Check sample_id provided in hash parameter is included in the analysis
    check_sample_id_in_hash_parameter(
        {
            active_parameter_href => $active_parameter_href,
            log                   => $log,
            parameter_names_ref   => [qw{ analysis_type }],
            parameter_href        => $parameter_href,
            sample_ids_ref        => \@{ $active_parameter_href->{sample_ids} },
        }
    );

    ## Checks parameter metafile exists and set build_file parameter
    check_parameter_metafiles(
        {
            active_parameter_href => $active_parameter_href,
            file_info_href        => $file_info_href,
            parameter_href        => $parameter_href,
        }
    );

    ## Update the expected number of outfiles after vcfparser
    set_vcfparser_outfile_counter( { active_parameter_href => $active_parameter_href, } );

    ## Collect select file contigs to loop over downstream
    my $consensus_analysis_type = get_cache(
        {
            parameter_href => $parameter_href,
            parameter_name => q{consensus_analysis_type},
        }
    );
    parse_select_file_contigs(
        {
            consensus_analysis_type => $consensus_analysis_type,
            file_info_href          => $file_info_href,
            select_file_path        => $active_parameter_href->{vcfparser_select_file},
        }
    );

    ## Check that VEP directory and VEP cache match
    check_vep_api_cache_versions(
        {
            vep_directory_cache => $active_parameter_href->{vep_directory_cache},
        }
    );

    ## Check VEP custom annotations options
    check_vep_custom_annotation(
        {
            log                 => $log,
            vep_custom_ann_href => \%{ $active_parameter_href->{vep_custom_annotation} },
        }
    );

    my @mip_plugin_parameters = qw{ sv_vep_plugin vep_plugin };
  PLUGIN_PARAM:
    foreach my $parameter_name (@mip_plugin_parameters) {

        check_vep_plugin(
            {
                log             => $log,
                parameter_name  => $parameter_name,
                vep_plugin_href => \%{ $active_parameter_href->{$parameter_name} },
            }
        );
    }

    if ( $active_parameter_href->{verbose} ) {

        set_parameter_to_broadcast(
            {
                active_parameter_href => $active_parameter_href,
                broadcasts_ref        => $broadcasts_ref,
                order_parameters_ref  => $order_parameters_ref,
            }
        );
    }

    ## Broadcast set parameters info
    foreach my $parameter_info ( @{$broadcasts_ref} ) {

        $log->info($parameter_info);
    }

    ## Write references for this analysis to yaml
    write_references(
        {
            active_parameter_href => $active_parameter_href,
            outfile_path          => $active_parameter_href->{reference_info_file},
            parameter_href        => $parameter_href,
        }
    );

    ## Write config file for case
    write_mip_config(
        {
            active_parameter_href => $active_parameter_href,
            log                   => $log,
            remove_keys_ref       => [qw{ associated_recipe }],
            sample_info_href      => $sample_info_href,
        }
    );

    ## Update contigs depending on settings in run (wes or if only male samples)
    update_contigs_for_run(
        {
            analysis_type_href  => \%{ $active_parameter_href->{analysis_type} },
            exclude_contigs_ref => \@{ $active_parameter_href->{exclude_contigs} },
            file_info_href      => $file_info_href,
            found_male          => $active_parameter_href->{found_male},
            log                 => $log,
        }
    );

    ## Get the ".fastq(.gz)" files from the supplied infiles directory. Checks if the files exist
    parse_infiles(
        {
            active_parameter_href => $active_parameter_href,
            file_info_href        => $file_info_href,
            log                   => $log,
        }
    );

    ## Reformat file names to MIP format, get file name info and add info to sample_info
    parse_fastq_infiles(
        {
            active_parameter_href           => $active_parameter_href,
            file_info_href                  => $file_info_href,
            infile_both_strands_prefix_href => $infile_both_strands_prefix_href,
            infile_lane_prefix_href         => $infile_lane_prefix_href,
            log                             => $log,
            sample_info_href                => $sample_info_href,
        }
    );

    parse_fastq_for_gender(
        {
            active_parameter_href   => $active_parameter_href,
            file_info_href          => $file_info_href,
            infile_lane_prefix_href => $infile_lane_prefix_href,
            sample_info_href        => $sample_info_href,
        }
    );

    ## Add to sample info
    set_parameter_in_sample_info(
        {
            active_parameter_href => $active_parameter_href,
            file_info_href        => $file_info_href,
            sample_info_href      => $sample_info_href,
        }
    );

    return;
}

sub check_rd_dna {

## Function : Rare disease DNA pipeline specific checks and parsing
## Arguments: $active_parameter_href           => Active parameters for this analysis hash {REF}
##          : $broadcasts_ref                  => Holds the parameters info for broadcasting later {REF}
##          : $file_info_href                  => File info hash {REF}
##          : $infile_both_strands_prefix_href => The infile(s) without the ".ending" and strand info {REF}
##          : $infile_lane_prefix_href         => Infile(s) without the ".ending" {REF}
##          : $log                             => Log object to write to
##          : $order_parameters_ref            => Order of parameters (for structured output) {REF}
##          : $parameter_href                  => Parameter hash {REF}
##          : $sample_info_href                => Info on samples and case hash {REF}

    my ($arg_href) = @_;

    ## Flatten argument(s)
    my $active_parameter_href;
    my $broadcasts_ref;
    my $file_info_href;
    my $infile_both_strands_prefix_href;
    my $infile_lane_prefix_href;
    my $log;
    my $order_parameters_ref;
    my $parameter_href;
    my $sample_info_href;

    my $tmpl = {
        active_parameter_href => {
            default     => {},
            defined     => 1,
            required    => 1,
            store       => \$active_parameter_href,
            strict_type => 1,
        },
        broadcasts_ref => {
            default     => [],
            defined     => 1,
            required    => 1,
            store       => \$broadcasts_ref,
            strict_type => 1,
        },
        file_info_href => {
            default     => {},
            defined     => 1,
            required    => 1,
            store       => \$file_info_href,
            strict_type => 1,
        },
        infile_both_strands_prefix_href => {
            default     => {},
            defined     => 1,
            required    => 1,
            store       => \$infile_both_strands_prefix_href,
            strict_type => 1,
        },
        infile_lane_prefix_href => {
            default     => {},
            defined     => 1,
            required    => 1,
            store       => \$infile_lane_prefix_href,
            strict_type => 1,
        },
        log => {
            defined  => 1,
            required => 1,
            store    => \$log,
        },
        order_parameters_ref => {
            default     => [],
            defined     => 1,
            required    => 1,
            store       => \$order_parameters_ref,
            strict_type => 1,
        },
        parameter_href => {
            default     => {},
            defined     => 1,
            required    => 1,
            store       => \$parameter_href,
            strict_type => 1,
        },
        sample_info_href => {
            default     => {},
            defined     => 1,
            required    => 1,
            store       => \$sample_info_href,
            strict_type => 1,
        },
    };

    check( $tmpl, $arg_href, 1 ) or croak q{Could not parse arguments!};

    use MIP::Active_parameter qw{ check_mutually_exclusive_parameters
      set_vcfparser_outfile_counter };
    use MIP::Check::Parameter qw{
      check_sample_id_in_hash_parameter
      check_sample_id_in_hash_parameter_path
      check_vep_custom_annotation
      check_vep_api_cache_versions
      check_vep_plugin
    };
    use MIP::Check::Path qw{ check_gatk_sample_map_paths };
    use MIP::Check::Reference qw{ check_parameter_metafiles };
    use MIP::Config qw{ write_mip_config };
    use MIP::File::Format::Reference qw{ write_references };
    use MIP::File_info qw{ parse_select_file_contigs };
    use MIP::Parse::Parameter
      qw{ parse_infiles parse_nist_parameters parse_prioritize_variant_callers parse_toml_config_parameters };
    use MIP::Parse::File qw{ parse_fastq_infiles };
    use MIP::Parse::Gender qw{ parse_fastq_for_gender };
    use MIP::Reference qw{ get_select_file_contigs parse_exome_target_bed };
    use MIP::Update::Contigs qw{ update_contigs_for_run };
    use MIP::Update::Recipes
      qw{ update_prioritize_flag update_recipe_mode_for_analysis_type };
    use MIP::Set::Parameter qw{ set_parameter_to_broadcast };
    use MIP::Sample_info qw{ set_parameter_in_sample_info };

    ## Check mutually exclusive parameters and croak if mutually enabled
    check_mutually_exclusive_parameters(
        {
            active_parameter_href => $active_parameter_href,
        }
    );

    ## Update exome_target_bed files with human_genome_reference_source and human_genome_reference_version
    parse_exome_target_bed(
        {
            exome_target_bed_file_href => $active_parameter_href->{exome_target_bed},
            human_genome_reference_source =>
              $file_info_href->{human_genome_reference_source},
            human_genome_reference_version =>
              $file_info_href->{human_genome_reference_version},
        }
    );

    ## Checks parameter metafile exists and set build_file parameter
    check_parameter_metafiles(
        {
            active_parameter_href => $active_parameter_href,
            file_info_href        => $file_info_href,
            parameter_href        => $parameter_href,
        }
    );

    ## Update the expected number of outfiles after vcfparser
    set_vcfparser_outfile_counter( { active_parameter_href => $active_parameter_href, } );

## Collect select file contigs to loop over downstream
    my $consensus_analysis_type = get_cache(
        {
            parameter_href => $parameter_href,
            parameter_name => q{consensus_analysis_type},
        }
    );
    parse_select_file_contigs(
        {
            consensus_analysis_type => $consensus_analysis_type,
            file_info_href          => $file_info_href,
            select_file_path        => $active_parameter_href->{vcfparser_select_file},
        }
    );

    ## Check that VEP directory and VEP cache match
    check_vep_api_cache_versions(
        {
            vep_directory_cache => $active_parameter_href->{vep_directory_cache},
        }
    );

    ## Check VEP custom annotations options
    check_vep_custom_annotation(
        {
            log                 => $log,
            vep_custom_ann_href => \%{ $active_parameter_href->{vep_custom_annotation} },
        }
    );

    my @mip_plugin_parameters = qw{ sv_vep_plugin vep_plugin };
  PLUGIN_PARAM:
    foreach my $parameter_name (@mip_plugin_parameters) {

        check_vep_plugin(
            {
                log             => $log,
                parameter_name  => $parameter_name,
                vep_plugin_href => \%{ $active_parameter_href->{$parameter_name} },
            }
        );
    }

    ## Check sample_id provided in hash parameter is included in the analysis
    check_sample_id_in_hash_parameter(
        {
            active_parameter_href => $active_parameter_href,
            log                   => $log,
            parameter_names_ref   => [qw{ analysis_type expected_coverage }],
            parameter_href        => $parameter_href,
            sample_ids_ref        => \@{ $active_parameter_href->{sample_ids} },
        }
    );

    ## Check sample_id provided in hash path parameter is included in the analysis and only represented once
    check_sample_id_in_hash_parameter_path(
        {
            active_parameter_href => $active_parameter_href,
            log                   => $log,
            parameter_names_ref   => [qw{ exome_target_bed infile_dirs }],
            sample_ids_ref        => \@{ $active_parameter_href->{sample_ids} },
        }
    );

    ## Check that the supplied gatk sample map file paths exists
    check_gatk_sample_map_paths(
        {
            log             => $log,
            sample_map_path => $active_parameter_href->{gatk_genotypegvcfs_ref_gvcf},
        }
    );

    ## Parse parameters with TOML config files
    parse_toml_config_parameters(
        {
            active_parameter_href => $active_parameter_href,
            log                   => $log,
        }
    );

    parse_nist_parameters(
        {
            active_parameter_href => $active_parameter_href,
            log                   => $log,
        }
    );

    if ( $active_parameter_href->{verbose} ) {

        set_parameter_to_broadcast(
            {
                active_parameter_href => $active_parameter_href,
                broadcasts_ref        => $broadcasts_ref,
                order_parameters_ref  => $order_parameters_ref,
            }
        );
    }

    ## Broadcast set parameters info
    foreach my $parameter_info ( @{$broadcasts_ref} ) {

        $log->info($parameter_info);
    }

    ## Write references for this analysis to yaml
    write_references(
        {
            active_parameter_href => $active_parameter_href,
            outfile_path          => $active_parameter_href->{reference_info_file},
            parameter_href        => $parameter_href,
        }
    );

    ## Check that all active variant callers have a prioritization order and that the prioritization elements match a supported variant caller
    parse_prioritize_variant_callers(
        {
            active_parameter_href => $active_parameter_href,
            log                   => $log,
            parameter_href        => $parameter_href,
        }
    );

    ## Update prioritize flag depending on analysis run value as some recipes are not applicable for e.g. wes
    $active_parameter_href->{sv_svdb_merge_prioritize} = update_prioritize_flag(
        {
            consensus_analysis_type => $parameter_href->{cache}{consensus_analysis_type},
            prioritize_key          => $active_parameter_href->{sv_svdb_merge_prioritize},
            recipes_ref => [qw{ cnvnator_ar delly_call delly_reformat tiddit }],
        }
    );

    ## Update recipe mode depending on analysis run value as some recipes are not applicable for e.g. wes
    update_recipe_mode_for_analysis_type(
        {
            active_parameter_href   => $active_parameter_href,
            consensus_analysis_type => $parameter_href->{cache}{consensus_analysis_type},
            log                     => $log,
            recipes_ref             => [
                qw{ cnvnator_ar delly_call delly_reformat expansionhunter
                  samtools_subsample_mt smncopynumbercaller tiddit }
            ],
        }
    );

    ## Write config file for case
    write_mip_config(
        {
            active_parameter_href => $active_parameter_href,
            log                   => $log,
            remove_keys_ref       => [qw{ associated_recipe }],
            sample_info_href      => $sample_info_href,
        }
    );

    ## Update contigs depending on settings in run (wes or if only male samples)
    update_contigs_for_run(
        {
            analysis_type_href  => \%{ $active_parameter_href->{analysis_type} },
            exclude_contigs_ref => \@{ $active_parameter_href->{exclude_contigs} },
            file_info_href      => $file_info_href,
            found_male          => $active_parameter_href->{found_male},
            log                 => $log,
        }
    );

    ## Get the ".fastq(.gz)" files from the supplied infiles directory. Checks if the files exist
    parse_infiles(
        {
            active_parameter_href => $active_parameter_href,
            file_info_href        => $file_info_href,
            log                   => $log,
        }
    );

    ## Reformat file names to MIP format, get file name info and add info to sample_info
    parse_fastq_infiles(
        {
            active_parameter_href           => $active_parameter_href,
            file_info_href                  => $file_info_href,
            infile_both_strands_prefix_href => $infile_both_strands_prefix_href,
            infile_lane_prefix_href         => $infile_lane_prefix_href,
            log                             => $log,
            sample_info_href                => $sample_info_href,
        }
    );

    parse_fastq_for_gender(
        {
            active_parameter_href   => $active_parameter_href,
            file_info_href          => $file_info_href,
            infile_lane_prefix_href => $infile_lane_prefix_href,
            sample_info_href        => $sample_info_href,
        }
    );

    ## Add to sample info
    set_parameter_in_sample_info(
        {
            active_parameter_href => $active_parameter_href,
            file_info_href        => $file_info_href,
            sample_info_href      => $sample_info_href,
        }
    );

    return;
}

sub check_rd_dna_panel {

## Function : Rare disease panel DNA pipeline specific checks and parsing
## Arguments: $active_parameter_href           => Active parameters for this analysis hash {REF}
##          : $broadcasts_ref                  => Holds the parameters info for broadcasting later {REF}
##          : $file_info_href                  => File info hash {REF}
##          : $infile_both_strands_prefix_href => The infile(s) without the ".ending" and strand info {REF}
##          : $infile_lane_prefix_href         => Infile(s) without the ".ending" {REF}
##          : $order_parameters_ref            => Order of parameters (for structured output) {REF}
##          : $parameter_href                  => Parameter hash {REF}
##          : $sample_info_href                => Info on samples and case hash {REF}

    my ($arg_href) = @_;

    ## Flatten argument(s)
    my $active_parameter_href;
    my $broadcasts_ref;
    my $file_info_href;
    my $infile_both_strands_prefix_href;
    my $infile_lane_prefix_href;
    my $order_parameters_ref;
    my $parameter_href;
    my $sample_info_href;

    my $tmpl = {
        active_parameter_href => {
            default     => {},
            defined     => 1,
            required    => 1,
            store       => \$active_parameter_href,
            strict_type => 1,
        },
        broadcasts_ref => {
            default     => [],
            defined     => 1,
            required    => 1,
            store       => \$broadcasts_ref,
            strict_type => 1,
        },
        file_info_href => {
            default     => {},
            defined     => 1,
            required    => 1,
            store       => \$file_info_href,
            strict_type => 1,
        },
        infile_both_strands_prefix_href => {
            default     => {},
            defined     => 1,
            required    => 1,
            store       => \$infile_both_strands_prefix_href,
            strict_type => 1,
        },
        infile_lane_prefix_href => {
            default     => {},
            defined     => 1,
            required    => 1,
            store       => \$infile_lane_prefix_href,
            strict_type => 1,
        },
        order_parameters_ref => {
            default     => [],
            defined     => 1,
            required    => 1,
            store       => \$order_parameters_ref,
            strict_type => 1,
        },
        parameter_href => {
            default     => {},
            defined     => 1,
            required    => 1,
            store       => \$parameter_href,
            strict_type => 1,
        },
        sample_info_href => {
            default     => {},
            defined     => 1,
            required    => 1,
            store       => \$sample_info_href,
            strict_type => 1,
        },
    };

    check( $tmpl, $arg_href, 1 ) or croak q{Could not parse arguments!};

    use MIP::Active_parameter
      qw{ check_mutually_exclusive_parameters set_vcfparser_outfile_counter };
    use MIP::Check::Parameter qw{
      check_sample_id_in_hash_parameter
      check_sample_id_in_hash_parameter_path
      check_vep_custom_annotation
      check_vep_api_cache_versions
      check_vep_plugin
    };
    use MIP::Check::Path qw{ check_gatk_sample_map_paths };
    use MIP::Check::Reference qw{ check_parameter_metafiles };
    use MIP::Config qw{ write_mip_config };
    use MIP::File::Format::Reference qw{ write_references };
    use MIP::Parse::Parameter
      qw{ parse_infiles parse_nist_parameters parse_prioritize_variant_callers parse_toml_config_parameters };
    use MIP::Parse::File qw{ parse_fastq_infiles };
    use MIP::Reference qw{ parse_exome_target_bed };
    use MIP::Set::Parameter qw{ set_parameter_to_broadcast };
    use MIP::Sample_info qw{ set_parameter_in_sample_info };

    ## Retrieve logger object
    my $log = Log::Log4perl->get_logger($LOG_NAME);

    ## Check mutually exclusive parameters and croak if mutually enabled
    check_mutually_exclusive_parameters(
        {
            active_parameter_href => $active_parameter_href,
        }
    );

    ## Update exome_target_bed files with human_genome_reference_source and human_genome_reference_version
    parse_exome_target_bed(
        {
            exome_target_bed_file_href => $active_parameter_href->{exome_target_bed},
            human_genome_reference_source =>
              $file_info_href->{human_genome_reference_source},
            human_genome_reference_version =>
              $file_info_href->{human_genome_reference_version},
        }
    );

    ## Checks parameter metafile exists and set build_file parameter
    check_parameter_metafiles(
        {
            active_parameter_href => $active_parameter_href,
            file_info_href        => $file_info_href,
            parameter_href        => $parameter_href,
        }
    );

    ## Update the expected number of outfiles after vcfparser
    set_vcfparser_outfile_counter( { active_parameter_href => $active_parameter_href, } );

    ## Check that VEP directory and VEP cache match
    check_vep_api_cache_versions(
        {
            vep_directory_cache => $active_parameter_href->{vep_directory_cache},
        }
    );

    ## Check VEP custom annotations options
    check_vep_custom_annotation(
        {
            log                 => $log,
            vep_custom_ann_href => \%{ $active_parameter_href->{vep_custom_annotation} },
        }
    );

    check_vep_plugin(
        {
            log             => $log,
            parameter_name  => q{vep_plugin},
            vep_plugin_href => \%{ $active_parameter_href->{vep_plugin} },
        }
    );

    ## Check sample_id provided in hash parameter is included in the analysis
    check_sample_id_in_hash_parameter(
        {
            active_parameter_href => $active_parameter_href,
            log                   => $log,
            parameter_names_ref   => [qw{ analysis_type expected_coverage }],
            parameter_href        => $parameter_href,
            sample_ids_ref        => \@{ $active_parameter_href->{sample_ids} },
        }
    );

    ## Check sample_id provided in hash path parameter is included in the analysis and only represented once
    check_sample_id_in_hash_parameter_path(
        {
            active_parameter_href => $active_parameter_href,
            log                   => $log,
            parameter_names_ref   => [qw{ exome_target_bed infile_dirs }],
            sample_ids_ref        => \@{ $active_parameter_href->{sample_ids} },
        }
    );

    ## Check that the supplied gatk sample map file paths exists
    check_gatk_sample_map_paths(
        {
            log             => $log,
            sample_map_path => $active_parameter_href->{gatk_genotypegvcfs_ref_gvcf},
        }
    );

    ## Parse parameters with TOML config files
    parse_toml_config_parameters(
        {
            active_parameter_href => $active_parameter_href,
            log                   => $log,
        }
    );

    parse_nist_parameters(
        {
            active_parameter_href => $active_parameter_href,
            log                   => $log,
        }
    );

    if ( $active_parameter_href->{verbose} ) {

        set_parameter_to_broadcast(
            {
                active_parameter_href => $active_parameter_href,
                broadcasts_ref        => $broadcasts_ref,
                order_parameters_ref  => $order_parameters_ref,
            }
        );
    }

    ## Broadcast set parameters info
    foreach my $parameter_info ( @{$broadcasts_ref} ) {

        $log->info($parameter_info);
    }

    ## Write references for this analysis to yaml
    write_references(
        {
            active_parameter_href => $active_parameter_href,
            outfile_path          => $active_parameter_href->{reference_info_file},
            parameter_href        => $parameter_href,
        }
    );

    ## Check that all active variant callers have a prioritization order and that the prioritization elements match a supported variant caller
    parse_prioritize_variant_callers(
        {
            active_parameter_href => $active_parameter_href,
            log                   => $log,
            parameter_href        => $parameter_href,
        }
    );

    ## Write config file for case
    write_mip_config(
        {
            active_parameter_href => $active_parameter_href,
            log                   => $log,
            remove_keys_ref       => [qw{ associated_recipe }],
            sample_info_href      => $sample_info_href,
        }
    );

    ## Get the ".fastq(.gz)" files from the supplied infiles directory. Checks if the files exist
    parse_infiles(
        {
            active_parameter_href => $active_parameter_href,
            file_info_href        => $file_info_href,
            log                   => $log,
        }
    );

    ## Reformat file names to MIP format, get file name info and add info to sample_info
    parse_fastq_infiles(
        {
            active_parameter_href           => $active_parameter_href,
            file_info_href                  => $file_info_href,
            infile_both_strands_prefix_href => $infile_both_strands_prefix_href,
            infile_lane_prefix_href         => $infile_lane_prefix_href,
            log                             => $log,
            sample_info_href                => $sample_info_href,
        }
    );

    ## Add to sample info
    set_parameter_in_sample_info(
        {
            active_parameter_href => $active_parameter_href,
            file_info_href        => $file_info_href,
            sample_info_href      => $sample_info_href,
        }
    );

    return;
}

sub check_rd_dna_vcf_rerun {

## Function : Rare disease DNA vcf rerun pipeline specific checks and parsing
## Arguments: $active_parameter_href   => Active parameters for this analysis hash {REF}
##          : $broadcasts_ref          => Holds the parameters info for broadcasting later {REF}
##          : $file_info_href          => File info hash {REF}
##          : $infile_lane_prefix_href => Infile(s) without the ".ending" {REF}
##          : $log                     => Log object to write to
##          : $order_parameters_ref    => Order of parameters (for structured output) {REF}
##          : $parameter_href          => Parameter hash {REF}
##          : $sample_info_href        => Info on samples and case hash {REF}

    my ($arg_href) = @_;

    ## Flatten argument(s)
    my $active_parameter_href;
    my $broadcasts_ref;
    my $file_info_href;
    my $infile_lane_prefix_href;
    my $log;
    my $order_parameters_ref;
    my $parameter_href;
    my $sample_info_href;

    my $tmpl = {
        active_parameter_href => {
            default     => {},
            defined     => 1,
            required    => 1,
            store       => \$active_parameter_href,
            strict_type => 1,
        },
        broadcasts_ref => {
            default     => [],
            defined     => 1,
            required    => 1,
            store       => \$broadcasts_ref,
            strict_type => 1,
        },
        file_info_href => {
            default     => {},
            defined     => 1,
            required    => 1,
            store       => \$file_info_href,
            strict_type => 1,
        },
        infile_lane_prefix_href => {
            default     => {},
            defined     => 1,
            required    => 1,
            store       => \$infile_lane_prefix_href,
            strict_type => 1,
        },
        log => {
            defined  => 1,
            required => 1,
            store    => \$log,
        },
        order_parameters_ref => {
            default     => [],
            defined     => 1,
            required    => 1,
            store       => \$order_parameters_ref,
            strict_type => 1,
        },
        parameter_href => {
            default     => {},
            defined     => 1,
            required    => 1,
            store       => \$parameter_href,
            strict_type => 1,
        },
        sample_info_href => {
            default     => {},
            defined     => 1,
            required    => 1,
            store       => \$sample_info_href,
            strict_type => 1,
        },
    };

    check( $tmpl, $arg_href, 1 ) or croak q{Could not parse arguments!};

    use MIP::Active_parameter qw{ set_vcfparser_outfile_counter };
    use MIP::Check::Parameter qw{ check_sample_id_in_hash_parameter
      check_vep_custom_annotation
      check_vep_api_cache_versions
      check_vep_plugin };
    use MIP::Check::Reference qw{ check_parameter_metafiles };
    use MIP::Config qw{ write_mip_config };
    use MIP::File::Format::Reference qw{ write_references };
    use MIP::File_info qw{ parse_select_file_contigs };
    use MIP::Reference qw{ get_select_file_contigs };
    use MIP::Sample_info qw{ set_parameter_in_sample_info };
    use MIP::Set::Parameter qw{ set_parameter_to_broadcast };
    use MIP::Update::Contigs qw{ update_contigs_for_run };

    ## Check sample_id provided in hash parameter is included in the analysis
    check_sample_id_in_hash_parameter(
        {
            active_parameter_href => $active_parameter_href,
            log                   => $log,
            parameter_names_ref   => [qw{ analysis_type }],
            parameter_href        => $parameter_href,
            sample_ids_ref        => \@{ $active_parameter_href->{sample_ids} },
        }
    );

    ## Checks parameter metafile exists and set build_file parameter
    check_parameter_metafiles(
        {
            active_parameter_href => $active_parameter_href,
            file_info_href        => $file_info_href,
            parameter_href        => $parameter_href,
        }
    );

    ## Update the expected number of outfiles after vcfparser
    set_vcfparser_outfile_counter( { active_parameter_href => $active_parameter_href, } );

## Collect select file contigs to loop over downstream
    my $consensus_analysis_type = get_cache(
        {
            parameter_href => $parameter_href,
            parameter_name => q{consensus_analysis_type},
        }
    );
    parse_select_file_contigs(
        {
            consensus_analysis_type => $consensus_analysis_type,
            file_info_href          => $file_info_href,
            select_file_path        => $active_parameter_href->{vcfparser_select_file},
        }
    );

    ## Check that VEP directory and VEP cache match
    check_vep_api_cache_versions(
        {
            vep_directory_cache => $active_parameter_href->{vep_directory_cache},
        }
    );

    ## Check VEP custom annotations options
    check_vep_custom_annotation(
        {
            log                 => $log,
            vep_custom_ann_href => \%{ $active_parameter_href->{vep_custom_annotation} },
        }
    );

    my @mip_plugin_parameters = qw{ sv_vep_plugin vep_plugin };
  PLUGIN_PARAM:
    foreach my $parameter_name (@mip_plugin_parameters) {

        check_vep_plugin(
            {
                log             => $log,
                parameter_name  => $parameter_name,
                vep_plugin_href => \%{ $active_parameter_href->{$parameter_name} },
            }
        );
    }

    if ( $active_parameter_href->{verbose} ) {

        set_parameter_to_broadcast(
            {
                active_parameter_href => $active_parameter_href,
                broadcasts_ref        => $broadcasts_ref,
                order_parameters_ref  => $order_parameters_ref,
            }
        );
    }

    ## Broadcast set parameters info
    foreach my $parameter_info ( @{$broadcasts_ref} ) {

        $log->info($parameter_info);
    }

    ## Write references for this analysis to yaml
    write_references(
        {
            active_parameter_href => $active_parameter_href,
            outfile_path          => $active_parameter_href->{reference_info_file},
            parameter_href        => $parameter_href,
        }
    );

    ## Write config file for case
    write_mip_config(
        {
            active_parameter_href => $active_parameter_href,
            log                   => $log,
            remove_keys_ref       => [qw{ associated_recipe }],
            sample_info_href      => $sample_info_href,
        }
    );

    ## Update contigs depending on settings in run (wes or if only male samples)
    update_contigs_for_run(
        {
            analysis_type_href  => \%{ $active_parameter_href->{analysis_type} },
            exclude_contigs_ref => \@{ $active_parameter_href->{exclude_contigs} },
            file_info_href      => $file_info_href,
            found_male          => $active_parameter_href->{found_male},
            log                 => $log,
        }
    );

    ## Add to sample info
    set_parameter_in_sample_info(
        {
            active_parameter_href => $active_parameter_href,
            file_info_href        => $file_info_href,
            sample_info_href      => $sample_info_href,
        }
    );

    return;
}

sub check_rd_rna {

## Function : Rare disease RNA pipeline specific checks and parsing
## Arguments: $active_parameter_href           => Active parameters for this analysis hash {REF}
##          : $broadcasts_ref                  => Holds the parameters info for broadcasting later {REF}
##          : $file_info_href                  => File info hash {REF}
##          : $infile_both_strands_prefix_href => The infile(s) without the ".ending" and strand info {REF}
##          : $infile_lane_prefix_href         => Infile(s) without the ".ending" {REF}
##          : $log                             => Log object to write to
##          : $order_parameters_ref            => Order of parameters (for structured output) {REF}
##          : $parameter_href                  => Parameter hash {REF}
##          : $sample_info_href                => Info on samples and case hash {REF}

    my ($arg_href) = @_;

    ## Flatten argument(s)
    my $active_parameter_href;
    my $broadcasts_ref;
    my $file_info_href;
    my $infile_both_strands_prefix_href;
    my $infile_lane_prefix_href;
    my $log;
    my $order_parameters_ref;
    my $parameter_href;
    my $sample_info_href;

    my $tmpl = {
        active_parameter_href => {
            default     => {},
            defined     => 1,
            required    => 1,
            store       => \$active_parameter_href,
            strict_type => 1,
        },
        broadcasts_ref => {
            default     => [],
            defined     => 1,
            required    => 1,
            store       => \$broadcasts_ref,
            strict_type => 1,
        },
        file_info_href => {
            default     => {},
            defined     => 1,
            required    => 1,
            store       => \$file_info_href,
            strict_type => 1,
        },
        infile_both_strands_prefix_href => {
            default     => {},
            defined     => 1,
            required    => 1,
            store       => \$infile_both_strands_prefix_href,
            strict_type => 1,
        },
        infile_lane_prefix_href => {
            default     => {},
            defined     => 1,
            required    => 1,
            store       => \$infile_lane_prefix_href,
            strict_type => 1,
        },
        log => {
            defined  => 1,
            required => 1,
            store    => \$log,
        },
        order_parameters_ref => {
            default     => [],
            defined     => 1,
            required    => 1,
            store       => \$order_parameters_ref,
            strict_type => 1,
        },
        parameter_href => {
            default     => {},
            defined     => 1,
            required    => 1,
            store       => \$parameter_href,
            strict_type => 1,
        },
        sample_info_href => {
            default     => {},
            defined     => 1,
            required    => 1,
            store       => \$sample_info_href,
            strict_type => 1,
        },
    };

    check( $tmpl, $arg_href, 1 ) or croak q{Could not parse arguments!};

    use MIP::Check::File qw{ check_ids_in_dna_vcf };
    use MIP::Check::Parameter
      qw{ check_recipe_fastq_compatibility check_sample_id_in_hash_parameter check_sample_id_in_hash_parameter_path };
    use MIP::Check::Reference qw{ check_parameter_metafiles };
    use MIP::Config qw{ write_mip_config };
    use MIP::File::Format::Reference qw{ write_references };
    use MIP::Parse::Parameter qw{ parse_infiles };
    use MIP::Parse::File qw{ parse_fastq_infiles };
    use MIP::Update::Recipes qw{ update_recipe_mode_for_pedigree };
    use MIP::Sample_info qw{ set_parameter_in_sample_info };
    use MIP::Set::Analysis qw{ set_ase_chain_recipes };
    use MIP::Set::Parameter qw{ set_parameter_to_broadcast };
    use MIP::Update::Contigs qw{ update_contigs_for_run };

    ## Checks parameter metafile exists and set build_file parameter
    check_parameter_metafiles(
        {
            active_parameter_href => $active_parameter_href,
            file_info_href        => $file_info_href,
            parameter_href        => $parameter_href,
        }
    );

    ## Check sample_id provided in hash parameter is included in the analysis
    check_sample_id_in_hash_parameter(
        {
            active_parameter_href => $active_parameter_href,
            log                   => $log,
            parameter_names_ref   => [qw{ analysis_type }],
            parameter_href        => $parameter_href,
            sample_ids_ref        => \@{ $active_parameter_href->{sample_ids} },
        }
    );

    ## Check sample_id provided in hash path parameter is included in the analysis and only represented once
    check_sample_id_in_hash_parameter_path(
        {
            active_parameter_href => $active_parameter_href,
            log                   => $log,
            parameter_names_ref   => [qw{ infile_dirs }],
            sample_ids_ref        => \@{ $active_parameter_href->{sample_ids} },
        }
    );

    ## Check dna vcf
    check_ids_in_dna_vcf(
        {
            active_parameter_href => $active_parameter_href,
            dna_vcf_file          => $active_parameter_href->{dna_vcf_file},
            sample_info_href      => $sample_info_href,
        }
    );

    ## Set ASE recipes depending on previous check
    set_ase_chain_recipes(
        {
            active_parameter_href => $active_parameter_href,
        }
    );

    if ( $active_parameter_href->{verbose} ) {

        set_parameter_to_broadcast(
            {
                active_parameter_href => $active_parameter_href,
                broadcasts_ref        => $broadcasts_ref,
                order_parameters_ref  => $order_parameters_ref,
            }
        );
    }

    ## Broadcast set parameters info
    foreach my $parameter_info ( @{$broadcasts_ref} ) {

        $log->info($parameter_info);
    }

    ## Write references for this analysis to yaml
    write_references(
        {
            active_parameter_href => $active_parameter_href,
            outfile_path          => $active_parameter_href->{reference_info_file},
            parameter_href        => $parameter_href,
        }
    );

    ## Update recipes depending on pedigree
    update_recipe_mode_for_pedigree(
        {
            active_parameter_href => $active_parameter_href,
            recipes_ref           => [qw{ blobfish }],
            sample_info_href      => $sample_info_href,
        }
    );

    ## Write config file for case
    write_mip_config(
        {
            active_parameter_href => $active_parameter_href,
            log                   => $log,
            remove_keys_ref       => [qw{ associated_recipe }],
            sample_info_href      => $sample_info_href,
        }
    );

    ## Update contigs depending on settings in run (wes or if only male samples)
    update_contigs_for_run(
        {
            analysis_type_href  => \%{ $active_parameter_href->{analysis_type} },
            exclude_contigs_ref => \@{ $active_parameter_href->{exclude_contigs} },
            file_info_href      => $file_info_href,
            found_male          => $active_parameter_href->{found_male},
            log                 => $log,
        }
    );

    ## Get the ".fastq(.gz)" files from the supplied infiles directory. Checks if the files exist
    parse_infiles(
        {
            active_parameter_href => $active_parameter_href,
            file_info_href        => $file_info_href,
            log                   => $log,
        }
    );

    ## Reformat file names to MIP format, get file name info and add info to sample_info
    parse_fastq_infiles(
        {
            active_parameter_href           => $active_parameter_href,
            file_info_href                  => $file_info_href,
            infile_both_strands_prefix_href => $infile_both_strands_prefix_href,
            infile_lane_prefix_href         => $infile_lane_prefix_href,
            log                             => $log,
            sample_info_href                => $sample_info_href,
        }
    );

    ## Add to sample info
    set_parameter_in_sample_info(
        {
            active_parameter_href => $active_parameter_href,
            file_info_href        => $file_info_href,
            sample_info_href      => $sample_info_href,
        }
    );

    ## Check recipe compability with fastq files
    my @recipes_to_check = qw{ arriba_ar salmon_quant };

  RECIPE:
    foreach my $recipe (@recipes_to_check) {

        check_recipe_fastq_compatibility(
            {
                active_parameter_href   => $active_parameter_href,
                infile_lane_prefix_href => $infile_lane_prefix_href,
                parameter_href          => $parameter_href,
                recipe_name             => $recipe,
                sample_info_href        => $sample_info_href,
            }
        );
    }

    return;
}

1;<|MERGE_RESOLUTION|>--- conflicted
+++ resolved
@@ -16,11 +16,9 @@
 use autodie qw{ :all };
 
 ## MIPs lib/
-<<<<<<< HEAD
+use MIP::Constants qw{ $LOG_NAME };
 use MIP::Parameter qw{ get_cache };
-=======
-use MIP::Constants qw{ $LOG_NAME $SPACE };
->>>>>>> f4db011c
+
 
 BEGIN {
     require Exporter;
