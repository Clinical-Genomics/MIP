package MIP::Package_manager::Pip;

use 5.026;
use strict;
use warnings;
use warnings qw{ FATAL utf8 };
use utf8;
use open qw{ :encoding(UTF-8) :std };
use charnames qw{ :full :short };
use Carp;
use English qw{ -no_match_vars };
use Params::Check qw{ check allow last_error };
use Readonly;
use IPC::Cmd qw{ run };

## MIPs lib/
use MIP::Language::Python qw{ python_core };
use MIP::Unix::Standard_streams qw{ unix_standard_streams };
use MIP::Unix::Write_to_file qw{ unix_write_to_file };

BEGIN {
    require Exporter;
    use base qw{ Exporter };

    # Set the version for version checking
    our $VERSION = 1.05;

    # Functions and variables which can be optionally exported
    our @EXPORT_OK = qw{ check_pip_package pip_install };
}

## Constants
Readonly my $SPACE => q{ };

sub check_pip_package {

## Function : Check if the package has been installed via pip
## Returns  : $status
## Arguments: $conda_environment => Name of conda environment
##          : $conda_prefix_path => Path to conda environment
##          : $package           => Pip package to check
##          : $version           => Optional version check

    my ($arg_href) = @_;

    ## Flatten argument(s)
    my $conda_environment;
    my $conda_prefix_path;
    my $package;
    my $version;

    my $tmpl = {
        conda_environment => {
            store       => \$conda_environment,
            strict_type => 1,
        },
        conda_prefix_path => {
            store       => \$conda_prefix_path,
            strict_type => 1,
        },
        package => {
            defined     => 1,
            required    => 1,
            store       => \$package,
            strict_type => 1,
        },
        version => {
            store       => \$version,
            strict_type => 1,
        },
    };

    check( $tmpl, $arg_href, 1 ) or croak q{Could not parse arguments!};

    my $check_pip_package_regexp = _build_package_check_regexp(
        {
            package => $package,
            version => $version,
        }
    );

    # Variable for storing pip package status
    my $status;

    # Shell command to launch
    my $command;

    # Check if the program is to be installed into a conda env
    if ($conda_environment) {

        # Check if the environemnt already exists
        if ( $conda_prefix_path and -d $conda_prefix_path ) {

            # Test if the program already exists in that environment
            $command =
qq{conda list -n $conda_environment | grep 'pip' | $check_pip_package_regexp};
            run(
                command => $command,
                buffer  => \$status
            );
        }
        return $status;
    }

    # Test if the program is already installed in the root env
    $command = qq{pip list --format columns | $check_pip_package_regexp};
    run(
        command => $command,
        buffer  => \$status
    );

    return $status;
}

sub pip_install {

## Function : Perl wrapper for writing pip install command. Based on pip v18.1
## Returns  : @commands
##          : $editable               => Install in editable mode from a local project path or a VCS url.
##          : $FILEHANDLE             => Filehandle to write to
##          : $packages_ref           => Array of packages to be installed {REF}
##          : $python_module          => Execute pip as python module
##          : $quiet                  => Quiet output
##          : $requirement            => Install from a requirement file
##          : $stderrfile_path        => Stderrfile path
##          : $stderrfile_path_append => Append stderr info to file path
##          : $stdoutfile_path        => Stdoutfile path
##          : $verbose                => Verbose output

    my ($arg_href) = @_;

    ## Flatten argument(s)
    my $editable;
    my $FILEHANDLE;
    my $packages_ref;
<<<<<<< HEAD
    my $no_cache_dir;
=======
    my $python_module;
>>>>>>> a81f932c
    my $quiet;
    my $requirement;
    my $stderrfile_path;
    my $stderrfile_path_append;
    my $stdoutfile_path;
    my $verbose;

    my $tmpl = {
        editable => {
            store       => \$editable,
            strict_type => 1,
        },
        FILEHANDLE => {
            store => \$FILEHANDLE,
        },
        packages_ref => {
            default     => [],
            defined     => 1,
            store       => \$packages_ref,
            strict_type => 1,
        },
        python_module => {
            allow => [ undef, 0, 1 ],
            store => \$python_module,
        },
        quiet => {
            allow => [ undef, 0, 1 ],
            store => \$quiet,
        },
        requirement => {
            store       => \$requirement,
            strict_type => 1,
        },
        stderrfile_path => {
            store       => \$stderrfile_path,
            strict_type => 1,
        },
        stderrfile_path_append => {
            store       => \$stderrfile_path_append,
            strict_type => 1,
        },
        stdoutfile_path => {
            store       => \$stdoutfile_path,
            strict_type => 1,
        },
        verbose => {
            allow => [ undef, 0, 1 ],
            store => \$verbose,
        },
        no_cache_dir => {
            allow       => [ undef, 0, 1 ],
            default     => 0,
            store       => \$no_cache_dir,
            strict_type => 1,
        },
    };

    check( $tmpl, $arg_href, 1 ) or croak q{Could not parse arguments!};

    ## Stores commands depending on input parameters
    my @commands;

    ## Prepend 'python -m' to base command
    if ($python_module) {

        push @commands, join $SPACE, python_core( { module_mode => 1, } );
    }

    ## Push base command
    push @commands, qw{ pip install };

    if ($no_cache_dir) {
        push @commands, q{--no-cache-dir};
    }

    if ($quiet) {

        push @commands, q{--quiet};
    }

    if ($verbose) {

        push @commands, q{--verbose};
    }

    if ($requirement) {

        push @commands, q{--requirement} . $SPACE . $requirement;
    }
    elsif ($editable) {

        push @commands, q{--editable} . $SPACE . $editable;
    }
    else {

        push @commands, join $SPACE, @{$packages_ref};
    }

    push @commands,
      unix_standard_streams(
        {
            stdoutfile_path        => $stdoutfile_path,
            stderrfile_path        => $stderrfile_path,
            stderrfile_path_append => $stderrfile_path_append,
        }
      );

    unix_write_to_file(
        {
            commands_ref => \@commands,
            separator    => $SPACE,
            FILEHANDLE   => $FILEHANDLE,
        }
    );

    return @commands;
}

sub _build_package_check_regexp {

## Function : Build regexp for package check
## Returns  : $check_pip_package_regexp
## Arguments: $package => Pip package to check
##          : $version => Optional version check

    my ($arg_href) = @_;

    ## Flatten argument(s)
    my $package;
    my $version;

    my $tmpl = {
        package => {
            defined     => 1,
            required    => 1,
            store       => \$package,
            strict_type => 1,
        },
        version => {
            store       => \$version,
            strict_type => 1,
        },
    };

    check( $tmpl, $arg_href, 1 ) or croak q{Could not parse arguments!};

    my $check_pip_package_regexp;

    if ($version) {

        $check_pip_package_regexp =

          # Execute perl, loop over input and split on whitespace
          q?perl -nae? . $SPACE

          # Check for a matching package
          . q?'if( ($_=~/? . $package . q?/) && ($_=~/? . $version . q?/) )?

          # Print 1 in case of match
          . q?{print 1}'?;
    }
    else {

        $check_pip_package_regexp =

          # Execute perl, loop over input and split on whitespace
          q?perl -nae? . $SPACE

          # Check for a matching package
          . q?'if($_=~/? . $package . q?/)?

          # Print 1 in case of match
          . q?{print 1}' ?;
    }

    return $check_pip_package_regexp;

}

1;<|MERGE_RESOLUTION|>--- conflicted
+++ resolved
@@ -133,11 +133,8 @@
     my $editable;
     my $FILEHANDLE;
     my $packages_ref;
-<<<<<<< HEAD
     my $no_cache_dir;
-=======
     my $python_module;
->>>>>>> a81f932c
     my $quiet;
     my $requirement;
     my $stderrfile_path;
