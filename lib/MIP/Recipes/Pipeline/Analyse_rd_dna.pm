--- conflicted
+++ resolved
@@ -556,9 +556,7 @@
     ### Analysis recipes
     ## Create code reference table for pipeline analysis recipes
     my %analysis_recipe = (
-<<<<<<< HEAD
         analysisrunstatus  => \&analysis_analysisrunstatus,
-        bcftools_mpileup   => \&analysis_bcftools_mpileup,
         bwa_mem            => undef,                           # Depends on genome build
         bwa_mem2           => undef,
         cadd_ar            => \&analysis_cadd,
@@ -566,15 +564,6 @@
         chromograph_cov    => \&analysis_chromograph_cov,
         chromograph_rhoviz => \&analysis_chromograph_rhoviz,
         chromograph_upd    => \$sample_info_href->{has_trio}
-=======
-        analysisrunstatus => \&analysis_analysisrunstatus,
-        bwa_mem           => undef,                           # Depends on genome build
-        bwa_mem2          => undef,
-        cadd_ar           => \&analysis_cadd,
-        chanjo_sexcheck   => \&analysis_chanjo_sex_check,
-        chromograph_cov   => \&analysis_chromograph_cov,
-        chromograph_upd   => \$sample_info_href->{has_trio}
->>>>>>> 2ae70e50
         ? \&analysis_chromograph_upd
         : undef,                                               # Depends on pedigree
         cnvnator_ar                 => \&analysis_cnvnator,
