--- conflicted
+++ resolved
@@ -28,23 +28,13 @@
 install:
   ## Test installation script and gather coverage information
   - PERL5OPT=-MDevel::Cover=-ignore,"^t/",-coverage,statement,branch,condition,path,subroutine perl t/mip_install.test
-<<<<<<< HEAD
   ## Generate rare disease installation script
-  - PERL5OPT=-MDevel::Cover=-ignore,"^t/",-coverage,statement,branch,condition,path,subroutine perl mip install rd_dna --bash_set_errexit --envn mip_travis --skip bwa bwakit bedtools cadd chanjo chromograph cnvnator delly expansionhunter fastqc gatk gatk4 genmod  htslib  manta  multiqc  peddy  picard  plink  rhocall  rtg-tools  sambamba  smncopynumbercaller stranger  svdb  tiddit  upd  variant_integrity  varg  vcfanno  vep  vcf2cytosure  vt
+  - PERL5OPT=-MDevel::Cover=-ignore,"^t/",-coverage,statement,branch,condition,path,subroutine perl mip install rd_dna --bash_set_errexit --envn mip_travis --skip bwa bwakit bedtools cadd chanjo chromograph cnvnator delly expansionhunter fastqc gatk gatk4 genmod  htslib  manta  multiqc  peddy  picard  plink  rhocall  rtg-tools  sambamba  smncopynumbercaller stranger  svdb  tiddit  ucsc upd  variant_integrity  varg  vcfanno  vep  vcf2cytosure  vt
   ## Install MIP rare disease
   - bash mip.sh
   ## Generate rna installation script
-  - PERL5OPT=-MDevel::Cover=-ignore,"^t/",-coverage,statement,branch,condition,path,subroutine perl mip install rd_rna --bash_set_errexit --skip arriba fastqc gatk4 htslib multiqc picard rseqc sambamba star star-fusion stringtie trim-galore vep
+  - PERL5OPT=-MDevel::Cover=-ignore,"^t/",-coverage,statement,branch,condition,path,subroutine perl mip install rd_rna --bash_set_errexit --skip arriba fastqc gatk4 htslib multiqc picard rseqc sambamba star star-fusion stringtie trim-galore ucsc vep
   ## Install MIP rna
-=======
-## Generate rare disease installation script
-  - PERL5OPT=-MDevel::Cover=-ignore,"^t/",-coverage,statement,branch,condition,path,subroutine perl mip install rd_dna --bash_set_errexit --envn mip_travis --skip bwa bwakit bedtools cadd chanjo chromograph cnvnator delly expansionhunter fastqc gatk gatk4 genmod  htslib  manta  multiqc  peddy  picard  plink  rhocall  rtg-tools  sambamba  smncopynumbercaller stranger  svdb  tiddit  ucsc upd  variant_integrity  varg  vcfanno  vep  vcf2cytosure  vt
-## Install MIP rare disease
-  - bash mip.sh
-## Generate rna installation script
-  - PERL5OPT=-MDevel::Cover=-ignore,"^t/",-coverage,statement,branch,condition,path,subroutine perl mip install rd_rna --bash_set_errexit --skip arriba fastqc gatk4 htslib multiqc picard rseqc sambamba star star-fusion stringtie trim-galore ucsc vep
-## Install MIP rna
->>>>>>> 6d6b15b0
   - bash mip.sh
   ## Special case: Install bcftools since it is required by some tests
   - conda install -n mip_travis --channel bioconda --channel conda-forge bcftools=1.9=ha228f0b_4
