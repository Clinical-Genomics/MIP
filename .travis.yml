--- conflicted
+++ resolved
@@ -31,11 +31,7 @@
   ## Install MIP rare disease
   - bash mip.sh
   ## Generate rna installation script
-<<<<<<< HEAD
-  - PERL5OPT=-MDevel::Cover=-ignore,"^t/",-coverage,statement,branch,condition,path,subroutine perl mip install rd_rna --bash_set_errexit --skip arriba blobfish bootstrapann fastqc gatk4 htslib multiqc picard preseq rseqc salmon sambamba star star-fusion stringtie trim-galore ucsc utilities vep
-=======
-  - PERL5OPT=-MDevel::Cover=-ignore,"^t/",-coverage,statement,branch,condition,path,subroutine perl mip install rd_rna --bash_set_errexit --skip arriba blobfish bootstrapann fastqc gatk4 gffcompare htslib multiqc picard preseq rseqc sambamba star star-fusion stringtie trim-galore ucsc utilities vep
->>>>>>> eb4238f9
+  - PERL5OPT=-MDevel::Cover=-ignore,"^t/",-coverage,statement,branch,condition,path,subroutine perl mip install rd_rna --bash_set_errexit --skip arriba blobfish bootstrapann fastqc gatk4 gffcompare htslib multiqc picard preseq rseqc salmon sambamba star star-fusion stringtie trim-galore ucsc utilities vep
   ## Install MIP rna
   - bash mip.sh
   ## Special case: Install bcftools since it is required by some tests
