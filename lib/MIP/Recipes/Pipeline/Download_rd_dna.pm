package MIP::Recipes::Pipeline::Download_rd_dna;

use 5.026;
use Carp;
use charnames qw{ :full :short };
use English qw{ -no_match_vars };
use File::Spec::Functions qw{ catfile };
use open qw{ :encoding(UTF-8) :std };
use Params::Check qw{ check allow last_error };
use strict;
use utf8;
use warnings;
use warnings qw{ FATAL utf8 };

## CPANM
use List::MoreUtils qw { any };
use Readonly;

## MIPs lib/
use MIP::Constants qw{ $NEWLINE };

BEGIN {

    require Exporter;
    use base qw{ Exporter };

    # Set the version for version checking
<<<<<<< HEAD
    our $VERSION = 1.08;
=======
    our $VERSION = 1.09;
>>>>>>> 1aeedcb7

    # Functions and variables which can be optionally exported
    our @EXPORT_OK = qw{ pipeline_download_rd_dna };
}

sub pipeline_download_rd_dna {

## Function : Download references recipes for rd_dna pipeline
## Returns  :
## Arguments: $active_parameter_href => Active parameters for this download hash {REF}
##          : $quiet                 => Be quiet
##          : $temp_directory        => Temporary directory
##          : $verbose               => Verbosity

    my ($arg_href) = @_;

    ## Flatten argument(s)
    my $active_parameter_href;

    ## Default(s)
    my $quiet;
    my $temp_directory;
    my $verbose;

    my $tmpl = {
        active_parameter_href => {
            default     => {},
            defined     => 1,
            required    => 1,
            store       => \$active_parameter_href,
            strict_type => 1,
        },
        quiet => {
            allow       => [ undef, 0, 1 ],
            default     => 0,
            store       => \$quiet,
            strict_type => 1,
        },
        temp_directory => {
            defined     => 1,
            required    => 1,
            store       => \$temp_directory,
            strict_type => 1,
        },
        verbose => {
            default     => $arg_href->{active_parameter_href}{verbose},
            store       => \$verbose,
            strict_type => 1,
        },
    };

    check( $tmpl, $arg_href, 1 ) or croak q{Could not parse arguments!};

    use MIP::Recipes::Download::1000g_all_sv qw{ download_1000g_all_sv };
    use MIP::Recipes::Download::1000g_all_wgs qw{ download_1000g_all_wgs };
    use MIP::Recipes::Download::1000g_indels qw{ download_1000g_indels };
    use MIP::Recipes::Download::1000g_omni qw{ download_1000g_omni };
    use MIP::Recipes::Download::1000g_sites qw{ download_1000g_sites };
    use MIP::Recipes::Download::1000g_snps qw{ download_1000g_snps };
    use MIP::Recipes::Download::Cadd_bravo_topmed qw{ download_cadd_bravo_topmed };
    use MIP::Recipes::Download::Cadd_gnomad_genomes qw{ download_cadd_gnomad_genomes };
    use MIP::Recipes::Download::Cadd_whole_genome_snvs
      qw{ download_cadd_whole_genome_snvs };
    use MIP::Recipes::Download::Clinvar qw{ download_clinvar };
    use MIP::Recipes::Download::Dbnsfp qw{ download_dbnsfp };
    use MIP::Recipes::Download::Dbsnp qw{ download_dbsnp };
    use MIP::Recipes::Download::Delly_exclude qw{ download_delly_exclude };
    use MIP::Recipes::Download::Expansionhunter qw{ download_expansionhunter };
    use MIP::Recipes::Download::Gatk_mitochondrial_ref
      qw{ download_gatk_mitochondrial_ref };
    use MIP::Recipes::Download::Genbank_haplogroup qw{ download_genbank_haplogroup };
    use MIP::Recipes::Download::Genomic_superdups qw{ download_genomic_superdups };
    use MIP::Recipes::Download::Get_reference qw{ get_reference };
    use MIP::Recipes::Download::Giab qw{ download_giab };
    use MIP::Recipes::Download::Gnomad qw{ download_gnomad };
    use MIP::Recipes::Download::Hapmap qw{ download_hapmap };
    use MIP::Recipes::Download::Human_reference qw{ download_human_reference };
    use MIP::Recipes::Download::Mills_and_1000g_indels
      qw{ download_mills_and_1000g_indels };
    use MIP::Recipes::Download::Rank_model qw{ download_rank_model };
    use MIP::Recipes::Download::Svrank_model qw{ download_svrank_model };

    ## Retrieve logger object now that log_file has been set
    my $log = Log::Log4perl->get_logger( uc q{mip_download} );

    ### Download recipes
    ## Create code reference table for download recipes
    my %download_recipe = (
        q{1000g_all_sv}        => \&download_1000g_all_sv,
        q{1000g_all_wgs}       => \&download_1000g_all_wgs,
        q{1000g_indels}        => \&download_1000g_indels,
        q{1000g_omni}          => \&download_1000g_omni,
        q{1000g_sites}         => \&download_1000g_sites,
        q{1000g_snps}          => \&download_1000g_snps,
        cadd_bravo_topmed      => \&download_cadd_bravo_topmed,
        cadd_gnomad_genomes    => \&download_cadd_gnomad_genomes,
        cadd_whole_genome_snvs => \&download_cadd_whole_genome_snvs,
        clinvar                => \&download_clinvar,
        dbnsfp                 => \&download_dbnsfp,
        dbsnp                  => \&download_dbsnp,
        delly_exclude          => \&download_delly_exclude,
        expansionhunter        => \&download_expansionhunter,
        gatk_mitochondrial_ref => \&download_gatk_mitochondrial_ref,
        genbank_haplogroup     => \&download_genbank_haplogroup,
        genomic_superdups      => \&download_genomic_superdups,
        giab                   => \&download_giab,
        gnomad                 => \&download_gnomad,
        hapmap                 => \&download_hapmap,
        human_reference        => \&download_human_reference,
        mills_and_1000g_indels => \&download_mills_and_1000g_indels,
        rank_model             => \&download_rank_model,
        svrank_model           => \&download_svrank_model,
    );

    # Storing job_ids from SLURM, however currently all are independent
    my %job_id;

  REFERENCE:
    while ( my ( $reference_id, $versions_ref ) =
        each %{ $active_parameter_href->{reference} } )
    {

        next REFERENCE if ( not exists $download_recipe{$reference_id} );

      REFERENCE_VERSION:
        foreach my $reference_version ( @{$versions_ref} ) {

          GENOME_VERSION:
            foreach my $genome_version (
                @{ $active_parameter_href->{reference_genome_versions} } )
            {

                my $reference_href =
                  $active_parameter_href->{reference_feature}{$reference_id}
                  {$genome_version}{$reference_version};

                next GENOME_VERSION
                  if (
                    not exists $active_parameter_href->{reference_feature}{$reference_id}
                    {$genome_version} );

                next GENOME_VERSION
                  if (
                    not exists $active_parameter_href->{reference_feature}{$reference_id}
                    {$genome_version}{$reference_version} );

                ## Build file name and path
                my $outfile_name = $reference_href->{outfile};
                my $outfile_path =
                  catfile( $active_parameter_href->{reference_dir}, $outfile_name );

                ## Check if reference file already exists in reference directory
                next GENOME_VERSION if ( -f $outfile_path );

                $log->info( q{Cannot find reference file:} . $outfile_path );
                $log->info(
                        q{Will try to download: }
                      . $reference_id
                      . q{ version: }
                      . $reference_version,
                );

                $download_recipe{$reference_id}->(
                    {
                        active_parameter_href => $active_parameter_href,
                        genome_version        => $genome_version,
                        job_id_href           => \%job_id,
                        quiet                 => $quiet,
                        recipe_name           => $reference_id,
                        reference_href        => $reference_href,
                        reference_version     => $reference_version,
                        temp_directory        => $temp_directory,
                    }
                );
            }
        }
    }

    return;
}

1;<|MERGE_RESOLUTION|>--- conflicted
+++ resolved
@@ -25,11 +25,7 @@
     use base qw{ Exporter };
 
     # Set the version for version checking
-<<<<<<< HEAD
-    our $VERSION = 1.08;
-=======
     our $VERSION = 1.09;
->>>>>>> 1aeedcb7
 
     # Functions and variables which can be optionally exported
     our @EXPORT_OK = qw{ pipeline_download_rd_dna };
