package MIP::Cli::Mip::Analyse::Rd_dna;

use 5.026;
use Carp;
use File::Spec::Functions qw{ catfile };
use FindBin qw{ $Bin };
use open qw{ :encoding(UTF-8) :std };
use strict;
use utf8;
use warnings;
use warnings qw{ FATAL utf8 };

## CPANM
use autodie qw{ :all };
use List::MoreUtils qw { any };
use MooseX::App::Command;
use MooseX::Types::Moose qw{ ArrayRef Bool HashRef Int Num Str };
use Moose::Util::TypeConstraints;

## MIPs lib
use MIP::Main::Analyse qw{ mip_analyse };

<<<<<<< HEAD
our $VERSION = 1.27;
=======
our $VERSION = 1.26;
>>>>>>> 011c78e2

extends(qw{ MIP::Cli::Mip::Analyse });

command_short_description(q{Rare disease DNA analysis});

command_long_description(q{Rare disease DNA analysis on wes, wgs or mixed sequence data});

command_usage(q{mip <analyse> <rd_dna> <case_id> --config <config_file> });

## Define, check and get Cli supplied parameters
_build_usage();

sub run {
    my ($arg_href) = @_;

    ## Remove Moose::App extra variable
    delete $arg_href->{extra_argv};

    ## Input from Cli
    my %active_parameter = %{$arg_href};

    use MIP::File::Format::Parameter qw{ parse_definition_file  };
    use MIP::File::Format::Yaml qw{ load_yaml order_parameter_names };
    use MIP::Get::Analysis
      qw{ get_dependency_tree_chain get_dependency_tree_order print_recipe };

    ## Mip analyse rd_dna parameters
    ## CLI commands inheritance
    my @definition_files = (
        catfile( $Bin, qw{ definitions mip_parameters.yaml } ),
        catfile( $Bin, qw{ definitions analyse_parameters.yaml } ),
        catfile( $Bin, qw{ definitions rd_dna_parameters.yaml } ),
    );

    ## Non mandatory parameter definition keys to check
    my $non_mandatory_parameter_keys_path =
      catfile( $Bin, qw{ definitions non_mandatory_parameter_keys.yaml } );

    ## Mandatory parameter definition keys to check
    my $mandatory_parameter_keys_path =
      catfile( $Bin, qw{ definitions mandatory_parameter_keys.yaml } );

    ## %parameter holds all defined parameters for MIP
    ## mip analyse rd_dna parameters
    my %parameter;

  DEFINITION_FILE:
    foreach my $definition_file (@definition_files) {

        %parameter = (
            %parameter,
            parse_definition_file(
                {
                    define_parameters_path        => $definition_file,
                    mandatory_parameter_keys_path => $mandatory_parameter_keys_path,
                    non_mandatory_parameter_keys_path =>
                      $non_mandatory_parameter_keys_path,
                }
            ),
        );
    }

    ## Print recipes if requested and exit
    print_recipe(
        {
            define_parameters_files_ref => \@definition_files,
            parameter_href              => \%parameter,
            print_recipe                => $active_parameter{print_recipe},
            print_recipe_mode           => $active_parameter{print_recipe_mode},
        }
    );

    ## Get dependency tree and store in parameter hash
    my %dependency_tree = load_yaml(
        {
            yaml_file => catfile( $Bin, qw{ definitions rd_dna_initiation_map.yaml } ),
        }
    );
    $parameter{dependency_tree} = \%dependency_tree;

    ## Sets chain id to parameters hash from the dependency tree
    get_dependency_tree_chain(
        {
            dependency_tree_href => $parameter{dependency_tree},
            parameter_href       => \%parameter,
        }
    );

    ## Order recipes - Parsed from initiation file
    get_dependency_tree_order(
        {
            dependency_tree_href => $parameter{dependency_tree},
            recipes_ref          => \@{ $parameter{cache}{order_recipes_ref} },
        }
    );

    ### To write parameters and their values to log in logical order
    ### Actual order of parameters in definition parameters file(s) does not matter
    ## Adds the order of first level keys from yaml files to array
    my @order_parameters;

  DEFINITION_FILE:
    foreach my $define_parameters_file (@definition_files) {

        push @order_parameters,
          order_parameter_names(
            {
                file_path => $define_parameters_file,
            }
          );
    }

    ## File info hash
    my %file_info = (

        # BWA human genome reference file endings
        bwa_build_reference => [qw{ .bwt .ann .amb .pac .sa }],

        exome_target_bed => [qw{ .interval_list .pad100.interval_list }],

        # Human genome meta files
        human_genome_reference_file_endings => [qw{ .dict .fai }],

        # RTG human genome reference file endings
        rtg_vcfeval_reference_genome => [qw{ _sdf_dir }],
    );

    mip_analyse(
        {
            active_parameter_href => \%active_parameter,
            file_info_href        => \%file_info,
            order_parameters_ref  => \@order_parameters,
            parameter_href        => \%parameter,
        }
    );

    return;
}

sub _build_usage {

## Function : Get and/or set input parameters
## Returns  :
## Arguments:

    option(
        q{decompose_normalize_references} => (
            cmd_aliases => [qw{ dnr }],
            cmd_flag    => q{dec_norm_ref},
            cmd_tags    => [
q{gatk_baserecalibration_known_sites, gatk_haplotypecaller_snp_known_set, gatk_variantrecalibration_resource_snv, gatk_variantrecalibration_resource_indel, frequency_genmod_filter_1000g, gatk_varianteval_gold, gatk_varianteval_dbsnp, snpsift_annotation_files}
            ],
            documentation => q{Set the references to be decomposed and normalized},
            is            => q{rw},
            isa           => ArrayRef [Str],
        )
    );

    option(
        q{exome_target_bed} => (
            cmd_aliases => [qw{ extb }],
            cmd_tags => [q{file.bed=Sample_id; Default: latest_supported_capturekit.bed}],
            documentation => q{Exome target bed file per sample id},
            is            => q{rw},
            isa           => HashRef,
        )
    );

    option(
        q{expected_coverage} => (
            cmd_aliases   => [qw{ ec }],
            cmd_tags      => [q{sample_id=expected_coverage}],
            documentation => q{Expected mean target coverage for analysis},
            is            => q{rw},
            isa           => HashRef,
        )
    );

    option(
        q{gatk_bundle_download_version} => (
            cmd_aliases   => [qw{ gbdv }],
            cmd_tags      => [q{Default: 2.8}],
            documentation => q{GATK FTP bundle download version},
            is            => q{rw},
            isa           => Num,
        )
    );

    option(
        q{gatk_disable_auto_index_and_file_lock} => (
            cmd_aliases   => [qw{ gdai }],
            cmd_flag      => q{gatk_dis_auto_ind_fl},
            documentation => q{Disable auto index creation and locking when reading rods},
            is            => q{rw},
            isa           => Bool,
        )
    );

    option(
        q{gatk_downsample_to_coverage} => (
            cmd_aliases   => [qw{ gdco }],
            cmd_tags      => [q{Default: 1000}],
            documentation => q{Coverage to downsample to at any given locus},
            is            => q{rw},
            isa           => Int,
        )
    );

    option(
        q{gatk_use_new_qual_calculator} => (
            cmd_aliases   => [qw{ gatknq }],
            cmd_flag      => q{gatk_new_qual},
            documentation => q{Use new qual calculator},
            is            => q{rw},
            isa           => Bool,
        )
    );

    option(
        q{genomic_set} => (
            cmd_aliases   => [qw{ ges }],
            cmd_tags      => [q{sorted BED}],
            documentation => q{Selection of relevant regions post alignment},
            is            => q{ro},
            isa           => Str,
        )
    );

    option(
        q{human_genome_reference} => (
            cmd_aliases   => [qw{ hgr }],
            cmd_tags      => [q{Default: grch37_homo_sapiens_-d5-.fasta}],
            documentation => q{Human genome reference},
            is            => q{rw},
            isa           => Str,
        )
    );

    has(
        q{recipe_core_number} => (
            cmd_aliases   => [qw{ rcn }],
            cmd_tags      => [q{recipe_name=X(cores)}],
            documentation => q{Set the number of cores for each recipe},
            is            => q{rw},
            isa           => HashRef,
        )
    );

    option(
        q{set_recipe_core_number} => (
            cmd_aliases   => [qw{ srcn }],
            cmd_tags      => [q{recipe_name=X(cores)}],
            documentation => q{Set the number of cores for specific recipe(s)},
            is            => q{rw},
            isa           => HashRef,
        )
    );

    has(
        q{recipe_memory} => (
            cmd_aliases   => [qw{ rm }],
            cmd_tags      => [q{recipe_name=X(G)}],
            documentation => q{Set the memory for each recipe},
            is            => q{rw},
            isa           => HashRef,
        )
    );

    option(
        q{set_recipe_memory} => (
            cmd_aliases   => [qw{ srm }],
            cmd_tags      => [q{recipe_name=X(G)}],
            documentation => q{Set the memory for specific recipe(s)},
            is            => q{rw},
            isa           => HashRef,
        )
    );

    has(
        q{recipe_time} => (
            cmd_aliases   => [qw{ rot }],
            cmd_tags      => [q{recipe_name=time(hours)}],
            documentation => q{Set the time allocation for each recipe},
            is            => q{rw},
            isa           => HashRef,
        )
    );

    option(
        q{set_recipe_time} => (
            cmd_aliases   => [qw{ srot }],
            cmd_tags      => [q{recipe_name=time(hours)}],
            documentation => q{Set the time allocation for specific recipe(s)},
            is            => q{rw},
            isa           => HashRef,
        )
    );
    option(
        q{infile_dirs} => (
            cmd_aliases   => [qw{ ifd }],
            cmd_tags      => [q{infile_dirs=sample_id}],
            documentation => q{Infile directory(s)},
            is            => q{rw},
            isa           => HashRef,
        )
    );

    option(
        q{picardtools_path} => (
            cmd_aliases   => [qw{ ptp }],
            documentation => q{Path to Picardtools},
            is            => q{rw},
            isa           => Str,
        )
    );

    option(
        q{replace_iupac} => (
            cmd_aliases   => [qw{ riu }],
            documentation => q{Replace IUPAC code in alternative alleles with N},
            is            => q{rw},
            isa           => Bool,
        )
    );

    option(
        q{split_fastq_file} => (
            cmd_aliases   => [qw{ sfq }],
            cmd_tags      => [q{Analysis recipe switch}],
            documentation => q{Split fastq files in batches of X reads and exits},
            is            => q{rw},
            isa           => enum( [ 0, 1, 2 ] ),
        )
    );

    option(
        q{split_fastq_file_read_batch} => (
            cmd_aliases   => [qw{ sfqrdb }],
            cmd_flag      => q{spt_fsq_rd_bt},
            cmd_tags      => [q{Default: 25,000,000}],
            documentation => q{Number of sequence reads to place in each batch},
            is            => q{rw},
            isa           => Int,
        )
    );

    option(
        q{gzip_fastq} => (
            cmd_aliases   => [qw{ gz }],
            cmd_tags      => [q{Analysis recipe switch}],
            documentation => q{Gzip fastq files},
            is            => q{rw},
            isa           => enum( [ 0, 1, 2 ] ),
        )
    );

    option(
        q{fastqc_ar} => (
            cmd_aliases   => [qw{ fqc }],
            cmd_tags      => [q{Analysis recipe switch}],
            documentation => q{Sequence quality analysis using FastQC},
            is            => q{rw},
            isa           => enum( [ 0, 1, 2 ] ),
        )
    );

    option(
        q{bwa_mem} => (
            cmd_aliases   => [qw{ mem }],
            cmd_tags      => [q{Analysis recipe switch}],
            documentation => q{Align reads using Bwa Mem},
            is            => q{rw},
            isa           => enum( [ 1, 2 ] ),
        )
    );

    option(
        q{bwa_mem_bamstats} => (
            cmd_aliases   => [qw{ memsts }],
            documentation => q{Collect statistics from BAM files},
            is            => q{rw},
            isa           => Bool,
        )
    );

    option(
        q{bwa_mem_cram} => (
            cmd_aliases   => [qw{ memcrm }],
            documentation => q{Use CRAM-format for additional output file},
            is            => q{rw},
            isa           => Bool,
        )
    );

    option(
        q{bwa_mem_hla} => (
            cmd_aliases   => [qw{ memhla }],
            documentation => q{Apply HLA typing},
            is            => q{rw},
            isa           => Bool,
        )
    );

    option(
        q{bwa_sambamba_sort_memory_limit} => (
            cmd_aliases => [qw{ memssm }],
            cmd_flag    => q{bwa_sbm_srt_ml},
            cmd_tags    => [q{Default: 32G}],
            documentation =>
              q{Set the memory limit for Sambamba sort after bwa alignment},
            is  => q{rw},
            isa => Str,
        )
    );

    option(
        q{bwa_soft_clip_sup_align} => (
            cmd_aliases   => [qw{ memscsa }],
            documentation => q{Use soft clipping for supplementary alignments},
            is            => q{rw},
            isa           => Bool,
        )
    );

    option(
        q{picardtools_mergesamfiles} => (
            cmd_aliases => [qw{ ptm }],
            cmd_flag    => q{picardtools_mergesamfiles},
            cmd_tags    => [q{Analysis recipe switch}],
            documentation =>
              q{Merge (BAM file(s) ) or rename single samples for downstream processing},
            is  => q{rw},
            isa => enum( [ 1, 2 ] ),
        )
    );

    option(
        q{markduplicates} => (
            cmd_aliases   => [qw{ md }],
            cmd_flag      => q{markduplicates},
            cmd_tags      => [q{Analysis recipe switch}],
            documentation => q{Markduplicate reads},
            is            => q{rw},
            isa           => enum( [ 0, 1, 2 ] ),
        )
    );

    option(
        q{markduplicates_picardtools_markduplicates} => (
            cmd_aliases   => [qw{ mdpmd }],
            cmd_flag      => q{picard_markduplicates},
            documentation => q{Markduplicates using Picardtools markduplicates},
            is            => q{rw},
            isa           => Bool,
        )
    );

    option(
        q{markduplicates_sambamba_markdup} => (
            cmd_aliases   => [qw{ mdsmd }],
            cmd_flag      => q{sambamba_markdup},
            documentation => q{Markduplicates using Sambamba markduplicates},
            is            => q{rw},
            isa           => Bool,
        )
    );

    option(
        q{markduplicates_sambamba_markdup_hash_table_size} => (
            cmd_aliases   => [qw{ mdshts }],
            cmd_flag      => q{sba_mdup_hts},
            cmd_tags      => [q{Default: 262144}],
            documentation => q{Sambamba size of hash table for finding read pairs},
            is            => q{rw},
            isa           => Int,
        )
    );

    option(
        q{markduplicates_sambamba_markdup_io_buffer_size} => (
            cmd_aliases => [qw{ mdsibs }],
            cmd_flag    => q{sba_mdup_ibs},
            cmd_tags    => [q{Default: 2048}],
            documentation =>
q{Sambamba size of the io buffer for reading and writing BAM during the second pass},
            is  => q{rw},
            isa => Int,
        )
    );

    option(
        q{markduplicates_sambamba_markdup_overflow_list_size} => (
            cmd_aliases   => [qw{ mdsols }],
            cmd_flag      => q{sba_mdup_ols},
            cmd_tags      => [q{Default: 200000}],
            documentation => q{Sambamba size of the overflow list},
            is            => q{rw},
            isa           => Int,
        )
    );

    option(
        q{gatk_baserecalibration} => (
            cmd_aliases => [qw{ gbr }],
            cmd_tags    => [q{Analysis recipe switch}],
            documentation =>
              q{Recalibration of bases using GATK BaseReCalibrator/PrintReads},
            is  => q{rw},
            isa => enum( [ 0, 1, 2 ] ),
        )
    );

    option(
        q{gatk_baserecalibration_covariates} => (
            cmd_aliases => [qw{ gbrcov }],
            cmd_flag    => q{gatk_baserecal_covariates},
            cmd_tags    => [
q{Default: ReadGroupCovariate, ContextCovariate, CycleCovariate, QualityScoreCovariate}
            ],
            documentation => q{GATK BaseReCalibration covariates},
            is            => q{rw},
            isa           => ArrayRef [
                enum(
                    [
                        qw{ ContextCovariate CycleCovariate QualityScoreCovariate ReadGroupCovariate RepeatLengthCovariate RepeatUnitCovariate RepeatUnitAndLengthCovariate }
                    ]
                )
            ],
        )
    );

    option(
        q{gatk_baserecalibration_disable_indel_qual} => (
            cmd_aliases   => [qw{ gbrdiq }],
            cmd_flag      => q{gatk_baserecal_dis_indel_q},
            documentation => q{Disable indel quality scores},
            is            => q{rw},
            isa           => Bool,
        )
    );

    option(
        q{gatk_baserecalibration_known_sites} => (
            cmd_aliases => [qw{ gbrkst }],
            cmd_flag    => q{gatk_baserecal_ks},
            cmd_tags    => [
q{Default: grch37_dbsnp_-138-.vcf, grch37_1000g_indels_-phase1-.vcf, grch37_mills_and_1000g_indels_-gold_standard-.vcf}
            ],
            documentation => q{GATK BaseReCalibration known SNV and INDEL sites},
            is            => q{rw},
            isa           => ArrayRef [Str],
        )
    );

    option(
        q{gatk_baserecalibration_read_filters} => (
            cmd_aliases   => [qw{ gbrrf }],
            cmd_flag      => q{gatk_baserecal_read_filts},
            cmd_tags      => [q{Default: OverclippedRead}],
            documentation => q{Filter out reads according to set filter},
            is            => q{rw},
            isa           => ArrayRef [Str],
        )
    );

    option(
        q{gatk_baserecalibration_static_quantized_quals} => (
            cmd_aliases   => [qw{ gbrsqq }],
            cmd_flag      => q{gatk_baserecal_sta_qua_qua},
            cmd_tags      => [q{Default: 10,20,30,40}],
            documentation => q{Static binning of base quality scores},
            is            => q{rw},
            isa           => ArrayRef [Int],
        )
    );

    option(
        q{chanjo_sexcheck} => (
            cmd_aliases   => [qw{ phs }],
            cmd_tags      => [q{Analysis recipe switch}],
            documentation => q{Predicts gender from sex chromosome coverage},
            is            => q{rw},
            isa           => enum( [ 0, 1, 2 ] ),
        )
    );

    option(
        q{chanjo_sexcheck_log_level} => (
            cmd_aliases   => [qw{ chslle }],
            cmd_flag      => q{chanjo_sexcheck_ll},
            documentation => q{Set chanjo sex log level},
            is            => q{rw},
            isa           => enum( [qw{ DEBUG INFO WARNING ERROR CRITICAL }] ),
        )
    );

    option(
        q{sambamba_depth} => (
            cmd_aliases   => [qw{ sdt }],
            cmd_tags      => [q{Analysis recipe switch}],
            documentation => q{Sambamba depth coverage analysis},
            is            => q{rw},
            isa           => enum( [ 0, 1, 2 ] ),
        )
    );

    option(
        q{sambamba_depth_bed} => (
            cmd_aliases   => [qw{ sdtbed }],
            documentation => q{Reference bed file},
            is            => q{rw},
            isa           => Str,
        )
    );

    option(
        q{sambamba_depth_base_quality} => (
            cmd_aliases   => [qw{ sdtbaq }],
            cmd_flag      => q{sba_depth_bq},
            cmd_tags      => [q{Default: 10}],
            documentation => q{Do not count bases with lower base quality},
            is            => q{rw},
            isa           => Int,
        )
    );

    option(
        q{sambamba_depth_cutoffs} => (
            cmd_aliases   => [qw{ sdtcut }],
            cmd_flag      => q{sba_depth_co},
            documentation => q{Read depth cutoff},
            is            => q{rw},
            isa           => ArrayRef [Int],
        )
    );

    option(
        q{sambamba_depth_mapping_quality} => (
            cmd_aliases   => [qw{ sdtmaq }],
            cmd_flag      => q{sba_depth_mq},
            cmd_tags      => [q{Default: 10}],
            documentation => q{Do not count reads with lower mapping quality},
            is            => q{rw},
            isa           => Int,
        )
    );

    option(
        q{sambamba_depth_mode} => (
            cmd_aliases   => [qw{ sdtmod }],
            documentation => q{Mode unit to print the statistics on},
            is            => q{rw},
            isa           => enum( [qw{ base region window }] ),
        )
    );

    option(
        q{sambamba_depth_noduplicates} => (
            cmd_aliases   => [qw{ sdtndu }],
            cmd_flag      => q{sba_depth_nod},
            documentation => q{Do not include duplicates in coverage calculation},
            is            => q{rw},
            isa           => Bool,
        )
    );

    option(
        q{sambamba_depth_quality_control} => (
            cmd_aliases   => [qw{ sdtfqc }],
            cmd_flag      => q{sba_depth_qc},
            documentation => q{Do not include reads with failed quality control},
            is            => q{rw},
            isa           => Bool,
        )
    );

    option(
        q{tiddit_coverage} => (
            cmd_aliases   => [qw{ tcv }],
            cmd_tags      => [q{Analysis recipe switch}],
            documentation => q{Generate coverage data from alignment},
            is            => q{rw},
            isa           => enum( [ 0, 1, 2 ] ),
        )
    );

    option(
        q{picardtools_collectmultiplemetrics} => (
            cmd_aliases   => [qw{ ptcmm }],
            cmd_flag      => q{ppt_col_mul_met},
            cmd_tags      => [q{Analysis recipe switch}],
            documentation => q{Qc metrics calculation},
            is            => q{rw},
            isa           => enum( [ 0, 1, 2 ] ),
        )
    );

    option(
        q{picardtools_collecthsmetrics} => (
            cmd_aliases   => [qw{ ptchs }],
            cmd_flag      => q{ppt_col_hs_met},
            cmd_tags      => [q{Analysis recipe switch}],
            documentation => q{Qc metrics calculation for capture},
            is            => q{rw},
            isa           => enum( [ 0, 1, 2 ] ),
        )
    );

    option(
        q{cnvnator_ar} => (
            cmd_aliases   => [qw{ cnv }],
            cmd_tags      => [q{Analysis recipe switch}],
            documentation => q{Structural variant calling using CNVnator},
            is            => q{rw},
            isa           => enum( [ 0, 1, 2 ] ),
        )
    );

    option(
        q{cnv_bin_size} => (
            cmd_aliases   => [qw{ cnvhbs }],
            cmd_tags      => [q{Default: 1000}],
            documentation => q{CNVnator bin size},
            is            => q{rw},
            isa           => Int,
        )
    );

    option(
        q{delly_call} => (
            cmd_aliases   => [qw{ delc }],
            cmd_tags      => [q{Analysis recipe switch}],
            documentation => q{Structural variant calling using Delly},
            is            => q{rw},
            isa           => enum( [ 0, 1, 2 ] ),
        )
    );

    option(
        q{delly_reformat} => (
            cmd_aliases   => [qw{ del }],
            cmd_tags      => [q{Analysis recipe switch}],
            documentation => q{Merge, regenotype and filter using Delly},
            is            => q{rw},
            isa           => enum( [ 0, 1, 2 ] ),
        )
    );

    option(
        q{delly_exclude_file} => (
            cmd_aliases   => [qw{ delexc }],
            cmd_tags      => [q{Default: hg19_human_excl_-0.7.6-.tsv}],
            documentation => q{Exclude centomere and telemore regions in delly calling},
            is            => q{rw},
            isa           => Str,
        )
    );

    option(
        q{delly_types} => (
            cmd_aliases   => [qw{ deltyp }],
            cmd_tags      => [q{Default: DEL,DUP,INV,INS}],
            documentation => q{Type of SV to call},
            is            => q{rw},
            isa           => ArrayRef [ enum( [qw{ DEL DUP INV INS TRA }] ), ],
        )
    );

    option(
        q{expansionhunter} => (
            cmd_aliases   => [qw{ exp }],
            cmd_tags      => [q{Analysis recipe switch}],
            documentation => q{Anaylse expansions of Short Tandem Repeats},
            is            => q{rw},
            isa           => enum( [ 0, 1, 2 ] ),
        )
    );

    option(
        q{expansionhunter_variant_catalog_file_path} => (
            cmd_aliases   => [qw{ exphun_vcfp }],
            cmd_flag      => q{exphun_var_cat_fp},
            documentation => q{Path to variant catalog json file},
            is            => q{rw},
            isa           => Str,
        )
    );

    option(
        q{manta} => (
            cmd_aliases   => [qw{ mna }],
            cmd_tags      => [q{Analysis recipe switch}],
            documentation => q{Structural variant calling using Manta},
            is            => q{rw},
            isa           => enum( [ 0, 1, 2 ] ),
        )
    );

    option(
        q{manta_call_regions_file_path} => (
            cmd_aliases   => [qw{ mna_cr }],
            documentation => q{Path to manta call regions file},
            is            => q{rw},
            isa           => Str,
        )
    );

    option(
        q{tiddit} => (
            cmd_aliases   => [qw{ tid }],
            cmd_tags      => [q{Analysis recipe switch}],
            documentation => q{Structural variant calling using Tiddit},
            is            => q{rw},
            isa           => enum( [ 0, 1, 2 ] ),
        )
    );

    option(
        q{tiddit_coverage_bin_size} => (
            cmd_aliases   => [qw{ tidbin }],
            cmd_tags      => [q{Default: 500}],
            documentation => q{Size of coverage bins in calculation},
            is            => q{rw},
            isa           => Int,
        )
    );

    option(
        q{tiddit_minimum_number_supporting_pairs} => (
            cmd_aliases   => [qw{ tidmsp }],
            cmd_flag      => q{tid_min_num_sp},
            cmd_tags      => [q{Default: 6}],
            documentation => q{Minimum number of supporting reads},
            is            => q{rw},
            isa           => Int,
        )
    );

    option(
        q{sv_combinevariantcallsets} => (
            cmd_aliases   => [qw{ svc }],
            cmd_tags      => [q{Analysis recipe switch}],
            documentation => q{Combine structural variant call sets},
            is            => q{rw},
            isa           => enum( [ 0, 1, 2 ] ),
        )
    );

    option(
        q{sv_combinevariantcallsets_bcf_file} => (
            cmd_aliases => [qw{ svcbcf }],
            cmd_flag    => q{sv_comb_vcs_bf},
            documentation =>
              q{Produce a bcf from the CombineStructuralVariantCallSet vcf},
            is  => q{rw},
            isa => Bool,
        )
    );

    option(
        q{sv_svdb_merge_prioritize} => (
            cmd_aliases   => [qw{ svsvdbmp }],
            documentation => q{Prioritization order of structural variant callers},
            is            => q{rw},
            isa           => Str,
        )
    );

    option(
        q{sv_vt_decompose} => (
            cmd_aliases   => [qw{ svcvtd }],
            documentation => q{Split multi allelic records into single records},
            is            => q{rw},
            isa           => Bool,
        )
    );

    option(
        q{sv_annotate} => (
            cmd_aliases   => [qw{ svan }],
            cmd_tags      => [q{Analysis recipe switch}],
            documentation => q{Annotate and filter structural variant calls},
            is            => q{rw},
            isa           => enum( [ 0, 1, 2 ] ),
        )
    );

    option(
        q{sv_frequency_filter} => (
            cmd_aliases   => [qw{ svcgmf }],
            documentation => q{Remove common structural variants from vcf},
            is            => q{rw},
            isa           => Bool,
        )
    );

    option(
        q{sv_svdb_query} => (
            cmd_aliases   => [qw{ svcdbq }],
            documentation => q{Annotate structural variants using svdb query},
            is            => q{rw},
            isa           => Bool,
        )
    );

    option(
        q{sv_svdb_query_db_files} => (
            cmd_aliases   => [qw{ svcdbqd }],
            cmd_tags      => [q{file.vcf=vcf_info_key}],
            documentation => q{Database file(s) for annotation},
            is            => q{rw},
            isa           => HashRef,
        )
    );

    option(
        q{vcf2cytosure_ar} => (
            cmd_aliases => [qw{ v2cs }],
            cmd_tags    => [q{Analysis recipe switch}],
            documentation =>
q{Convert a VCF with structural variants to the “.CGH” format used by the commercial Cytosure software},
            is  => q{rw},
            isa => enum( [ 0, 1, 2 ] ),
        )
    );

    option(
        q{vcf2cytosure_exclude_filter} => (
            cmd_aliases   => [qw{ vc2csef }],
            cmd_flag      => q{vcf2cytosure_ex_fi},
            documentation => q{Filter vcf using bcftools exclude filter string},
            is            => q{rw},
            isa           => Str,
        )
    );

    option(
        q{vcf2cytosure_freq} => (
            cmd_aliases   => [qw{ v2csfq }],
            cmd_tags      => [q{Default: 0.01}],
            documentation => q{Specify maximum frequency},
            is            => q{rw},
            isa           => Num,
        )
    );

    option(
        q{vcf2cytosure_freq_tag} => (
            cmd_aliases   => [qw{ v2csfqt }],
            cmd_tags      => [q{Default: FRQ}],
            documentation => q{Specify frequency tag},
            is            => q{rw},
            isa           => Str,
        )
    );

    option(
        q{vcf2cytosure_maxbnd} => (
            cmd_aliases   => [qw{ v2csmb }],
            cmd_tags      => [q{Default: 5000}],
            documentation => q{Specify maximum BND},
            is            => q{rw},
            isa           => Num,
        )
    );

    option(
        q{vcf2cytosure_no_filter} => (
            cmd_aliases   => [qw{ v2csnf }],
            documentation => q{Do not use any filtering},
            is            => q{rw},
            isa           => Bool,
        )
    );

    option(
        q{vcf2cytosure_var_size} => (
            cmd_aliases   => [qw{ v2csvs }],
            cmd_tags      => [q{Default: 5000}],
            documentation => q{Specify minimum variant size},
            is            => q{rw},
            isa           => Int,
        )
    );

    option(
        q{sv_varianteffectpredictor} => (
            cmd_aliases   => [qw{ svv }],
            cmd_tags      => [q{Analysis recipe switch}],
            documentation => q{Annotate SV variants using VEP},
            is            => q{rw},
            isa           => enum( [ 0, 1, 2 ] ),
        )
    );

    option(
        q{sv_vep_features} => (
            cmd_aliases => [qw{ svvepf }],
            cmd_tags    => [
q{Default: hgvs, symbol, numbers, sift, polyphen, humdiv, domains, protein, ccds, uniprot, biotype, regulatory, tsl, canonical, per_gene, appris}
            ],
            documentation => q{VEP features},
            is            => q{rw},
            isa           => ArrayRef [Str],
        )
    );

    option(
        q{sv_vep_plugins} => (
            cmd_aliases   => [qw{ svvepl }],
            cmd_tags      => [q{Default: UpDownDistance, LoFtool}],
            documentation => q{VEP plugins},
            is            => q{rw},
            isa           => ArrayRef [Str],
        )
    );

    option(
        q{sv_vcfparser} => (
            cmd_aliases   => [qw{ svvcp }],
            cmd_tags      => [q{Analysis recipe switch}],
            documentation => q{Parse structural variants using vcfParser.pl},
            is            => q{rw},
            isa           => enum( [ 0, 1, 2 ] ),
        )
    );

    option(
        q{sv_vcfparser_add_all_mt_var} => (
            cmd_aliases   => [qw{ svvcpamt }],
            cmd_flag      => q{sv_vcfparser_all_mt},
            documentation => q{Add all MT variants in select vcf},
            is            => q{rw},
            isa           => Bool,
        )
    );

    option(
        q{sv_vcfparser_per_gene} => (
            cmd_aliases   => [qw{ svvcppg }],
            documentation => q{Keep only most severe consequence per gene},
            is            => q{rw},
            isa           => Bool,
        )
    );

    option(
        q{sv_vcfparser_range_feature_annotation_columns} => (
            cmd_aliases   => [qw{ svvcprfa }],
            cmd_flag      => q{sv_vcfparser_fac},
            documentation => q{Range annotations feature columns},
            is            => q{rw},
            isa           => ArrayRef [Int],
        )
    );

    option(
        q{sv_vcfparser_range_feature_file} => (
            cmd_aliases   => [qw{ svvcprff }],
            cmd_flag      => q{sv_vcfparser_rff},
            cmd_tags      => [q{Format: tsv}],
            documentation => q{Range annotations file},
            is            => q{rw},
            isa           => Str,
        )
    );

    option(
        q{sv_vcfparser_select_feature_annotation_columns} => (
            cmd_aliases   => [qw{ svvcpsfa }],
            cmd_flag      => q{sv_vcfparser_slt_fac},
            documentation => q{Feature columns to use in annotation},
            is            => q{rw},
            isa           => ArrayRef [Int],
        )
    );

    option(
        q{sv_vcfparser_select_file} => (
            cmd_aliases   => [qw{ svvcpsf }],
            cmd_flag      => q{sv_vcfparser_slt_fl},
            cmd_tags      => [q{Format: tsv; HGNC Symbol required in file}],
            documentation => q{Select file with list of genes to analyse separately},
            is            => q{rw},
            isa           => Str,
        )
    );

    option(
        q{sv_vcfparser_select_file_matching_column} => (
            cmd_aliases   => [qw{ svvcpsfm }],
            cmd_flag      => q{sv_vcfparser_slt_fmc},
            documentation => q{Position of HGNC Symbol column in select file},
            is            => q{rw},
            isa           => Int,
        )
    );

    option(
        q{sv_vcfparser_vep_transcripts} => (
            cmd_aliases   => [qw{ svvcvt }],
            cmd_flag      => q{sv_vcfparser_vtr},
            documentation => q{Parse VEP transcript specific entries},
            is            => q{rw},
            isa           => Bool,
        )
    );

    option(
        q{sv_rankvariant} => (
            cmd_aliases   => [qw{ svr }],
            cmd_tags      => [q{Analysis recipe switch}],
            documentation => q{Ranking of annotated SV variants},
            is            => q{rw},
            isa           => enum( [ 0, 1, 2 ] ),
        )
    );

    option(
        q{sv_genmod_annotate_regions} => (
            cmd_aliases => [qw{ svravanr }],
            cmd_flag    => q{sv_genmod_ann_reg},
            documentation =>
              q{Use predefined gene annotation supplied with genmod for defining genes},
            is  => q{rw},
            isa => Bool,
        )
    );

    option(
        q{sv_genmod_models_case_type} => (
            cmd_aliases   => [qw{ svravgft }],
            cmd_flag      => q{sv_genmod_mod_fam_typ},
            cmd_tags      => [q{Default: mip}],
            documentation => q{Use one of the known setups},
            is            => q{rw},
            isa           => enum( [qw{ped alt cmms mip}] ),
        )
    );

    option(
        q{sv_genmod_models_reduced_penetrance_file} => (
            cmd_aliases   => [qw{ svravrpf }],
            cmd_flag      => q{sv_genmod_mod_red_pen_f},
            documentation => q{File containing genes with reduced penetrance},
            is            => q{rw},
            isa           => Str,
        )
    );

    option(
        q{sv_genmod_models_whole_gene} => (
            cmd_aliases   => [qw{ svravwg }],
            cmd_flag      => q{sv_genmod_mod_whl_gene},
            documentation => q{Allow compound pairs in intronic regions},
            is            => q{rw},
            isa           => Bool,
        )
    );

    option(
        q{sv_rank_model_file} => (
            cmd_aliases   => [qw{ svravrm }],
            documentation => q{Rank model config file},
            is            => q{rw},
            isa           => Str,
        )
    );

    option(
        q{sv_reformat} => (
            cmd_aliases   => [qw{ svre }],
            cmd_tags      => [q{Analysis recipe switch}],
            documentation => q{Concatenating files},
            is            => q{rw},
            isa           => enum( [ 0, 1, 2 ] ),
        )
    );

    option(
        q{sv_reformat_remove_genes_file} => (
            cmd_aliases   => [qw{ svrergf }],
            cmd_flag      => q{sv_reformat_rem_gen_f},
            documentation => q{Remove variants with hgnc_ids from file},
            is            => q{rw},
            isa           => Str,
        )
    );

    option(
        q{sv_rankvariant_binary_file} => (
            cmd_aliases => [qw{ svrevbf }],
            documentation =>
              q{Produce binary file from the rank variant chromosome sorted vcfs},
            is  => q{rw},
            isa => Bool,
        )
    );

    option(
        q{bcftools_mpileup} => (
            cmd_aliases   => [qw{ bmp }],
            cmd_tags      => [q{Analysis recipe switch}],
            documentation => q{Variant calling using bcftools mpileup},
            is            => q{rw},
            isa           => enum( [ 0, 1, 2 ] ),
        )
    );

    option(
        q{bcftools_mpileup_constrain} => (
            cmd_aliases   => [qw{ bmpcon }],
            cmd_flag      => q{bcftools_mpileup_constrain},
            documentation => q{Use contrain in trio calling},
            is            => q{rw},
            isa           => Bool,
        )
    );

    option(
        q{bcftools_mpileup_filter_variant} => (
            cmd_aliases   => [qw{ bmpfv }],
            cmd_flag      => q{bcftools_mpileup_fil_var},
            documentation => q{Use standard bcftools filters},
            is            => q{rw},
            isa           => Bool,
        )
    );

    option(
        q{bcftools_mpileup_keep_unnormalised} => (
            cmd_aliases   => [qw{ bmpkn }],
            cmd_flag      => q{bcftools_mpileup_keep_unn},
            documentation => q{Do not normalise variants},
            is            => q{rw},
            isa           => Bool,
        )
    );

    option(
        q{gatk_haplotypecaller} => (
            cmd_aliases   => [qw{ ghc }],
            cmd_tags      => [q{Analysis recipe switch}],
            documentation => q{Variant discovery using GATK HaplotypeCaller},
            is            => q{rw},
            isa           => enum( [ 0, 1, 2 ] ),
        )
    );

    option(
        q{gatk_haplotypecaller_annotation} => (
            cmd_aliases => [qw{ ghcann }],
            cmd_flag    => q{gatk_haplotype_ann},
            cmd_tags    => [
q{Default: BaseQualityRankSumTest, ChromosomeCounts, Coverage, DepthPerAlleleBySample, FisherStrand, MappingQualityRankSumTest, QualByDepth, RMSMappingQuality, ReadPosRankSumTest, StrandOddsRatio}
            ],
            documentation => q{GATK HaploTypeCaller annotations},
            is            => q{rw},
            isa           => ArrayRef [Str],
        )
    );

    option(
        q{gatk_haplotypecaller_emit_ref_confidence} => (
            cmd_aliases   => [qw{ ghcerc }],
            cmd_flag      => q{gatk_haplotype_emit_ref_conf},
            cmd_tags      => [q{Default: GVCF}],
            documentation => q{VCF to produce},
            is            => q{rw},
            isa           => ArrayRef [ enum( [qw{ NONE BP_RESOLUTION GVCF }] ), ],
        )
    );

    option(
        q{gatk_haplotypecaller_no_soft_clipped_bases} => (
            cmd_aliases   => [qw{ ghcscb }],
            cmd_flag      => q{gatk_haplotype_no_soft_cb},
            documentation => q{Do not include soft clipped bases in the variant calling},
            is            => q{rw},
            isa           => Bool,
        )
    );

    option(
        q{gatk_haplotypecaller_pcr_indel_model} => (
            cmd_aliases   => [qw{ ghcpim }],
            cmd_flag      => q{gatk_haplotype_pcr_ind_mod},
            cmd_tags      => [q{Default: NONE; Set to "0" to disable}],
            documentation => q{PCR indel model to use},
            is            => q{rw},
            isa =>
              ArrayRef [ enum( [ 0, qw{ AGGRESSIVE CONSERVATIVE HOSTILE NONE } ] ), ],
        )
    );

    option(
        q{gatk_haplotypecaller_snp_known_set} => (
            cmd_aliases   => [qw{ ghckse }],
            cmd_flag      => q{gatk_haplotype_snp_ks},
            cmd_tags      => [q{Default: grch37_dbsnp_-138-.vcf}],
            documentation => q{GATK HaplotypeCaller dbSNP set for annotating ID columns},
            is            => q{rw},
            isa           => Str,
        )
    );

    option(
        q{gatk_genotypegvcfs} => (
            cmd_aliases   => [qw{ ggt }],
            cmd_tags      => [q{Analysis recipe switch}],
            documentation => q{Merge gVCF records using GATK GenotypeGVCFs},
            is            => q{rw},
            isa           => enum( [ 0, 1, 2 ] ),
        )
    );

    option(
        q{gatk_genotypegvcfs_ref_gvcf} => (
            cmd_aliases => [qw{ ggtgrl }],
            cmd_flag    => q{gatk_genotype_ref_gvcf},
            documentation =>
              q{GATK GenoTypeGVCFs gVCF reference infile list for joint genotyping},
            is  => q{rw},
            isa => Str,
        )
    );

    option(
        q{gatk_genotypegvcfs_all_sites} => (
            cmd_aliases   => [qw{ ggtas }],
            cmd_flag      => q{gatk_genotype_all_sit},
            documentation => q{Include loci found to be non-variant after genotyping},
            is            => q{rw},
            isa           => Bool,
        )
    );

    option(
        q{gatk_gathervcfs} => (
            cmd_aliases   => [qw{ gcgt }],
            cmd_tags      => [q{Analysis recipe switch}],
            documentation => q{Concatenate gVCF records using GATK Concatenate variants},
            is            => q{rw},
            isa           => enum( [ 0, 1, 2 ] ),
        )
    );

    option(
        q{gatk_gathervcfs_bcf_file} => (
            cmd_aliases   => [qw{ gcgbcf }],
            cmd_flag      => q{gatk_genotype_bcf_f},
            documentation => q{Produce a bcf from the GATK ConcatenateGenoTypeGVCFs vcf},
            is            => q{rw},
            isa           => Bool,
        )
    );

    option(
        q{gatk_variantrecalibration} => (
            cmd_aliases => [qw{ gvr }],
            cmd_tags    => [q{Analysis recipe switch}],
            documentation =>
              q{Variant recalibration using GATK VariantRecalibrator/ApplyRecalibration},
            is  => q{rw},
            isa => enum( [ 0, 1, 2 ] ),
        )
    );

    option(
        q{gatk_variantrecalibration_annotations} => (
            cmd_aliases   => [qw{ gvrann }],
            cmd_flag      => q{gatk_varrecal_ann},
            cmd_tags      => [q{Default: QD, MQRankSum, ReadPosRankSum, FS, SOR, DP}],
            documentation => q{Annotations to use with GATK VariantRecalibrator},
            is            => q{rw},
            isa           => ArrayRef [Str],
        )
    );

    option(
        q{gatk_calculategenotypeposteriors} => (
            cmd_aliases   => [qw{ gcgp }],
            cmd_flag      => q{gatk_calculategenotypeposteriors},
            documentation => q{Perform gatk calculate genotype posterior},
            is            => q{rw},
            isa           => Bool,
        )
    );

    option(
        q{gatk_cnnscorevariants} => (
            cmd_aliases => [qw{ gcnn }],
            cmd_flag    => q{gatk_cnnscorevariants},
            documentation =>
              q{Perform gatk cnnscorevariants instead of gatk variantscore recalibration},
            is  => q{rw},
            isa => Bool,
        )
    );

    option(
        q{gatk_variantrecalibration_dp_annotation} => (
            cmd_aliases   => [qw{ gvrdpa }],
            cmd_flag      => q{gatk_varrecal_dp_ann},
            documentation => q{Use the DP annotation in variant recalibration},
            is            => q{rw},
            isa           => Bool,
        )
    );

    option(
        q{gatk_variantrecalibration_indel_max_gaussians} => (
            cmd_aliases   => [qw{ gvrimg }],
            cmd_flag      => q{gatk_varrecal_indel_max_gau},
            documentation => q{Use hard filtering for indels},
            is            => q{rw},
            isa           => Bool,
        )
    );

    option(
        q{gatk_variantrecalibration_indel_tsfilter_level} => (
            cmd_aliases => [qw{ gvritf }],
            cmd_flag    => q{gatk_varrecal_indel_ts_fl},
            cmd_tags    => [q{Defaults: 99.9}],
            documentation =>
              q{Truth sensitivity level for indels at which to start filtering},
            is  => q{rw},
            isa => Num,
        )
    );

    option(
        q{gatk_variantrecalibration_keep_unnormalised} => (
            cmd_aliases   => [qw{ gvrkn }],
            cmd_flag      => q{gatk_variantrecalibration_keep_unn},
            documentation => q{Do not normalise variants},
            is            => q{rw},
            isa           => Bool,
        )
    );

    option(
        q{gatk_variantrecalibration_resource_indel} => (
            cmd_aliases => [qw{ gvrrei }],
            cmd_flag    => q{gatk_varrecal_res_indel},
            cmd_tags    => [
q{file.vcf=settings; Default: grch37_dbsnp_-138-.vcf="dbsnp,known=true,training=false,truth=false,prior=2.0", grch37_mills_and_1000g_indels_-gold_standard-.vcf="mills,VCF,known=true,training=true,truth=true,prior=12.0"}
            ],
            documentation =>
              q{Resource to use with GATK VariantRecalibrator in INDEL|BOTH},
            is  => q{rw},
            isa => HashRef,
        )
    );

    option(
        q{gatk_variantrecalibration_resource_snv} => (
            cmd_aliases => [qw{ gvrres }],
            cmd_flag    => q{gatk_varrecal_res_snv},
            cmd_tags    => [
q{file.vcf=settings; Default: grch37_dbsnp_-138-.vcf="dbsnp,known=true,training=false,truth=false,prior=2.0", grch37_hapmap_-3.3-.vcf="hapmap,VCF,known=false,training=true,truth=true,prior=15.0", grch37_1000g_omni_-2.5-.vcf="omni,VCF,known=false,training=true,truth=false,prior=12.0", grch37_1000g_snps_high_confidence_-phase1-.vcf="1000G,known=false,training=true,truth=false,prior=10.0"}
            ],
            documentation =>
              q{Resource to use with GATK VariantRecalibrator in SNV|BOTH mode},
            is  => q{rw},
            isa => HashRef,
        )
    );

    option(
        q{gatk_variantrecalibration_snv_max_gaussians} => (
            cmd_aliases   => [qw{ gvrsmg }],
            cmd_flag      => q{gatk_varrecal_snv_max_gau},
            documentation => q{Use hard filtering for snvs},
            is            => q{rw},
            isa           => Bool,
        )
    );

    option(
        q{gatk_variantrecalibration_snv_tsfilter_level} => (
            cmd_aliases => [qw{ gvrstf }],
            cmd_flag    => q{gatk_varrecal_snv_ts_fl},
            cmd_tags    => [q{Defaults: 99.9}],
            documentation =>
              q{Truth sensitivity level for snvs at which to start filtering},
            is  => q{rw},
            isa => Num,
        )
    );

    option(
        q{gatk_variantrecalibration_ts_tranches} => (
            cmd_aliases   => [qw{ gvrtst }],
            documentation => q{Tranches to slice data},
            is            => q{rw},
            isa           => ArrayRef,
        )
    );

    option(
        q{gatk_variantrecalibration_trust_all_polymorphic} => (
            cmd_aliases   => [qw{ gvrtap }],
            cmd_flag      => q{gatk_varrecal_trust_poly},
            documentation => q{Trust all training sites to be polymorphic},
            is            => q{rw},
            isa           => Bool,
        )
    );

    option(
        q{gatk_num_reference_samples_if_no_call} => (
            cmd_aliases => [qw{ gnrsc }],
            cmd_flag    => q{gatk_num_ref_sam_if_ncall},
            cmd_tags    => [q{Defaults: 7854}],
            documentation =>
q{Number of hom-ref genotypes to infer at sites not present in a panel. Connected to option 'gatk_calculate_genotype_call_set'},
            is  => q{rw},
            isa => Int,
        )
    );

    option(
        q{gatk_calculate_genotype_call_set} => (
            cmd_aliases   => [qw{ gcgcs }],
            cmd_flag      => q{gatk_calc_gtype_cs},
            cmd_tags      => [q{Defaults: grch37_gnomad.genomes_-r2.0.1-.vcf.gz}],
            documentation => q{Callset to use in calculating genotype priors},
            is            => q{rw},
            isa           => Str,
        )
    );

    option(
        q{gatk_combinevariantcallsets} => (
            cmd_aliases   => [qw{ gcv }],
            cmd_tags      => [q{Analysis recipe switch}],
            documentation => q{Combine variant call sets},
            is            => q{rw},
            isa           => enum( [ 0, 1, 2 ] ),
        )
    );

    option(
        q{gatk_combinevariantcallsets_bcf_file} => (
            cmd_aliases   => [qw{ gcvbcf }],
            cmd_flag      => q{gatk_combinevar_bcf_f},
            documentation => q{Produce a bcf from the GATK CombineVariantCallSet vcf},
            is            => q{rw},
            isa           => Bool,
        )
    );

    option(
        q{gatk_combinevariants_genotype_merge_option} => (
            cmd_aliases   => [qw{ gcvgmo }],
            cmd_flag      => q{gatk_combinevar_merge_opt},
            cmd_tags      => [q{Defaults: PRIORITIZE}],
            documentation => q{Type of merge to perform},
            is            => q{rw},
            isa           => enum( [qw{ UNIQUIFY PRIORITIZE UNSORTED REQUIRE_UNIQUE }] ),
        )
    );

    option(
        q{gatk_combinevariants_prioritize_caller} => (
            cmd_aliases   => [qw{ gcvpc }],
            cmd_flag      => q{gatk_combinevar_prio_cal},
            documentation => q{Prioritization order of variant callers},
            is            => q{rw},
            isa           => enum( [qw{ gatk bcftools }] ),
        )
    );

    option(
        q{gatk_variantevalall} => (
            cmd_aliases => [qw{ uvea }],
            cmd_tags    => [q{Analysis recipe switch}],
            documentation =>
              q{Variant evaluation using GATK varianteval for all variants},
            is  => q{rw},
            isa => enum( [ 0, 1, 2 ] ),
        )
    );

    option(
        q{gatk_variantevalexome} => (
            cmd_aliases => [qw{ gvee }],
            cmd_tags    => [q{Analysis recipe switch}],
            documentation =>
              q{Variant evaluation using GATK varianteval for exonic variants},
            is  => q{rw},
            isa => enum( [ 0, 1, 2 ] ),
        )
    );

    option(
        q{gatk_varianteval_dbsnp} => (
            cmd_aliases   => [qw{ gveedbs }],
            cmd_tags      => [q{Default: dbsnp_grch37_138_esa_129.vcf}],
            documentation => q{DbSNP file used in GATK varianteval},
            is            => q{rw},
            isa           => Str,
        )
    );

    option(
        q{gatk_varianteval_gold} => (
            cmd_aliases => [qw{ gveedbg }],
            cmd_tags => [q{Default: grch37_mills_and_1000g_indels_-gold_standard-.vcf}],
            documentation => q{Gold indel file used in GATK varianteval},
            is            => q{rw},
            isa           => Str,
        )
    );

    option(
        q{prepareforvariantannotationblock} => (
            cmd_aliases => [qw{ pvab }],
            cmd_flag    => q{prep_for_var_ann_bl},
            cmd_tags    => [q{Analysis recipe switch}],
            documentation =>
q{Prepare for variant annotation block by copying and splitting files per contig},
            is  => q{rw},
            isa => enum( [ 0, 1, 2 ] ),
        )
    );

    option(
        q{rhocall_ar} => (
            cmd_aliases => [qw{ rhc }],
            cmd_tags    => [q{Analysis recipe switch}],
            documentation =>
              q{Rhocall performs annotation of variants in autozygosity regions},
            is  => q{rw},
            isa => enum( [ 0, 1, 2 ] ),
        )
    );

    option(
        q{rhocall_frequency_file} => (
            cmd_aliases => [qw{ rhcf }],
            cmd_tags    => [q{Default: grch37_anon_swegen_snp_-2016-10-19-.tab.gz; tsv}],
            documentation => q{Frequency file for bcftools roh calculation},
            is            => q{rw},
            isa           => Str,
        )
    );

    option(
        q{vt_ar} => (
            cmd_aliases   => [qw{ vt_ar }],
            cmd_tags      => [q{Analysis recipe switch}],
            documentation => q{Decompose and normalize},
            is            => q{rw},
            isa           => enum( [ 0, 1, 2 ] ),
        )
    );

    option(
        q{vt_decompose} => (
            cmd_aliases   => [qw{ vtddec }],
            documentation => q{Split multi allelic records into single records},
            is            => q{rw},
            isa           => Bool,
        )
    );

    option(
        q{vt_missing_alt_allele} => (
            cmd_aliases   => [qw{ vtmaa }],
            documentation => q{Remove missing alternative alleles '*'},
            is            => q{rw},
            isa           => Bool,
        )
    );

    option(
        q{vt_normalize} => (
            cmd_aliases   => [qw{ vtdnor }],
            documentation => q{Normalize variants},
            is            => q{rw},
            isa           => Bool,
        )
    );

    option(
        q{vt_uniq} => (
            cmd_aliases   => [qw{ vtunq }],
            documentation => q{Remove variant duplicates},
            is            => q{rw},
            isa           => Bool,
        )
    );

    option(
        q{frequency_filter} => (
            cmd_aliases   => [qw{ fqf }],
            cmd_tags      => [q{Analysis recipe switch}],
            documentation => q{Filter variants on frequency},
            is            => q{rw},
            isa           => enum( [ 0, 1, 2 ] ),
        )
    );

    option(
        q{fqf_vcfanno_config} => (
            cmd_aliases   => [qw{ fqfcvac }],
            documentation => q{Frequency vcfanno toml config},
            is            => q{rw},
            isa           => Str,
        )
    );

    option(
        q{fqf_bcftools_filter_threshold} => (
            cmd_aliases   => [qw{ fqfgft }],
            cmd_flag      => q{freq_bcftools_fil_trh},
            cmd_tags      => [q{Default: 0.10}],
            documentation => q{Threshold for filtering variants},
            is            => q{rw},
            isa           => Num,
        )
    );

    option(
        q{cadd_ar} => (
            cmd_aliases   => [qw{ cad }],
            cmd_tags      => [q{Analysis recipe switch}],
            documentation => q{Annotate variants with CADD},
            is            => q{rw},
            isa           => enum( [ 0, 1, 2 ] ),
        )
    );

    option(
        q{cadd_column_names} => (
            cmd_aliases   => [qw{ cadc }],
            documentation => q{Column names in cadd tsv},
            is            => q{rw},
            isa           => ArrayRef,
        )
    );

    option(
        q{cadd_vcf_header_file} => (
            cmd_aliases   => [qw{ cadvh }],
            documentation => q{},
            is            => q{rw},
            isa           => Str,
        )
    );

    option(
        q{varianteffectpredictor} => (
            cmd_aliases   => [qw{ vep }],
            cmd_tags      => [q{Analysis recipe switch}],
            documentation => q{Annotate variants using VEP},
            is            => q{rw},
            isa           => enum( [ 0, 1, 2 ] ),
        )
    );

    option(
        q{vep_custom_annotation} => (
            cmd_aliases   => [qw{ vepcann }],
            documentation => q{VEP custom annotation},
            is            => q{rw},
            isa           => HashRef,
        )
    );

    option(
        q{vep_directory_cache} => (
            cmd_aliases   => [qw{ vepc }],
            documentation => q{Specify the cache directory to use},
            is            => q{rw},
            isa           => Str,
        )
    );

    option(
        q{vep_directory_path} => (
            cmd_aliases   => [qw{ vepp }],
            documentation => q{Path to VEP script directory},
            is            => q{rw},
            isa           => Str,
        )
    );

    option(
        q{vep_features} => (
            cmd_aliases => [qw{ vepf }],
            cmd_tags    => [
q{Default: hgvs, symbol, numbers, sift, polyphen, humdiv, domains, protein, ccds, uniprot, biotype, regulatory, tsl, canonical, per_gene, appris}
            ],
            documentation => q{VEP features},
            is            => q{rw},
            isa           => ArrayRef [Str],
        )
    );

    option(
        q{vep_plugins} => (
            cmd_aliases   => [qw{ veppl }],
            cmd_tags      => [q{Default: LoFtool, MaxEntScan}],
            documentation => q{VEP plugins},
            is            => q{rw},
            isa           => ArrayRef [Str],
        )
    );

    option(
        q{vep_plugins_dir_path} => (
            cmd_aliases   => [qw{ veppldp }],
            documentation => q{Path to directory with VEP plugins},
            is            => q{rw},
            isa           => Str,
        )
    );

    option(
        q{vep_plugin_pli_value_file_path} => (
            cmd_aliases   => [qw{ vepplpli }],
            documentation => q{VEP plugin pli file path},
            is            => q{rw},
            isa           => Str,
        )
    );

    option(
        q{vcfparser_ar} => (
            cmd_aliases   => [qw{ vcp }],
            cmd_tags      => [q{Analysis recipe switch}],
            documentation => q{Parse structural variants using vcfParser.pl},
            is            => q{rw},
            isa           => enum( [ 0, 1, 2 ] ),
        )
    );

    option(
        q{vcfparser_add_all_mt_var} => (
            cmd_aliases   => [qw{ vcpamt }],
            cmd_flag      => q{vcfparser_all_mt},
            documentation => q{Add all MT variants in select vcf},
            is            => q{rw},
            isa           => Bool,
        )
    );

    option(
        q{vcfparser_range_feature_annotation_columns} => (
            cmd_aliases   => [qw{ vcprfa }],
            cmd_flag      => q{vcfparser_fac},
            documentation => q{Range annotations feature columns},
            is            => q{rw},
            isa           => ArrayRef [Int],
        )
    );

    option(
        q{vcfparser_range_feature_file} => (
            cmd_aliases   => [qw{ vcprff }],
            cmd_flag      => q{vcfparser_rff},
            cmd_tags      => [q{Format: tsv}],
            documentation => q{Range annotations file},
            is            => q{rw},
            isa           => Str,
        )
    );

    option(
        q{vcfparser_select_file} => (
            cmd_aliases   => [qw{ vcpsf }],
            cmd_flag      => q{vcfparser_slt_fl},
            cmd_tags      => [q{Format: tsv; HGNC Symbol required in file}],
            documentation => q{Select file with list of genes to analyse separately},
            is            => q{rw},
            isa           => Str,
        )
    );

    option(
        q{vcfparser_select_feature_annotation_columns} => (
            cmd_aliases   => [qw{ vcpsfa }],
            cmd_flag      => q{vcfparser_slt_fac},
            documentation => q{Feature columns to use in annotation},
            is            => q{rw},
            isa           => ArrayRef [Int],
        )
    );

    option(
        q{vcfparser_select_file_matching_column} => (
            cmd_aliases   => [qw{ vcpsfm }],
            cmd_flag      => q{vcfparser_slt_fmc},
            documentation => q{Position of HGNC Symbol column in select file},
            is            => q{rw},
            isa           => Int,
        )
    );

    option(
        q{vcfparser_vep_transcripts} => (
            cmd_aliases   => [qw{ vcvt }],
            cmd_flag      => q{vcfparser_vtr},
            documentation => q{Parse VEP transcript specific entries},
            is            => q{rw},
            isa           => Bool,
        )
    );

    option(
        q{snpeff} => (
            cmd_aliases   => [qw{ sne }],
            cmd_tags      => [q{Analysis recipe switch}],
            documentation => q{Variant annotation using snpEff},
            is            => q{rw},
            isa           => enum( [ 0, 1, 2 ] ),
        )
    );

    option(
        q{snpeff_ann} => (
            cmd_aliases   => [qw{ sneann }],
            documentation => q{Annotate variants using snpeff},
            is            => q{rw},
            isa           => Str,
        )
    );

    option(
        q{snpsift_annotation_files} => (
            cmd_aliases => [qw{ snesaf }],
            cmd_tags    => [
q{Default: grch37_all_wgs_-phase3_v5b.2013-05-02-.vcf.gz=AF, grch37_exac_reheader_-r0.3.1-.vcf.gz=AF, grch37_anon-swegen_snp_-1000samples-.vcf.gz=AF, grch37_anon-swegen_indel_-1000samples-.vcf.gz=AF}
            ],
            documentation => q{Annotation files to use with snpsift},
            is            => q{rw},
            isa           => HashRef,
        )
    );

    option(
        q{snpsift_annotation_outinfo_key} => (
            cmd_aliases => [qw{ snesaoi }],
            cmd_flag    => q{snpsift_ann_oik},
            cmd_tags    => [
q{Default: grch37_all_wgs_-phase3_v5b.2013-05-02-.vcf=1000G, grch37_exac_reheader_-r0.3.1-.vcf.gz=EXAC, grch37_anon-swegen_snp_-1000samples-.vcf.gz=SWEREF, grch37_anon-swegen_indel_-1000samples-.vcf.gz=SWEREF}
            ],
            documentation => q{Snpsift output INFO key},
            is            => q{rw},
            isa           => HashRef,
        )
    );

    option(
        q{snpsift_dbnsfp_annotations} => (
            cmd_aliases => [qw{ snesdbnsfpa }],
            cmd_flag    => q{snpsift_dbnsfp_ann},
            cmd_tags    => [
q{Default: SIFT_pred, Polyphen2_HDIV_pred, Polyphen2_HVAR_pred, GERP++_NR, GERP++_RS, phastCons100way_vertebrate}
            ],
            documentation => q{DbNSFP annotations to use with snpsift},
            is            => q{rw},
            isa           => ArrayRef,
        )
    );

    option(
        q{snpsift_dbnsfp_file} => (
            cmd_aliases   => [qw{ snesdbnsfp }],
            cmd_tags      => [q{Default: grch37_dbnsfp_-v2.9-.txt.gz}],
            documentation => q{DbNSFP File},
            is            => q{rw},
            isa           => Str,
        )
    );

    option(
        q{snpeff_genome_build_version} => (
            cmd_aliases   => [qw{ snegbv }],
            cmd_tags      => [q{Default: GRCh37.75}],
            documentation => q{Snpeff genome build version},
            is            => q{rw},
            isa           => Str,
        )
    );

    option(
        q{snpeff_path} => (
            cmd_aliases   => [qw{ snep }],
            documentation => q{Path to snpEff},
            is            => q{rw},
            isa           => Str,
        )
    );

    option(
        q{rankvariant} => (
            cmd_aliases   => [qw{ rav }],
            cmd_tags      => [q{Analysis recipe switch}],
            documentation => q{Ranking of annotated variants},
            is            => q{rw},
            isa           => enum( [ 0, 1, 2 ] ),
        )
    );

    option(
        q{genmod_annotate_cadd_files} => (
            cmd_aliases   => [qw{ ravcad }],
            cmd_flag      => q{genmod_ann_cadd_fs},
            documentation => q{CADD score files},
            is            => q{rw},
            isa           => ArrayRef [Str],
        )
    );

    option(
        q{genmod_annotate_regions} => (
            cmd_aliases => [qw{ ravanr }],
            cmd_flag    => q{genmod_ann_reg},
            documentation =>
              q{Use predefined gene annotation supplied with genmod for defining genes},
            is  => q{rw},
            isa => Bool,
        )
    );

    option(
        q{genmod_annotate_spidex_file} => (
            cmd_aliases   => [qw{ ravspi }],
            cmd_flag      => q{genmod_ann_spidex_f},
            documentation => q{Spidex database for alternative splicing},
            is            => q{rw},
            isa           => Str,
        )
    );

    option(
        q{genmod_models_case_type} => (
            cmd_aliases   => [qw{ ravgft }],
            cmd_flag      => q{genmod_mod_fam_typ},
            cmd_tags      => [q{Default: mip}],
            documentation => q{Use one of the known setups},
            is            => q{rw},
            isa           => enum( [qw{ped alt cmms mip}] ),
        )
    );

    option(
        q{genmod_models_reduced_penetrance_file} => (
            cmd_aliases   => [qw{ ravrpf }],
            cmd_flag      => q{genmod_mod_red_pen_f},
            documentation => q{File containing genes with reduced penetrance},
            is            => q{rw},
            isa           => Str,
        )
    );

    option(
        q{genmod_models_whole_gene} => (
            cmd_aliases   => [qw{ ravwg }],
            cmd_flag      => q{genmod_mod_whl_gene},
            documentation => q{Allow compound pairs in intronic regions},
            is            => q{rw},
            isa           => Bool,
        )
    );

    option(
        q{rankvariant_binary_file} => (
            cmd_aliases => [qw{ ravbf }],
            documentation =>
              q{Produce binary file from the rank variant chromosomal sorted vcfs},
            is  => q{rw},
            isa => Bool,
        )
    );

    option(
        q{rank_model_file} => (
            cmd_aliases   => [qw{ ravrm }],
            documentation => q{Rank model config file},
            is            => q{rw},
            isa           => Str,
        )
    );

    option(
        q{endvariantannotationblock} => (
            cmd_aliases   => [qw{ evab }],
            cmd_tags      => [q{Analysis recipe switch}],
            documentation => q{End variant annotation block by concatenating files},
            is            => q{rw},
            isa           => enum( [ 0, 1, 2 ] ),
        )
    );

    option(
        q{endvariantannotationblock_remove_genes_file} => (
            cmd_aliases   => [qw{ evabrgf }],
            cmd_flag      => q{endvarannbl_rem_gen_f},
            documentation => q{Remove variants with hgnc_ids from file},
            is            => q{rw},
            isa           => Str,
        )
    );

    option(
        q{peddy_ar} => (
            cmd_aliases   => [qw{ pedd }],
            cmd_tags      => [q{Analysis recipe switch}],
            documentation => q{QC for familial-relationships and sexes},
            is            => q{rw},
            isa           => enum( [ 0, 1, 2 ] ),
        )
    );

    option(
        q{plink} => (
            cmd_aliases   => [qw{ plink }],
            cmd_tags      => [q{Analysis recipe switch}],
            documentation => q{QC for samples gender and relationship},
            is            => q{rw},
            isa           => enum( [ 0, 1, 2 ] ),
        )
    );

    option(
        q{variant_integrity_ar} => (
            cmd_aliases   => [qw{ vai }],
            cmd_tags      => [q{Analysis recipe switch}],
            documentation => q{QC for samples relationship},
            is            => q{rw},
            isa           => enum( [ 0, 1, 2 ] ),
        )
    );

    option(
        q{rtg_vcfeval} => (
            cmd_aliases   => [qw{ rte }],
            cmd_tags      => [q{Analysis recipe switch}],
            documentation => q{Compare concordance with benchmark data set},
            is            => q{rw},
            isa           => enum( [ 0, 1, 2 ] ),
        )
    );

    option(
        q{evaluation} => (
            cmd_aliases   => [qw{ evl }],
            cmd_tags      => [q{Analysis recipe switch}],
            documentation => q{Compare concordance with NIST data set},
            is            => q{rw},
            isa           => enum( [ 0, 1, 2 ] ),
        )
    );

    option(
        q{nist_call_set_vcf} => (
            cmd_aliases   => [qw{ nist_csv }],
            cmd_tags      => [q{Nist call set vcf information hash}],
            documentation => q{NIST high-confidence variant calls vcf},
            is            => q{rw},
            isa           => HashRef,
        )
    );

    option(
        q{nist_call_set_bed} => (
            cmd_aliases   => [qw{ nist_csb }],
            cmd_tags      => [q{Nist call set bed information hash}],
            documentation => q{NIST high-confidence variant calls bed},
            is            => q{rw},
            isa           => HashRef,
        )
    );

    option(
        q{nist_id} => (
            cmd_aliases   => [qw{ nist_id }],
            cmd_tags      => [q{sample_id=nist_id}],
            documentation => q{Map sample_id to nist_id},
            is            => q{rw},
            isa           => HashRef,
        )
    );

    option(
        q{nist_versions} => (
            cmd_aliases   => [qw{ nist_versions }],
            cmd_tags      => [q{Default: [2.19, 3.3.2]}],
            documentation => q{Map sample_id to nist_id},
            is            => q{rw},
            isa           => ArrayRef,
        )
    );

    option(
        q{qccollect_ar} => (
            cmd_aliases   => [qw{ qcc }],
            cmd_tags      => [q{Analysis recipe switch}],
            documentation => q{Collect QC metrics from recipes output},
            is            => q{rw},
            isa           => enum( [ 0, 1, 2 ] ),
        )
    );

    option(
        q{qccollect_regexp_file} => (
            cmd_aliases => [qw{ qccref }],
            cmd_tags    => [q{Default: qc_regexp_-v1.18-.yaml}],
            documentation =>
q{Regular expression file containing the regular expression to be used for each program},
            is  => q{rw},
            isa => Str,
        )
    );

    option(
        q{qccollect_sampleinfo_file} => (
            cmd_aliases => [qw{ qccsi }],
            cmd_tags =>
              [q{Default: {outdata_dir}/{case_id}/{case_id}_qc_sample_info.yaml}],
            documentation =>
              q{Sample info file containing info on what to parse from this analysis run},
            is  => q{rw},
            isa => Str,
        )
    );

    option(
        q{qccollect_skip_evaluation} => (
            cmd_aliases   => [qw{ qccske }],
            documentation => q{Skip evaluation step in qccollect},
            is            => q{rw},
            isa           => Bool,
        )
    );

    option(
        q{multiqc_ar} => (
            cmd_aliases => [qw{ mqc }],
            cmd_tags    => [q{Analysis recipe switch}],
            documentation =>
              q{Create aggregate bioinformatics analysis report across many samples},
            is  => q{rw},
            isa => enum( [ 0, 1, 2 ] ),
        )
    );

    option(
        q{multiqc_per_sample} => (
            cmd_aliases   => [qw{ mqcps }],
            documentation => q{Generate sample specific reports},
            is            => q{rw},
            isa           => Bool,
        )
    );

    option(
        q{samtools_subsample_mt} => (
            cmd_aliases   => [qw{ ssmt }],
            cmd_tags      => [q{Analysis recipe switch}],
            documentation => q{Subsample the mitochondria reads},
            is            => q{rw},
            isa           => enum( [ 0, 1, 2 ] ),
        )
    );

    option(
        q{samtools_subsample_mt_depth} => (
            cmd_aliases   => [qw{ ssmtd }],
            cmd_tags      => [q{Default: 60}],
            documentation => q{Set approximate coverage of subsampled bam file},
            is            => q{rw},
            isa           => Int,
        )
    );

    return;
}

1;<|MERGE_RESOLUTION|>--- conflicted
+++ resolved
@@ -20,11 +20,7 @@
 ## MIPs lib
 use MIP::Main::Analyse qw{ mip_analyse };
 
-<<<<<<< HEAD
 our $VERSION = 1.27;
-=======
-our $VERSION = 1.26;
->>>>>>> 011c78e2
 
 extends(qw{ MIP::Cli::Mip::Analyse });
 
