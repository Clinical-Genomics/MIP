--- conflicted
+++ resolved
@@ -32,12 +32,8 @@
       check_exome_target_bed_suffix
       check_human_genome_file_endings
       get_dict_contigs
-<<<<<<< HEAD
       parse_meta_file_suffixes
-      update_exome_target_bed
-=======
       parse_exome_target_bed
->>>>>>> 7aea8591
       write_contigs_size_file
     };
 }
@@ -239,7 +235,6 @@
     exit 1;
 }
 
-<<<<<<< HEAD
 sub parse_meta_file_suffixes {
 
 ## Function : Checks files to be built by combining object name prefix with suffix.
@@ -345,10 +340,7 @@
     return;
 }
 
-sub update_exome_target_bed {
-=======
 sub parse_exome_target_bed {
->>>>>>> 7aea8591
 
 ## Function : Update exome_target_bed files with human genome reference source and version.
 ##          : Check for correct file suffix
