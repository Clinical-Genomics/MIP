package MIP::Recipes::Analysis::Expansionhunter;

use 5.026;
use Carp;
use charnames qw{ :full :short };
use English qw{ -no_match_vars };
use File::Basename qw{ dirname };
use File::Spec::Functions qw{ catdir catfile };
use open qw{ :encoding(UTF-8) :std };
use Params::Check qw{ check allow last_error };
use utf8;
use warnings;
use warnings qw{ FATAL utf8 };

## CPANM
use autodie qw{ :all };
use List::MoreUtils qw{ each_array };
use MIP::Constants qw{ $AMPERSAND $ASTERISK $DOT $LOG_NAME $NEWLINE $UNDERSCORE };
use Readonly;

BEGIN {

    require Exporter;
    use base qw{ Exporter };

    # Functions and variables which can be optionally exported
    our @EXPORT_OK = qw{ analysis_expansionhunter };

}

sub analysis_expansionhunter {

## Function : Call expansions of Short Tandem Repeats (STR) using Expansion Hunter
## Returns  :
##          : $active_parameter_href   => Active parameters for this analysis hash {REF}
##          : $case_id                 => Family id
##          : $file_info_href          => The file_info hash {REF}
##          : $job_id_href             => Job id hash {REF}
##          : $parameter_href          => Parameter hash {REF}
##          : $profile_base_command    => Submission profile base command
##          : $recipe_name             => Program name
##          : $reference_dir           => MIP reference directory
##          : $sample_info_href        => Info on samples and case hash {REF}
##          : $temp_directory          => Temporary directory

    my ($arg_href) = @_;

    ## Flatten argument(s)
    my $active_parameter_href;
    my $file_info_href;
    my $job_id_href;
    my $parameter_href;
    my $recipe_name;
    my $sample_info_href;

    ## Default(s)
    my $case_id;
    my $profile_base_command;
    my $reference_dir;
    my $temp_directory;

    my $tmpl = {
        active_parameter_href => {
            default     => {},
            defined     => 1,
            required    => 1,
            store       => \$active_parameter_href,
            strict_type => 1,
        },
        case_id => {
            default     => $arg_href->{active_parameter_href}{case_id},
            store       => \$case_id,
            strict_type => 1,
        },
        file_info_href => {
            default     => {},
            defined     => 1,
            required    => 1,
            store       => \$file_info_href,
            strict_type => 1,
        },
        job_id_href => {
            default     => {},
            defined     => 1,
            required    => 1,
            store       => \$job_id_href,
            strict_type => 1,
        },
        parameter_href => {
            default     => {},
            defined     => 1,
            required    => 1,
            store       => \$parameter_href,
            strict_type => 1,
        },
        profile_base_command => {
            default     => q{sbatch},
            store       => \$profile_base_command,
            strict_type => 1,
        },
        recipe_name => {
            defined     => 1,
            required    => 1,
            store       => \$recipe_name,
            strict_type => 1,
        },
        reference_dir => {
            default     => $arg_href->{active_parameter_href}{reference_dir},
            store       => \$reference_dir,
            strict_type => 1,
        },
        sample_info_href => {
            default     => {},
            defined     => 1,
            required    => 1,
            store       => \$sample_info_href,
            strict_type => 1,
        },
        temp_directory => {
            default     => $arg_href->{active_parameter_href}{temp_directory},
            store       => \$temp_directory,
            strict_type => 1,
        },
    };

    check( $tmpl, $arg_href, 1 ) or croak q{Could not parse arguments!};

    use MIP::Cluster qw{ get_core_number update_memory_allocation };
    use MIP::File_info qw{ get_io_files parse_io_outfiles };
    use MIP::Processmanagement::Processes qw{ print_wait submit_recipe };
    use MIP::Program::Bcftools
      qw{ bcftools_index bcftools_norm bcftools_rename_vcf_samples bcftools_view };
    use MIP::Program::Expansionhunter qw{ expansionhunter };
    use MIP::Program::Htslib qw{ htslib_bgzip };
    use MIP::Program::Stranger qw{ stranger };
    use MIP::Program::Svdb qw{ svdb_merge };
    use MIP::Recipe qw{ parse_recipe_prerequisites };
    use MIP::Sample_info
      qw{ get_pedigree_sample_id_attributes set_file_path_to_store set_recipe_outfile_in_sample_info };
    use MIP::Script::Setup_script qw{ setup_script };

    ### PREPROCESSING:

    ## Retrieve logger object
    my $log = Log::Log4perl->get_logger($LOG_NAME);

    ## Unpack parameters
    my $max_cores_per_node = $active_parameter_href->{max_cores_per_node};
    my $modifier_core_number =
      scalar( @{ $active_parameter_href->{sample_ids} } );
    my $human_genome_reference = $arg_href->{active_parameter_href}{human_genome_reference};
<<<<<<< HEAD
=======
    my $job_id_chain           = get_recipe_attributes(
        {
            parameter_href => $parameter_href,
            recipe_name    => $recipe_name,
            attribute      => q{chain},
        }
    );
    my $recipe_mode = $active_parameter_href->{$recipe_name};
>>>>>>> 7e49f682
    my $variant_catalog_file_path =
      $active_parameter_href->{expansionhunter_variant_catalog_file_path};
    my %recipe = parse_recipe_prerequisites(
        {
            active_parameter_href => $active_parameter_href,
            parameter_href        => $parameter_href,
            recipe_name           => $recipe_name,
        }
    );

    ## Set and get the io files per chain, id and stream
    my %io = parse_io_outfiles(
        {
            chain_id               => $recipe{job_id_chain},
            id                     => $case_id,
            file_info_href         => $file_info_href,
            file_name_prefixes_ref => [$case_id],
            outdata_dir            => $active_parameter_href->{outdata_dir},
            parameter_href         => $parameter_href,
            recipe_name            => $recipe_name,
        }
    );

    my $outfile_path_prefix = $io{out}{file_path_prefix};
    my $outfile_suffix      = $io{out}{file_constant_suffix};
    my $outfile_path        = $outfile_path_prefix . $outfile_suffix;

    ## Filehandles
    # Create anonymous filehandle
    my $filehandle = IO::Handle->new();

    ## Update number of cores and memory depending on how many samples that are processed
    my $core_number = get_core_number(
        {
            max_cores_per_node   => $max_cores_per_node,
            modifier_core_number => $modifier_core_number,
            recipe_core_number   => $recipe{core_number},
        }
    );
    my $memory_allocation = update_memory_allocation(
        {
            node_ram_memory           => $active_parameter_href->{node_ram_memory},
            parallel_processes        => $core_number,
            process_memory_allocation => $recipe{memory},
        }
    );

    ## Creates recipe directories (info & data & script), recipe script filenames and writes sbatch header
    my ( $recipe_file_path, $recipe_info_path ) = setup_script(
        {
            active_parameter_href => $active_parameter_href,
            core_number           => $core_number,
            directory_id          => $case_id,
            filehandle            => $filehandle,
            job_id_href           => $job_id_href,
            memory_allocation     => $memory_allocation,
            process_time          => $recipe{time},
            recipe_directory      => $recipe_name,
            recipe_name           => $recipe_name,
            temp_directory        => $temp_directory,
        }
    );

    ### SHELL:

    my %exphun_sample_file_info;

    ## Collect infiles for all sample_ids to enable migration to temporary directory
  SAMPLE_ID:
    while ( my ( $sample_id_index, $sample_id ) = each @{ $active_parameter_href->{sample_ids} } ) {

        ## Get the io infiles per chain and id
        my %sample_io = get_io_files(
            {
                id             => $sample_id,
                file_info_href => $file_info_href,
                parameter_href => $parameter_href,
                recipe_name    => $recipe_name,
                stream         => q{in},
                temp_directory => $temp_directory,
            }
        );
        my $infile_path_prefix = $sample_io{in}{file_path_prefix};
        my $infile_suffix      = $sample_io{in}{file_suffix};
        my $infile_path        = $infile_path_prefix . $infile_suffix;

        $exphun_sample_file_info{$sample_id}{in}  = $infile_path;
        $exphun_sample_file_info{$sample_id}{out} = $infile_path_prefix;

    }
    say {$filehandle} q{wait}, $NEWLINE;

    ## Run Expansion Hunter
    say {$filehandle} q{## Run ExpansionHunter};

    # Counter
    my $process_batches_count = 1;

    ## Expansion hunter calling per sample id
    # Expansionhunter sample infiles needs to be lexiographically sorted for svdb merge
    my @decompose_infile_paths;
    my @decompose_infile_path_prefixes;
    my @decompose_outfile_paths;

  SAMPLE_ID:
    while ( my ( $sample_id_index, $sample_id ) = each @{ $active_parameter_href->{sample_ids} } ) {

        $process_batches_count = print_wait(
            {
                filehandle            => $filehandle,
                max_process_number    => $core_number,
                process_batches_count => $process_batches_count,
                process_counter       => $sample_id_index,
            }
        );

        # Get parameter
        my $sample_id_sex = get_pedigree_sample_id_attributes(
            {
                attribute        => q{sex},
                sample_id        => $sample_id,
                sample_info_href => $sample_info_href,
            }
        );

        ## Special case for unknown sex
        $sample_id_sex = _update_sample_id_sex( { sample_id_sex => $sample_id_sex, } );

        my $sample_outfile_path_prefix = $outfile_path_prefix . $UNDERSCORE . $sample_id;
        expansionhunter(
            {
                filehandle            => $filehandle,
                infile_path           => $exphun_sample_file_info{$sample_id}{in},
                outfile_path_prefix   => $sample_outfile_path_prefix,
                reference_genome_path => $human_genome_reference,
                sex                   => $sample_id_sex,
                stderrfile_path       => $outfile_path_prefix
                  . $UNDERSCORE
                  . $sample_id
                  . $DOT
                  . q{stderr.txt},
                variant_catalog_file_path => $variant_catalog_file_path,
            }
        );
        say {$filehandle} $AMPERSAND, $NEWLINE;
<<<<<<< HEAD
        push @decompose_infile_paths,         $sample_outfile_path_prefix . $outfile_suffix;
        push @decompose_infile_path_prefixes, $sample_outfile_path_prefix;
        push @decompose_outfile_paths,
            $outfile_path_prefix
          . $UNDERSCORE
          . q{decompose}
          . $UNDERSCORE
          . $sample_id
          . $outfile_suffix;
=======
        push @vt_infile_paths, $sample_outfile_path_prefix . $outfile_suffix;
        push @vt_outfile_paths,
          $outfile_path_prefix . $UNDERSCORE . q{vt} . $UNDERSCORE . $sample_id . $outfile_suffix;
>>>>>>> 7e49f682

    }
    say {$filehandle} q{wait}, $NEWLINE;

    ## Split multiallelic variants
    say {$filehandle} q{## Split multiallelic variants};
    ## Create iterator object
    my $decompose_file_paths_iter =
      each_array( @decompose_infile_paths, @decompose_infile_path_prefixes,
        @decompose_outfile_paths );

  DECOMPOSE_FILES_ITER:
    while ( my ( $decompose_infile_path, $decompose_infile_path_prefix, $decompose_outfile_path ) =
        $decompose_file_paths_iter->() )
    {

        htslib_bgzip(
            {
                filehandle      => $filehandle,
                infile_path     => $decompose_infile_path,
                stdoutfile_path => $decompose_infile_path_prefix . q{.bcf},
                write_to_stdout => 1,
            }
        );
        say {$filehandle} $NEWLINE;
        bcftools_index(
            {
                filehandle  => $filehandle,
                infile_path => $decompose_infile_path_prefix . q{.bcf},
                output_type => q{tbi},
            }
        );
        say {$filehandle} $NEWLINE;
        bcftools_norm(
            {
                filehandle   => $filehandle,
                infile_path  => $decompose_infile_path_prefix . q{.bcf},
                multiallelic => q{-},
                outfile_path => $decompose_outfile_path,
            }
        );
        say {$filehandle} $NEWLINE;
    }

    ## Get parameters
    ## Expansionhunter sample infiles needs to be lexiographically sorted for svdb merge
<<<<<<< HEAD
    my $svdb_outfile_path =
      $outfile_path_prefix . $UNDERSCORE . q{decompose_svdbmerge} . $outfile_suffix;
=======
    my $svdb_outfile_path = $outfile_path_prefix . $UNDERSCORE . q{vt_svdbmerge} . $outfile_suffix;
>>>>>>> 7e49f682

    svdb_merge(
        {
            filehandle       => $filehandle,
            infile_paths_ref => \@decompose_outfile_paths,
            notag            => 1,
            stdoutfile_path  => $svdb_outfile_path,
        }
    );
    say {$filehandle} $NEWLINE;

    say {$filehandle} q{## Stranger annotation};

    my $stranger_outfile_path =
      $outfile_path_prefix . $UNDERSCORE . q{decompose_svdbmerge_ann} . $outfile_suffix;
    stranger(
        {
            case_id           => $case_id,
            filehandle        => $filehandle,
            infile_path       => $svdb_outfile_path,
            repeats_file_path => $variant_catalog_file_path,
            stdoutfile_path   => $stranger_outfile_path,
        }
    );
    say {$filehandle} $NEWLINE;

    say {$filehandle} q{## Adding sample id instead of file prefix};

    bcftools_rename_vcf_samples(
        {
            filehandle          => $filehandle,
            index               => 1,
            index_type          => q{csi},
            infile              => $stranger_outfile_path,
            outfile_path_prefix => $outfile_path_prefix,
            output_type         => q{z},
            temp_directory      => $temp_directory,
            sample_ids_ref      => \@{ $active_parameter_href->{sample_ids} },
        }
    );

    close $filehandle;

    if ( $recipe{mode} == 1 ) {

        set_recipe_outfile_in_sample_info(
            {
                sample_info_href => $sample_info_href,
                recipe_name      => $recipe_name,
                path             => $outfile_path . $DOT . q{gz},
            }
        );

        set_file_path_to_store(
            {
                format           => q{vcf},
                id               => $case_id,
                path             => $outfile_path . $DOT . q{gz},
                path_index       => $outfile_path . $DOT . q{gz} . $DOT . q{csi},
                recipe_name      => $recipe_name,
                sample_info_href => $sample_info_href,
                tag              => q{sv} . $UNDERSCORE . q{str},
            }
        );

        submit_recipe(
            {
                base_command                      => $profile_base_command,
                case_id                           => $case_id,
                dependency_method                 => q{sample_to_case},
<<<<<<< HEAD
                job_id_chain                      => $recipe{job_id_chain},
=======
                job_id_chain                      => $job_id_chain,
>>>>>>> 7e49f682
                job_id_href                       => $job_id_href,
                job_reservation_name              => $active_parameter_href->{job_reservation_name},
                log                               => $log,
                max_parallel_processes_count_href =>
                  $file_info_href->{max_parallel_processes_count},
                recipe_file_path   => $recipe_file_path,
                sample_ids_ref     => \@{ $active_parameter_href->{sample_ids} },
                submission_profile => $active_parameter_href->{submission_profile},
            }
        );
    }
    return 1;
}

sub _update_sample_id_sex {

    ## Function : If sample sex is unknown return undef otherwise return $sample_id_sex
    ## Returns  : $sample_id_sex or undef
    ## Arguments: $sample_id_sex => Sex of sample id

    my ($arg_href) = @_;

    ## Flatten argument(s)
    my $sample_id_sex;

    my $tmpl = {
        sample_id_sex => {
            defined     => 1,
            required    => 1,
            store       => \$sample_id_sex,
            strict_type => 1,
        },
    };

    check( $tmpl, $arg_href, 1 ) or croak q{Could not parse arguments!};

    return if ( $sample_id_sex eq q{unknown} );

    return $sample_id_sex;
}

1;<|MERGE_RESOLUTION|>--- conflicted
+++ resolved
@@ -149,17 +149,6 @@
     my $modifier_core_number =
       scalar( @{ $active_parameter_href->{sample_ids} } );
     my $human_genome_reference = $arg_href->{active_parameter_href}{human_genome_reference};
-<<<<<<< HEAD
-=======
-    my $job_id_chain           = get_recipe_attributes(
-        {
-            parameter_href => $parameter_href,
-            recipe_name    => $recipe_name,
-            attribute      => q{chain},
-        }
-    );
-    my $recipe_mode = $active_parameter_href->{$recipe_name};
->>>>>>> 7e49f682
     my $variant_catalog_file_path =
       $active_parameter_href->{expansionhunter_variant_catalog_file_path};
     my %recipe = parse_recipe_prerequisites(
@@ -305,7 +294,6 @@
             }
         );
         say {$filehandle} $AMPERSAND, $NEWLINE;
-<<<<<<< HEAD
         push @decompose_infile_paths,         $sample_outfile_path_prefix . $outfile_suffix;
         push @decompose_infile_path_prefixes, $sample_outfile_path_prefix;
         push @decompose_outfile_paths,
@@ -315,12 +303,6 @@
           . $UNDERSCORE
           . $sample_id
           . $outfile_suffix;
-=======
-        push @vt_infile_paths, $sample_outfile_path_prefix . $outfile_suffix;
-        push @vt_outfile_paths,
-          $outfile_path_prefix . $UNDERSCORE . q{vt} . $UNDERSCORE . $sample_id . $outfile_suffix;
->>>>>>> 7e49f682
-
     }
     say {$filehandle} q{wait}, $NEWLINE;
 
@@ -366,12 +348,8 @@
 
     ## Get parameters
     ## Expansionhunter sample infiles needs to be lexiographically sorted for svdb merge
-<<<<<<< HEAD
     my $svdb_outfile_path =
       $outfile_path_prefix . $UNDERSCORE . q{decompose_svdbmerge} . $outfile_suffix;
-=======
-    my $svdb_outfile_path = $outfile_path_prefix . $UNDERSCORE . q{vt_svdbmerge} . $outfile_suffix;
->>>>>>> 7e49f682
 
     svdb_merge(
         {
@@ -442,11 +420,7 @@
                 base_command                      => $profile_base_command,
                 case_id                           => $case_id,
                 dependency_method                 => q{sample_to_case},
-<<<<<<< HEAD
                 job_id_chain                      => $recipe{job_id_chain},
-=======
-                job_id_chain                      => $job_id_chain,
->>>>>>> 7e49f682
                 job_id_href                       => $job_id_href,
                 job_reservation_name              => $active_parameter_href->{job_reservation_name},
                 log                               => $log,
