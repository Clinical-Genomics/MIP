package MIP::Recipes::Analysis::Picardtools_mergesamfiles;

use 5.026;
use Carp;
use charnames qw{ :full :short };
use English qw{ -no_match_vars };
use File::Basename qw{ fileparse };
use File::Spec::Functions qw{ catdir catfile };
use open qw{ :encoding(UTF-8) :std };
use Params::Check qw{ allow check last_error };
use POSIX;
use strict;
use utf8;
use warnings;
use warnings qw{ FATAL utf8 };

## CPANM
use autodie qw{ :all };
use Readonly;

## MIPs lib/
use MIP::Constants
  qw{ %ANALYSIS $ASTERISK $DOT $EMPTY_STR $LOG_NAME $NEWLINE $SEMICOLON $SPACE $UNDERSCORE };

BEGIN {

    require Exporter;
    use base qw{ Exporter };

    # Set the version for version checking
    our $VERSION = 1.18;

    # Functions and variables which can be optionally exported
    our @EXPORT_OK = qw{ analysis_picardtools_mergesamfiles };

}

## Constants
Readonly my $JAVA_GUEST_OS_MEMORY => $ANALYSIS{JAVA_GUEST_OS_MEMORY};

sub analysis_picardtools_mergesamfiles {

## Function : Merges all bam files using Picardtools mergesamfiles within each sampleid and files generated previously (option if provided with '-picardtools_mergesamfiles_previous_bams'). The merged files have to be sorted before attempting to merge.
## Returns  :
## Arguments: $active_parameter_href   => Active parameters for this analysis hash {REF}
##          : $case_id                 => Family id
##          : $file_info_href          => File_info hash {REF}
##          : $infile_lane_prefix_href => Infile(s) without the ".ending" {REF}
##          : $job_id_href             => Job id hash {REF}
##          : $parameter_href          => Parameter hash {REF}
##          : $profile_base_command    => Submission profile base command
##          : $recipe_name             => Program name
##          : $referencefile_path      => Human genome reference file path
##          : $sample_id               => Sample id
##          : $sample_info_href        => Info on samples and case hash {REF}
##          : $temp_directory          => Temporary directory
##          : $xargs_file_counter      => The xargs file counter

    my ($arg_href) = @_;

    ## Flatten argument(s)
    my $active_parameter_href;
    my $file_info_href;
    my $infile_lane_prefix_href;
    my $job_id_href;
    my $parameter_href;
    my $recipe_name;
    my $sample_info_href;
    my $sample_id;

    ## Default(s)
    my $case_id;
    my $profile_base_command;
    my $referencefile_path;
    my $temp_directory;
    my $xargs_file_counter;

    my $tmpl = {
        active_parameter_href => {
            default     => {},
            defined     => 1,
            required    => 1,
            store       => \$active_parameter_href,
            strict_type => 1,
        },
        case_id => {
            default     => $arg_href->{active_parameter_href}{case_id},
            store       => \$case_id,
            strict_type => 1,
        },
        file_info_href => {
            default     => {},
            defined     => 1,
            required    => 1,
            store       => \$file_info_href,
            strict_type => 1,
        },
        infile_lane_prefix_href => {
            default     => {},
            defined     => 1,
            required    => 1,
            store       => \$infile_lane_prefix_href,
            strict_type => 1,
        },
        job_id_href => {
            default     => {},
            defined     => 1,
            required    => 1,
            store       => \$job_id_href,
            strict_type => 1,
        },
        parameter_href => {
            default     => {},
            defined     => 1,
            required    => 1,
            store       => \$parameter_href,
            strict_type => 1,
        },
        profile_base_command => {
            default     => q{sbatch},
            store       => \$profile_base_command,
            strict_type => 1,
        },
        recipe_name => {
            defined     => 1,
            required    => 1,
            store       => \$recipe_name,
            strict_type => 1,
        },
        referencefile_path => {
            default     => $arg_href->{active_parameter_href}{human_genome_reference},
            store       => \$referencefile_path,
            strict_type => 1,
        },
        sample_id => {
            defined     => 1,
            required    => 1,
            store       => \$sample_id,
            strict_type => 1,
        },
        sample_info_href => {
            default     => {},
            defined     => 1,
            required    => 1,
            store       => \$sample_info_href,
            strict_type => 1,
        },
        temp_directory => {
            default     => $arg_href->{active_parameter_href}{temp_directory},
            store       => \$temp_directory,
            strict_type => 1,
        },
        xargs_file_counter => {
            allow       => qr/ ^\d+$ /xsm,
            default     => 0,
            store       => \$xargs_file_counter,
            strict_type => 1,
        },
    };

    check( $tmpl, $arg_href, 1 ) or croak q{Could not parse arguments!};

    use MIP::Cluster qw{ get_parallel_processes update_memory_allocation };
    use MIP::Get::File qw{ get_io_files };
    use MIP::Get::Parameter qw{ get_recipe_attributes get_recipe_resources };
    use MIP::Gnu::Coreutils qw{ gnu_mv };
    use MIP::Parse::File qw{ parse_io_outfiles };
    use MIP::Processmanagement::Processes qw{ submit_recipe };
    use MIP::Program::Picardtools
      qw{ picardtools_gatherbamfiles picardtools_mergesamfiles };
<<<<<<< HEAD
    use MIP::Program::Alignment::Sambamba qw{ split_and_index_aligment_file };
    use MIP::Program::Samtools qw{ samtools_index };
=======
    use MIP::Program::Sambamba qw{ split_and_index_aligment_file };
    use MIP::Program::Alignment::Samtools qw{ samtools_index };
>>>>>>> f7ddb41f
    use MIP::Sample_info qw{ set_recipe_outfile_in_sample_info };
    use MIP::Recipes::Analysis::Xargs qw{ xargs_command };
    use MIP::Script::Setup_script qw{ setup_script };
    use MIP::Set::File qw{ set_merged_infile_prefix };

    ### PREPROCESSING:

    ## Retrieve logger object
    my $log = Log::Log4perl->get_logger($LOG_NAME);

    ## Unpack parameters
    ## Get the io infiles per chain and id
    my %io = get_io_files(
        {
            id             => $sample_id,
            file_info_href => $file_info_href,
            parameter_href => $parameter_href,
            recipe_name    => $recipe_name,
            stream         => q{in},
        }
    );
    my $infile_suffix        = $io{in}{file_suffix};
    my @infile_name_prefixes = @{ $io{in}{file_name_prefixes} };
    my @infile_paths         = @{ $io{in}{file_paths} };

    my %rec_atr = get_recipe_attributes(
        {
            parameter_href => $parameter_href,
            recipe_name    => $recipe_name,
        }
    );
    my $job_id_chain            = $rec_atr{chain};
    my $consensus_analysis_type = $parameter_href->{cache}{consensus_analysis_type};
    my $recipe_mode             = $active_parameter_href->{$recipe_name};
    my $xargs_file_path_prefix;
    my %recipe_resource = get_recipe_resources(
        {
            active_parameter_href => $active_parameter_href,
            recipe_name           => $recipe_name,
        }
    );
    my $core_number       = $recipe_resource{core_number};
    my $memory_allocation = $recipe_resource{memory};

    ## Assign suffix
    my $outfile_suffix = $rec_atr{outfile_suffix};

    ## Extract lanes
    my $lanes_id = join $EMPTY_STR, @{ $file_info_href->{$sample_id}{lanes} };

    ## Outpaths
    my $outsample_directory =
      catdir( $active_parameter_href->{outdata_dir}, $sample_id, $recipe_name );
    my $outfile_tag =
      $file_info_href->{$sample_id}{$recipe_name}{file_tag};
    my @outfile_paths =
      map {
        catdir( $outsample_directory,
                $sample_id
              . $UNDERSCORE
              . q{lanes}
              . $UNDERSCORE
              . $lanes_id
              . $outfile_tag
              . $DOT
              . $_
              . $outfile_suffix )
      } @{ $file_info_href->{bam_contigs_size_ordered} };

    ## Set and get the io files per chain, id and stream
    %io = (
        %io,
        parse_io_outfiles(
            {
                chain_id       => $job_id_chain,
                id             => $sample_id,
                file_info_href => $file_info_href,
                file_paths_ref => \@outfile_paths,
                parameter_href => $parameter_href,
                recipe_name    => $recipe_name,
            }
        )
    );

    my $outdir_path = $io{out}{dir_path};
    @outfile_paths = @{ $io{out}{file_paths} };
    my %outfile_path        = %{ $io{out}{file_path_href} };
    my $outfile_path_prefix = $io{out}{file_path_prefix};

    ## Filehandles
    # Create anonymous filehandle
    my $filehandle      = IO::Handle->new();
    my $xargsfilehandle = IO::Handle->new();

    ## Get recipe memory allocation
    Readonly my $JAVA_MEMORY_ALLOCATION => 4;
    my $process_memory_allocation = $JAVA_MEMORY_ALLOCATION + $JAVA_GUEST_OS_MEMORY;

    ## Modify memory allocation according to which action is taken in recipe
    if ( scalar @infile_paths > 1 ) {

        # Get recipe memory allocation
        $memory_allocation = update_memory_allocation(
            {
                node_ram_memory           => $active_parameter_href->{node_ram_memory},
                parallel_processes        => $core_number,
                process_memory_allocation => $process_memory_allocation,
            }
        );
    }

    # Constrain parallelization to match available memory
    my $parallel_processes = get_parallel_processes(
        {
            process_memory_allocation => $process_memory_allocation,
            recipe_memory_allocation  => $memory_allocation,
            core_number               => $core_number,
        }
    );

    ## Creates recipe directories (info & data & script), recipe script filenames and writes sbatch header
    my ( $recipe_file_path, $recipe_info_path ) = setup_script(
        {
            active_parameter_href           => $active_parameter_href,
            core_number                     => $core_number,
            directory_id                    => $sample_id,
            filehandle                      => $filehandle,
            job_id_href                     => $job_id_href,
            log                             => $log,
            memory_allocation               => $memory_allocation,
            process_time                    => $recipe_resource{time},
            recipe_directory                => $recipe_name,
            recipe_name                     => $recipe_name,
            source_environment_commands_ref => $recipe_resource{load_env_ref},
            temp_directory                  => $temp_directory,
        }
    );

    ## Set helper value for finding merged_infiles downstream
    my $merged_infile_prefix =
      $sample_id . $UNDERSCORE . q{lanes} . $UNDERSCORE . $lanes_id;
    set_merged_infile_prefix(
        {
            file_info_href       => $file_info_href,
            merged_infile_prefix => $merged_infile_prefix,
            sample_id            => $sample_id,
        }
    );

    ### SHELL:

  INFILE:
    while ( my ( $infile_index, $infile_path ) = each @infile_paths ) {

        ## Split BAMs
        say {$filehandle} q{## Split alignment files per contig};
        ($xargs_file_counter) = split_and_index_aligment_file(
            {
                contigs_ref         => \@{ $file_info_href->{bam_contigs_size_ordered} },
                core_number         => $core_number,
                filehandle          => $filehandle,
                file_path           => $recipe_file_path,
                infile_path         => $infile_path,
                outfile_path_prefix => $outdir_path
                  . $infile_name_prefixes[$infile_index],
                output_format      => substr( $infile_suffix, 1 ),
                recipe_info_path   => $recipe_info_path,
                xargsfilehandle    => $xargsfilehandle,
                xargs_file_counter => $xargs_file_counter,
            }
        );
    }

    ## More than one file - we have something to merge
    if ( scalar @infile_paths > 1 ) {

        ## picardtools_mergesamfiles
        say {$filehandle} q{## Merging alignment files};

        ## Create file commands for xargs
        ( $xargs_file_counter, $xargs_file_path_prefix ) = xargs_command(
            {
                core_number        => $parallel_processes,
                filehandle         => $filehandle,
                file_path          => $recipe_file_path,
                recipe_info_path   => $recipe_info_path,
                xargsfilehandle    => $xargsfilehandle,
                xargs_file_counter => $xargs_file_counter,
            }
        );

      CONTIG:
        foreach my $contig ( @{ $file_info_href->{bam_contigs_size_ordered} } ) {

            ## Get parameters
            # Assemble infile paths by adding directory and file suffixes
            my @merge_infile_paths =
              map { $outdir_path . $_ . $DOT . $contig . $infile_suffix }
              @infile_name_prefixes;
            my $stderrfile_path =
              $xargs_file_path_prefix . $DOT . $contig . $DOT . q{stderr.txt};

            picardtools_mergesamfiles(
                {
                    create_index     => q{true},
                    filehandle       => $xargsfilehandle,
                    infile_paths_ref => \@merge_infile_paths,
                    java_jar         => catfile(
                        $active_parameter_href->{picardtools_path}, q{picard.jar}
                    ),
                    java_use_large_pages =>
                      $active_parameter_href->{java_use_large_pages},
                    memory_allocation  => q{Xmx} . $JAVA_MEMORY_ALLOCATION . q{g},
                    outfile_path       => $outfile_path{$contig},
                    referencefile_path => $referencefile_path,
                    stderrfile_path    => $stderrfile_path,
                    temp_directory     => $temp_directory,
                    threading          => q{true},
                }
            );
            say {$xargsfilehandle} $NEWLINE;
        }
    }
    else {
        ## Only 1 infile - rename sample and index instead of merge to streamline handling of filenames downstream

        ## Rename samples
        say {$filehandle}
q{## Renaming sample instead of merge to streamline handling of filenames downstream};

        ## Create file commands for xargs
        ( $xargs_file_counter, $xargs_file_path_prefix ) = xargs_command(
            {
                core_number        => $core_number,
                filehandle         => $filehandle,
                file_path          => $recipe_file_path,
                recipe_info_path   => $recipe_info_path,
                xargsfilehandle    => $xargsfilehandle,
                xargs_file_counter => $xargs_file_counter,
            }
        );

      CONTIG:
        foreach my $contig ( @{ $file_info_href->{bam_contigs_size_ordered} } ) {

          INFILES:
            foreach my $infile_name_prefix (@infile_name_prefixes) {

                ## Get parameters
                my $gnu_infile_path =
                  $outdir_path . $infile_name_prefix . $DOT . $contig . $infile_suffix;
                my $gnu_outfile_path = $outfile_path{$contig};

                ## Rename
                gnu_mv(
                    {
                        filehandle   => $xargsfilehandle,
                        infile_path  => $gnu_infile_path,
                        outfile_path => $gnu_outfile_path,
                    }
                );
                print {$xargsfilehandle} $SEMICOLON . $SPACE;

                ## Index
                samtools_index(
                    {
                        bai_format  => 1,
                        filehandle  => $xargsfilehandle,
                        infile_path => $gnu_outfile_path,
                    }
                );
            }
            say {$xargsfilehandle} $NEWLINE;
        }
    }

    ## Gather BAM files
    say {$filehandle} q{## Gather BAM files};

    ## Assemble infile paths in contig order and not per size
    my @gather_infile_paths =
      map { $outfile_path{$_} } @{ $file_info_href->{bam_contigs} };

    picardtools_gatherbamfiles(
        {
            create_index     => q{true},
            filehandle       => $filehandle,
            infile_paths_ref => \@gather_infile_paths,
            java_jar =>
              catfile( $active_parameter_href->{picardtools_path}, q{picard.jar} ),
            java_use_large_pages => $active_parameter_href->{java_use_large_pages},
            memory_allocation    => q{Xmx} . $JAVA_MEMORY_ALLOCATION . q{g},
            outfile_path         => $outfile_path_prefix . $outfile_suffix,
            referencefile_path   => $referencefile_path,
            temp_directory       => $temp_directory,
        }
    );
    say {$filehandle} $NEWLINE;

    close $xargsfilehandle;
    close $filehandle;

    if ( $recipe_mode == 1 ) {

        my $qc_outfile_path = $outfile_paths[0];
        set_recipe_outfile_in_sample_info(
            {
                infile           => $merged_infile_prefix,
                path             => $qc_outfile_path,
                recipe_name      => $recipe_name,
                sample_id        => $sample_id,
                sample_info_href => $sample_info_href,
            }
        );

        submit_recipe(
            {
                base_command            => $profile_base_command,
                case_id                 => $case_id,
                dependency_method       => q{sample_to_sample},
                infile_lane_prefix_href => $infile_lane_prefix_href,
                job_id_chain            => $job_id_chain,
                job_id_href             => $job_id_href,
                log                     => $log,
                recipe_file_path        => $recipe_file_path,
                sample_id               => $sample_id,
                submission_profile      => $active_parameter_href->{submission_profile},
            }
        );
    }
    return 1;
}

1;<|MERGE_RESOLUTION|>--- conflicted
+++ resolved
@@ -168,13 +168,8 @@
     use MIP::Processmanagement::Processes qw{ submit_recipe };
     use MIP::Program::Picardtools
       qw{ picardtools_gatherbamfiles picardtools_mergesamfiles };
-<<<<<<< HEAD
-    use MIP::Program::Alignment::Sambamba qw{ split_and_index_aligment_file };
+    use MIP::Program::Sambamba qw{ split_and_index_aligment_file };
     use MIP::Program::Samtools qw{ samtools_index };
-=======
-    use MIP::Program::Sambamba qw{ split_and_index_aligment_file };
-    use MIP::Program::Alignment::Samtools qw{ samtools_index };
->>>>>>> f7ddb41f
     use MIP::Sample_info qw{ set_recipe_outfile_in_sample_info };
     use MIP::Recipes::Analysis::Xargs qw{ xargs_command };
     use MIP::Script::Setup_script qw{ setup_script };
