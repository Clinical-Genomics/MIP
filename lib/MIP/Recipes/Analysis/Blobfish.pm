--- conflicted
+++ resolved
@@ -240,25 +240,16 @@
     if ( $recipe_mode == 1 ) {
 
         ## Collect QC metadata info for later use
-<<<<<<< HEAD
-        my $de_outfile_name =
-            $sample_phenotypes[0]
-          . $UNDERSCORE . q{vs}
-          . $UNDERSCORE
-          . $sample_phenotypes[1]
-=======
         my @conditions = uniq @sample_phenotypes;
         my $de_outfile_name =
             $conditions[0]
           . $UNDERSCORE . q{vs}
           . $UNDERSCORE
           . $conditions[1]
->>>>>>> 2776d7cf
           . q{.results.tsv};
         set_recipe_outfile_in_sample_info(
             {
                 path             => catfile( $outdir_path, $de_outfile_name ),
-<<<<<<< HEAD
                 recipe_name      => $recipe_name,
                 sample_info_href => $sample_info_href,
             }
@@ -269,8 +260,6 @@
                 format           => q{meta},
                 id               => $case_id,
                 path             => catfile( $outdir_path, $de_outfile_name ),
-=======
->>>>>>> 2776d7cf
                 recipe_name      => $recipe_name,
                 sample_info_href => $sample_info_href,
             }
