--- conflicted
+++ resolved
@@ -35,12 +35,6 @@
     require Exporter;
     use base qw{ Exporter };
 
-<<<<<<< HEAD
-    # Set the version for version checking
-    our $VERSION = 1.12;
-
-=======
->>>>>>> a5d06142
     # Functions and variables which can be optionally exported
     our @EXPORT_OK = qw{ build_stream_file_cmd
       get_number_of_male_reads
@@ -331,8 +325,7 @@
         my @bwa_infiles = build_stream_file_cmd( { fastq_files_ref => \@fastq_files, } );
 
         ## Make reference dir available
-        my @commands =
-          ( q{SINGULARITY_BIND} . $EQUALS . $active_parameter_href->{reference_dir} );
+        my @commands = ( q{SINGULARITY_BIND} . $EQUALS . $active_parameter_href->{reference_dir} );
 
         ## Build bwa mem command
         push @commands,
