--- conflicted
+++ resolved
@@ -201,13 +201,8 @@
                 enum(
                     [
                         qw{ bcftools blobfish bootstrapann cufflinks fastqc
-<<<<<<< HEAD
-                          fusion-filter gatk gatk4 htslib mip_scripts multiqc picard rseqc
-                          salmon sambamba samtools
-=======
-                          fusion-filter gatk gatk4 htslib mip_scripts multiqc 
+                          fusion-filter gatk gatk4 htslib mip_scripts multiqc
 						  picard rseqc salmon sambamba samtools
->>>>>>> 3bc6c460
                           star star_fusion }
                     ]
                 ),
@@ -237,13 +232,8 @@
                 enum(
                     [
                         qw{ bcftools blobfish bootstrapann cufflinks fastqc
-<<<<<<< HEAD
-                          fusion-filter gatk gatk4 htslib mip_scripts multiqc picard rseqc
-                          salmon sambamba samtools
-=======
-                          fusion-filter gatk  gatk4 htslib mip_scripts multiqc 
+                          fusion-filter gatk  gatk4 htslib mip_scripts multiqc
 						  picard rseqc salmon sambamba samtools
->>>>>>> 3bc6c460
                           star star_fusion }
                     ]
                 ),
