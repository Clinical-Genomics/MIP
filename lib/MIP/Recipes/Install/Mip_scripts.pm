package MIP::Recipes::Install::Mip_scripts;

use 5.026;
use Carp;
use charnames qw{ :full :short };
use Cwd;
use English qw{ -no_match_vars };
use File::Spec::Functions qw{ catdir catfile };
use List::Util qw{ none };
use open qw{ :encoding(UTF-8) :std };
use Params::Check qw{ allow check last_error };
use Path::Tiny qw{ path };
use utf8;
use warnings qw{ FATAL utf8 };
use warnings;

## CPAN
use autodie qw{ :all };
use Readonly;

## MIPs lib/
use MIP::Constants qw{ $DOT $LOG_NAME $NEWLINE $SPACE $UNDERSCORE };
use MIP::Environment::Child_process qw{ child_process };
use MIP::Program::Gnu::Coreutils qw{ gnu_cp };

BEGIN {
    require Exporter;
    use base qw{ Exporter };

    # Functions and variables which can be optionally exported
    our @EXPORT_OK = qw{ install_mip_scripts };
}

sub install_mip_scripts {

## Function : Install mip_scripts
## Returns  :
## Arguments: $active_parameter_href => Active parameter hash {REF}

    my ($arg_href) = @_;

    ## Flatten argument(s)
    my $active_parameter_href;

    my $tmpl = {
        active_parameter_href => {
            default     => {},
            defined     => 1,
            required    => 1,
            store       => \$active_parameter_href,
            strict_type => 1,
        },
    };

    check( $tmpl, $arg_href, 1 ) or croak q{Could not parse arguments!};

    use MIP::Install qw{ check_mip_executable };

    Readonly my $MOVE_DIRS_UP => 5;

    my $conda_environment_path = $active_parameter_href->{conda_environment_path};
    my @select_programs        = @{ $active_parameter_href->{select_programs} };

    return if ( none { $_ eq q{mip_scripts} } @select_programs );

    ## Retrieve logger object
    my $log = Log::Log4perl->get_logger($LOG_NAME);

    ## Get mip directory relative to this file since $Bin might have been set already
    my $mip_dir_path = path(__FILE__)->parent($MOVE_DIRS_UP);

    ## Define MIP scripts and yaml files
    my @mip_scripts = qw{ cpanfile mip };

    my %mip_sub_script = (
        utility_scripts => [qw{ calculate_af.pl max_af.pl }],
        t         => [qw{ mip_install.test mip_analyse_rd_dna.test mip_core.t mip_analysis.test }],
        templates => [
            qw{ 643594-miptest_pedigree.yaml
              gene_panels.bed
              grch38_mip_rd_dna_config.yaml
              mip_download_rd_dna_config_-1.0-.yaml
              mip_download_rd_rna_config_-1.0-.yaml
              mip_dragen_rd_dna_config.yaml
              mip_install_config.yaml
              mip_log.yaml
              mip_rd_dna_config.yaml
              mip_rd_dna_vcf_rerun_config.yaml
              mip_rd_rna_config.yaml
              program_test_cmds.yaml
              qc_eval_metric_-v1.3-.yaml
              qc_regexp_-v1.26-.yaml
              rank_model_-v1.29-.ini
              svrank_model_cmms_-v1.8-.ini
              }
        ],
    );

    my @mip_directories = qw{ lib t definitions };

    $log->info(q{Installing MIP's perl scripts});

    ## Check if mip installation exists and is executable
    # mip is proxy for all mip scripts
    check_mip_executable(
        {
            conda_environment_path => $conda_environment_path,
        }
    );

    ## Create directories
  DIRECTORY:
    foreach my $directory ( keys %mip_sub_script ) {

        path( catdir( $conda_environment_path, q{bin}, $directory ) )->mkpath();
    }

  DIRECTORY:
    foreach my $directory (@mip_directories) {

        my @cp_cmds = gnu_cp(
            {
                force        => 1,
<<<<<<< HEAD
                infile_path  => catdir( $Bin,               $directory ),
                outfile_path => catdir( $conda_prefix_path, q{bin} ),
=======
                infile_path  => catdir( $mip_dir_path,           $directory ),
                outfile_path => catdir( $conda_environment_path, q{bin} ),
>>>>>>> a5d06142
                recursive    => 1,
            }
        );

        my %process_return = child_process(
            {
                commands_ref => \@cp_cmds,
                process_type => q{ipc_cmd_run},
            }
        );

        if ( not $process_return{success} ) {

            $log->fatal(q{Failed to copy mip_scripts});
            $log->logdie( $process_return{error_message} );
        }
    }

    ## Copy mip scripts and sub scripts to conda env and make executable
  SCRIPT:
    foreach my $script (@mip_scripts) {

        my $src_path = catfile( $mip_dir_path, $script );
        my $dst_path = catfile( $conda_environment_path, q{bin}, $script );
        path($src_path)->copy($dst_path);
        path($dst_path)->chmod(q{a+x});
    }

  DIRECTORY:
    foreach my $directory ( keys %mip_sub_script ) {

      SCRIPT:
        foreach my $script ( @{ $mip_sub_script{$directory} } ) {

            my $src_path = catfile( $mip_dir_path, $directory, $script );
            my $dst_path = catfile( $conda_environment_path, q{bin}, $directory, $script );

            path($src_path)->copy($dst_path);
            path($dst_path)->chmod(q{a+x});
        }
    }
    return 1;
}

1;<|MERGE_RESOLUTION|>--- conflicted
+++ resolved
@@ -121,13 +121,8 @@
         my @cp_cmds = gnu_cp(
             {
                 force        => 1,
-<<<<<<< HEAD
-                infile_path  => catdir( $Bin,               $directory ),
-                outfile_path => catdir( $conda_prefix_path, q{bin} ),
-=======
                 infile_path  => catdir( $mip_dir_path,           $directory ),
                 outfile_path => catdir( $conda_environment_path, q{bin} ),
->>>>>>> a5d06142
                 recursive    => 1,
             }
         );
