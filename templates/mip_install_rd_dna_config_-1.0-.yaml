---
# MIP main environment spec
emip:
  conda:
    bcftools: 1.9=ha228f0b_4
    bedtools: 2.27.1=he941832_2
    cramtools: 3.0.b127=2
    cutadapt: 1.18=py27_0
    cython: 0.29.1=py27hfc679d8_0
    cyvcf2: 0.10.0=py27h355e19c_0
    gatk: 3.8=5
    gatk4: 4.1.3.0=0
    gcc: 4.8.5
    htslib: 1.9=hc238db4_4
    libstdcxx-ng: 8.2
    numpy:
    picard: 2.20.7=0
    pip:
    plink2: 1.90b3.35
    python: 2.7
    R: 3.3.1 #GATK 3.8.5 req
    rtg-tools: 3.10.1=0
    samtools: 1.9=h8571acd_11
    vcfanno: 0.3.2=0
    vt: 2015.11.10
  pip:
  shell:
    bedtools:
      version: 2.25.0
    mip_scripts:
      version: Your current MIP version
    picard:
      conda_dependency:
        java-jdk:
      version: 2.3.0
    plink2:
      version: 171013
    vt:
      version: gitRepo
  singularity:
    bwa:
      executable:
        bwa:
      uri: shub://Clinical-Genomics/MIP:bwa-0.7.17
    bwakit:
      executable:
        bwa-postalt.js:
        fermi2:
        fermi2.pl:
        k8:
        ropebwt2:
        run-bwamem:
        run-HLA:
        typeHLA.js:
        typeHLA.sh:
        typeHLA-selctg.js:
        seqtk:
      uri: shub://Clinical-Genomics/MIP:bwakit-0.7.15
    cadd:
      executable:
        CADD.sh:
      uri: shub://Clinical-Genomics/MIP:cadd-1.5
    cnvnator:
      executable:
        cnvnator:
        cnvnator2VCF.pl:
      uri: shub://Clinical-Genomics/MIP:cnvnator-0.4.1
    chanjo:
      executable:
        chanjo:
      uri: shub://Clinical-Genomics/MIP:chanjo-4.2.0
    chromograph:
      executable:
        chromograph:
      uri: shub://Clinical-Genomics/MIP:chromograph-0.1
    expansionhunter:
      executable:
        ExpansionHunter:
      uri: shub://Clinical-Genomics/MIP:expansionhunter-3.1.2
    fastqc:
      executable:
        fastqc:
      uri: shub://Clinical-Genomics/MIP:fastqc-0.11.8
    delly:
      executable:
        delly:
      uri: shub://Clinical-Genomics/MIP:delly-0.8.1
    genmod:
      executable:
        genmod:
      uri: shub://Clinical-Genomics/MIP:genmod-3.7.3
    manta:
      executable:
        configManta.py:
        runWorkflow.py: "no_executable_in_image"
      uri: shub://Clinical-Genomics/MIP:manta-1.6.0
    multiqc:
      executable:
        multiqc:
      uri: shub://Clinical-Genomics/MIP:multiqc-v1.7
    peddy:
      executable:
        peddy: "python -m peddy"
      uri: shub://Clinical-Genomics/MIP:peddy-0.4.3
    rhocall:
      executable:
        rhocall:
      uri: shub://Clinical-Genomics/MIP:rhocall-0.5.1
    sambamba:
      executable:
        sambamba:
      uri: shub://Clinical-Genomics/MIP:sambamba-0.6.8
    stranger:
      executable:
        stranger:
      uri: shub://Clinical-Genomics/MIP:stranger-0.5.4
    svdb:
      executable:
        svdb:
      uri: shub://J35P312/SVDB:2.2.0
    tiddit:
      executable:
        TIDDIT.py:
      uri: shub://J35P312/TIDDIT:2.8.0
<<<<<<< HEAD
    varg:
      executable:
        varg:
      uri: shub://Clinical-Genomics/MIP:varg-1.0.0
=======
    upd:
      executable:
        upd:
      uri: shub://Clinical-Genomics/MIP:upd-0.1
>>>>>>> 9b543a2d
    variant_integrity:
      executable:
        variant_integrity:
      uri: shub://Clinical-Genomics/MIP:variant_integrity-0.0.4
    vep:
      executable:
        vep:
      uri: shub://Clinical-Genomics/MIP:vep-97.4
    vcf2cytosure:
      executable:
        vcf2cytosure:
      uri: shub://J35P312/vcf2cytosure:0.4.3
# Perl environment spec
eperl5:
  conda:
    bcftools: 1.9=ha228f0b_4
    gatk4: 4.1.3.0=0
    samtools: 1.9=h8571acd_11
    pip:
    python: 2.7
  pip:
  shell:
## Default base name
environment_base_name: mip7_rd-dna
# Specify default environment names
environment_name:
  emip: mip7_rd-dna
  eperl5: mip7_rd-dna_perl5
vep_plugins:
  - dbNSFP
  - ExACpLI
  - LoFtool
  - MaxEntScan
vep_auto_flag: cfp<|MERGE_RESOLUTION|>--- conflicted
+++ resolved
@@ -122,17 +122,14 @@
       executable:
         TIDDIT.py:
       uri: shub://J35P312/TIDDIT:2.8.0
-<<<<<<< HEAD
     varg:
       executable:
         varg:
       uri: shub://Clinical-Genomics/MIP:varg-1.0.0
-=======
     upd:
       executable:
         upd:
       uri: shub://Clinical-Genomics/MIP:upd-0.1
->>>>>>> 9b543a2d
     variant_integrity:
       executable:
         variant_integrity:
