---
container:
  arriba:
    executable:
      arriba: /arriba_v2.4.0/arriba
      draw_fusions.R: /arriba_v2.4.0/draw_fusions.R
    uri: docker.io/uhrigs/arriba:2.4.0
  bedtools:
    executable:
      bedtools:
    uri: docker.io/clinicalgenomics/bedtools:2.30.0
  blobfish:
    executable:
      BlobFish.py:
    uri: docker.io/clinicalgenomics/blobfish:0.0.2
  bootstrapann:
    executable:
      BootstrapAnn.py:
    uri: docker.io/clinicalgenomics/bootstrapann:e557dd3
  bwa:
    executable:
      bwa:
    uri: docker.io/clinicalgenomics/bwa:0.7.17
  bwakit:
    executable:
      bwakit: "no_executable_in_image"
      run-bwamem:
    uri: docker.io/jemten/bwakit:0.7.17
  bwa-mem2:
    executable:
      bwa-mem2:
    uri: docker.io/clinicalgenomics/bwa-mem2:2.2.1
  cadd:
    bind_path:
      CADD.sh: reference_dir!/CADD-scripts/data/annotations:/opt/conda/share/CADD-scripts/data/annotations
    executable:
      CADD.sh:
    uri: docker.io/clinicalgenomics/cadd:1.6
  cnvnator:
    executable:
      cnvnator:
      cnvnator2VCF.pl:
    uri: docker.io/clinicalgenomics/cnvnator:0.4.1
  chanjo:
    executable:
      chanjo:
    uri: docker.io/clinicalgenomics/chanjo:4.6
  chromograph:
    executable:
      chromograph:
    uri: docker.io/clinicalgenomics/chromograph:1.3.1
  cyrius:
    executable:
      star_caller.py:
    uri: docker.io/clinicalgenomics/cyrius:v1.1.1
  deepvariant:
    executable:
      run_deepvariant: /opt/deepvariant/bin/run_deepvariant
      make_examples: /opt/deepvariant/bin/make_examples
      call_variants: /opt/deepvariant/bin/call_variants
      postprocess_variants: /opt/deepvariant/bin/postprocess_variants
    gpu_support: 0
    uri: docker.io/google/deepvariant:1.5.0
  deeptrio:
    executable:
      run_deeptrio: /opt/deepvariant/bin/deeptrio/run_deeptrio
    gpu_support: 0
    uri: docker.io/google/deepvariant:deeptrio-1.5.0
  delly:
    executable:
      delly:
    uri: docker.io/clinicalgenomics/delly:0.8.7
  expansionhunter:
    executable:
      ExpansionHunter:
    uri: docker.io/clinicalgenomics/expansionhunter:5.0.0
  fastqc:
    executable:
      fastqc:
    uri: docker.io/clinicalgenomics/fastqc:0.12.1
  gatk:
    executable:
      gatk3: "no_executable_in_image"
    uri: docker.io/broadinstitute/gatk3:3.8-1
  gatk4:
    executable:
      gatk:
    uri: docker.io/broadinstitute/gatk:4.4.0.0
  genmod:
    executable:
      genmod:
    uri: docker.io/clinicalgenomics/genmod:3.7.3
  gens_preproc:
    executable:
      generate_gens_data.pl:
    uri: docker.io/raysloks/gens_preproc:1.0.11
  gffcompare:
    executable:
      gffcompare:
    uri: quay.io/biocontainers/gffcompare:0.12.6--h9f5acd7_0
  glnexus:
    executable:
      glnexus_cli:
    uri: docker.io/clinicalgenomics/glnexus:v1.4.1
  hmtnote:
    executable:
      hmtnote:
    uri: docker.io/clinicalgenomics/hmtnote:0.7.2-oct2022
  htslib:
    executable:
      bcftools:
      bgzip:
      samtools:
      tabix:
    uri: docker.io/clinicalgenomics/htslib:1.16
  manta:
    executable:
      configManta.py:
      runWorkflow.py: "no_executable_in_image"
    uri: docker.io/clinicalgenomics/manta:1.6.0
  megafusion:
    executable:
      MegaFusion.py: "python /opt/conda/share/MegaFusion/MegaFusion.py"
    uri: docker.io/clinicalgenomics/megafusion:d3feacf
  mip:
    executable:
      mip:
<<<<<<< HEAD
    uri: docker.io/clinicalgenomics/mip:develop
=======
    uri: docker.io/clinicalgenomics/mip:v11.2.2
>>>>>>> 03a07159
  multiqc:
    executable:
      multiqc:
    uri: docker.io/ewels/multiqc:v1.14
  perl:
    executable:
      perl:
    uri: docker.io/clinicalgenomics/perl:5.26
  peddy:
    executable:
      peddy: "python -m peddy"
    uri: docker.io/clinicalgenomics/peddy:0.4.8
  pdfmerger:
    executable:
      pdfmerger:
    uri: docker.io/clinicalgenomics/pdfmerger:v1.0
  picard:
    executable:
      picard: "no_executable_in_image"
    uri: docker.io/broadinstitute/picard:2.27.5
  plink:
    executable:
      plink2:
    uri: docker.io/clinicalgenomics/plink:1.90b3.35
  preseq:
    executable:
      preseq:
    uri: docker.io/clinicalgenomics/preseq:3.1.2
  retroseq:
    executable:
      retroseq.pl: "perl /opt/conda/share/RetroSeq/bin/retroseq.pl"
    uri: docker.io/clinicalgenomics/retroseq:1.5_9d4f3b5
  rhocall:
    executable:
      rhocall:
    uri: docker.io/clinicalgenomics/rhocall:0.5.1
  rseqc:
    executable:
      bam2wig.py:
      bam_stat.py:
      geneBody_coverage2.py:
      infer_experiment.py:
      inner_distance.py:
      junction_annotation.py:
      junction_saturation.py:
      read_distribution.py:
      read_duplication.py:
    uri: docker.io/clinicalgenomics/rseqc:4.0.0
  rtg-tools:
    executable:
      rtg:
    uri: docker.io/realtimegenomics/rtg-tools:3.12
  salmon:
    executable:
      salmon:
    uri: docker.io/combinelab/salmon:1.4.0
  sambamba:
    executable:
      sambamba:
    uri: docker.io/clinicalgenomics/sambamba:0.6.8
  smncopynumbercaller:
    executable:
      smn_caller.py:
    uri: docker.io/clinicalgenomics/smncopynumbercaller:v1.1.2
  star:
    executable:
      STAR:
    uri: docker.io/clinicalgenomics/star:2.7.8a
  star-fusion:
    executable:
      blastn:
      gtf_file_to_feature_seqs.pl: /usr/local/src/STAR-Fusion/ctat-genome-lib-builder/util/gtf_file_to_feature_seqs.pl
      hmmpress:
      make_super_locus.pl: /usr/local/src/STAR-Fusion/ctat-genome-lib-builder/util/make_super_locus.pl
      makeblastdb:
      prep_genome_lib.pl: /usr/local/src/STAR-Fusion/ctat-genome-lib-builder/prep_genome_lib.pl
      remove_long_intron_readthru_transcripts.pl: /usr/local/src/STAR-Fusion/ctat-genome-lib-builder/util/remove_long_intron_readthru_transcripts.pl
      restrict_genome_to_chr_entries.pl: /usr/local/src/STAR-Fusion/ctat-genome-lib-builder/util/restrict_genome_to_chr_entries.pl
      STAR-Fusion: /usr/local/src/STAR-Fusion/STAR-Fusion
    uri: docker.io/trinityctat/starfusion:1.12.0
  stranger:
    executable:
      stranger:
    uri: docker.io/clinicalgenomics/stranger:0.8.1
  stringtie:
    executable:
      stringtie:
    uri: docker.io/clinicalgenomics/stringtie:2.2.1
  svdb:
    executable:
      svdb:
    uri: docker.io/clinicalgenomics/svdb:2.8.2
  telomerecat:
    executable:
      telomerecat:
    uri: quay.io/wtsicgp/telomerecat:3.4.0
  tiddit:
    executable:
      tiddit:
    uri: quay.io/biocontainers/tiddit:3.6.0--py310hc2b7f4b_0
  trim-galore:
    executable:
      trim_galore:
    uri: docker.io/clinicalgenomics/trim_galore:0.6.7
  ucsc:
    executable:
      bedToBigBed:
      gtfToGenePred:
      wigToBigWig:
    uri: docker.io/clinicalgenomics/ucsc:377
  upd:
    executable:
      upd:
    uri: docker.io/clinicalgenomics/upd:0.1.1
  utilities:
    executable:
      gtf2bed:
      pigz:
    uri: docker.io/clinicalgenomics/utilities:latest
  varg:
    executable:
      varg:
    uri: docker.io/clinicalgenomics/varg:1.6.11
  vcfanno:
    executable:
      vcfanno:
    uri: docker.io/clinicalgenomics/vcfanno:0.3.2
  vep:
    executable:
      vep:
    uri: docker.io/ensemblorg/ensembl-vep:release_107.0
  vcf2cytosure:
    executable:
      vcf2cytosure:
    uri: docker.io/clinicalgenomics/vcf2cytosure:v0.8<|MERGE_RESOLUTION|>--- conflicted
+++ resolved
@@ -125,11 +125,7 @@
   mip:
     executable:
       mip:
-<<<<<<< HEAD
     uri: docker.io/clinicalgenomics/mip:develop
-=======
-    uri: docker.io/clinicalgenomics/mip:v11.2.2
->>>>>>> 03a07159
   multiqc:
     executable:
       multiqc:
