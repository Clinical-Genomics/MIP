package MIP::Set::Parameter;

use 5.026;
use Carp;
use charnames qw{ :full :short };
use English qw{ -no_match_vars };
use File::Spec::Functions qw{ catdir catfile };
use open qw{ :encoding(UTF-8) :std };
use Params::Check qw{ check allow last_error };
use strict;
use utf8;
use warnings;
use warnings qw{ FATAL utf8 };

## CPANM
use List::Util qw{ any };
use Readonly;

## MIPs lib/
use MIP::Constants qw{ $COLON $LOG_NAME $SPACE $TAB };

BEGIN {
    require Exporter;
    use base qw{ Exporter };

    # Set the version for version checking
    our $VERSION = 1.34;

    # Functions and variables which can be optionally exported
    our @EXPORT_OK = qw{
      set_conda_path
      set_container_bind_paths
<<<<<<< HEAD
      set_parameter_to_broadcast
=======
      set_nist_file_name_path
>>>>>>> d6943bce
      set_programs_for_installation
      set_recipe_mode
    };
}

## Constants
Readonly my $TWO         => 2;
Readonly my $ONE_HUNDRED => 100;

sub set_conda_path {

## Function : Set path to conda
## Returns  :
## Arguments: $active_parameter_href => Active parameters for this analysis hash {REF}

    my ($arg_href) = @_;

    ## Flatten argument(s)
    my $active_parameter_href;

    my $tmpl = {
        active_parameter_href => {
            default     => {},
            defined     => 1,
            required    => 1,
            store       => \$active_parameter_href,
            strict_type => 1,
        },
    };

    check( $tmpl, $arg_href, 1 ) or croak q{Could not parse arguments!};

    use MIP::Environment::Path qw{ get_conda_path is_binary_in_path };

    ## Check if conda is in path
    is_binary_in_path(
        {
            binary => q{conda},
        }
    );

    ## Get path to conda
    my $conda_path = get_conda_path( {} );

    ## Set path to conda
    $active_parameter_href->{conda_path} = $conda_path;

    ## Set path to conda env
    my $environment_name = $active_parameter_href->{environment_name};
    $active_parameter_href->{conda_prefix_path} =
      catdir( $active_parameter_href->{conda_path}, q{envs}, $environment_name );

    return;
}

<<<<<<< HEAD
sub set_parameter_to_broadcast {

## Function : Set parameters to broadcast message
## Returns  :
## Arguments: $active_parameter_href => Active parameters for this analysis hash {REF}
##          : $broadcasts_ref        => Holds the parameters info for broadcasting later {REF}
##          : $order_parameters_ref  => Order of parameters (for structured output) {REF}
=======
sub set_nist_file_name_path {

## Function : Set nist file name path by adding reference directory
## Returns  : 1
## Arguments: $active_parameter_href => Holds all set parameter for analysis
##          : $nist_parameters_ref   => Nist parameters to check
>>>>>>> d6943bce

    my ($arg_href) = @_;

    ## Flatten argument(s)
    my $active_parameter_href;
<<<<<<< HEAD
    my $broadcasts_ref;
    my $order_parameters_ref;
=======
    my $nist_parameters_ref;
>>>>>>> d6943bce

    my $tmpl = {
        active_parameter_href => {
            default     => {},
            defined     => 1,
            required    => 1,
            store       => \$active_parameter_href,
            strict_type => 1,
        },
<<<<<<< HEAD
        broadcasts_ref => {
            default     => [],
            defined     => 1,
            required    => 1,
            store       => \$broadcasts_ref,
            strict_type => 1,
        },
        order_parameters_ref => {
            default     => [],
            defined     => 1,
            required    => 1,
            store       => \$order_parameters_ref,
=======
        nist_parameters_ref => {
            default     => [],
            defined     => 1,
            required    => 1,
            store       => \$nist_parameters_ref,
>>>>>>> d6943bce
            strict_type => 1,
        },
    };

    check( $tmpl, $arg_href, 1 ) or croak q{Could not parse arguments!};

<<<<<<< HEAD
  PARAMETER:
    foreach my $parameter_name ( @{$order_parameters_ref} ) {

        next PARAMETER
          if ( not defined $active_parameter_href->{$parameter_name} );

        ## Hold parameters info
        my $info = q{Set } . $parameter_name . q{ to: };

        if ( ref $active_parameter_href->{$parameter_name} eq q{ARRAY} ) {

            $info = _parse_parameter_to_broadcast(
                {
                    info  => $info,
                    value => $active_parameter_href->{$parameter_name},
                }
            );

            ## Add info to broadcasts
            push @{$broadcasts_ref}, $info;
        }
        elsif ( ref $active_parameter_href->{$parameter_name} eq q{HASH} ) {

            $info = _parse_parameter_to_broadcast(
                {
                    info  => $info,
                    value => $active_parameter_href->{$parameter_name},
                }
            );

            ## Add info to broadcasts
            push @{$broadcasts_ref}, $info;
        }
        else {

            $info .= $active_parameter_href->{$parameter_name};

            ## Add info to broadcasts
            push @{$broadcasts_ref}, $info;
        }
    }
    return;
=======
    ## Unpack
    my $reference_dir = $active_parameter_href->{reference_dir};

  NIST_PARAMETER:
    foreach my $nist_parameter ( @{$nist_parameters_ref} ) {

        # Alias
        my $nist_href = \%{ $active_parameter_href->{$nist_parameter} };

      NIST_VERSION:
        foreach my $nist_version ( keys %{$nist_href} ) {

          NIST_FILE:
            while ( my ( $nist_id, $file_name ) = each %{ $nist_href->{$nist_version} } )
            {

                ## Add reference directory to path
                $nist_href->{$nist_version}{$nist_id} =
                  catfile( $reference_dir, $file_name );
            }
        }
    }
    return 1;
>>>>>>> d6943bce
}

sub set_programs_for_installation {

## Function : Process the lists of programs that has been selected for installation
##          : and update the environment packages
## Returns  :
## Arguments: $active_parameter_href => The entire active parameter hash {REF}

    my ($arg_href) = @_;

    ## Flatten argument(s)
    my $active_parameter_href;

    my $tmpl = {
        active_parameter_href => {
            default     => {},
            defined     => 1,
            required    => 1,
            store       => \$active_parameter_href,
            strict_type => 1,
        },
    };

    check( $tmpl, $arg_href, 1 ) or croak q{Could not parse arguments!};

    use Array::Utils qw{ array_minus };
    use Data::Diver qw{ Dive };
    use MIP::Get::Parameter qw{ get_programs_for_shell_installation };
    use MIP::Check::Installation qw{ check_and_add_dependencies };

    ## Retrieve logger object
    my $log = Log::Log4perl->get_logger($LOG_NAME);

    ## Check that the options supplied are compatible with each other
    if (    ( scalar @{ $active_parameter_href->{skip_programs} } > 0 )
        and ( scalar @{ $active_parameter_href->{select_programs} } > 0 ) )
    {
        $log->fatal(
q{"--skip_programs" and "--select_programs" are mutually exclusive command line options}
        );
        exit 1;
    }

    ## Get programs that are to be installed via shell
    my @shell_programs_to_install = get_programs_for_shell_installation(
        {
            conda_programs_href        => $active_parameter_href->{conda},
            log                        => $log,
            prefer_shell               => $active_parameter_href->{prefer_shell},
            shell_install_programs_ref => $active_parameter_href->{shell_install},
            shell_programs_href        => $active_parameter_href->{shell},
        }
    );

    ## Remove the conda packages that has been selected to be installed via SHELL
    delete @{ $active_parameter_href->{conda} }{@shell_programs_to_install};

    ## Delete shell programs that are to be installed via conda instead of shell
    my @shell_programs_to_delete = keys %{ $active_parameter_href->{shell} };
    @shell_programs_to_delete =
      array_minus( @shell_programs_to_delete, @shell_programs_to_install );
    delete @{ $active_parameter_href->{shell} }{@shell_programs_to_delete};

    ## Solve the installation when the skip_program or select_program parameter has been used
  INSTALL_MODE:
    foreach my $install_mode (qw{ conda pip shell singularity }) {

        ## Remove programs that are to be skipped
        delete @{ $active_parameter_href->{$install_mode} }
          { @{ $active_parameter_href->{skip_programs} } };

        ## Remove all non-selected programs
        if ( scalar @{ $active_parameter_href->{select_programs} } > 0 ) {
            my @non_selects = keys %{ $active_parameter_href->{$install_mode} };
            @non_selects =
              array_minus( @non_selects, @{ $active_parameter_href->{select_programs} } );
            delete @{ $active_parameter_href->{$install_mode} }{@non_selects};
        }
    }

    ## Check and add dependencies that are needed for shell programs if they are missing from the programs that are to be installed via conda.
  SHELL_PROGRAM:
    foreach my $shell_program ( keys %{ $active_parameter_href->{shell} } ) {
        my $dependency_href =
          Dive( $active_parameter_href->{shell}, $shell_program, q{conda_dependency} );

        next SHELL_PROGRAM if ( not defined $dependency_href );
        check_and_add_dependencies(
            {
                conda_program_href => $active_parameter_href->{conda},
                dependency_href    => $dependency_href,
                log                => $log,
                shell_program      => $shell_program,
            }
        );
    }
    return;
}

sub set_recipe_mode {

## Function : Set recipe mode
## Returns  :
## Arguments: $active_parameter_href => Holds all set parameter for analysis {REF}
##          : $mode                  => Mode to set
##          : $recipes_ref           => Recipes to set {REF}

    my ($arg_href) = @_;

    ## Flatten argument(s)
    my $active_parameter_href;
    my $mode;
    my $recipes_ref;

    my $tmpl = {
        active_parameter_href => {
            default     => {},
            defined     => 1,
            required    => 1,
            store       => \$active_parameter_href,
            strict_type => 1,
        },
        mode => {
            allow       => [ 0, 1, $TWO ],
            defined     => 1,
            required    => 1,
            store       => \$mode,
            strict_type => 1,
        },
        recipes_ref => {
            default     => [],
            defined     => 1,
            required    => 1,
            store       => \$recipes_ref,
            strict_type => 1,
        },
    };

    check( $tmpl, $arg_href, 1 ) or croak q{Could not parse arguments!};

    ## Retrieve logger object
    my $log = Log::Log4perl->get_logger($LOG_NAME);

    ## Set recipe mode
  RECIPE:
    foreach my $recipe ( @{$recipes_ref} ) {

        $active_parameter_href->{$recipe} = $mode;

        ## Broadcast
        $log->info(
            q{Set} . $SPACE . $recipe . $SPACE . q{to} . $COLON . $SPACE . $mode );
    }

    return;
}

sub set_container_bind_paths {

## Function : Set/add bind paths to container hash
## Returns  :
## Arguments: $bind_paths_ref  => Active parameter hash {REF}
##          : $contaienr_href  => Container hah {REF}

    my ($arg_href) = @_;

    ## Flatten argument(s)
    my $bind_paths_ref;
    my $container_href;

    my $tmpl = {
        bind_paths_ref => {
            default     => [],
            required    => 1,
            store       => \$bind_paths_ref,
            strict_type => 1,
        },
        container_href => {
            default     => {},
            required    => 1,
            store       => \$container_href,
            strict_type => 1,
        },
    };

    check( $tmpl, $arg_href, 1 ) or croak q{Could not parse arguments!};

    if ( $container_href->{program_bind_paths} ) {

        push @{ $container_href->{program_bind_paths} }, @{$bind_paths_ref};
    }
    else {
        $container_href->{program_bind_paths} = $bind_paths_ref;
    }

    return;
}

1;<|MERGE_RESOLUTION|>--- conflicted
+++ resolved
@@ -30,11 +30,6 @@
     our @EXPORT_OK = qw{
       set_conda_path
       set_container_bind_paths
-<<<<<<< HEAD
-      set_parameter_to_broadcast
-=======
-      set_nist_file_name_path
->>>>>>> d6943bce
       set_programs_for_installation
       set_recipe_mode
     };
@@ -88,138 +83,6 @@
       catdir( $active_parameter_href->{conda_path}, q{envs}, $environment_name );
 
     return;
-}
-
-<<<<<<< HEAD
-sub set_parameter_to_broadcast {
-
-## Function : Set parameters to broadcast message
-## Returns  :
-## Arguments: $active_parameter_href => Active parameters for this analysis hash {REF}
-##          : $broadcasts_ref        => Holds the parameters info for broadcasting later {REF}
-##          : $order_parameters_ref  => Order of parameters (for structured output) {REF}
-=======
-sub set_nist_file_name_path {
-
-## Function : Set nist file name path by adding reference directory
-## Returns  : 1
-## Arguments: $active_parameter_href => Holds all set parameter for analysis
-##          : $nist_parameters_ref   => Nist parameters to check
->>>>>>> d6943bce
-
-    my ($arg_href) = @_;
-
-    ## Flatten argument(s)
-    my $active_parameter_href;
-<<<<<<< HEAD
-    my $broadcasts_ref;
-    my $order_parameters_ref;
-=======
-    my $nist_parameters_ref;
->>>>>>> d6943bce
-
-    my $tmpl = {
-        active_parameter_href => {
-            default     => {},
-            defined     => 1,
-            required    => 1,
-            store       => \$active_parameter_href,
-            strict_type => 1,
-        },
-<<<<<<< HEAD
-        broadcasts_ref => {
-            default     => [],
-            defined     => 1,
-            required    => 1,
-            store       => \$broadcasts_ref,
-            strict_type => 1,
-        },
-        order_parameters_ref => {
-            default     => [],
-            defined     => 1,
-            required    => 1,
-            store       => \$order_parameters_ref,
-=======
-        nist_parameters_ref => {
-            default     => [],
-            defined     => 1,
-            required    => 1,
-            store       => \$nist_parameters_ref,
->>>>>>> d6943bce
-            strict_type => 1,
-        },
-    };
-
-    check( $tmpl, $arg_href, 1 ) or croak q{Could not parse arguments!};
-
-<<<<<<< HEAD
-  PARAMETER:
-    foreach my $parameter_name ( @{$order_parameters_ref} ) {
-
-        next PARAMETER
-          if ( not defined $active_parameter_href->{$parameter_name} );
-
-        ## Hold parameters info
-        my $info = q{Set } . $parameter_name . q{ to: };
-
-        if ( ref $active_parameter_href->{$parameter_name} eq q{ARRAY} ) {
-
-            $info = _parse_parameter_to_broadcast(
-                {
-                    info  => $info,
-                    value => $active_parameter_href->{$parameter_name},
-                }
-            );
-
-            ## Add info to broadcasts
-            push @{$broadcasts_ref}, $info;
-        }
-        elsif ( ref $active_parameter_href->{$parameter_name} eq q{HASH} ) {
-
-            $info = _parse_parameter_to_broadcast(
-                {
-                    info  => $info,
-                    value => $active_parameter_href->{$parameter_name},
-                }
-            );
-
-            ## Add info to broadcasts
-            push @{$broadcasts_ref}, $info;
-        }
-        else {
-
-            $info .= $active_parameter_href->{$parameter_name};
-
-            ## Add info to broadcasts
-            push @{$broadcasts_ref}, $info;
-        }
-    }
-    return;
-=======
-    ## Unpack
-    my $reference_dir = $active_parameter_href->{reference_dir};
-
-  NIST_PARAMETER:
-    foreach my $nist_parameter ( @{$nist_parameters_ref} ) {
-
-        # Alias
-        my $nist_href = \%{ $active_parameter_href->{$nist_parameter} };
-
-      NIST_VERSION:
-        foreach my $nist_version ( keys %{$nist_href} ) {
-
-          NIST_FILE:
-            while ( my ( $nist_id, $file_name ) = each %{ $nist_href->{$nist_version} } )
-            {
-
-                ## Add reference directory to path
-                $nist_href->{$nist_version}{$nist_id} =
-                  catfile( $reference_dir, $file_name );
-            }
-        }
-    }
-    return 1;
->>>>>>> d6943bce
 }
 
 sub set_programs_for_installation {
