--- conflicted
+++ resolved
@@ -146,13 +146,8 @@
     use MIP::Parse::File qw{ parse_io_outfiles };
     use MIP::Processmanagement::Processes qw{ submit_recipe };
     use MIP::Program::Alignment::Bwa qw{ bwa_mem };
-<<<<<<< HEAD
     use MIP::Program::Samtools qw{ samtools_stats samtools_view };
-    use MIP::Program::Alignment::Sambamba qw{ sambamba_sort };
-=======
-    use MIP::Program::Alignment::Samtools qw{ samtools_stats samtools_view };
     use MIP::Program::Sambamba qw{ sambamba_sort };
->>>>>>> f7ddb41f
     use MIP::Sample_info
       qw{ get_read_group get_sequence_run_type get_sequence_run_type_is_interleaved set_processing_metafile_in_sample_info set_recipe_metafile_in_sample_info set_recipe_outfile_in_sample_info };
     use MIP::Script::Setup_script qw{ setup_script };
@@ -611,13 +606,8 @@
     use MIP::Parse::File qw{ parse_io_outfiles };
     use MIP::Processmanagement::Processes qw{ submit_recipe };
     use MIP::Program::Alignment::Bwa qw{ bwa_mem run_bwamem };
-<<<<<<< HEAD
     use MIP::Program::Samtools qw{ samtools_stats samtools_view };
-    use MIP::Program::Alignment::Sambamba qw{ sambamba_sort };
-=======
-    use MIP::Program::Alignment::Samtools qw{ samtools_stats samtools_view };
     use MIP::Program::Sambamba qw{ sambamba_sort };
->>>>>>> f7ddb41f
     use MIP::Sample_info
       qw{ get_read_group get_sequence_run_type set_processing_metafile_in_sample_info set_recipe_metafile_in_sample_info set_recipe_outfile_in_sample_info };
     use MIP::Script::Setup_script qw{ setup_script };
