package MIP::Recipes::Install::Vep;

use 5.026;
use Carp;
use charnames qw{ :full :short };
use Cwd;
use English qw{ -no_match_vars };
use File::Basename qw{ dirname };
use File::Spec::Functions qw{ catdir catfile };
use List::MoreUtils qw{ any };
use open qw{ :encoding(UTF-8) :std };
use Params::Check qw{ check allow last_error };
use strict;
use utf8;
use warnings qw{ FATAL utf8 };
use warnings;

## CPAN
use autodie qw{ :all };
use Readonly;

## MIPs lib/
use MIP::Constants qw{ $BACKTICK $DASH $DOT $EQUALS $LOG_NAME $NEWLINE $PIPE $SPACE };
use MIP::Gnu::Bash qw{ gnu_unset };
use MIP::Gnu::Coreutils qw{ gnu_mkdir gnu_rm };
use MIP::Language::Perl qw{ perl_nae_oneliners };
use MIP::Program::Compression::Tar qw{ tar };
use MIP::Program::Download::Wget qw{ wget };
use MIP::Program::Singularity qw{ singularity_exec };
use MIP::Program::Variantcalling::Vep qw{ variant_effect_predictor_install };

BEGIN {
    require Exporter;
    use base qw{ Exporter };

    # Set the version for version checking
    our $VERSION = 1.17;

    # Functions and variables which can be optionally exported
    our @EXPORT_OK = qw{ install_vep };
}

sub install_vep {

## Function : Install plugins, download references and cache
## Returns  :
## Arguments: $active_parameter_href => Active parameter hash {REF}
<<<<<<< HEAD
=======
##          : $conda_env             => Conda environment
##          : $conda_env_path        => Conda environment path
>>>>>>> 8df9b31a
##          : $container_href        => Container hash {REF}
##          : $container_path        => Path to VEP container
##          : $FILEHANDLE            => Filehandle to write to

    my ($arg_href) = @_;

    ## Flatten argument(s)
    my $active_parameter_href;
<<<<<<< HEAD
=======
    my $conda_env;
    my $conda_env_path;
>>>>>>> 8df9b31a
    my $container_href;
    my $container_path;
    my $FILEHANDLE;

    my $tmpl = {
        active_parameter_href => {
            default     => {},
            required    => 1,
            store       => \$active_parameter_href,
            strict_type => 1,
        },
        container_href => {
            default     => {},
            required    => 1,
            store       => \$container_href,
            strict_type => 1,
        },
        container_href => {
            default     => {},
            required    => 1,
            store       => \$container_href,
            strict_type => 1,
        },
        container_path => {
            defined     => 1,
            required    => 1,
            store       => \$container_path,
            strict_type => 1,
        },
        FILEHANDLE => {
            defined  => 1,
            required => 1,
            store    => \$FILEHANDLE,
        },
    };

    check( $tmpl, $arg_href, 1 ) or croak q{Could not parse arguments!};

    ## Retrieve logger object
    my $log = Log::Log4perl->get_logger($LOG_NAME);

    ## Unpack parameters
    my $cache_dir_path     = $active_parameter_href->{vep_cache_dir};
    my @assemblies         = @{ $active_parameter_href->{vep_assemblies} };
    my $auto_flag          = $active_parameter_href->{vep_auto_flag};
    my $reference_dir_path = $active_parameter_href->{reference_dir};
    my @plugins            = @{ $active_parameter_href->{vep_plugins} };
    my @species            = @{ $active_parameter_href->{vep_species} };

    ## Remove potential 'a' from auto flag since the API comes installed in the container
    $auto_flag =~ tr/a//d;

    ## Return if only API installation
    return if ( not $auto_flag );

    if ( not $cache_dir_path and not $reference_dir_path ) {
        $log->fatal(
            q{Pease supply a reference directory or a cache directory when installing VEP}
        );
        $log->fatal(
q{By default VEP cache and plugins will be downloaded to <reference_dir>/ensembl-tools-release-<version>/cache}
        );
        exit 1;
    }

    ## Install VEP
    say {$FILEHANDLE} q{## Install VEP plugins and cache};
    $log->info(qq{Writing instructions for VEP installation});

    ## Get VEP version
    my $vep_version     = q?${VEP_VERSION}?;
    my $vep_version_cmd = _get_vep_version_cmd(
        {
            container_path => $container_path,
        }
    );
    say {$FILEHANDLE} q{VEP_VERSION} . $EQUALS . $vep_version_cmd;

    ## Setup cache_dir_path
    if ( not $cache_dir_path ) {
<<<<<<< HEAD
        $cache_dir_path = catdir( $reference_dir_path,
            q{ensembl-tools-release-} . $vep_version . q{cache} );
=======
        $cache_dir_path = catdir( $conda_env_path, qw{ ensembl-tools-data cache } );
    }
    ## Store cache for later
    if ( not $container_href->{program_bind_paths} ) {
        $container_href->{program_bind_paths} = ();
>>>>>>> 8df9b31a
    }
    push @{ $container_href->{program_bind_paths} }, $cache_dir_path;

    ## Make sure that the cache directory exists
    if ( not -d $cache_dir_path ) {
        say {$FILEHANDLE} q{## Create cache directory};
        gnu_mkdir(
            {
                FILEHANDLE       => $FILEHANDLE,
                indirectory_path => $cache_dir_path,
                parents          => 1,
            }
        );
        say {$FILEHANDLE} $NEWLINE;
    }

    ## Don't install plugins unless specified in the auto flag
    if ( not $auto_flag =~ m/p/xms ) {
        undef @plugins;
    }

    my @vep_install_cmds = variant_effect_predictor_install(
        {
            assembly        => $assemblies[0],
            auto            => $auto_flag,
            cache_directory => $cache_dir_path,
            cache_version   => $vep_version,
            plugins_ref     => \@plugins,
            species_ref     => \@species,
        }
    );
    singularity_exec(
        {
            bind_paths_ref                 => [$cache_dir_path],
            FILEHANDLE                     => $FILEHANDLE,
            singularity_container          => $container_path,
            singularity_container_cmds_ref => \@vep_install_cmds,
        }
    );
    say {$FILEHANDLE} $NEWLINE;

    ## If more than one assembly requested
    if ( ( scalar @assemblies > 1 ) && ( $auto_flag =~ / [cf] /xsm ) ) {

        ## Remove the plugins from the auto flag
        my $cf_auto_flag = $auto_flag;
        $cf_auto_flag =~ tr/p//d;

        # Find last index of array and initate
        Readonly my $NUMBER_OF_ASSEMBLIES => $#assemblies;

      ASSEMBLY:
        for my $assembly_version ( 1 .. $NUMBER_OF_ASSEMBLIES ) {
            ## Skip first assembly since it is already installed above

            say {$FILEHANDLE} q{## Install additional VEP cache assembly version};

            @vep_install_cmds = variant_effect_predictor_install(
                {
                    assembly        => $assemblies[$assembly_version],
                    auto            => $cf_auto_flag,
                    cache_directory => $cache_dir_path,
                    cache_version   => $vep_version,
                    species_ref     => \@species,
                }
            );
            singularity_exec(
                {
                    bind_paths_ref                 => [$cache_dir_path],
                    FILEHANDLE                     => $FILEHANDLE,
                    singularity_container          => $container_path,
                    singularity_container_cmds_ref => \@vep_install_cmds,
                }
            );
            say {$FILEHANDLE} $NEWLINE;
        }
    }

    ## Install and download extra plugin files
    if ( @plugins && $auto_flag =~ m/p/xms ) {

        my %finish_plugin_installation = (
            MaxEntScan => \&_install_maxentscan_plugin,
            LofTool    => \&_install_loftool_plugin,
            ExACpLI    => \&_install_exacpli_plugin,
        );

      PLUGIN:
        foreach my $plugin (@plugins) {

            next PLUGIN if ( not $finish_plugin_installation{$plugin} );

            $finish_plugin_installation{$plugin}->(
                {
                    FILEHANDLE      => $FILEHANDLE,
                    plugin_dir_path => catdir( $cache_dir_path, q{Plugins} ),
                }
            );
        }
    }

    ## Unset the VEP_VERSION variable just to be sure
    gnu_unset(
        {
            bash_variable => q{VEP_VERSION},
            FILEHANDLE    => $FILEHANDLE,
        }
    );
    say {$FILEHANDLE} $NEWLINE;

    return;
}

sub _get_vep_version_cmd {

## Function : Write command that captures vep version in a bash variable
## Returns  : $vep_version_cmd
## Arguments: $container_path => Path to vep container

    my ($arg_href) = @_;

    ## Flatten argument(s)
    my $container_path;

    my $tmpl = {
        container_path => {
            defined     => 1,
            required    => 1,
            store       => \$container_path,
            strict_type => 1,
        },
    };

    check( $tmpl, $arg_href, 1 ) or croak q{Could not parse arguments!};

    my $vep_version_cmd = q{vep} . $SPACE . $PIPE . $SPACE;

    ## get perl oneliner to capture version number from output
    my @perl_commands = perl_nae_oneliners(
        {
            oneliner_name => q{get_vep_version},
        }
    );

    $vep_version_cmd .= join $SPACE, @perl_commands;

    my @vep_version_cmds = singularity_exec(
        {
            singularity_container          => $container_path,
            singularity_container_cmds_ref => [$vep_version_cmd],
        }
    );
    $vep_version_cmd = join $SPACE, @vep_version_cmds;

    return $BACKTICK . $vep_version_cmd . $BACKTICK;
}

sub _install_maxentscan_plugin {

## Function : Write command that installs MaxEntScan
## Returns  :
## Arguments: $FILEHANDLE      => FILEHANDLE
##          : $plugin_dir_path => Plugin path

    my ($arg_href) = @_;

    ## Flatten argument(s)
    my $plugin_dir_path;
    my $FILEHANDLE;

    my $tmpl = {
        FILEHANDLE => {
            required => 1,
            store    => \$FILEHANDLE,
        },
        plugin_dir_path => {
            defined     => 1,
            required    => 1,
            store       => \$plugin_dir_path,
            strict_type => 1,
        },
    };

    check( $tmpl, $arg_href, 1 ) or croak q{Could not parse arguments!};

    say {$FILEHANDLE} q{## Add MaxEntScan required text file};
    my $maxent_file_path = catfile( $plugin_dir_path, q{fordownload.tar.gz} );
    wget(
        {
            FILEHANDLE   => $FILEHANDLE,
            outfile_path => $maxent_file_path,
            url =>
              q{http://hollywood.mit.edu/burgelab/maxent/download/fordownload.tar.gz},
        }
    );
    print {$FILEHANDLE} $NEWLINE;

    tar(
        {
            extract           => 1,
            outdirectory_path => dirname($maxent_file_path),
            FILEHANDLE        => $FILEHANDLE,
            filter_gzip       => 1,
            file_path         => $maxent_file_path,
        }
    );
    print {$FILEHANDLE} $NEWLINE;

    gnu_rm(
        {
            FILEHANDLE  => $FILEHANDLE,
            force       => 1,
            infile_path => $maxent_file_path,
        }
    );
    say {$FILEHANDLE} $NEWLINE;

    return;
}

sub _install_loftool_plugin {

## Function : Write command that downloads file required by LofTool
## Returns  :
## Arguments: $FILEHANDLE      => FILEHANDLE
##          : $plugin_dir_path => Plugin path

    my ($arg_href) = @_;

    ## Flatten argument(s)
    my $plugin_dir_path;
    my $FILEHANDLE;

    my $tmpl = {
        FILEHANDLE => {
            required => 1,
            store    => \$FILEHANDLE,
        },
        plugin_dir_path => {
            defined     => 1,
            required    => 1,
            store       => \$plugin_dir_path,
            strict_type => 1,
        },
    };

    check( $tmpl, $arg_href, 1 ) or croak q{Could not parse arguments!};

    say {$FILEHANDLE} q{## Add LofTool required text file};
    wget(
        {
            FILEHANDLE   => $FILEHANDLE,
            outfile_path => catfile( $plugin_dir_path, q{LoFtool_scores.txt} ),
            url =>
q{https://raw.githubusercontent.com/Ensembl/VEP_plugins/master/LoFtool_scores.txt},
        }
    );
    say {$FILEHANDLE} $NEWLINE;

    return;
}

sub _install_exacpli_plugin {

## Function : Write command that downloads file required by ExACpLI
## Returns  :
## Arguments: $FILEHANDLE      => FILEHANDLE
##          : $plugin_dir_path => Plugin path

    my ($arg_href) = @_;

    ## Flatten argument(s)
    my $plugin_dir_path;
    my $FILEHANDLE;

    my $tmpl = {
        FILEHANDLE => {
            required => 1,
            store    => \$FILEHANDLE,
        },
        plugin_dir_path => {
            defined     => 1,
            required    => 1,
            store       => \$plugin_dir_path,
            strict_type => 1,
        },
    };

    check( $tmpl, $arg_href, 1 ) or croak q{Could not parse arguments!};

    say {$FILEHANDLE} q{## Add pLI required value file};
    wget(
        {
            FILEHANDLE   => $FILEHANDLE,
            outfile_path => catfile( $plugin_dir_path, q{ExACpLI_values.txt} ),
            url =>
q{https://raw.githubusercontent.com/Ensembl/VEP_plugins/master/ExACpLI_values.txt},
        }
    );
    say {$FILEHANDLE} $NEWLINE;

    return;
}

1;<|MERGE_RESOLUTION|>--- conflicted
+++ resolved
@@ -45,11 +45,6 @@
 ## Function : Install plugins, download references and cache
 ## Returns  :
 ## Arguments: $active_parameter_href => Active parameter hash {REF}
-<<<<<<< HEAD
-=======
-##          : $conda_env             => Conda environment
-##          : $conda_env_path        => Conda environment path
->>>>>>> 8df9b31a
 ##          : $container_href        => Container hash {REF}
 ##          : $container_path        => Path to VEP container
 ##          : $FILEHANDLE            => Filehandle to write to
@@ -58,11 +53,6 @@
 
     ## Flatten argument(s)
     my $active_parameter_href;
-<<<<<<< HEAD
-=======
-    my $conda_env;
-    my $conda_env_path;
->>>>>>> 8df9b31a
     my $container_href;
     my $container_path;
     my $FILEHANDLE;
@@ -143,16 +133,8 @@
 
     ## Setup cache_dir_path
     if ( not $cache_dir_path ) {
-<<<<<<< HEAD
         $cache_dir_path = catdir( $reference_dir_path,
             q{ensembl-tools-release-} . $vep_version . q{cache} );
-=======
-        $cache_dir_path = catdir( $conda_env_path, qw{ ensembl-tools-data cache } );
-    }
-    ## Store cache for later
-    if ( not $container_href->{program_bind_paths} ) {
-        $container_href->{program_bind_paths} = ();
->>>>>>> 8df9b31a
     }
     push @{ $container_href->{program_bind_paths} }, $cache_dir_path;
 
