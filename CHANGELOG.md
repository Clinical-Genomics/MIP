# Change Log

All notable changes to this project will be documented in this file.
This project adheres to [Semantic Versioning](http://semver.org/).

## Develop

<<<<<<< HEAD
Updates expansionhunter variant catalog
=======
Changes sv annotation overlap back to 0.8 (from 0.5) with the new tiddit update
### Tools

Tiddit 3.3.2 -> 3.4.0
>>>>>>> 4e052e1e

## [11.1.1]

- Updates chromgraph to version 1.3.1
- Added vcfanno config version 1.18 to the download config

## [11.1.0]

- Save raw files from ExpansionHunter
- Run UPD and subsequently chromograph on unaffected children
- Annotate SV variants with the caller that reported the variant
- Produce files for CNV analysis in Gens
- Updated SO terms for new version of VEP
- ExACpLI -> pLI, see [vep issue 108](https://github.com/Ensembl/VEP_plugins/issues/108)
- Use REVEL_score rather than REVEL_rankscore for the ranking algorithm
- Use BWA-mem2 instead of BWA mem for mapping
- Set default annotation overlap for structural variants to 0.5 (previously 0.8), due to change in TIDDIT
- Turn on Stringtie and gffcompare by default
- Run varg on research vcf
- Increase max for coverage calculation to 500x
- Separate list of ranked SO terms for structural variants to ensure that the right SO term gets picked as the most severe for SVs
- Adds option to use bedpe files with svdb query

### Tools

- Arriba: 2.1.0 -> 2.3.0
- Chromograph 1.1.4 -> 1.3.0
- DeepVariant: 1.1.0 -> 1.4.0
- ExpansionHunter: 4.0.2 -> 5.0.0
- GATK: 4.2.2.0 -> 4.2.6.1
- HTSlib: 1.13 -> 1.15.1
- MultiQC: 1.11 -> 1.12
- Peddy: 0.4.3 -> 0.4.8
- Picard: 2.25.0 -> 2.27.2
- SMNCopyNumberCaller 1.1.1 -> 1.1.2
- Star Fusion: 1.10.1 -> 1.11.0
- Stranger: 0.8.0 -> 0.8.1
- Stringtie: 2.1.3b -> 2.2.1
- Tiddit: 2.12.1 -> 3.3.2
- Trimgalore: 0.6.4 -> 0.6.7
- VEP: 104.3 -> 107.0
- svdb: 2.4.0 -> 2.7.0
- vcf2cytosure v0.5.1 -> v0.8

### Databases

- clinvar: 20211010 -> 20220829
- dbnsfp: 4.1a -> 4.3a (grch38 only)
- gnomad: r3.1.1 -> r3.1.2 (grch38 only)
- giab: 3.3.2 -> 4.2.1
- loqusdb dump: 20210921 -> 20220905
- nist: v3.3.2 -> v4.2.1
- vcf2cytosure blacklist: 200520

## [11.0.3]

- Initiate conda prior to activation

## [11.0.2]

Updates chromograph

### Tools

chromograph 1.1.4 -> 1.1.5

## [11.0.1]

- When running Deepvariant, set tmpdir to analysis folder and use `intermediate_results_dir`.
- When running DeepVariant via singularity, use the options `--no-home` and `--cleanenv`.

## [11.0.0]

- HmtNote: annotate mitochondrial variants in VCF file
- Updating to latest and greatest versions
- Mitochondrial deletion analysis
- GATK Haplotypecaller has been turned off in favour of Deepvariant
- Introduces possibility to store singularity images locally as a .sif file
- Increased allele frequency cut off for when a variant is filtered out to 0.7
- Turned off Star_caller and Telomerecat by default

### Tools

- cyrius v1.1 -> v1.1.1
- deepvariant 1.1.0 -> 1.2.0
- deeptrio 1.1.0 -> 1.2.0
- gatk 4.2.0.0 -> 4.2.2.0
- glnexus v1.3.1 -> v1.4.1
- HmtNote: 0.7.2
- htslib: 1.10.2 -> 1.13
- multiqc 1.10.1 -> v1.11
- star-fusion 1.10.0 -> 1.10.1
- vep release_103.1 -> release_104.3

### References

- gnomad: r3.0 -> r3.1.1
- [NEW] gnomad mt: r3.1
- clinvar: 20210415 -> 20211010

## [10.2.5]

- Allow slurm quality of service flag to be set to 'express'

## [10.2.4]

- Split Star-Fusion alignment and detection into two recipes
- Use temp directory with Star-Fusion
- Resource bump for RNA
- Limit memory for glnexus
- Use non-gpu version of Deepvariant by default

## [10.2.3]

- Updates Chromograph to version 1.1.4

## [10.2.5]

- Allow slurm quality of service flag to be set to 'express'

## [10.2.4]

- Split Star-Fusion alignment and detection into two recipes
- Use temp directory with Star-Fusion
- Resource bump for RNA
- Limit memory for glnexus
- Use non-gpu version of Deepvariant by default

## [10.2.3]

- Updates Chromograph to version 1.1.4

## [10.2.2]

- Adds missing median coverage metrics to metrics deliverable file

## [10.2.1]

- Removed frequency filtering for mitochondrial sites

## [10.2.0]

- Introduced the option `--start_after_recipe <recipe_name>` to start the pipeline after a given recipe

## [10.1.0]

- Only store qc_metrics_deliverables path in file store for downstream parsing

## [10.0.3]

- Remove duplicates from Glnexus output

## [10.0.2]

- Glnexus are used to genotype the gvcf regardless of how many samples that are analysed.
- Resource bump to the MIP RNA recipe fusion_report

## [10.0.1]

- Fix to gene panel regexp
- Use automated build of MIP
- Increased memory allocation for version_collect

### Tools

stranger: 0.7.1 -> 0.8.0

## [10.0.0]

- Remove unused recipe split_fastq_file
- Align with the same bwa mem options as used by Broad
  - Fixed number of bases in each batch
  - Use bwa mem instead of run-bwamem for alignment to grch38
- Use Chanjo repos Docker file instead of MIPs
- Removed support to run bcftools_mpileup as a variant caller
- Added perl and MIP docker file and use it in recipes
- Removed PATH check for proxy bins
- Switched to using container manager instead of proxy bins in recipes
- Removed support to run variant_integrity
- Added deepvariant as variant caller and glnexus to merge samples to case vcf

### Tools

arriba: v1.2.0 -> v2.1.0
bedtools: 2.29.0 -> 2.30.0
bwa-mem2 2.0 -> 2.2
chanjo: 4.2.0 -> 4.6
chromograph: 1.0.1 -> 1.1
cyrius: v1.0 -> v1.1
deepvariant: 1.1.0
delly: 0.8.1 -> 0.8.7
gatk: v4.1.8.1 -> v4.2.0.0
glnexus: v1.3.1
megafusion: 66a3a80
multiqc: 1.9 -> 1.10.1
pdfmerger: v1.0
picardtools: 2.23.4 -> 2.25.0
preseq: 2.0.3 -> 3.1.2
rseqc: 3.0.1 -> 4.0.0
rtg-tools: 3.10.1 -> 3.12
salmon: 0.12.0 -> 1.4.0
smncopynumbercaller: 4b2c1ad -> v1.1.1
star: 2.7.4a -> 2.7.8a
stranger: 0.7 -> 0.7.1
svdb: 2.2.0 -> 2.4.0--py37h77a2a36_4
tiddit: 2.8.1 -> 2.12.1
upd: 0.1 -> 0.1.1

### References

- clinvar_20200905 -> clinvar_20210415
- VEP cache: 100 -> 103.1
- grch37_gencode_v19_ctat_lib_plug-n-play_-apr032020-.tar.gz -> grch37_gencode_v19_CTAT_lib_Mar012021.plug-n-play.tar.gz
- grch38_gencode_v31_ctat_lib_plug-n-play_-apr062020-.tar.gz -> grch38_gencode_v37_CTAT_lib_Mar012021.plug-n-play.tar.gz
- gencode annotation: v34 -> v37

## [9.1.3]
- Fix memory allocation for mip-rna markduplicates.
- Update to repeat expansion calling
- Adds possibility to rename arriba fusion report from with sample display name
- Updates documentation

**Tools**
expansionhunter 3.1.2 -> 4.0.2
stranger 0.5.5 -> 0.7

## [9.1.2]
- Increase markduplicates java memory allocation for chromosome 2.
- Turn off chromograph_viz for wes analysis
- Chromograph exits gracefully on empty infile
- Use median coverage instead of expected coverage when evaluating whether expected coverage has been reached or not [#1719](https://github.com/Clinical-Genomics/MIP/issues/1719)
- Fixes infile error in rtg_vcfeval recipe

**Tools**
chromograph 1.0.0 -> 1.0.1

## [9.1.1]
- Fix MIP's gender estaimation for wgs samples with gender set to unknown.

## [9.1.0]
- PNGs generated by chromograph are now uniform in dpi and image size
- Adds chromograph recipe to generate images of rhocall viz output (regions of autozygosity and fraction of homozygous snps)

**Tools**
chromograph 0.3.3 -> 1.0.0

## [9.0.6]
- Use "PAN" key for slurm_jobs_ids file instead of "ALL" as "ALL" has a size constraint

## [9.0.5]
- Predicted gender from wgs samples are now used in the generated fam files.
- Restrict plink analysis to intersected target capture kits for mixed wgs/wes cases
- Update to chromograph in order to fix the renderering coverage images

**Tools**
chromograph: 0.3.1 -> 0.3.3

## [9.0.4]
- Increased memory allocation for samtools_subsample_mt
- Check that vep plugin paths exists prior to executing mip
- Cd into cadd temp directory before executing cadd in order to escape snakemake lock errors

## [9.0.3]
- Changed path and name of slurm job ids file to facilitate analysis monitoring
- SpliceAI annotation with VEP instead of vcfanno
- Files from Chromograph are no longer compressed into a tarball
- Sample specific naming of outfiles from rhocall viz
- Use temporary contig directory for CADD indel calling in order to avoid race condition

**Tools**
chromograph: 0.1.3 -> 0.3.1

## [9.0.2]
**References**
- clinvar_20200728 -> clinvar_20200905

## [9.0.1]
- Use sample_id in smncopynumber caller instead of file_name_prefix

## [9.0.0]
- Moved annotationof CADD and SPIDEX to vcfanno´s toml config
- Removed CADD and SPIDEX annotations from Rankvariants recipe, CLI and parameters
- Turned off bcftools_mpileup by default
- Replaced sambamba sort with samtools sort after alignment
- Replaced recipe picartools_mergesamfiles with samtools_merge
- Replaced sambamba flagstat with samtools flagstat in markduplicates recipe
- Rename frequency_annotation to variant_annotation
- Removed option to run sambamba markduplicates for markduplicates recipe
- Added SpliceAI annotation
- Collect and evaluate QC metrics generated in the RNA pipeline
- Per default MIP now installs all programs needed for the different pipelines into one conda environment
- Add picardtools CollectRnaSeqMetrics to the RNA pipeline
- Call CYP2D6 alleles with star_caller from the Cyrius package
- Added bwa_mem2 as an alignemnt option instead of bwa_mem
- Added option "genomicsdb-shared-posixfs-optimizations" to gatk_genomicsDB to turn off file lock
- Moved smncopynumbercaller from sample level to case level
- Added telomerecat analysis for estimating telomere length from wgs

**Tools**
- Arriba: 1.1.0 -> 1.2.0
- bcftools: 1.9=ha228f0b_4 -> 1.10.2-hd2cd319_0 (DNA)
- bwa-mem2: 2.0-he513fc3_0
- CADD: v1.5 -> v1.6
- Cyrius: 1.0
- expansionhunter: 3.1.2 -> 3.2.2
- fastqc: 0.11.8-0 -> 0.11.9
- gatk: 4.1.3.0 -> 4.1.8.1
- htslib: 1.9-hc238db4_4 -> 1.10.2=h78d89cc_0 (DNA)
- picard: 2.20.7 -> 2.22.4
- samtools: 1.9=h8571acd_11 -> 1.10-h9402c20_2 (DNA)
- SMNCopyNumberCaller: 4b2c1ad -> 1.0
- STAR 2.7.3a -> 2.7.4a
- STAR-Fusion v1.8.0 -> v1.9.0
- stringtie 2.0.3 -> 2.1.3b
- VEP: 97 -> 100

**References**
- clinvar_20191013 -> clinvar_20200728
- dbNSFP4.0b2a.zip -> dbNSFP4.1a.zip
- delly_exclude grch37 20150227 -> 20200310
- grch37_frequency_vcfanno_filter_config_-v1.3-.toml -> grch37_vcfanno_config_-v1.10-.toml
- grch37_gencode_annotation_-v31-.gtf.gz -> grch37_gencode_annotation_-v34-.gtf.gz
- grch37_gencode_v19_ctat_lib_plug-n-play_-oct012019-.tar.gz -> grch37_gencode_v19_ctat_lib_plug-n-play_-apr032020-.tar.gz
- grch37_loqusdb_snv_indel_-2019-11-04-.vcf.gz -> grch37_loqusdb_snv_indel_-2020-03-24-.vcf.gz
- grch37_loqusdb_sv_-2020-04-20.vcf
- grch38_frequency_vcfanno_filter_config_-v1.2-.toml -> grch38_frequency_vcfanno_filter_config_-v1.3-.toml
- grch38_gencode_annotation_-v31-.gtf.gz -> grch38_gencode_annotation_-v34-.gtf.gz
- grch38_gencode_v31_ctat_lib_plug-n-play_-oct012019-.tar.gz -> grch38_gencode_v31_ctat_lib_plug-n-play_-apr062020-.tar.gz
- VEP cache: 97 -> 100

## [8.2.6]
- Updates multiqc

**Tools**
- multiqc: 1.7 -> 1.9

## [8.2.5]
- Adds output files to store for gatk_combinevariants, sambamba depth, chromograph recipes
- Use MIPs bcftools singularity image in the conda env when checking references

## [8.2.4]
- Chromograph patch

## [8.2.3]
- Chromograph now creates ideograms over the chromosomes
- Proband chromograph files are named with sample id instead of case id
- Increases java memory for picardtools markduplicates

## [8.2.2]
- Fixes a crash in MIP caused by not looping over the Y chromosomes for females in the GATK SplitNCigarReads recipe

## [8.2.1]
- Removes multiple identical entries in the store file. Keeps the most recent

## [8.2.0]
- Minor changes to the install processes
- Added yamllint
- New store format file in new file: <case>_deliverables.yaml
- Fixed memory error in version_collect due to GATK version command
- Internal code refactoring
- Updated docs for code style and best practise

**Tools**
- ucsc-wigToBigWig: 357
- ucsc-bedToBigBed: 357

## [8.1.0]
- STAR aligns sample fastq files with the same sequnece mode (eg. single-end or paired-end) within one job
- Dropped option to run sambamba markduplicates for RNA
- Added SMNCopyNumberCaller to MIP for SMN calling with WGS data
- Added downlod of vcf2cytosure blacklist file for grch37

**CLI**
- New CLI option for picard markduplicates optical duplicate distance. Default: 2500
- Removed sambamba markduplicates CLI options from RNA
- Removed CLI optono markduplicates_no_bam_to_cram
- New analysis recipe option for smncopynumbercaller
- New option for vcf2cytosure "--vcf2cytosure_blacklist"

**Tools**
- Arriba: 1.1.0
- SMNCopyNumberCaller: 4b2c1ad
- vcf2cytosure: 0.4.3 -> 0.5.1

## [8.0.0]

- Added BAM contigs set to allow for single ladies to get a proper check sex (no pun intended:). Actually it is for all female only analyses.
- Add new recipe to get executable version dynamically and in separate file
- Remove Snpeff and snpsift from MIP
- Add clinvar annotation as vep custom file: CLINVAR_CLNSIG,CLINVAR_CLNVID,CLINVAR_CLNREVSTAT now in CSQ field
- Move frequency annotations from Snpsift to frequency_annotation recipe
- Moves frequency annotation to separate recipe
- Adds upd for trios
- Adds rhocall viz
- Adds chromograph for chromosome visualization
- Moves CNVnator to singularity container
- Moves Manta to singularity container
- Moves VEP to singularity container
- Moves Svdb to singularity container and update version to 2.2.0
- Moves delly to singularity container
- Moved dbNSFP processing from snpsift to VEP as plugin: GERP++_NR,GERP++_RS,REVEL_rankscore,phastCons100way_vertebrate,phyloP100way_vertebrate is now part of VEP CSQ Schema instead of separate keys in the VCF INFO field
- Install CADD via MIPs installer
- Moves STAR to singularity container
- Moves STAR-Fusion to singularity container
- Moves RSeQC to singularity container
- Moves Trim Galore to singularity container
- Removes the py3 and perl5 conda environment for the RNA pipeline
- Moves stringtie to singularity container
- Removed cramtools
- Removes cutadapt
- Supply wgs variantcalls for ASE analysis

**New references**
- grch37_sv_frequency_vcfanno_filter_config_-v1.2-.toml
- grch37_frequency_vcfanno_filter_config_-v1.3-.toml

**Reference**
- clinvar: 20191013
- gnomad: r2.0.1 -> r2.1.1
- loqusdb: 2018-12-18 -> 2019-11-04
- expansionhunter: 3.0.0 -> 3.1.2

**Tools**
- bedtools: 2.27.1-he941832_2 -> 2.29.0=h6ed99ea_1
- chromograph:
- expansionhunter: 3.0.0 -> 3.1.2
- GATK: 4.1.2.0-1 -> 4.1.3.0-0
- gffcompare: 0.10.6 -> 0.11.2
- manta: 1.5.0-py27_0 -> 1.6.0-py27_0
- multiqc: 1.6 -> 1.7
- picard: 2.18.14-0 -> 2.20.7-0
- rseqc: 3.0.0 -> 3.0.1
- rhocall: 0.4 -> 0.5.1
- rtg-tools: 3.9.1-1 -> 3.10.1-0
- star: 2.6.1d -> 2.7.3a
- star-fusion: 1.5.0 -> 1.7.0
- stranger: 0.5.4 -> 0.5.5
- stringtie: 1.3.4 -> 2.0.3
- svdb: 2.0.0 -> 2.2.0
- trim-galore: 0.5.0 -> 0.6.4
- upd: 0.1
- vcfanno: 0.3.1-0 -> 0.3.2-0
- VEP: 95 -> 97

## [7.1.12]
- Remove upper case in reference file name from test data

## [7.1.11]
- Fixed bug that will casue select vcf files for snv/indel to not be produced if you turn off all SV programs

## [7.1.10]
- Added BAM contigs set to allow for single ladies to get a proper check sex (no pun intended:). Actually it is for all female only analyses.

## [7.1.9]
- Remove race condition between expansionhunter and sambamba depth when reading index files

## [7.1.8]
- Remove MT contig also for analysis run with analysis_type "mixed"

## [7.1.7]
- Use MQ annotation when running GATK VariantRecalibration for SNV

## [7.1.6]
- Use correct recipe name for qccollect path when adding to qc_sample_info.yaml

## [7.1.5]
- Increased sv_varianteffectpredictor memory parameter 9 -> 18 Gb

## [7.1.4]
- Fix bug in outfile_path when mitochondria contig is not part of gene panel

## [7.1.3]
- Increased sv_varianteffectpredictor memory parameter 8 -> 9 Gb

## [7.1.2]
- Update samtools_subsample_mt to fix bug in downsampling of MT bam

## [7.1.1]
- Fixed bug when skipping evaluation in QC_collect

## [7.1.0]
- Updated TIDDIT to enable faster processing
- Updated GATK for faster haplotypecalling

**Tools**
- TIDDIT: 2.5.0 -> 2.7.1
- bcftools: 1.9-h4da6232_0 -> 1.9=ha228f0b_4
- bioconductor-deseq2: 1.18.1=r3.4.1_1 -> 1.22.1=r351hf484d3e_0
- bioconductor-tximport: 1.8.0=r341_0 -> 1.12.0=r351_0
- GATK: 4.1.0.0-0 -> 4.1.2.0-1
- samtools: 1.9-h8ee4bcc_1 -> 1.9=h8571acd_11

## [7.0.10]
- option: tiddit_bin_size -> tiddit_coverage_bin_size
- Added generation of wig coverage data file using tiddit_coverage
- Added set_recipe_resource options for setting core_number, time, memory on CLI per recipe(s)

**New recipes**
*Rd_dna*
- tiddit_coverage

## [7.0.9]
- Removed plink memory allocation from rd_dna_vcf_rerun

## [7.0.8]
- Increased memory allocation for vep (snv/indel) again

## [7.0.7]
- Increased memory allocation for vep (snv/indel)

## [7.0.6]
- Allow "unknown" sex when using expansionhunter by then not using gender in expansionhunter CLI

## [7.0.5]
- Updated stranger to version 0.5.4 to avoid repeat id warnings

**Tools**
- stranger: 0.5.1 -> 0.5.4

## [7.0.4]
- Increased recipe memory for plink and vcf2cytosure

## [7.0.3]
- Added removal of genomicsDB dir from potential previous analysis as it causes gatk genotyping to crash

## [7.0.2]
- New framework structure with sub commands - for analysis, install and download
- New pipelines: rd_dna (previous MIP), rd_dna_vcf_rerun (light rerun from rd_dna data) and rd_rna
- Install now has sbatch features
- Download is now only sbatch
- Added initiation_maps for pipeline engines
- Changed family to case
- Changed output data dir structure to flat for each ID
- Removed call type value in file names
- Rename module time and cores to recipe time and core
- Renamed option `start_with_program` to `start_with_recipe`
- Removed use of "p" before recipe names
- Add check for recipe when using start_with_flag
- Modify parsing of pedigree to allow new RNA DE keys Fix https://github.com/Clinical-Genomics/MIP/issues/554
- Two-step model for reruns. Fix https://github.com/Clinical-Genomics/MIP/issues/546
- Add input SV vcf for rd_dna_vcf_rerun to qc_sample_info. Fix https://github.com/Clinical-Genomics/MIP/issues/548
- Added io to all recipes
- Updated GATK to version 4.1.0 for most GATK recipes
- Removed bed_cov and corresponding R scripts from rare disease analysis
- Removed bamcalibrationblock and variantannotation block
- Removed "--rio" option
- Refactored and updated Delly to "0.7.8". Removed small-indel calling for better speed.
- Use "--use-best-n-alleles" in freebayes and added default of "4"
- Add Expansion Hunter Fix https://github.com/Clinical-Genomics/MIP/issues/442
- One case one Multiqc report Fix https://github.com/Clinical-Genomics/MIP/issues/515
- Added exclude contig option. Fix https://github.com/Clinical-Genomics/MIP/issues/509.
- Add UCSC genomicsSuperDups to annotation and rank model. Fix https://github.com/Clinical-Genomics/MIP/issues/574
- Switched to using conda instead of source with conda e.g. "conda activate [ENV]" instead of "source activate [ENV]"
- Changed default for gatk_calculategenotypeposteriors to 0 (=no).
- Switched 1000G phase3_v4_2013-05-02 to gnomad r2.0.1 as default for gatk_calculategenotypeposteriors_support_set option
- Added switch to add all research variants to clinical file for MT. Required to display all MT variants in Scout clinical view as they are all deemed clinically relevant.
- Added gatk GatherBqsrReports to gather bqsr reports after parallelization
- Renamed flag "gatk_calculategenotypeposteriors_support_set" to "gatk_calculate_genotype_call_set"
- Added recipe_memory parameter to parameter definitions and all recipes

**New Pipeline**
- rd_dna
- rd_dna_vcf_rerun
- rd_rna

**New recipes**
*Rd_dna*
- cadd_ar
- sv_annotate

*rd_dna_vcf_rerun*
- sv_vcf_rerun_reformat
- vcf_rerun_reformat

**Annotations**
- genomic_superdups_frac_match
- REVEL_rankscore
- CADD for indels
- MaxEntScan

**References**
- clinvar: 20180429 -> 20190305
- dbnsfp: v2.9 -> v3.5a (GRCh37)
- GRCh37_gatk_merged_reference_samples.txt
- GRCh37_mip_sv_svdb_export_-2018-10-09-.vcf
- VEPs cache: 91 -> 94
- GRCh37_loqusdb_-2017-05-22-.vcf.gz -> GRCh37_loqusdb_snv_indel_-2018-12-18-.vcf.gz
- rank_model: 1.21 -> 1.24
- svrank_model: 1.3 -> 1.8
- qc_regexp: 1.19 -> 1.22

**Tools**
- bcftools: 1.6 -> 1.9-h4da6232_0
- bedtools: 2.26.0 -> 2.27.1-he941832_2
- bwa: 0.7.15 -> 0.7.17-ha92aebf_3
- cadd: 1.4
- bwakit: 0.7.12 -> 0.7.15-1
- cutadapt: 1.14 -> 1.18-py27_0
- cramtools: 3.0.b47 -> 3.0.b127-2
- expansionhunter: 3.0.0
- delly: 0.7.7 ->0.8.1-h4037b6b_00
- fastqc: 0.11.4 -> 0.11.8-0
- freebayes: 1.1.0 -> 1.2.0-py27h82df9c4_3
- genmod: 3.7.2 -> 3.7.3
- GATK: 3.8 -> 4.1.0.0-0 (and some modules still use 3.8)
- htslib: 1.6 -> 1.9-hc238db4_4
- manta: 1.1.0 -> 1.5.0-py27_0
- multiqc: 1.4 -> 1.6
- peddy: 0.3.1 -> 0.4.2-py_0
- picardtools: 2.14.1 -> 2.18.14-0
- rtg-tools: 3.8.4-0 -> 3.9.1-1
- sambamba: 0.6.6 -> 0.6.8-h682856c_0
- samtools: 1.6 -> 1.9-h8ee4bcc_1
- stranger: 0.5.1
- svdb: 1.1.2 -> 1.3.0-py27h7eb728f_0
- tiddit: 2.2.5 -> 2.5.0
- vcf2cytosure: 0.3.0 -> 0.4.3
- vcfanno: 0.1.0 -> 0.3.1-0
- vep: 91 -> 94.4

## [6.0.7]
- Increased ploidy when calling variants in the mitochondria. Fix https://github.com/Clinical-Genomics/MIP/issues/507
- New option: 'start_with_program'
- Fixed chdir inconsistency. Fix #402
- Added boolean option to qccollect to evaluate plink_gender check with `-epg`.
- Moved vcfcytosure processing to the last sv module

## [6.0.0]
- Version 6.0.0. https://github.com/Clinical-Genomics/MIP/issues/186<|MERGE_RESOLUTION|>--- conflicted
+++ resolved
@@ -5,14 +5,12 @@
 
 ## Develop
 
-<<<<<<< HEAD
 Updates expansionhunter variant catalog
-=======
 Changes sv annotation overlap back to 0.8 (from 0.5) with the new tiddit update
+
 ### Tools
 
 Tiddit 3.3.2 -> 3.4.0
->>>>>>> 4e052e1e
 
 ## [11.1.1]
 
