package MIP::Constants;

use 5.026;
use Carp;
use charnames qw{ :full :short };
use English qw{ -no_match_vars };
use open qw{ :encoding(UTF-8) :std };
use Params::Check qw{ allow check last_error };
use strict;
use utf8;
use warnings;
use warnings qw{ FATAL utf8 };

## CPANM
use autodie qw{ :all };
use Readonly;

BEGIN {
    require Exporter;
    use base qw{ Exporter };

    # Set the version for version checking
    our $VERSION = 1.06;

    # Functions and variables which can be optionally exported

    our @EXPORT_OK = qw{
      $AMPERSAND
      %ANALYSIS
      $ASTERISK
      $BACKTICK
      $BACKWARD_SLASH
      $CLOSE_BRACE
      $CLOSE_BRACKET
      $COLON
      $COMMA
      $DASH
      $DOLLAR_SIGN
      $DOT
      $DOUBLE_QUOTE
      $EMPTY_STR
      $ESCAPE
      $FORWARD_SLASH
      $LOG
      $MIP_VERSION
      $NEWLINE
      $OPEN_BRACE
      $OPEN_BRACKET
      $PIPE
      $SEMICOLON
      $SINGLE_QUOTE
      $SPACE
      $TAB
      $UNDERSCORE
    };
}

## Constants
## Set MIP version
## Constants
<<<<<<< HEAD
Readonly our $MIP_VERSION => q{v7.0.2};
=======
Readonly our $MIP_VERSION => q{v7.0.3};
>>>>>>> 4896408c

## Log
Readonly our $LOG => q{MIP_ANALYSE};

## Symbols
Readonly our $AMPERSAND      => q{&};
Readonly our $ASTERISK       => q{*};
Readonly our $BACKTICK       => q{`};
Readonly our $BACKWARD_SLASH => q{\\};
Readonly our $CLOSE_BRACE    => q{\}};
Readonly our $CLOSE_BRACKET  => q{]};
Readonly our $COLON          => q{:};
Readonly our $COMMA          => q{,};
Readonly our $DASH           => q{-};
Readonly our $DOLLAR_SIGN    => q{$};
Readonly our $DOT            => q{.};
Readonly our $DOUBLE_QUOTE   => q{"};
Readonly our $EMPTY_STR      => q{};
Readonly our $ESCAPE         => q{\\};
Readonly our $FORWARD_SLASH  => q{/};
Readonly our $NEWLINE        => qq{\n};
Readonly our $OPEN_BRACE     => q{\{};
Readonly our $OPEN_BRACKET   => q{[};
Readonly our $PIPE           => q{|};
Readonly our $SEMICOLON      => q{;};
Readonly our $SINGLE_QUOTE   => q{'};
Readonly our $SPACE          => q{ };
Readonly our $TAB            => qq{\t};
Readonly our $UNDERSCORE     => q{_};

## Analysis
Readonly our %ANALYSIS => (
    ANNOTATION_DISTANCE    => 5000,
    ANNOTATION_DISTANCE_MT => 0,
    JAVA_GUEST_OS_MEMORY   => 4,
);

1;<|MERGE_RESOLUTION|>--- conflicted
+++ resolved
@@ -58,11 +58,7 @@
 ## Constants
 ## Set MIP version
 ## Constants
-<<<<<<< HEAD
-Readonly our $MIP_VERSION => q{v7.0.2};
-=======
 Readonly our $MIP_VERSION => q{v7.0.3};
->>>>>>> 4896408c
 
 ## Log
 Readonly our $LOG => q{MIP_ANALYSE};
