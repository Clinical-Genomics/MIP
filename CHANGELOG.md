# Change Log
All notable changes to this project will be documented in this file.
This project adheres to [Semantic Versioning](http://semver.org/).

## [Develop]
- Moved annotationof CADD and SPIDEX to vcfanno´s toml config
- Removed CADD and SPIDEX annotations from Rankvariants recipe, CLI and parameters
- Turned off bcftools_mpileup by default
- Replaced sambamba sort with samtools sort after alignment
- Replaced recipe picartools_mergesamfiles with samtools_merge
- Replaced sambamba flagstat with samtools flagstat in markduplicates recipe
<<<<<<< HEAD
- Rename frequency_annotation to variant_annotation
=======
- Removed option to run sambamba markduplicates for markduplicates recipe
>>>>>>> 8ab86d4c

**Tools**
- bcftools: 1.9=ha228f0b_4 -> 1.10.2-hd2cd319_0 (DNA)
- expansionhunter: 3.1.2 -> 3.2.2
- fastqc: 0.11.8-0 -> 0.11.9
- gatk: 4.1.3.0 -> 4.1.6.0
- htslib: 1.9-hc238db4_4 -> 1.10.2=h78d89cc_0 (DNA)
- picard: 2.20.7 -> 2.22.0 (DNA)
- samtools: 1.9=h8571acd_11 -> 1.10-h9402c20_2 (DNA)

**References**
- grch38_frequency_vcfanno_filter_config_-v1.2-.toml -> grch38_frequency_vcfanno_filter_config_-v1.3-.toml
- grch37_frequency_vcfanno_filter_config_-v1.3-.toml -> grch37_frequency_vcfanno_filter_config_-v1.4-.toml

## [8.2.4]
- Chromograph patch

## [8.2.3]
- Chromograph now creates ideograms over the chromosomes
- Proband chromograph files are named with sample id instead of case id
- Increases java memory for picardtools markduplicates

## [8.2.2]
- Fixes a crash in MIP caused by not looping over the Y chromosomes for females in the GATK SplitNCigarReads recipe

## [8.2.1]
- Removes multiple identical entries in the store file. Keeps the most recent

## [8.2.0]
- Minor changes to the install processes
- Added yamllint
- New store format file in new file: <case>_deliverables.yaml
- Fixed memory error in version_collect due to GATK version command
- Internal code refactoring
- Updated docs for code style and best practise

**Tools**
- ucsc-wigToBigWig: 357
- ucsc-bedToBigBed: 357

## [8.1.0]
- STAR aligns sample fastq files with the same sequnece mode (eg. single-end or paired-end) within one job
- Dropped option to run sambamba markduplicates for RNA
- Added SMNCopyNumberCaller to MIP for SMN calling with WGS data
- Added downlod of vcf2cytosure blacklist file for grch37

**CLI**
- New CLI option for picard markduplicates optical duplicate distance. Default: 2500
- Removed sambamba markduplicates CLI options from RNA
- Removed CLI optono markduplicates_no_bam_to_cram
- New analysis recipe option for smncopynumbercaller
- New option for vcf2cytosure "--vcf2cytosure_blacklist"

**Tools**
- Arriba: 1.1.0
- SMNCopyNumberCaller: 4b2c1ad
- vcf2cytosure: 0.4.3 -> 0.5.1

## [8.0.0]

- Added BAM contigs set to allow for single ladies to get a proper check sex (no pun intended:). Actually it is for all female only analyses.
- Add new recipe to get executable version dynamically and in separate file
- Remove Snpeff and snpsift from MIP
- Add clinvar annotation as vep custom file: CLINVAR_CLNSIG,CLINVAR_CLNVID,CLINVAR_CLNREVSTAT now in CSQ field
- Move frequency annotations from Snpsift to frequency_annotation recipe
- Moves frequency annotation to separate recipe
- Adds upd for trios
- Adds rhocall viz
- Adds chromograph for chromosome visualization
- Moves CNVnator to singularity container
- Moves Manta to singularity container
- Moves VEP to singularity container
- Moves Svdb to singularity container and update version to 2.2.0
- Moves delly to singularity container
- Moved dbNSFP processing from snpsift to VEP as plugin: GERP++_NR,GERP++_RS,REVEL_rankscore,phastCons100way_vertebrate,phyloP100way_vertebrate is now part of VEP CSQ Schema instead of separate keys in the VCF INFO field 
- Install CADD via MIPs installer
- Moves STAR to singularity container
- Moves STAR-Fusion to singularity container
- Moves RSeQC to singularity container
- Moves Trim Galore to singularity container
- Removes the py3 and perl5 conda environment for the RNA pipeline
- Moves stringtie to singularity container
- Removed cramtools
- Removes cutadapt 
- Supply wgs variantcalls for ASE analysis

**New references**
- grch37_sv_frequency_vcfanno_filter_config_-v1.2-.toml
- grch37_frequency_vcfanno_filter_config_-v1.3-.toml

**Reference**
- clinvar: 20191013
- gnomad: r2.0.1 -> r2.1.1
- loqusdb: 2018-12-18 -> 2019-11-04
- expansionhunter: 3.0.0 -> 3.1.2

**Tools**
- bedtools: 2.27.1-he941832_2 -> 2.29.0=h6ed99ea_1
- chromograph:
- expansionhunter: 3.0.0 -> 3.1.2
- GATK: 4.1.2.0-1 -> 4.1.3.0-0 
- gffcompare: 0.10.6 -> 0.11.2
- manta: 1.5.0-py27_0 -> 1.6.0-py27_0 
- multiqc: 1.6 -> 1.7
- picard: 2.18.14-0 -> 2.20.7-0
- rseqc: 3.0.0 -> 3.0.1
- rhocall: 0.4 -> 0.5.1
- rtg-tools: 3.9.1-1 -> 3.10.1-0
- star: 2.6.1d -> 2.7.3a
- star-fusion: 1.5.0 -> 1.7.0
- stranger: 0.5.4 -> 0.5.5
- stringtie: 1.3.4 -> 2.0.3
- svdb: 2.0.0 -> 2.2.0
- trim-galore: 0.5.0 -> 0.6.4
- upd: 0.1
- vcfanno: 0.3.1-0 -> 0.3.2-0
- VEP: 95 -> 97

## [7.1.12]
- Remove upper case in reference file name from test data

## [7.1.11]
- Fixed bug that will casue select vcf files for snv/indel to not be produced if you turn off all SV programs
 
## [7.1.10]
- Added BAM contigs set to allow for single ladies to get a proper check sex (no pun intended:). Actually it is for all female only analyses.

## [7.1.9]
- Remove race condition between expansionhunter and sambamba depth when reading index files

## [7.1.8]
- Remove MT contig also for analysis run with analysis_type "mixed"

## [7.1.7]
- Use MQ annotation when running GATK VariantRecalibration for SNV

## [7.1.6]
- Use correct recipe name for qccollect path when adding to qc_sample_info.yaml

## [7.1.5]
- Increased sv_varianteffectpredictor memory parameter 9 -> 18 Gb

## [7.1.4]
- Fix bug in outfile_path when mitochondria contig is not part of gene panel

## [7.1.3]
- Increased sv_varianteffectpredictor memory parameter 8 -> 9 Gb

## [7.1.2]
- Update samtools_subsample_mt to fix bug in downsampling of MT bam

## [7.1.1]
- Fixed bug when skipping evaluation in QC_collect

## [7.1.0]
- Updated TIDDIT to enable faster processing
- Updated GATK for faster haplotypecalling

**Tools**
- TIDDIT: 2.5.0 -> 2.7.1
- bcftools: 1.9-h4da6232_0 -> 1.9=ha228f0b_4
- bioconductor-deseq2: 1.18.1=r3.4.1_1 -> 1.22.1=r351hf484d3e_0
- bioconductor-tximport: 1.8.0=r341_0 -> 1.12.0=r351_0 
- GATK: 4.1.0.0-0 -> 4.1.2.0-1
- samtools: 1.9-h8ee4bcc_1 -> 1.9=h8571acd_11 

## [7.0.10]
- option: tiddit_bin_size -> tiddit_coverage_bin_size
- Added generation of wig coverage data file using tiddit_coverage
- Added set_recipe_resource options for setting core_number, time, memory on CLI per recipe(s)

**New recipes**
*Rd_dna*
- tiddit_coverage

## [7.0.9]
- Removed plink memory allocation from rd_dna_vcf_rerun

## [7.0.8]
- Increased memory allocation for vep (snv/indel) again

## [7.0.7]
- Increased memory allocation for vep (snv/indel)

## [7.0.6]
- Allow "unknown" sex when using expansionhunter by then not using gender in expansionhunter CLI

## [7.0.5]
- Updated stranger to version 0.5.4 to avoid repeat id warnings

**Tools**
- stranger: 0.5.1 -> 0.5.4

## [7.0.4]
- Increased recipe memory for plink and vcf2cytosure

## [7.0.3]
- Added removal of genomicsDB dir from potential previous analysis as it causes gatk genotyping to crash

## [7.0.2]
- New framework structure with sub commands - for analysis, install and download
- New pipelines: rd_dna (previous MIP), rd_dna_vcf_rerun (light rerun from rd_dna data) and rd_rna
- Install now has sbatch features
- Download is now only sbatch
- Added initiation_maps for pipeline engines
- Changed family to case
- Changed output data dir structure to flat for each ID
- Removed call type value in file names
- Rename module time and cores to recipe time and core
- Renamed option `start_with_program` to `start_with_recipe`
- Removed use of "p" before recipe names
- Add check for recipe when using start_with_flag
- Modify parsing of pedigree to allow new RNA DE keys Fix https://github.com/Clinical-Genomics/MIP/issues/554
- Two-step model for reruns. Fix https://github.com/Clinical-Genomics/MIP/issues/546
- Add input SV vcf for rd_dna_vcf_rerun to qc_sample_info. Fix https://github.com/Clinical-Genomics/MIP/issues/548
- Added io to all recipes
- Updated GATK to version 4.1.0 for most GATK recipes
- Removed bed_cov and corresponding R scripts from rare disease analysis 
- Removed bamcalibrationblock and variantannotation block
- Removed "--rio" option
- Refactored and updated Delly to "0.7.8". Removed small-indel calling for better speed.
- Use "--use-best-n-alleles" in freebayes and added default of "4"
- Add Expansion Hunter Fix https://github.com/Clinical-Genomics/MIP/issues/442
- One case one Multiqc report Fix https://github.com/Clinical-Genomics/MIP/issues/515
- Added exclude contig option. Fix https://github.com/Clinical-Genomics/MIP/issues/509.
- Add UCSC genomicsSuperDups to annotation and rank model. Fix https://github.com/Clinical-Genomics/MIP/issues/574
- Switched to using conda instead of source with conda e.g. "conda activate [ENV]" instead of "source activate [ENV]"
- Changed default for gatk_calculategenotypeposteriors to 0 (=no). 
- Switched 1000G phase3_v4_2013-05-02 to gnomad r2.0.1 as default for gatk_calculategenotypeposteriors_support_set option
- Added switch to add all research variants to clinical file for MT. Required to display all MT variants in Scout clinical view as they are all deemed clinically relevant.
- Added gatk GatherBqsrReports to gather bqsr reports after parallelization
- Renamed flag "gatk_calculategenotypeposteriors_support_set" to "gatk_calculate_genotype_call_set"
- Added recipe_memory parameter to parameter definitions and all recipes

**New Pipeline**
- rd_dna
- rd_dna_vcf_rerun
- rd_rna

**New recipes**
*Rd_dna*
- cadd_ar
- sv_annotate

*rd_dna_vcf_rerun*
- sv_vcf_rerun_reformat
- vcf_rerun_reformat

**Annotations**
- genomic_superdups_frac_match
- REVEL_rankscore
- CADD for indels
- MaxEntScan

**References**
- clinvar: 20180429 -> 20190305
- dbnsfp: v2.9 -> v3.5a (GRCh37)
- GRCh37_gatk_merged_reference_samples.txt
- GRCh37_mip_sv_svdb_export_-2018-10-09-.vcf
- VEPs cache: 91 -> 94
- GRCh37_loqusdb_-2017-05-22-.vcf.gz -> GRCh37_loqusdb_snv_indel_-2018-12-18-.vcf.gz
- rank_model: 1.21 -> 1.24
- svrank_model: 1.3 -> 1.8
- qc_regexp: 1.19 -> 1.22 

**Tools**
- bcftools: 1.6 -> 1.9-h4da6232_0
- bedtools: 2.26.0 -> 2.27.1-he941832_2
- bwa: 0.7.15 -> 0.7.17-ha92aebf_3
- cadd: 1.4
- bwakit: 0.7.12 -> 0.7.15-1
- cutadapt: 1.14 -> 1.18-py27_0
- cramtools: 3.0.b47 -> 3.0.b127-2
- expansionhunter: 3.0.0
- delly: 0.7.7 ->0.8.1-h4037b6b_00
- fastqc: 0.11.4 -> 0.11.8-0
- freebayes: 1.1.0 -> 1.2.0-py27h82df9c4_3
- genmod: 3.7.2 -> 3.7.3
- GATK: 3.8 -> 4.1.0.0-0 (and some modules still use 3.8)
- htslib: 1.6 -> 1.9-hc238db4_4
- manta: 1.1.0 -> 1.5.0-py27_0
- multiqc: 1.4 -> 1.6
- peddy: 0.3.1 -> 0.4.2-py_0
- picardtools: 2.14.1 -> 2.18.14-0
- rtg-tools: 3.8.4-0 -> 3.9.1-1
- sambamba: 0.6.6 -> 0.6.8-h682856c_0
- samtools: 1.6 -> 1.9-h8ee4bcc_1
- stranger: 0.5.1
- svdb: 1.1.2 -> 1.3.0-py27h7eb728f_0
- tiddit: 2.2.5 -> 2.5.0
- vcf2cytosure: 0.3.0 -> 0.4.3
- vcfanno: 0.1.0 -> 0.3.1-0
- vep: 91 -> 94.4

## [6.0.7]
- Increased ploidy when calling variants in the mitochondria. Fix https://github.com/Clinical-Genomics/MIP/issues/507
- New option: 'start_with_program'
- Fixed chdir inconsistency. Fix #402 
- Added boolean option to qccollect to evaluate plink_gender check with `-epg`.
- Moved vcfcytosure processing to the last sv module

## [6.0.0]
- Version 6.0.0. https://github.com/Clinical-Genomics/MIP/issues/186<|MERGE_RESOLUTION|>--- conflicted
+++ resolved
@@ -9,11 +9,8 @@
 - Replaced sambamba sort with samtools sort after alignment
 - Replaced recipe picartools_mergesamfiles with samtools_merge
 - Replaced sambamba flagstat with samtools flagstat in markduplicates recipe
-<<<<<<< HEAD
 - Rename frequency_annotation to variant_annotation
-=======
 - Removed option to run sambamba markduplicates for markduplicates recipe
->>>>>>> 8ab86d4c
 
 **Tools**
 - bcftools: 1.9=ha228f0b_4 -> 1.10.2-hd2cd319_0 (DNA)
