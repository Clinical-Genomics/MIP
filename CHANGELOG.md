# Change Log
All notable changes to this project will be documented in this file.
This project adheres to [Semantic Versioning](http://semver.org/).

<<<<<<< HEAD
=======
## [9.0.3]
- Changed path and name of slurm job ids file to facilitate analysis monitoring
- SpliceAI annotation with VEP instead of vcfanno
- Files from Chromograph are no longer compressed into a tarball 
- Sample specific naming of outfiles from rhocall viz
- Use temporary contig directory for CADD indel calling in order to avoid race condition

**Tools**
chromograph: 0.1.3 -> 0.3.1 

>>>>>>> 33887f0f
## [9.0.2]
**References**
- clinvar_20200728 -> clinvar_20200905

## [9.0.1]
- Use sample_id in smncopynumber caller instead of file_name_prefix

## [9.0.0]
- Moved annotationof CADD and SPIDEX to vcfanno´s toml config
- Removed CADD and SPIDEX annotations from Rankvariants recipe, CLI and parameters
- Turned off bcftools_mpileup by default
- Replaced sambamba sort with samtools sort after alignment
- Replaced recipe picartools_mergesamfiles with samtools_merge
- Replaced sambamba flagstat with samtools flagstat in markduplicates recipe
- Rename frequency_annotation to variant_annotation
- Removed option to run sambamba markduplicates for markduplicates recipe
- Added SpliceAI annotation
- Collect and evaluate QC metrics generated in the RNA pipeline
- Per default MIP now installs all programs needed for the different pipelines into one conda environment
- Add picardtools CollectRnaSeqMetrics to the RNA pipeline
- Call CYP2D6 alleles with star_caller from the Cyrius package
- Added bwa_mem2 as an alignemnt option instead of bwa_mem
- Added option "genomicsdb-shared-posixfs-optimizations" to gatk_genomicsDB to turn off file lock
- Moved smncopynumbercaller from sample level to case level
- Added telomerecat analysis for estimating telomere length from wgs

**Tools**
- Arriba: 1.1.0 -> 1.2.0
- bcftools: 1.9=ha228f0b_4 -> 1.10.2-hd2cd319_0 (DNA)
- bwa-mem2: 2.0-he513fc3_0
- CADD: v1.5 -> v1.6
- Cyrius: 1.0
- expansionhunter: 3.1.2 -> 3.2.2
- fastqc: 0.11.8-0 -> 0.11.9
- gatk: 4.1.3.0 -> 4.1.8.1
- htslib: 1.9-hc238db4_4 -> 1.10.2=h78d89cc_0 (DNA)
- picard: 2.20.7 -> 2.22.4
- samtools: 1.9=h8571acd_11 -> 1.10-h9402c20_2 (DNA)
- SMNCopyNumberCaller: 4b2c1ad -> 1.0
- STAR 2.7.3a -> 2.7.4a
- STAR-Fusion v1.8.0 -> v1.9.0
- stringtie 2.0.3 -> 2.1.3b
- VEP: 97 -> 100

**References**
- clinvar_20191013 -> clinvar_20200728
- dbNSFP4.0b2a.zip -> dbNSFP4.1a.zip
- delly_exclude grch37 20150227 -> 20200310
- grch37_frequency_vcfanno_filter_config_-v1.3-.toml -> grch37_vcfanno_config_-v1.10-.toml
- grch37_gencode_annotation_-v31-.gtf.gz -> grch37_gencode_annotation_-v34-.gtf.gz
- grch37_gencode_v19_ctat_lib_plug-n-play_-oct012019-.tar.gz -> grch37_gencode_v19_ctat_lib_plug-n-play_-apr032020-.tar.gz
- grch37_loqusdb_snv_indel_-2019-11-04-.vcf.gz -> grch37_loqusdb_snv_indel_-2020-03-24-.vcf.gz
- grch37_loqusdb_sv_-2020-04-20.vcf
- grch38_frequency_vcfanno_filter_config_-v1.2-.toml -> grch38_frequency_vcfanno_filter_config_-v1.3-.toml
- grch38_gencode_annotation_-v31-.gtf.gz -> grch38_gencode_annotation_-v34-.gtf.gz
- grch38_gencode_v31_ctat_lib_plug-n-play_-oct012019-.tar.gz -> grch38_gencode_v31_ctat_lib_plug-n-play_-apr062020-.tar.gz
- VEP cache: 97 -> 100

## [8.2.6]
- Updates multiqc 

**Tools**
- multiqc: 1.7 -> 1.9

## [8.2.5]
- Adds output files to store for gatk_combinevariants, sambamba depth, chromograph recipes
- Use MIPs bcftools singularity image in the conda env when checking references 

## [8.2.4]
- Chromograph patch

## [8.2.3]
- Chromograph now creates ideograms over the chromosomes
- Proband chromograph files are named with sample id instead of case id
- Increases java memory for picardtools markduplicates

## [8.2.2]
- Fixes a crash in MIP caused by not looping over the Y chromosomes for females in the GATK SplitNCigarReads recipe

## [8.2.1]
- Removes multiple identical entries in the store file. Keeps the most recent

## [8.2.0]
- Minor changes to the install processes
- Added yamllint
- New store format file in new file: <case>_deliverables.yaml
- Fixed memory error in version_collect due to GATK version command
- Internal code refactoring
- Updated docs for code style and best practise

**Tools**
- ucsc-wigToBigWig: 357
- ucsc-bedToBigBed: 357

## [8.1.0]
- STAR aligns sample fastq files with the same sequnece mode (eg. single-end or paired-end) within one job
- Dropped option to run sambamba markduplicates for RNA
- Added SMNCopyNumberCaller to MIP for SMN calling with WGS data
- Added downlod of vcf2cytosure blacklist file for grch37

**CLI**
- New CLI option for picard markduplicates optical duplicate distance. Default: 2500
- Removed sambamba markduplicates CLI options from RNA
- Removed CLI optono markduplicates_no_bam_to_cram
- New analysis recipe option for smncopynumbercaller
- New option for vcf2cytosure "--vcf2cytosure_blacklist"

**Tools**
- Arriba: 1.1.0
- SMNCopyNumberCaller: 4b2c1ad
- vcf2cytosure: 0.4.3 -> 0.5.1

## [8.0.0]

- Added BAM contigs set to allow for single ladies to get a proper check sex (no pun intended:). Actually it is for all female only analyses.
- Add new recipe to get executable version dynamically and in separate file
- Remove Snpeff and snpsift from MIP
- Add clinvar annotation as vep custom file: CLINVAR_CLNSIG,CLINVAR_CLNVID,CLINVAR_CLNREVSTAT now in CSQ field
- Move frequency annotations from Snpsift to frequency_annotation recipe
- Moves frequency annotation to separate recipe
- Adds upd for trios
- Adds rhocall viz
- Adds chromograph for chromosome visualization
- Moves CNVnator to singularity container
- Moves Manta to singularity container
- Moves VEP to singularity container
- Moves Svdb to singularity container and update version to 2.2.0
- Moves delly to singularity container
- Moved dbNSFP processing from snpsift to VEP as plugin: GERP++_NR,GERP++_RS,REVEL_rankscore,phastCons100way_vertebrate,phyloP100way_vertebrate is now part of VEP CSQ Schema instead of separate keys in the VCF INFO field 
- Install CADD via MIPs installer
- Moves STAR to singularity container
- Moves STAR-Fusion to singularity container
- Moves RSeQC to singularity container
- Moves Trim Galore to singularity container
- Removes the py3 and perl5 conda environment for the RNA pipeline
- Moves stringtie to singularity container
- Removed cramtools
- Removes cutadapt 
- Supply wgs variantcalls for ASE analysis

**New references**
- grch37_sv_frequency_vcfanno_filter_config_-v1.2-.toml
- grch37_frequency_vcfanno_filter_config_-v1.3-.toml

**Reference**
- clinvar: 20191013
- gnomad: r2.0.1 -> r2.1.1
- loqusdb: 2018-12-18 -> 2019-11-04
- expansionhunter: 3.0.0 -> 3.1.2

**Tools**
- bedtools: 2.27.1-he941832_2 -> 2.29.0=h6ed99ea_1
- chromograph:
- expansionhunter: 3.0.0 -> 3.1.2
- GATK: 4.1.2.0-1 -> 4.1.3.0-0 
- gffcompare: 0.10.6 -> 0.11.2
- manta: 1.5.0-py27_0 -> 1.6.0-py27_0 
- multiqc: 1.6 -> 1.7
- picard: 2.18.14-0 -> 2.20.7-0
- rseqc: 3.0.0 -> 3.0.1
- rhocall: 0.4 -> 0.5.1
- rtg-tools: 3.9.1-1 -> 3.10.1-0
- star: 2.6.1d -> 2.7.3a
- star-fusion: 1.5.0 -> 1.7.0
- stranger: 0.5.4 -> 0.5.5
- stringtie: 1.3.4 -> 2.0.3
- svdb: 2.0.0 -> 2.2.0
- trim-galore: 0.5.0 -> 0.6.4
- upd: 0.1
- vcfanno: 0.3.1-0 -> 0.3.2-0
- VEP: 95 -> 97

## [7.1.12]
- Remove upper case in reference file name from test data

## [7.1.11]
- Fixed bug that will casue select vcf files for snv/indel to not be produced if you turn off all SV programs
 
## [7.1.10]
- Added BAM contigs set to allow for single ladies to get a proper check sex (no pun intended:). Actually it is for all female only analyses.

## [7.1.9]
- Remove race condition between expansionhunter and sambamba depth when reading index files

## [7.1.8]
- Remove MT contig also for analysis run with analysis_type "mixed"

## [7.1.7]
- Use MQ annotation when running GATK VariantRecalibration for SNV

## [7.1.6]
- Use correct recipe name for qccollect path when adding to qc_sample_info.yaml

## [7.1.5]
- Increased sv_varianteffectpredictor memory parameter 9 -> 18 Gb

## [7.1.4]
- Fix bug in outfile_path when mitochondria contig is not part of gene panel

## [7.1.3]
- Increased sv_varianteffectpredictor memory parameter 8 -> 9 Gb

## [7.1.2]
- Update samtools_subsample_mt to fix bug in downsampling of MT bam

## [7.1.1]
- Fixed bug when skipping evaluation in QC_collect

## [7.1.0]
- Updated TIDDIT to enable faster processing
- Updated GATK for faster haplotypecalling

**Tools**
- TIDDIT: 2.5.0 -> 2.7.1
- bcftools: 1.9-h4da6232_0 -> 1.9=ha228f0b_4
- bioconductor-deseq2: 1.18.1=r3.4.1_1 -> 1.22.1=r351hf484d3e_0
- bioconductor-tximport: 1.8.0=r341_0 -> 1.12.0=r351_0 
- GATK: 4.1.0.0-0 -> 4.1.2.0-1
- samtools: 1.9-h8ee4bcc_1 -> 1.9=h8571acd_11 

## [7.0.10]
- option: tiddit_bin_size -> tiddit_coverage_bin_size
- Added generation of wig coverage data file using tiddit_coverage
- Added set_recipe_resource options for setting core_number, time, memory on CLI per recipe(s)

**New recipes**
*Rd_dna*
- tiddit_coverage

## [7.0.9]
- Removed plink memory allocation from rd_dna_vcf_rerun

## [7.0.8]
- Increased memory allocation for vep (snv/indel) again

## [7.0.7]
- Increased memory allocation for vep (snv/indel)

## [7.0.6]
- Allow "unknown" sex when using expansionhunter by then not using gender in expansionhunter CLI

## [7.0.5]
- Updated stranger to version 0.5.4 to avoid repeat id warnings

**Tools**
- stranger: 0.5.1 -> 0.5.4

## [7.0.4]
- Increased recipe memory for plink and vcf2cytosure

## [7.0.3]
- Added removal of genomicsDB dir from potential previous analysis as it causes gatk genotyping to crash

## [7.0.2]
- New framework structure with sub commands - for analysis, install and download
- New pipelines: rd_dna (previous MIP), rd_dna_vcf_rerun (light rerun from rd_dna data) and rd_rna
- Install now has sbatch features
- Download is now only sbatch
- Added initiation_maps for pipeline engines
- Changed family to case
- Changed output data dir structure to flat for each ID
- Removed call type value in file names
- Rename module time and cores to recipe time and core
- Renamed option `start_with_program` to `start_with_recipe`
- Removed use of "p" before recipe names
- Add check for recipe when using start_with_flag
- Modify parsing of pedigree to allow new RNA DE keys Fix https://github.com/Clinical-Genomics/MIP/issues/554
- Two-step model for reruns. Fix https://github.com/Clinical-Genomics/MIP/issues/546
- Add input SV vcf for rd_dna_vcf_rerun to qc_sample_info. Fix https://github.com/Clinical-Genomics/MIP/issues/548
- Added io to all recipes
- Updated GATK to version 4.1.0 for most GATK recipes
- Removed bed_cov and corresponding R scripts from rare disease analysis 
- Removed bamcalibrationblock and variantannotation block
- Removed "--rio" option
- Refactored and updated Delly to "0.7.8". Removed small-indel calling for better speed.
- Use "--use-best-n-alleles" in freebayes and added default of "4"
- Add Expansion Hunter Fix https://github.com/Clinical-Genomics/MIP/issues/442
- One case one Multiqc report Fix https://github.com/Clinical-Genomics/MIP/issues/515
- Added exclude contig option. Fix https://github.com/Clinical-Genomics/MIP/issues/509.
- Add UCSC genomicsSuperDups to annotation and rank model. Fix https://github.com/Clinical-Genomics/MIP/issues/574
- Switched to using conda instead of source with conda e.g. "conda activate [ENV]" instead of "source activate [ENV]"
- Changed default for gatk_calculategenotypeposteriors to 0 (=no). 
- Switched 1000G phase3_v4_2013-05-02 to gnomad r2.0.1 as default for gatk_calculategenotypeposteriors_support_set option
- Added switch to add all research variants to clinical file for MT. Required to display all MT variants in Scout clinical view as they are all deemed clinically relevant.
- Added gatk GatherBqsrReports to gather bqsr reports after parallelization
- Renamed flag "gatk_calculategenotypeposteriors_support_set" to "gatk_calculate_genotype_call_set"
- Added recipe_memory parameter to parameter definitions and all recipes

**New Pipeline**
- rd_dna
- rd_dna_vcf_rerun
- rd_rna

**New recipes**
*Rd_dna*
- cadd_ar
- sv_annotate

*rd_dna_vcf_rerun*
- sv_vcf_rerun_reformat
- vcf_rerun_reformat

**Annotations**
- genomic_superdups_frac_match
- REVEL_rankscore
- CADD for indels
- MaxEntScan

**References**
- clinvar: 20180429 -> 20190305
- dbnsfp: v2.9 -> v3.5a (GRCh37)
- GRCh37_gatk_merged_reference_samples.txt
- GRCh37_mip_sv_svdb_export_-2018-10-09-.vcf
- VEPs cache: 91 -> 94
- GRCh37_loqusdb_-2017-05-22-.vcf.gz -> GRCh37_loqusdb_snv_indel_-2018-12-18-.vcf.gz
- rank_model: 1.21 -> 1.24
- svrank_model: 1.3 -> 1.8
- qc_regexp: 1.19 -> 1.22 

**Tools**
- bcftools: 1.6 -> 1.9-h4da6232_0
- bedtools: 2.26.0 -> 2.27.1-he941832_2
- bwa: 0.7.15 -> 0.7.17-ha92aebf_3
- cadd: 1.4
- bwakit: 0.7.12 -> 0.7.15-1
- cutadapt: 1.14 -> 1.18-py27_0
- cramtools: 3.0.b47 -> 3.0.b127-2
- expansionhunter: 3.0.0
- delly: 0.7.7 ->0.8.1-h4037b6b_00
- fastqc: 0.11.4 -> 0.11.8-0
- freebayes: 1.1.0 -> 1.2.0-py27h82df9c4_3
- genmod: 3.7.2 -> 3.7.3
- GATK: 3.8 -> 4.1.0.0-0 (and some modules still use 3.8)
- htslib: 1.6 -> 1.9-hc238db4_4
- manta: 1.1.0 -> 1.5.0-py27_0
- multiqc: 1.4 -> 1.6
- peddy: 0.3.1 -> 0.4.2-py_0
- picardtools: 2.14.1 -> 2.18.14-0
- rtg-tools: 3.8.4-0 -> 3.9.1-1
- sambamba: 0.6.6 -> 0.6.8-h682856c_0
- samtools: 1.6 -> 1.9-h8ee4bcc_1
- stranger: 0.5.1
- svdb: 1.1.2 -> 1.3.0-py27h7eb728f_0
- tiddit: 2.2.5 -> 2.5.0
- vcf2cytosure: 0.3.0 -> 0.4.3
- vcfanno: 0.1.0 -> 0.3.1-0
- vep: 91 -> 94.4

## [6.0.7]
- Increased ploidy when calling variants in the mitochondria. Fix https://github.com/Clinical-Genomics/MIP/issues/507
- New option: 'start_with_program'
- Fixed chdir inconsistency. Fix #402 
- Added boolean option to qccollect to evaluate plink_gender check with `-epg`.
- Moved vcfcytosure processing to the last sv module

## [6.0.0]
- Version 6.0.0. https://github.com/Clinical-Genomics/MIP/issues/186<|MERGE_RESOLUTION|>--- conflicted
+++ resolved
@@ -2,8 +2,6 @@
 All notable changes to this project will be documented in this file.
 This project adheres to [Semantic Versioning](http://semver.org/).
 
-<<<<<<< HEAD
-=======
 ## [9.0.3]
 - Changed path and name of slurm job ids file to facilitate analysis monitoring
 - SpliceAI annotation with VEP instead of vcfanno
@@ -14,7 +12,6 @@
 **Tools**
 chromograph: 0.1.3 -> 0.3.1 
 
->>>>>>> 33887f0f
 ## [9.0.2]
 **References**
 - clinvar_20200728 -> clinvar_20200905
