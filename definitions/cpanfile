## MIP dependencies
# Install by running "cpanm --installdeps ." in this directory
# Module followed by minimum version required
requires qw{ Archive::Extract 0.80 };               # VEP
requires qw{ Archive::Zip 1.59 };                   # VEP
requires qw{ Array::Utils 0.5 };                    # MIP
requires qw{ Bio::Root::Version 1.007002 };         # VEP
requires qw{ CGI 4.37 };                            # VEP
requires qw{ Clone 0.39 };                          # MIP
requires qw{ Data::Diver 1.0101 };                  # MIP
requires qw{ Data::Printer 0.40 };                  # MIP
requires qw{ DB_File 1.840 };                       # STAR-Fusion
<<<<<<< HEAD
requires 'DBD::mysql', '== 4.043';                    # VEP
=======
requires 'DBD::mysql', '== 4.043';                  # VEP
>>>>>>> ef323260
requires qw{ DBI 1.637 };                           # VEP
requires qw{ DB_File 1.840 };                       # STAR-Fusion
requires qw{ Email::Valid 1.202 };                  # MIP
requires qw{ File::Copy::Recursive 0.38 };          # VEP
requires qw{ File::Find::Rule 0.34 };               # MIP
requires qw{ HTML::Lint 2.26 };                     # VEP
requires qw{ IO::Interactive 1.022 };               # MIP
requires qw{ IO::Uncompress::Gunzip 2.074 };        # VEP
requires qw{ IPC::System::Simple 1.25 };            # MIP
requires qw{ JSON 2.97000 };                        # VEP
requires qw{ JSON::XS 3.02 };                       # STAR-Fusion
requires qw{ List::MoreUtils 0.413 };               # MIP
requires qw{ List::Util 1.49 };                     # MIP
requires qw{ Log::Log4perl 1.49 };                  # MIP
requires qw{ Modern::Perl 1.20170117 };             # MIP
requires qw{ Module::Build 0.4224 };                # VEP
requires qw{ Module::CPANfile 1.1002 };             # MIP
requires qw{ Moose::Util::TypeConstraints 2.2010 }; # MIP
requires qw{ MooseX::App 1.39 };                    # MIP
requires qw{ MooseX::Types::Moose 0.50 };           # MIP
requires qw{ MooseX::Types::Structured 0.36 };      # MIP
requires qw{ Path::Iterator::Rule 1.012 };          # MIP
requires qw{ PerlIO::gzip 0.20 };                   # VEP
requires qw{ Readonly 2.05 };                       # MIP
requires qw{ Sereal::Decoder 4.004 };               # VEP
requires qw{ Sereal::Encoder 4.004 };               # VEP
requires qw{ Set::IntervalTree 0.11};               # MIP
requires qw{ Test::Trap };                          # MIP
requires qw{ Text::WagnerFischer 0.04 };            # MIP
requires qw{ Try::Tiny 0.28 };                      # MIP
requires qw{ URI::Escape 3.31 };                    # STAR-Fusion
requires qw{ YAML 1.24 };                           # MIP<|MERGE_RESOLUTION|>--- conflicted
+++ resolved
@@ -10,11 +10,7 @@
 requires qw{ Data::Diver 1.0101 };                  # MIP
 requires qw{ Data::Printer 0.40 };                  # MIP
 requires qw{ DB_File 1.840 };                       # STAR-Fusion
-<<<<<<< HEAD
-requires 'DBD::mysql', '== 4.043';                    # VEP
-=======
 requires 'DBD::mysql', '== 4.043';                  # VEP
->>>>>>> ef323260
 requires qw{ DBI 1.637 };                           # VEP
 requires qw{ DB_File 1.840 };                       # STAR-Fusion
 requires qw{ Email::Valid 1.202 };                  # MIP
