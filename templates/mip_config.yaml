---
clusterConstantPath: /proj/b2010080/private
analysisConstantPath: analysis/nobackup
analysisType: exomes
outScriptDir: CLUSTERCONSTANTPATH!/ANALYSISTYPE!_scripts
GATKHaploTypeCallerRefBAMInfile: ReferenceBAMInfile.list
GATKVariantReCalibrationNumBadVariants: 3000
ImportantDbFile: dbCMMS.v1.0.txt
ImportantDbFileOutFile: 'CLUSTERCONSTANTPATH!/ANALYSISCONSTANTPATH!/ANALYSISTYPE!/FDN!/ALIGNER!/GATK/candidates/ranking/FDN!_orphan.selectVariants,CLUSTERCONSTANTPATH!/ANALYSISCONSTANTPATH!/ANALYSISTYPE!/FDN!/ALIGNER!/GATK/candidates/ranking/clinical/FDN!.selectVariants'
ImportantDbMasterFile: CLUSTERCONSTANTPATH!/ANALYSISCONSTANTPATH!/ANALYSISTYPE!/FDN!/FDN!.intersectCollect_selectVariants_db_master.txt
ImportantDbTemplate: select_dbCMMS_variants_db_master.txt
MIP: 1
QCCollectSampleInfoFile: CLUSTERCONSTANTPATH!/ANALYSISTYPE!/FDN!/FDN!_qc_sampleInfo.yaml
annovarPath: CLUSTERCONSTANTPATH!/modules/annovar
genomeAnalysisToolKitPath: CLUSTERCONSTANTPATH!/modules/GenomeAnalysisTK-2.8-1
inScriptDir: CLUSTERCONSTANTPATH!/mip_scripts_master
mergeAnnotatedVariantsTemplateFile: CMMS_intersectCollect_db_master_template.txt
outDataDir: CLUSTERCONSTANTPATH!/ANALYSISCONSTANTPATH!/ANALYSISTYPE!
pedigreeFile: CLUSTERCONSTANTPATH!/ANALYSISTYPE!/FDN!/FDN!_pedigree.txt
picardToolsPath: CLUSTERCONSTANTPATH!/modules/picard-tools-1.106
projectID: b2010080
pythonVirtualEnvironment: virtualenv.py.2.7
referencesDir: CLUSTERCONSTANTPATH!/mip_references
sampleInfoFile: CLUSTERCONSTANTPATH!/ANALYSISTYPE!/FDN!/FDN!_qc_sampleInfo.yaml
writeConfigFile: CLUSTERCONSTANTPATH!/ANALYSISTYPE!/FDN!/FDN!_config.yaml[INFO] 2016/04/15 01:09:28 MIPLogger - 1
[WARN] 2016/04/15 01:09:28 MIPLogger - 1
[ERROR] 2016/04/15 01:09:28 MIPLogger - 1
[FATAL] 2016/04/15 01:09:28 MIPLogger - 1
[INFO] 2016/04/15 01:09:29 MIPLogger - 1
[WARN] 2016/04/15 01:09:29 MIPLogger - 1
[ERROR] 2016/04/15 01:09:29 MIPLogger - 1
[FATAL] 2016/04/15 01:09:29 MIPLogger - 1
[INFO] 2016/04/15 01:10:07 MIPLogger - 1
[WARN] 2016/04/15 01:10:07 MIPLogger - 1
[ERROR] 2016/04/15 01:10:07 MIPLogger - 1
[FATAL] 2016/04/15 01:10:07 MIPLogger - 1
[INFO] 2016/04/15 01:10:08 MIPLogger - 1
[WARN] 2016/04/15 01:10:08 MIPLogger - 1
[ERROR] 2016/04/15 01:10:08 MIPLogger - 1
[FATAL] 2016/04/15 01:10:08 MIPLogger - 1
[INFO] 2016/04/15 01:10:13 MIPLogger - 1
[WARN] 2016/04/15 01:10:13 MIPLogger - 1
[ERROR] 2016/04/15 01:10:13 MIPLogger - 1
[FATAL] 2016/04/15 01:10:13 MIPLogger - 1
[INFO] 2016/04/15 01:10:14 MIPLogger - 1
[WARN] 2016/04/15 01:10:14 MIPLogger - 1
[ERROR] 2016/04/15 01:10:14 MIPLogger - 1
[FATAL] 2016/04/15 01:10:14 MIPLogger - 1
[INFO] 2016/04/15 01:10:38 MIPLogger - 1
[WARN] 2016/04/15 01:10:38 MIPLogger - 1
[ERROR] 2016/04/15 01:10:38 MIPLogger - 1
[FATAL] 2016/04/15 01:10:38 MIPLogger - 1
[INFO] 2016/04/15 01:10:39 MIPLogger - 1
[WARN] 2016/04/15 01:10:39 MIPLogger - 1
[ERROR] 2016/04/15 01:10:39 MIPLogger - 1
[FATAL] 2016/04/15 01:10:39 MIPLogger - 1
[INFO] 2016/04/25 15:08:38 MIPLogger - 1
[WARN] 2016/04/25 15:08:38 MIPLogger - 1
[ERROR] 2016/04/25 15:08:38 MIPLogger - 1
[FATAL] 2016/04/25 15:08:38 MIPLogger - 1
[INFO] 2016/04/25 15:08:39 MIPLogger - 1
[WARN] 2016/04/25 15:08:39 MIPLogger - 1
[ERROR] 2016/04/25 15:08:39 MIPLogger - 1
[FATAL] 2016/04/25 15:08:39 MIPLogger - 1
[INFO] 2016/04/25 15:10:37 MIPLogger - 1
[WARN] 2016/04/25 15:10:37 MIPLogger - 1
[ERROR] 2016/04/25 15:10:37 MIPLogger - 1
[FATAL] 2016/04/25 15:10:37 MIPLogger - 1
[INFO] 2016/04/25 15:10:37 MIPLogger - 1
[WARN] 2016/04/25 15:10:37 MIPLogger - 1
[ERROR] 2016/04/25 15:10:37 MIPLogger - 1
[FATAL] 2016/04/25 15:10:37 MIPLogger - 1
[INFO] 2016/04/25 15:14:36 MIPLogger - 1
[WARN] 2016/04/25 15:14:36 MIPLogger - 1
[ERROR] 2016/04/25 15:14:36 MIPLogger - 1
[FATAL] 2016/04/25 15:14:36 MIPLogger - 1
[INFO] 2016/04/25 15:14:37 MIPLogger - 1
[WARN] 2016/04/25 15:14:37 MIPLogger - 1
[ERROR] 2016/04/25 15:14:37 MIPLogger - 1
[FATAL] 2016/04/25 15:14:37 MIPLogger - 1
[INFO] 2016/04/28 07:58:37 MIPLogger - 1
[WARN] 2016/04/28 07:58:37 MIPLogger - 1
[ERROR] 2016/04/28 07:58:37 MIPLogger - 1
[FATAL] 2016/04/28 07:58:37 MIPLogger - 1
[INFO] 2016/04/28 07:58:39 MIPLogger - 1
[WARN] 2016/04/28 07:58:39 MIPLogger - 1
[ERROR] 2016/04/28 07:58:39 MIPLogger - 1
[FATAL] 2016/04/28 07:58:39 MIPLogger - 1
[INFO] 2016/04/28 13:09:09 MIPLogger - 1
[WARN] 2016/04/28 13:09:09 MIPLogger - 1
[ERROR] 2016/04/28 13:09:09 MIPLogger - 1
[FATAL] 2016/04/28 13:09:09 MIPLogger - 1
[INFO] 2016/04/28 13:09:11 MIPLogger - 1
[WARN] 2016/04/28 13:09:11 MIPLogger - 1
[ERROR] 2016/04/28 13:09:11 MIPLogger - 1
[FATAL] 2016/04/28 13:09:11 MIPLogger - 1
[INFO] 2016/04/28 13:29:00 MIPLogger - 1
[WARN] 2016/04/28 13:29:00 MIPLogger - 1
[ERROR] 2016/04/28 13:29:00 MIPLogger - 1
[FATAL] 2016/04/28 13:29:00 MIPLogger - 1
[INFO] 2016/04/28 13:29:01 MIPLogger - 1
[WARN] 2016/04/28 13:29:01 MIPLogger - 1
[ERROR] 2016/04/28 13:29:01 MIPLogger - 1
[FATAL] 2016/04/28 13:29:01 MIPLogger - 1
[INFO] 2016/04/28 13:38:31 MIPLogger - 1
[WARN] 2016/04/28 13:38:31 MIPLogger - 1
[ERROR] 2016/04/28 13:38:31 MIPLogger - 1
[FATAL] 2016/04/28 13:38:31 MIPLogger - 1
[INFO] 2016/04/28 13:38:33 MIPLogger - 1
[WARN] 2016/04/28 13:38:33 MIPLogger - 1
[ERROR] 2016/04/28 13:38:33 MIPLogger - 1
[FATAL] 2016/04/28 13:38:33 MIPLogger - 1
[INFO] 2016/04/28 13:39:01 MIPLogger - 1
[WARN] 2016/04/28 13:39:01 MIPLogger - 1
[ERROR] 2016/04/28 13:39:01 MIPLogger - 1
[FATAL] 2016/04/28 13:39:01 MIPLogger - 1
[INFO] 2016/04/28 13:39:03 MIPLogger - 1
[WARN] 2016/04/28 13:39:03 MIPLogger - 1
[ERROR] 2016/04/28 13:39:03 MIPLogger - 1
[FATAL] 2016/04/28 13:39:03 MIPLogger - 1
[INFO] 2016/04/28 13:39:41 MIPLogger - 1
[WARN] 2016/04/28 13:39:41 MIPLogger - 1
[ERROR] 2016/04/28 13:39:41 MIPLogger - 1
[FATAL] 2016/04/28 13:39:41 MIPLogger - 1
[INFO] 2016/04/28 13:39:43 MIPLogger - 1
[WARN] 2016/04/28 13:39:43 MIPLogger - 1
[ERROR] 2016/04/28 13:39:43 MIPLogger - 1
[FATAL] 2016/04/28 13:39:43 MIPLogger - 1
[INFO] 2016/04/28 13:40:59 MIPLogger - 1
[WARN] 2016/04/28 13:40:59 MIPLogger - 1
[ERROR] 2016/04/28 13:40:59 MIPLogger - 1
[FATAL] 2016/04/28 13:40:59 MIPLogger - 1
[INFO] 2016/04/28 13:41:00 MIPLogger - 1
[WARN] 2016/04/28 13:41:00 MIPLogger - 1
[ERROR] 2016/04/28 13:41:00 MIPLogger - 1
[FATAL] 2016/04/28 13:41:00 MIPLogger - 1
[INFO] 2016/04/28 13:42:55 MIPLogger - 1
[WARN] 2016/04/28 13:42:55 MIPLogger - 1
[ERROR] 2016/04/28 13:42:55 MIPLogger - 1
[FATAL] 2016/04/28 13:42:55 MIPLogger - 1
[INFO] 2016/04/28 13:42:56 MIPLogger - 1
[WARN] 2016/04/28 13:42:56 MIPLogger - 1
[ERROR] 2016/04/28 13:42:56 MIPLogger - 1
[FATAL] 2016/04/28 13:42:56 MIPLogger - 1
[INFO] 2016/04/28 13:44:47 MIPLogger - 1
[WARN] 2016/04/28 13:44:47 MIPLogger - 1
[ERROR] 2016/04/28 13:44:47 MIPLogger - 1
[FATAL] 2016/04/28 13:44:47 MIPLogger - 1
[INFO] 2016/04/28 13:44:48 MIPLogger - 1
[WARN] 2016/04/28 13:44:48 MIPLogger - 1
[ERROR] 2016/04/28 13:44:48 MIPLogger - 1
[FATAL] 2016/04/28 13:44:48 MIPLogger - 1
[INFO] 2016/04/28 13:45:08 MIPLogger - 1
[WARN] 2016/04/28 13:45:08 MIPLogger - 1
[ERROR] 2016/04/28 13:45:08 MIPLogger - 1
[FATAL] 2016/04/28 13:45:08 MIPLogger - 1
[INFO] 2016/04/28 13:45:09 MIPLogger - 1
[WARN] 2016/04/28 13:45:09 MIPLogger - 1
[ERROR] 2016/04/28 13:45:09 MIPLogger - 1
[FATAL] 2016/04/28 13:45:09 MIPLogger - 1
[INFO] 2016/04/28 13:45:19 MIPLogger - 1
[WARN] 2016/04/28 13:45:19 MIPLogger - 1
[ERROR] 2016/04/28 13:45:19 MIPLogger - 1
[FATAL] 2016/04/28 13:45:19 MIPLogger - 1
[INFO] 2016/04/28 13:45:21 MIPLogger - 1
[WARN] 2016/04/28 13:45:21 MIPLogger - 1
[ERROR] 2016/04/28 13:45:21 MIPLogger - 1
[FATAL] 2016/04/28 13:45:21 MIPLogger - 1
[INFO] 2016/04/28 13:45:52 MIPLogger - 1
[WARN] 2016/04/28 13:45:52 MIPLogger - 1
[ERROR] 2016/04/28 13:45:52 MIPLogger - 1
[FATAL] 2016/04/28 13:45:52 MIPLogger - 1
[INFO] 2016/04/28 13:45:54 MIPLogger - 1
[WARN] 2016/04/28 13:45:54 MIPLogger - 1
[ERROR] 2016/04/28 13:45:54 MIPLogger - 1
[FATAL] 2016/04/28 13:45:54 MIPLogger - 1
[INFO] 2016/04/28 13:46:41 MIPLogger - 1
[WARN] 2016/04/28 13:46:41 MIPLogger - 1
[ERROR] 2016/04/28 13:46:41 MIPLogger - 1
[FATAL] 2016/04/28 13:46:41 MIPLogger - 1
[INFO] 2016/04/28 13:46:43 MIPLogger - 1
[WARN] 2016/04/28 13:46:43 MIPLogger - 1
[ERROR] 2016/04/28 13:46:43 MIPLogger - 1
[FATAL] 2016/04/28 13:46:43 MIPLogger - 1
[INFO] 2016/04/28 13:47:24 MIPLogger - 1
[WARN] 2016/04/28 13:47:24 MIPLogger - 1
[ERROR] 2016/04/28 13:47:24 MIPLogger - 1
[FATAL] 2016/04/28 13:47:24 MIPLogger - 1
[INFO] 2016/04/28 13:47:26 MIPLogger - 1
[WARN] 2016/04/28 13:47:26 MIPLogger - 1
[ERROR] 2016/04/28 13:47:26 MIPLogger - 1
[FATAL] 2016/04/28 13:47:26 MIPLogger - 1
[INFO] 2016/04/28 13:48:04 MIPLogger - 1
[WARN] 2016/04/28 13:48:04 MIPLogger - 1
[ERROR] 2016/04/28 13:48:04 MIPLogger - 1
[FATAL] 2016/04/28 13:48:04 MIPLogger - 1
[INFO] 2016/04/28 13:48:06 MIPLogger - 1
[WARN] 2016/04/28 13:48:06 MIPLogger - 1
[ERROR] 2016/04/28 13:48:06 MIPLogger - 1
[FATAL] 2016/04/28 13:48:06 MIPLogger - 1
[INFO] 2016/04/28 13:48:26 MIPLogger - 1
[WARN] 2016/04/28 13:48:26 MIPLogger - 1
[ERROR] 2016/04/28 13:48:26 MIPLogger - 1
[FATAL] 2016/04/28 13:48:26 MIPLogger - 1
[INFO] 2016/04/28 13:48:28 MIPLogger - 1
[WARN] 2016/04/28 13:48:28 MIPLogger - 1
[ERROR] 2016/04/28 13:48:28 MIPLogger - 1
[FATAL] 2016/04/28 13:48:28 MIPLogger - 1
[INFO] 2016/04/28 13:49:07 MIPLogger - 1
[WARN] 2016/04/28 13:49:07 MIPLogger - 1
[ERROR] 2016/04/28 13:49:07 MIPLogger - 1
[FATAL] 2016/04/28 13:49:07 MIPLogger - 1
[INFO] 2016/04/28 13:49:09 MIPLogger - 1
[WARN] 2016/04/28 13:49:09 MIPLogger - 1
[ERROR] 2016/04/28 13:49:09 MIPLogger - 1
[FATAL] 2016/04/28 13:49:09 MIPLogger - 1
[INFO] 2016/04/28 13:50:53 MIPLogger - 1
[WARN] 2016/04/28 13:50:53 MIPLogger - 1
[ERROR] 2016/04/28 13:50:53 MIPLogger - 1
[FATAL] 2016/04/28 13:50:53 MIPLogger - 1
[INFO] 2016/04/28 13:50:54 MIPLogger - 1
[WARN] 2016/04/28 13:50:54 MIPLogger - 1
[ERROR] 2016/04/28 13:50:54 MIPLogger - 1
[FATAL] 2016/04/28 13:50:54 MIPLogger - 1
[INFO] 2016/04/28 13:54:19 MIPLogger - 1
[WARN] 2016/04/28 13:54:19 MIPLogger - 1
[ERROR] 2016/04/28 13:54:19 MIPLogger - 1
[FATAL] 2016/04/28 13:54:19 MIPLogger - 1
[INFO] 2016/04/28 13:54:20 MIPLogger - 1
[WARN] 2016/04/28 13:54:20 MIPLogger - 1
[ERROR] 2016/04/28 13:54:20 MIPLogger - 1
[FATAL] 2016/04/28 13:54:20 MIPLogger - 1
[INFO] 2016/04/28 13:55:07 MIPLogger - 1
[WARN] 2016/04/28 13:55:07 MIPLogger - 1
[ERROR] 2016/04/28 13:55:07 MIPLogger - 1
[FATAL] 2016/04/28 13:55:07 MIPLogger - 1
[INFO] 2016/04/28 13:55:08 MIPLogger - 1
[WARN] 2016/04/28 13:55:08 MIPLogger - 1
[ERROR] 2016/04/28 13:55:08 MIPLogger - 1
[FATAL] 2016/04/28 13:55:08 MIPLogger - 1
[INFO] 2016/05/11 20:03:17 MIPLogger - 1
[WARN] 2016/05/11 20:03:17 MIPLogger - 1
[ERROR] 2016/05/11 20:03:17 MIPLogger - 1
[FATAL] 2016/05/11 20:03:17 MIPLogger - 1
[INFO] 2016/05/11 20:03:18 MIPLogger - 1
[WARN] 2016/05/11 20:03:18 MIPLogger - 1
[ERROR] 2016/05/11 20:03:18 MIPLogger - 1
[FATAL] 2016/05/11 20:03:18 MIPLogger - 1
[INFO] 2016/05/18 21:56:21 MIPLogger - 1
[WARN] 2016/05/18 21:56:21 MIPLogger - 1
[ERROR] 2016/05/18 21:56:21 MIPLogger - 1
[FATAL] 2016/05/18 21:56:21 MIPLogger - 1
[INFO] 2016/05/18 21:56:23 MIPLogger - 1
[WARN] 2016/05/18 21:56:23 MIPLogger - 1
[ERROR] 2016/05/18 21:56:23 MIPLogger - 1
[FATAL] 2016/05/18 21:56:23 MIPLogger - 1
[INFO] 2016/05/19 07:54:09 MIPLogger - 1
[WARN] 2016/05/19 07:54:09 MIPLogger - 1
[ERROR] 2016/05/19 07:54:09 MIPLogger - 1
[FATAL] 2016/05/19 07:54:09 MIPLogger - 1
[INFO] 2016/05/19 07:54:11 MIPLogger - 1
[WARN] 2016/05/19 07:54:11 MIPLogger - 1
[ERROR] 2016/05/19 07:54:11 MIPLogger - 1
[FATAL] 2016/05/19 07:54:11 MIPLogger - 1
[INFO] 2016/06/02 20:14:07 MIPLogger - 1
[WARN] 2016/06/02 20:14:07 MIPLogger - 1
[ERROR] 2016/06/02 20:14:07 MIPLogger - 1
[FATAL] 2016/06/02 20:14:07 MIPLogger - 1
[INFO] 2016/06/02 20:14:08 MIPLogger - 1
[WARN] 2016/06/02 20:14:08 MIPLogger - 1
[ERROR] 2016/06/02 20:14:08 MIPLogger - 1
[FATAL] 2016/06/02 20:14:08 MIPLogger - 1
[INFO] 2016/06/03 11:46:07 MIPLogger - 1
[WARN] 2016/06/03 11:46:07 MIPLogger - 1
[ERROR] 2016/06/03 11:46:07 MIPLogger - 1
[FATAL] 2016/06/03 11:46:07 MIPLogger - 1
[INFO] 2016/06/03 11:46:08 MIPLogger - 1
[WARN] 2016/06/03 11:46:08 MIPLogger - 1
[ERROR] 2016/06/03 11:46:08 MIPLogger - 1
[FATAL] 2016/06/03 11:46:08 MIPLogger - 1
[INFO] 2016/06/09 10:10:42 MIPLogger - 1
[WARN] 2016/06/09 10:10:42 MIPLogger - 1
[ERROR] 2016/06/09 10:10:42 MIPLogger - 1
[FATAL] 2016/06/09 10:10:42 MIPLogger - 1
[INFO] 2016/06/09 10:10:44 MIPLogger - 1
[WARN] 2016/06/09 10:10:44 MIPLogger - 1
[ERROR] 2016/06/09 10:10:44 MIPLogger - 1
[FATAL] 2016/06/09 10:10:44 MIPLogger - 1
[INFO] 2016/06/09 11:18:45 MIPLogger - 1
[WARN] 2016/06/09 11:18:45 MIPLogger - 1
[ERROR] 2016/06/09 11:18:45 MIPLogger - 1
[FATAL] 2016/06/09 11:18:45 MIPLogger - 1
[INFO] 2016/06/09 11:18:47 MIPLogger - 1
[WARN] 2016/06/09 11:18:47 MIPLogger - 1
[ERROR] 2016/06/09 11:18:47 MIPLogger - 1
[FATAL] 2016/06/09 11:18:47 MIPLogger - 1
[INFO] 2016/06/09 11:35:12 MIPLogger - 1
[WARN] 2016/06/09 11:35:12 MIPLogger - 1
[ERROR] 2016/06/09 11:35:12 MIPLogger - 1
[FATAL] 2016/06/09 11:35:12 MIPLogger - 1
[INFO] 2016/06/09 11:35:14 MIPLogger - 1
[WARN] 2016/06/09 11:35:14 MIPLogger - 1
[ERROR] 2016/06/09 11:35:14 MIPLogger - 1
[FATAL] 2016/06/09 11:35:14 MIPLogger - 1
[INFO] 2016/06/09 11:41:46 MIPLogger - 1
[WARN] 2016/06/09 11:41:46 MIPLogger - 1
[ERROR] 2016/06/09 11:41:46 MIPLogger - 1
[FATAL] 2016/06/09 11:41:46 MIPLogger - 1
[INFO] 2016/06/09 11:41:49 MIPLogger - 1
[WARN] 2016/06/09 11:41:49 MIPLogger - 1
[ERROR] 2016/06/09 11:41:49 MIPLogger - 1
[FATAL] 2016/06/09 11:41:49 MIPLogger - 1
[INFO] 2016/06/09 20:43:25 MIPLogger - 1
[WARN] 2016/06/09 20:43:25 MIPLogger - 1
[ERROR] 2016/06/09 20:43:25 MIPLogger - 1
[FATAL] 2016/06/09 20:43:25 MIPLogger - 1
[INFO] 2016/06/09 20:43:27 MIPLogger - 1
[WARN] 2016/06/09 20:43:27 MIPLogger - 1
[ERROR] 2016/06/09 20:43:27 MIPLogger - 1
[FATAL] 2016/06/09 20:43:27 MIPLogger - 1
[INFO] 2016/06/10 12:47:47 MIPLogger - 1
[WARN] 2016/06/10 12:47:47 MIPLogger - 1
[ERROR] 2016/06/10 12:47:47 MIPLogger - 1
[FATAL] 2016/06/10 12:47:47 MIPLogger - 1
[INFO] 2016/06/10 12:47:50 MIPLogger - 1
[WARN] 2016/06/10 12:47:50 MIPLogger - 1
[ERROR] 2016/06/10 12:47:50 MIPLogger - 1
[FATAL] 2016/06/10 12:47:50 MIPLogger - 1
[INFO] 2016/06/14 20:47:39 MIPLogger - 1
[WARN] 2016/06/14 20:47:39 MIPLogger - 1
[ERROR] 2016/06/14 20:47:39 MIPLogger - 1
[FATAL] 2016/06/14 20:47:39 MIPLogger - 1
[INFO] 2016/06/14 20:47:41 MIPLogger - 1
[WARN] 2016/06/14 20:47:41 MIPLogger - 1
[ERROR] 2016/06/14 20:47:41 MIPLogger - 1
[FATAL] 2016/06/14 20:47:41 MIPLogger - 1
[INFO] 2016/06/17 23:31:34 MIPLogger - 1
[WARN] 2016/06/17 23:31:34 MIPLogger - 1
[ERROR] 2016/06/17 23:31:34 MIPLogger - 1
[FATAL] 2016/06/17 23:31:34 MIPLogger - 1
[INFO] 2016/06/17 23:31:36 MIPLogger - 1
[WARN] 2016/06/17 23:31:36 MIPLogger - 1
[ERROR] 2016/06/17 23:31:36 MIPLogger - 1
[FATAL] 2016/06/17 23:31:36 MIPLogger - 1
[INFO] 2016/08/17 15:45:26 MIPLogger - 1
[WARN] 2016/08/17 15:45:26 MIPLogger - 1
[ERROR] 2016/08/17 15:45:26 MIPLogger - 1
[FATAL] 2016/08/17 15:45:26 MIPLogger - 1
[INFO] 2016/08/17 15:45:28 MIPLogger - 1
[WARN] 2016/08/17 15:45:28 MIPLogger - 1
[ERROR] 2016/08/17 15:45:28 MIPLogger - 1
[FATAL] 2016/08/17 15:45:28 MIPLogger - 1
[INFO] 2016/08/17 19:14:38 MIPLogger - 1
[WARN] 2016/08/17 19:14:38 MIPLogger - 1
[ERROR] 2016/08/17 19:14:38 MIPLogger - 1
[FATAL] 2016/08/17 19:14:38 MIPLogger - 1
[INFO] 2016/08/17 19:14:40 MIPLogger - 1
[WARN] 2016/08/17 19:14:40 MIPLogger - 1
[ERROR] 2016/08/17 19:14:40 MIPLogger - 1
[FATAL] 2016/08/17 19:14:40 MIPLogger - 1
[INFO] 2016/08/19 02:11:07 MIPLogger - 1
[WARN] 2016/08/19 02:11:07 MIPLogger - 1
[ERROR] 2016/08/19 02:11:07 MIPLogger - 1
[FATAL] 2016/08/19 02:11:07 MIPLogger - 1
[INFO] 2016/08/19 02:11:09 MIPLogger - 1
[WARN] 2016/08/19 02:11:09 MIPLogger - 1
[ERROR] 2016/08/19 02:11:09 MIPLogger - 1
[FATAL] 2016/08/19 02:11:09 MIPLogger - 1
[INFO] 2016/08/25 21:50:25 MIPLogger - 1
[WARN] 2016/08/25 21:50:25 MIPLogger - 1
[ERROR] 2016/08/25 21:50:25 MIPLogger - 1
[FATAL] 2016/08/25 21:50:25 MIPLogger - 1
[INFO] 2016/08/25 21:50:27 MIPLogger - 1
[WARN] 2016/08/25 21:50:27 MIPLogger - 1
[ERROR] 2016/08/25 21:50:27 MIPLogger - 1
[FATAL] 2016/08/25 21:50:27 MIPLogger - 1
[INFO] 2016/09/06 09:44:45 MIPLogger - 1
[WARN] 2016/09/06 09:44:45 MIPLogger - 1
[ERROR] 2016/09/06 09:44:45 MIPLogger - 1
[FATAL] 2016/09/06 09:44:45 MIPLogger - 1
[INFO] 2016/09/06 09:44:45 MIPLogger - 1
[WARN] 2016/09/06 09:44:45 MIPLogger - 1
[ERROR] 2016/09/06 09:44:45 MIPLogger - 1
[FATAL] 2016/09/06 09:44:45 MIPLogger - 1
[INFO] 2016/09/06 18:18:59 MIPLogger - 1
[WARN] 2016/09/06 18:18:59 MIPLogger - 1
[ERROR] 2016/09/06 18:18:59 MIPLogger - 1
[FATAL] 2016/09/06 18:18:59 MIPLogger - 1
[INFO] 2016/09/06 18:19:01 MIPLogger - 1
[WARN] 2016/09/06 18:19:01 MIPLogger - 1
[ERROR] 2016/09/06 18:19:01 MIPLogger - 1
[FATAL] 2016/09/06 18:19:01 MIPLogger - 1
[INFO] 2016/09/08 20:34:21 MIPLogger - 1
[WARN] 2016/09/08 20:34:21 MIPLogger - 1
[ERROR] 2016/09/08 20:34:21 MIPLogger - 1
[FATAL] 2016/09/08 20:34:21 MIPLogger - 1
[INFO] 2016/09/08 20:34:24 MIPLogger - 1
[WARN] 2016/09/08 20:34:24 MIPLogger - 1
[ERROR] 2016/09/08 20:34:24 MIPLogger - 1
[FATAL] 2016/09/08 20:34:24 MIPLogger - 1
[INFO] 2016/09/09 17:58:39 MIPLogger - 1
[WARN] 2016/09/09 17:58:39 MIPLogger - 1
[ERROR] 2016/09/09 17:58:39 MIPLogger - 1
[FATAL] 2016/09/09 17:58:39 MIPLogger - 1
[INFO] 2016/09/09 17:58:41 MIPLogger - 1
[WARN] 2016/09/09 17:58:41 MIPLogger - 1
[ERROR] 2016/09/09 17:58:41 MIPLogger - 1
[FATAL] 2016/09/09 17:58:41 MIPLogger - 1
[INFO] 2016/09/12 08:35:08 MIPLogger - 1
[WARN] 2016/09/12 08:35:08 MIPLogger - 1
[ERROR] 2016/09/12 08:35:08 MIPLogger - 1
[FATAL] 2016/09/12 08:35:08 MIPLogger - 1
[INFO] 2016/09/12 08:35:10 MIPLogger - 1
[WARN] 2016/09/12 08:35:10 MIPLogger - 1
[ERROR] 2016/09/12 08:35:10 MIPLogger - 1
[FATAL] 2016/09/12 08:35:10 MIPLogger - 1
[INFO] 2016/09/14 08:51:17 MIPLogger - 1
[WARN] 2016/09/14 08:51:17 MIPLogger - 1
[ERROR] 2016/09/14 08:51:17 MIPLogger - 1
[FATAL] 2016/09/14 08:51:17 MIPLogger - 1
[INFO] 2016/09/14 08:51:19 MIPLogger - 1
[WARN] 2016/09/14 08:51:19 MIPLogger - 1
[ERROR] 2016/09/14 08:51:19 MIPLogger - 1
[FATAL] 2016/09/14 08:51:19 MIPLogger - 1
[INFO] 2016/09/19 19:03:44 MIPLogger - 1
[WARN] 2016/09/19 19:03:44 MIPLogger - 1
[ERROR] 2016/09/19 19:03:44 MIPLogger - 1
[FATAL] 2016/09/19 19:03:44 MIPLogger - 1
[INFO] 2016/09/19 19:03:46 MIPLogger - 1
[WARN] 2016/09/19 19:03:46 MIPLogger - 1
[ERROR] 2016/09/19 19:03:46 MIPLogger - 1
[FATAL] 2016/09/19 19:03:46 MIPLogger - 1
[INFO] 2016/09/20 11:58:21 MIPLogger - 1
[WARN] 2016/09/20 11:58:21 MIPLogger - 1
[ERROR] 2016/09/20 11:58:21 MIPLogger - 1
[FATAL] 2016/09/20 11:58:21 MIPLogger - 1
[INFO] 2016/09/20 11:58:23 MIPLogger - 1
[WARN] 2016/09/20 11:58:23 MIPLogger - 1
[ERROR] 2016/09/20 11:58:23 MIPLogger - 1
[FATAL] 2016/09/20 11:58:23 MIPLogger - 1
<<<<<<< HEAD
[INFO] 2016/09/20 18:44:05 MIPLogger - 1
[WARN] 2016/09/20 18:44:05 MIPLogger - 1
[ERROR] 2016/09/20 18:44:05 MIPLogger - 1
[FATAL] 2016/09/20 18:44:05 MIPLogger - 1
[INFO] 2016/09/20 18:44:07 MIPLogger - 1
[WARN] 2016/09/20 18:44:07 MIPLogger - 1
[ERROR] 2016/09/20 18:44:07 MIPLogger - 1
[FATAL] 2016/09/20 18:44:07 MIPLogger - 1
=======
[INFO] 2016/09/23 03:58:15 MIPLogger - 1
[WARN] 2016/09/23 03:58:15 MIPLogger - 1
[ERROR] 2016/09/23 03:58:15 MIPLogger - 1
[FATAL] 2016/09/23 03:58:15 MIPLogger - 1
[INFO] 2016/09/23 03:58:17 MIPLogger - 1
[WARN] 2016/09/23 03:58:17 MIPLogger - 1
[ERROR] 2016/09/23 03:58:17 MIPLogger - 1
[FATAL] 2016/09/23 03:58:17 MIPLogger - 1
[INFO] 2016/09/23 13:59:23 MIPLogger - 1
[WARN] 2016/09/23 13:59:23 MIPLogger - 1
[ERROR] 2016/09/23 13:59:23 MIPLogger - 1
[FATAL] 2016/09/23 13:59:23 MIPLogger - 1
[INFO] 2016/09/23 13:59:24 MIPLogger - 1
[WARN] 2016/09/23 13:59:24 MIPLogger - 1
[ERROR] 2016/09/23 13:59:24 MIPLogger - 1
[FATAL] 2016/09/23 13:59:24 MIPLogger - 1
[INFO] 2016/09/23 18:19:02 MIPLogger - 1
[WARN] 2016/09/23 18:19:02 MIPLogger - 1
[ERROR] 2016/09/23 18:19:02 MIPLogger - 1
[FATAL] 2016/09/23 18:19:02 MIPLogger - 1
[INFO] 2016/09/23 18:19:05 MIPLogger - 1
[WARN] 2016/09/23 18:19:05 MIPLogger - 1
[ERROR] 2016/09/23 18:19:05 MIPLogger - 1
[FATAL] 2016/09/23 18:19:05 MIPLogger - 1
[INFO] 2016/09/25 10:19:32 MIPLogger - 1
[WARN] 2016/09/25 10:19:32 MIPLogger - 1
[ERROR] 2016/09/25 10:19:32 MIPLogger - 1
[FATAL] 2016/09/25 10:19:32 MIPLogger - 1
[INFO] 2016/09/25 10:19:33 MIPLogger - 1
[WARN] 2016/09/25 10:19:33 MIPLogger - 1
[ERROR] 2016/09/25 10:19:33 MIPLogger - 1
[FATAL] 2016/09/25 10:19:33 MIPLogger - 1
>>>>>>> 632682fa
<|MERGE_RESOLUTION|>--- conflicted
+++ resolved
@@ -23,461 +23,3 @@
 referencesDir: CLUSTERCONSTANTPATH!/mip_references
 sampleInfoFile: CLUSTERCONSTANTPATH!/ANALYSISTYPE!/FDN!/FDN!_qc_sampleInfo.yaml
 writeConfigFile: CLUSTERCONSTANTPATH!/ANALYSISTYPE!/FDN!/FDN!_config.yaml[INFO] 2016/04/15 01:09:28 MIPLogger - 1
-[WARN] 2016/04/15 01:09:28 MIPLogger - 1
-[ERROR] 2016/04/15 01:09:28 MIPLogger - 1
-[FATAL] 2016/04/15 01:09:28 MIPLogger - 1
-[INFO] 2016/04/15 01:09:29 MIPLogger - 1
-[WARN] 2016/04/15 01:09:29 MIPLogger - 1
-[ERROR] 2016/04/15 01:09:29 MIPLogger - 1
-[FATAL] 2016/04/15 01:09:29 MIPLogger - 1
-[INFO] 2016/04/15 01:10:07 MIPLogger - 1
-[WARN] 2016/04/15 01:10:07 MIPLogger - 1
-[ERROR] 2016/04/15 01:10:07 MIPLogger - 1
-[FATAL] 2016/04/15 01:10:07 MIPLogger - 1
-[INFO] 2016/04/15 01:10:08 MIPLogger - 1
-[WARN] 2016/04/15 01:10:08 MIPLogger - 1
-[ERROR] 2016/04/15 01:10:08 MIPLogger - 1
-[FATAL] 2016/04/15 01:10:08 MIPLogger - 1
-[INFO] 2016/04/15 01:10:13 MIPLogger - 1
-[WARN] 2016/04/15 01:10:13 MIPLogger - 1
-[ERROR] 2016/04/15 01:10:13 MIPLogger - 1
-[FATAL] 2016/04/15 01:10:13 MIPLogger - 1
-[INFO] 2016/04/15 01:10:14 MIPLogger - 1
-[WARN] 2016/04/15 01:10:14 MIPLogger - 1
-[ERROR] 2016/04/15 01:10:14 MIPLogger - 1
-[FATAL] 2016/04/15 01:10:14 MIPLogger - 1
-[INFO] 2016/04/15 01:10:38 MIPLogger - 1
-[WARN] 2016/04/15 01:10:38 MIPLogger - 1
-[ERROR] 2016/04/15 01:10:38 MIPLogger - 1
-[FATAL] 2016/04/15 01:10:38 MIPLogger - 1
-[INFO] 2016/04/15 01:10:39 MIPLogger - 1
-[WARN] 2016/04/15 01:10:39 MIPLogger - 1
-[ERROR] 2016/04/15 01:10:39 MIPLogger - 1
-[FATAL] 2016/04/15 01:10:39 MIPLogger - 1
-[INFO] 2016/04/25 15:08:38 MIPLogger - 1
-[WARN] 2016/04/25 15:08:38 MIPLogger - 1
-[ERROR] 2016/04/25 15:08:38 MIPLogger - 1
-[FATAL] 2016/04/25 15:08:38 MIPLogger - 1
-[INFO] 2016/04/25 15:08:39 MIPLogger - 1
-[WARN] 2016/04/25 15:08:39 MIPLogger - 1
-[ERROR] 2016/04/25 15:08:39 MIPLogger - 1
-[FATAL] 2016/04/25 15:08:39 MIPLogger - 1
-[INFO] 2016/04/25 15:10:37 MIPLogger - 1
-[WARN] 2016/04/25 15:10:37 MIPLogger - 1
-[ERROR] 2016/04/25 15:10:37 MIPLogger - 1
-[FATAL] 2016/04/25 15:10:37 MIPLogger - 1
-[INFO] 2016/04/25 15:10:37 MIPLogger - 1
-[WARN] 2016/04/25 15:10:37 MIPLogger - 1
-[ERROR] 2016/04/25 15:10:37 MIPLogger - 1
-[FATAL] 2016/04/25 15:10:37 MIPLogger - 1
-[INFO] 2016/04/25 15:14:36 MIPLogger - 1
-[WARN] 2016/04/25 15:14:36 MIPLogger - 1
-[ERROR] 2016/04/25 15:14:36 MIPLogger - 1
-[FATAL] 2016/04/25 15:14:36 MIPLogger - 1
-[INFO] 2016/04/25 15:14:37 MIPLogger - 1
-[WARN] 2016/04/25 15:14:37 MIPLogger - 1
-[ERROR] 2016/04/25 15:14:37 MIPLogger - 1
-[FATAL] 2016/04/25 15:14:37 MIPLogger - 1
-[INFO] 2016/04/28 07:58:37 MIPLogger - 1
-[WARN] 2016/04/28 07:58:37 MIPLogger - 1
-[ERROR] 2016/04/28 07:58:37 MIPLogger - 1
-[FATAL] 2016/04/28 07:58:37 MIPLogger - 1
-[INFO] 2016/04/28 07:58:39 MIPLogger - 1
-[WARN] 2016/04/28 07:58:39 MIPLogger - 1
-[ERROR] 2016/04/28 07:58:39 MIPLogger - 1
-[FATAL] 2016/04/28 07:58:39 MIPLogger - 1
-[INFO] 2016/04/28 13:09:09 MIPLogger - 1
-[WARN] 2016/04/28 13:09:09 MIPLogger - 1
-[ERROR] 2016/04/28 13:09:09 MIPLogger - 1
-[FATAL] 2016/04/28 13:09:09 MIPLogger - 1
-[INFO] 2016/04/28 13:09:11 MIPLogger - 1
-[WARN] 2016/04/28 13:09:11 MIPLogger - 1
-[ERROR] 2016/04/28 13:09:11 MIPLogger - 1
-[FATAL] 2016/04/28 13:09:11 MIPLogger - 1
-[INFO] 2016/04/28 13:29:00 MIPLogger - 1
-[WARN] 2016/04/28 13:29:00 MIPLogger - 1
-[ERROR] 2016/04/28 13:29:00 MIPLogger - 1
-[FATAL] 2016/04/28 13:29:00 MIPLogger - 1
-[INFO] 2016/04/28 13:29:01 MIPLogger - 1
-[WARN] 2016/04/28 13:29:01 MIPLogger - 1
-[ERROR] 2016/04/28 13:29:01 MIPLogger - 1
-[FATAL] 2016/04/28 13:29:01 MIPLogger - 1
-[INFO] 2016/04/28 13:38:31 MIPLogger - 1
-[WARN] 2016/04/28 13:38:31 MIPLogger - 1
-[ERROR] 2016/04/28 13:38:31 MIPLogger - 1
-[FATAL] 2016/04/28 13:38:31 MIPLogger - 1
-[INFO] 2016/04/28 13:38:33 MIPLogger - 1
-[WARN] 2016/04/28 13:38:33 MIPLogger - 1
-[ERROR] 2016/04/28 13:38:33 MIPLogger - 1
-[FATAL] 2016/04/28 13:38:33 MIPLogger - 1
-[INFO] 2016/04/28 13:39:01 MIPLogger - 1
-[WARN] 2016/04/28 13:39:01 MIPLogger - 1
-[ERROR] 2016/04/28 13:39:01 MIPLogger - 1
-[FATAL] 2016/04/28 13:39:01 MIPLogger - 1
-[INFO] 2016/04/28 13:39:03 MIPLogger - 1
-[WARN] 2016/04/28 13:39:03 MIPLogger - 1
-[ERROR] 2016/04/28 13:39:03 MIPLogger - 1
-[FATAL] 2016/04/28 13:39:03 MIPLogger - 1
-[INFO] 2016/04/28 13:39:41 MIPLogger - 1
-[WARN] 2016/04/28 13:39:41 MIPLogger - 1
-[ERROR] 2016/04/28 13:39:41 MIPLogger - 1
-[FATAL] 2016/04/28 13:39:41 MIPLogger - 1
-[INFO] 2016/04/28 13:39:43 MIPLogger - 1
-[WARN] 2016/04/28 13:39:43 MIPLogger - 1
-[ERROR] 2016/04/28 13:39:43 MIPLogger - 1
-[FATAL] 2016/04/28 13:39:43 MIPLogger - 1
-[INFO] 2016/04/28 13:40:59 MIPLogger - 1
-[WARN] 2016/04/28 13:40:59 MIPLogger - 1
-[ERROR] 2016/04/28 13:40:59 MIPLogger - 1
-[FATAL] 2016/04/28 13:40:59 MIPLogger - 1
-[INFO] 2016/04/28 13:41:00 MIPLogger - 1
-[WARN] 2016/04/28 13:41:00 MIPLogger - 1
-[ERROR] 2016/04/28 13:41:00 MIPLogger - 1
-[FATAL] 2016/04/28 13:41:00 MIPLogger - 1
-[INFO] 2016/04/28 13:42:55 MIPLogger - 1
-[WARN] 2016/04/28 13:42:55 MIPLogger - 1
-[ERROR] 2016/04/28 13:42:55 MIPLogger - 1
-[FATAL] 2016/04/28 13:42:55 MIPLogger - 1
-[INFO] 2016/04/28 13:42:56 MIPLogger - 1
-[WARN] 2016/04/28 13:42:56 MIPLogger - 1
-[ERROR] 2016/04/28 13:42:56 MIPLogger - 1
-[FATAL] 2016/04/28 13:42:56 MIPLogger - 1
-[INFO] 2016/04/28 13:44:47 MIPLogger - 1
-[WARN] 2016/04/28 13:44:47 MIPLogger - 1
-[ERROR] 2016/04/28 13:44:47 MIPLogger - 1
-[FATAL] 2016/04/28 13:44:47 MIPLogger - 1
-[INFO] 2016/04/28 13:44:48 MIPLogger - 1
-[WARN] 2016/04/28 13:44:48 MIPLogger - 1
-[ERROR] 2016/04/28 13:44:48 MIPLogger - 1
-[FATAL] 2016/04/28 13:44:48 MIPLogger - 1
-[INFO] 2016/04/28 13:45:08 MIPLogger - 1
-[WARN] 2016/04/28 13:45:08 MIPLogger - 1
-[ERROR] 2016/04/28 13:45:08 MIPLogger - 1
-[FATAL] 2016/04/28 13:45:08 MIPLogger - 1
-[INFO] 2016/04/28 13:45:09 MIPLogger - 1
-[WARN] 2016/04/28 13:45:09 MIPLogger - 1
-[ERROR] 2016/04/28 13:45:09 MIPLogger - 1
-[FATAL] 2016/04/28 13:45:09 MIPLogger - 1
-[INFO] 2016/04/28 13:45:19 MIPLogger - 1
-[WARN] 2016/04/28 13:45:19 MIPLogger - 1
-[ERROR] 2016/04/28 13:45:19 MIPLogger - 1
-[FATAL] 2016/04/28 13:45:19 MIPLogger - 1
-[INFO] 2016/04/28 13:45:21 MIPLogger - 1
-[WARN] 2016/04/28 13:45:21 MIPLogger - 1
-[ERROR] 2016/04/28 13:45:21 MIPLogger - 1
-[FATAL] 2016/04/28 13:45:21 MIPLogger - 1
-[INFO] 2016/04/28 13:45:52 MIPLogger - 1
-[WARN] 2016/04/28 13:45:52 MIPLogger - 1
-[ERROR] 2016/04/28 13:45:52 MIPLogger - 1
-[FATAL] 2016/04/28 13:45:52 MIPLogger - 1
-[INFO] 2016/04/28 13:45:54 MIPLogger - 1
-[WARN] 2016/04/28 13:45:54 MIPLogger - 1
-[ERROR] 2016/04/28 13:45:54 MIPLogger - 1
-[FATAL] 2016/04/28 13:45:54 MIPLogger - 1
-[INFO] 2016/04/28 13:46:41 MIPLogger - 1
-[WARN] 2016/04/28 13:46:41 MIPLogger - 1
-[ERROR] 2016/04/28 13:46:41 MIPLogger - 1
-[FATAL] 2016/04/28 13:46:41 MIPLogger - 1
-[INFO] 2016/04/28 13:46:43 MIPLogger - 1
-[WARN] 2016/04/28 13:46:43 MIPLogger - 1
-[ERROR] 2016/04/28 13:46:43 MIPLogger - 1
-[FATAL] 2016/04/28 13:46:43 MIPLogger - 1
-[INFO] 2016/04/28 13:47:24 MIPLogger - 1
-[WARN] 2016/04/28 13:47:24 MIPLogger - 1
-[ERROR] 2016/04/28 13:47:24 MIPLogger - 1
-[FATAL] 2016/04/28 13:47:24 MIPLogger - 1
-[INFO] 2016/04/28 13:47:26 MIPLogger - 1
-[WARN] 2016/04/28 13:47:26 MIPLogger - 1
-[ERROR] 2016/04/28 13:47:26 MIPLogger - 1
-[FATAL] 2016/04/28 13:47:26 MIPLogger - 1
-[INFO] 2016/04/28 13:48:04 MIPLogger - 1
-[WARN] 2016/04/28 13:48:04 MIPLogger - 1
-[ERROR] 2016/04/28 13:48:04 MIPLogger - 1
-[FATAL] 2016/04/28 13:48:04 MIPLogger - 1
-[INFO] 2016/04/28 13:48:06 MIPLogger - 1
-[WARN] 2016/04/28 13:48:06 MIPLogger - 1
-[ERROR] 2016/04/28 13:48:06 MIPLogger - 1
-[FATAL] 2016/04/28 13:48:06 MIPLogger - 1
-[INFO] 2016/04/28 13:48:26 MIPLogger - 1
-[WARN] 2016/04/28 13:48:26 MIPLogger - 1
-[ERROR] 2016/04/28 13:48:26 MIPLogger - 1
-[FATAL] 2016/04/28 13:48:26 MIPLogger - 1
-[INFO] 2016/04/28 13:48:28 MIPLogger - 1
-[WARN] 2016/04/28 13:48:28 MIPLogger - 1
-[ERROR] 2016/04/28 13:48:28 MIPLogger - 1
-[FATAL] 2016/04/28 13:48:28 MIPLogger - 1
-[INFO] 2016/04/28 13:49:07 MIPLogger - 1
-[WARN] 2016/04/28 13:49:07 MIPLogger - 1
-[ERROR] 2016/04/28 13:49:07 MIPLogger - 1
-[FATAL] 2016/04/28 13:49:07 MIPLogger - 1
-[INFO] 2016/04/28 13:49:09 MIPLogger - 1
-[WARN] 2016/04/28 13:49:09 MIPLogger - 1
-[ERROR] 2016/04/28 13:49:09 MIPLogger - 1
-[FATAL] 2016/04/28 13:49:09 MIPLogger - 1
-[INFO] 2016/04/28 13:50:53 MIPLogger - 1
-[WARN] 2016/04/28 13:50:53 MIPLogger - 1
-[ERROR] 2016/04/28 13:50:53 MIPLogger - 1
-[FATAL] 2016/04/28 13:50:53 MIPLogger - 1
-[INFO] 2016/04/28 13:50:54 MIPLogger - 1
-[WARN] 2016/04/28 13:50:54 MIPLogger - 1
-[ERROR] 2016/04/28 13:50:54 MIPLogger - 1
-[FATAL] 2016/04/28 13:50:54 MIPLogger - 1
-[INFO] 2016/04/28 13:54:19 MIPLogger - 1
-[WARN] 2016/04/28 13:54:19 MIPLogger - 1
-[ERROR] 2016/04/28 13:54:19 MIPLogger - 1
-[FATAL] 2016/04/28 13:54:19 MIPLogger - 1
-[INFO] 2016/04/28 13:54:20 MIPLogger - 1
-[WARN] 2016/04/28 13:54:20 MIPLogger - 1
-[ERROR] 2016/04/28 13:54:20 MIPLogger - 1
-[FATAL] 2016/04/28 13:54:20 MIPLogger - 1
-[INFO] 2016/04/28 13:55:07 MIPLogger - 1
-[WARN] 2016/04/28 13:55:07 MIPLogger - 1
-[ERROR] 2016/04/28 13:55:07 MIPLogger - 1
-[FATAL] 2016/04/28 13:55:07 MIPLogger - 1
-[INFO] 2016/04/28 13:55:08 MIPLogger - 1
-[WARN] 2016/04/28 13:55:08 MIPLogger - 1
-[ERROR] 2016/04/28 13:55:08 MIPLogger - 1
-[FATAL] 2016/04/28 13:55:08 MIPLogger - 1
-[INFO] 2016/05/11 20:03:17 MIPLogger - 1
-[WARN] 2016/05/11 20:03:17 MIPLogger - 1
-[ERROR] 2016/05/11 20:03:17 MIPLogger - 1
-[FATAL] 2016/05/11 20:03:17 MIPLogger - 1
-[INFO] 2016/05/11 20:03:18 MIPLogger - 1
-[WARN] 2016/05/11 20:03:18 MIPLogger - 1
-[ERROR] 2016/05/11 20:03:18 MIPLogger - 1
-[FATAL] 2016/05/11 20:03:18 MIPLogger - 1
-[INFO] 2016/05/18 21:56:21 MIPLogger - 1
-[WARN] 2016/05/18 21:56:21 MIPLogger - 1
-[ERROR] 2016/05/18 21:56:21 MIPLogger - 1
-[FATAL] 2016/05/18 21:56:21 MIPLogger - 1
-[INFO] 2016/05/18 21:56:23 MIPLogger - 1
-[WARN] 2016/05/18 21:56:23 MIPLogger - 1
-[ERROR] 2016/05/18 21:56:23 MIPLogger - 1
-[FATAL] 2016/05/18 21:56:23 MIPLogger - 1
-[INFO] 2016/05/19 07:54:09 MIPLogger - 1
-[WARN] 2016/05/19 07:54:09 MIPLogger - 1
-[ERROR] 2016/05/19 07:54:09 MIPLogger - 1
-[FATAL] 2016/05/19 07:54:09 MIPLogger - 1
-[INFO] 2016/05/19 07:54:11 MIPLogger - 1
-[WARN] 2016/05/19 07:54:11 MIPLogger - 1
-[ERROR] 2016/05/19 07:54:11 MIPLogger - 1
-[FATAL] 2016/05/19 07:54:11 MIPLogger - 1
-[INFO] 2016/06/02 20:14:07 MIPLogger - 1
-[WARN] 2016/06/02 20:14:07 MIPLogger - 1
-[ERROR] 2016/06/02 20:14:07 MIPLogger - 1
-[FATAL] 2016/06/02 20:14:07 MIPLogger - 1
-[INFO] 2016/06/02 20:14:08 MIPLogger - 1
-[WARN] 2016/06/02 20:14:08 MIPLogger - 1
-[ERROR] 2016/06/02 20:14:08 MIPLogger - 1
-[FATAL] 2016/06/02 20:14:08 MIPLogger - 1
-[INFO] 2016/06/03 11:46:07 MIPLogger - 1
-[WARN] 2016/06/03 11:46:07 MIPLogger - 1
-[ERROR] 2016/06/03 11:46:07 MIPLogger - 1
-[FATAL] 2016/06/03 11:46:07 MIPLogger - 1
-[INFO] 2016/06/03 11:46:08 MIPLogger - 1
-[WARN] 2016/06/03 11:46:08 MIPLogger - 1
-[ERROR] 2016/06/03 11:46:08 MIPLogger - 1
-[FATAL] 2016/06/03 11:46:08 MIPLogger - 1
-[INFO] 2016/06/09 10:10:42 MIPLogger - 1
-[WARN] 2016/06/09 10:10:42 MIPLogger - 1
-[ERROR] 2016/06/09 10:10:42 MIPLogger - 1
-[FATAL] 2016/06/09 10:10:42 MIPLogger - 1
-[INFO] 2016/06/09 10:10:44 MIPLogger - 1
-[WARN] 2016/06/09 10:10:44 MIPLogger - 1
-[ERROR] 2016/06/09 10:10:44 MIPLogger - 1
-[FATAL] 2016/06/09 10:10:44 MIPLogger - 1
-[INFO] 2016/06/09 11:18:45 MIPLogger - 1
-[WARN] 2016/06/09 11:18:45 MIPLogger - 1
-[ERROR] 2016/06/09 11:18:45 MIPLogger - 1
-[FATAL] 2016/06/09 11:18:45 MIPLogger - 1
-[INFO] 2016/06/09 11:18:47 MIPLogger - 1
-[WARN] 2016/06/09 11:18:47 MIPLogger - 1
-[ERROR] 2016/06/09 11:18:47 MIPLogger - 1
-[FATAL] 2016/06/09 11:18:47 MIPLogger - 1
-[INFO] 2016/06/09 11:35:12 MIPLogger - 1
-[WARN] 2016/06/09 11:35:12 MIPLogger - 1
-[ERROR] 2016/06/09 11:35:12 MIPLogger - 1
-[FATAL] 2016/06/09 11:35:12 MIPLogger - 1
-[INFO] 2016/06/09 11:35:14 MIPLogger - 1
-[WARN] 2016/06/09 11:35:14 MIPLogger - 1
-[ERROR] 2016/06/09 11:35:14 MIPLogger - 1
-[FATAL] 2016/06/09 11:35:14 MIPLogger - 1
-[INFO] 2016/06/09 11:41:46 MIPLogger - 1
-[WARN] 2016/06/09 11:41:46 MIPLogger - 1
-[ERROR] 2016/06/09 11:41:46 MIPLogger - 1
-[FATAL] 2016/06/09 11:41:46 MIPLogger - 1
-[INFO] 2016/06/09 11:41:49 MIPLogger - 1
-[WARN] 2016/06/09 11:41:49 MIPLogger - 1
-[ERROR] 2016/06/09 11:41:49 MIPLogger - 1
-[FATAL] 2016/06/09 11:41:49 MIPLogger - 1
-[INFO] 2016/06/09 20:43:25 MIPLogger - 1
-[WARN] 2016/06/09 20:43:25 MIPLogger - 1
-[ERROR] 2016/06/09 20:43:25 MIPLogger - 1
-[FATAL] 2016/06/09 20:43:25 MIPLogger - 1
-[INFO] 2016/06/09 20:43:27 MIPLogger - 1
-[WARN] 2016/06/09 20:43:27 MIPLogger - 1
-[ERROR] 2016/06/09 20:43:27 MIPLogger - 1
-[FATAL] 2016/06/09 20:43:27 MIPLogger - 1
-[INFO] 2016/06/10 12:47:47 MIPLogger - 1
-[WARN] 2016/06/10 12:47:47 MIPLogger - 1
-[ERROR] 2016/06/10 12:47:47 MIPLogger - 1
-[FATAL] 2016/06/10 12:47:47 MIPLogger - 1
-[INFO] 2016/06/10 12:47:50 MIPLogger - 1
-[WARN] 2016/06/10 12:47:50 MIPLogger - 1
-[ERROR] 2016/06/10 12:47:50 MIPLogger - 1
-[FATAL] 2016/06/10 12:47:50 MIPLogger - 1
-[INFO] 2016/06/14 20:47:39 MIPLogger - 1
-[WARN] 2016/06/14 20:47:39 MIPLogger - 1
-[ERROR] 2016/06/14 20:47:39 MIPLogger - 1
-[FATAL] 2016/06/14 20:47:39 MIPLogger - 1
-[INFO] 2016/06/14 20:47:41 MIPLogger - 1
-[WARN] 2016/06/14 20:47:41 MIPLogger - 1
-[ERROR] 2016/06/14 20:47:41 MIPLogger - 1
-[FATAL] 2016/06/14 20:47:41 MIPLogger - 1
-[INFO] 2016/06/17 23:31:34 MIPLogger - 1
-[WARN] 2016/06/17 23:31:34 MIPLogger - 1
-[ERROR] 2016/06/17 23:31:34 MIPLogger - 1
-[FATAL] 2016/06/17 23:31:34 MIPLogger - 1
-[INFO] 2016/06/17 23:31:36 MIPLogger - 1
-[WARN] 2016/06/17 23:31:36 MIPLogger - 1
-[ERROR] 2016/06/17 23:31:36 MIPLogger - 1
-[FATAL] 2016/06/17 23:31:36 MIPLogger - 1
-[INFO] 2016/08/17 15:45:26 MIPLogger - 1
-[WARN] 2016/08/17 15:45:26 MIPLogger - 1
-[ERROR] 2016/08/17 15:45:26 MIPLogger - 1
-[FATAL] 2016/08/17 15:45:26 MIPLogger - 1
-[INFO] 2016/08/17 15:45:28 MIPLogger - 1
-[WARN] 2016/08/17 15:45:28 MIPLogger - 1
-[ERROR] 2016/08/17 15:45:28 MIPLogger - 1
-[FATAL] 2016/08/17 15:45:28 MIPLogger - 1
-[INFO] 2016/08/17 19:14:38 MIPLogger - 1
-[WARN] 2016/08/17 19:14:38 MIPLogger - 1
-[ERROR] 2016/08/17 19:14:38 MIPLogger - 1
-[FATAL] 2016/08/17 19:14:38 MIPLogger - 1
-[INFO] 2016/08/17 19:14:40 MIPLogger - 1
-[WARN] 2016/08/17 19:14:40 MIPLogger - 1
-[ERROR] 2016/08/17 19:14:40 MIPLogger - 1
-[FATAL] 2016/08/17 19:14:40 MIPLogger - 1
-[INFO] 2016/08/19 02:11:07 MIPLogger - 1
-[WARN] 2016/08/19 02:11:07 MIPLogger - 1
-[ERROR] 2016/08/19 02:11:07 MIPLogger - 1
-[FATAL] 2016/08/19 02:11:07 MIPLogger - 1
-[INFO] 2016/08/19 02:11:09 MIPLogger - 1
-[WARN] 2016/08/19 02:11:09 MIPLogger - 1
-[ERROR] 2016/08/19 02:11:09 MIPLogger - 1
-[FATAL] 2016/08/19 02:11:09 MIPLogger - 1
-[INFO] 2016/08/25 21:50:25 MIPLogger - 1
-[WARN] 2016/08/25 21:50:25 MIPLogger - 1
-[ERROR] 2016/08/25 21:50:25 MIPLogger - 1
-[FATAL] 2016/08/25 21:50:25 MIPLogger - 1
-[INFO] 2016/08/25 21:50:27 MIPLogger - 1
-[WARN] 2016/08/25 21:50:27 MIPLogger - 1
-[ERROR] 2016/08/25 21:50:27 MIPLogger - 1
-[FATAL] 2016/08/25 21:50:27 MIPLogger - 1
-[INFO] 2016/09/06 09:44:45 MIPLogger - 1
-[WARN] 2016/09/06 09:44:45 MIPLogger - 1
-[ERROR] 2016/09/06 09:44:45 MIPLogger - 1
-[FATAL] 2016/09/06 09:44:45 MIPLogger - 1
-[INFO] 2016/09/06 09:44:45 MIPLogger - 1
-[WARN] 2016/09/06 09:44:45 MIPLogger - 1
-[ERROR] 2016/09/06 09:44:45 MIPLogger - 1
-[FATAL] 2016/09/06 09:44:45 MIPLogger - 1
-[INFO] 2016/09/06 18:18:59 MIPLogger - 1
-[WARN] 2016/09/06 18:18:59 MIPLogger - 1
-[ERROR] 2016/09/06 18:18:59 MIPLogger - 1
-[FATAL] 2016/09/06 18:18:59 MIPLogger - 1
-[INFO] 2016/09/06 18:19:01 MIPLogger - 1
-[WARN] 2016/09/06 18:19:01 MIPLogger - 1
-[ERROR] 2016/09/06 18:19:01 MIPLogger - 1
-[FATAL] 2016/09/06 18:19:01 MIPLogger - 1
-[INFO] 2016/09/08 20:34:21 MIPLogger - 1
-[WARN] 2016/09/08 20:34:21 MIPLogger - 1
-[ERROR] 2016/09/08 20:34:21 MIPLogger - 1
-[FATAL] 2016/09/08 20:34:21 MIPLogger - 1
-[INFO] 2016/09/08 20:34:24 MIPLogger - 1
-[WARN] 2016/09/08 20:34:24 MIPLogger - 1
-[ERROR] 2016/09/08 20:34:24 MIPLogger - 1
-[FATAL] 2016/09/08 20:34:24 MIPLogger - 1
-[INFO] 2016/09/09 17:58:39 MIPLogger - 1
-[WARN] 2016/09/09 17:58:39 MIPLogger - 1
-[ERROR] 2016/09/09 17:58:39 MIPLogger - 1
-[FATAL] 2016/09/09 17:58:39 MIPLogger - 1
-[INFO] 2016/09/09 17:58:41 MIPLogger - 1
-[WARN] 2016/09/09 17:58:41 MIPLogger - 1
-[ERROR] 2016/09/09 17:58:41 MIPLogger - 1
-[FATAL] 2016/09/09 17:58:41 MIPLogger - 1
-[INFO] 2016/09/12 08:35:08 MIPLogger - 1
-[WARN] 2016/09/12 08:35:08 MIPLogger - 1
-[ERROR] 2016/09/12 08:35:08 MIPLogger - 1
-[FATAL] 2016/09/12 08:35:08 MIPLogger - 1
-[INFO] 2016/09/12 08:35:10 MIPLogger - 1
-[WARN] 2016/09/12 08:35:10 MIPLogger - 1
-[ERROR] 2016/09/12 08:35:10 MIPLogger - 1
-[FATAL] 2016/09/12 08:35:10 MIPLogger - 1
-[INFO] 2016/09/14 08:51:17 MIPLogger - 1
-[WARN] 2016/09/14 08:51:17 MIPLogger - 1
-[ERROR] 2016/09/14 08:51:17 MIPLogger - 1
-[FATAL] 2016/09/14 08:51:17 MIPLogger - 1
-[INFO] 2016/09/14 08:51:19 MIPLogger - 1
-[WARN] 2016/09/14 08:51:19 MIPLogger - 1
-[ERROR] 2016/09/14 08:51:19 MIPLogger - 1
-[FATAL] 2016/09/14 08:51:19 MIPLogger - 1
-[INFO] 2016/09/19 19:03:44 MIPLogger - 1
-[WARN] 2016/09/19 19:03:44 MIPLogger - 1
-[ERROR] 2016/09/19 19:03:44 MIPLogger - 1
-[FATAL] 2016/09/19 19:03:44 MIPLogger - 1
-[INFO] 2016/09/19 19:03:46 MIPLogger - 1
-[WARN] 2016/09/19 19:03:46 MIPLogger - 1
-[ERROR] 2016/09/19 19:03:46 MIPLogger - 1
-[FATAL] 2016/09/19 19:03:46 MIPLogger - 1
-[INFO] 2016/09/20 11:58:21 MIPLogger - 1
-[WARN] 2016/09/20 11:58:21 MIPLogger - 1
-[ERROR] 2016/09/20 11:58:21 MIPLogger - 1
-[FATAL] 2016/09/20 11:58:21 MIPLogger - 1
-[INFO] 2016/09/20 11:58:23 MIPLogger - 1
-[WARN] 2016/09/20 11:58:23 MIPLogger - 1
-[ERROR] 2016/09/20 11:58:23 MIPLogger - 1
-[FATAL] 2016/09/20 11:58:23 MIPLogger - 1
-<<<<<<< HEAD
-[INFO] 2016/09/20 18:44:05 MIPLogger - 1
-[WARN] 2016/09/20 18:44:05 MIPLogger - 1
-[ERROR] 2016/09/20 18:44:05 MIPLogger - 1
-[FATAL] 2016/09/20 18:44:05 MIPLogger - 1
-[INFO] 2016/09/20 18:44:07 MIPLogger - 1
-[WARN] 2016/09/20 18:44:07 MIPLogger - 1
-[ERROR] 2016/09/20 18:44:07 MIPLogger - 1
-[FATAL] 2016/09/20 18:44:07 MIPLogger - 1
-=======
-[INFO] 2016/09/23 03:58:15 MIPLogger - 1
-[WARN] 2016/09/23 03:58:15 MIPLogger - 1
-[ERROR] 2016/09/23 03:58:15 MIPLogger - 1
-[FATAL] 2016/09/23 03:58:15 MIPLogger - 1
-[INFO] 2016/09/23 03:58:17 MIPLogger - 1
-[WARN] 2016/09/23 03:58:17 MIPLogger - 1
-[ERROR] 2016/09/23 03:58:17 MIPLogger - 1
-[FATAL] 2016/09/23 03:58:17 MIPLogger - 1
-[INFO] 2016/09/23 13:59:23 MIPLogger - 1
-[WARN] 2016/09/23 13:59:23 MIPLogger - 1
-[ERROR] 2016/09/23 13:59:23 MIPLogger - 1
-[FATAL] 2016/09/23 13:59:23 MIPLogger - 1
-[INFO] 2016/09/23 13:59:24 MIPLogger - 1
-[WARN] 2016/09/23 13:59:24 MIPLogger - 1
-[ERROR] 2016/09/23 13:59:24 MIPLogger - 1
-[FATAL] 2016/09/23 13:59:24 MIPLogger - 1
-[INFO] 2016/09/23 18:19:02 MIPLogger - 1
-[WARN] 2016/09/23 18:19:02 MIPLogger - 1
-[ERROR] 2016/09/23 18:19:02 MIPLogger - 1
-[FATAL] 2016/09/23 18:19:02 MIPLogger - 1
-[INFO] 2016/09/23 18:19:05 MIPLogger - 1
-[WARN] 2016/09/23 18:19:05 MIPLogger - 1
-[ERROR] 2016/09/23 18:19:05 MIPLogger - 1
-[FATAL] 2016/09/23 18:19:05 MIPLogger - 1
-[INFO] 2016/09/25 10:19:32 MIPLogger - 1
-[WARN] 2016/09/25 10:19:32 MIPLogger - 1
-[ERROR] 2016/09/25 10:19:32 MIPLogger - 1
-[FATAL] 2016/09/25 10:19:32 MIPLogger - 1
-[INFO] 2016/09/25 10:19:33 MIPLogger - 1
-[WARN] 2016/09/25 10:19:33 MIPLogger - 1
-[ERROR] 2016/09/25 10:19:33 MIPLogger - 1
-[FATAL] 2016/09/25 10:19:33 MIPLogger - 1
->>>>>>> 632682fa
