package MIP::File::Decompression;

use 5.026;
use Carp;
use charnames qw{ :full :short };
use Cwd;
use English qw{ -no_match_vars };
use File::Basename qw{ fileparse };
use open qw{ :encoding(UTF-8) :std };
use Params::Check qw{ allow check last_error };
use strict;
use utf8;
use warnings;
use warnings qw{ FATAL utf8 };

## CPANM
use autodie qw{ :all };
use Readonly;

## MIPs lib/
use MIP::Constants qw{ $DOT $NEWLINE $SPACE };

BEGIN {
    require Exporter;
    use base qw{ Exporter };

    # Set the version for version checking
    our $VERSION = 1.02;

    # Functions and variables which can be optionally exported
    our @EXPORT_OK = qw{ decompress_file };
}

sub decompress_file {

## Function : Check if file needs to be decompress and write decompression if so
## Returns  :
## Arguments: $decompress_program => Decompress the downloaded file using program supplied
##          : $filehandle         => Filehandle to write to
##          : $outdir_path        => Outdirectory path
##          : $outfile_path       => Outfile path

    my ($arg_href) = @_;

    ## Flatten argument(s)
    my $decompress_program;
    my $filehandle;
    my $outdir_path;
    my $outfile_path;

    my $tmpl = {
        decompress_program => { store => \$decompress_program, strict_type => 1, },
        filehandle  => { defined => 1, required => 1, store => \$filehandle, },
        outdir_path => {
            default     => cwd(),
            store       => \$outdir_path,
            strict_type => 1,
        },
        outfile_path => {
            defined     => 1,
            required    => 1,
            store       => \$outfile_path,
            strict_type => 1,
        },
    };

    check( $tmpl, $arg_href, 1 ) or croak q{Could not parse arguments!};

    use MIP::Parse::File qw{ parse_file_suffix };
    use MIP::Program::Compression::Gzip qw{ gzip };
<<<<<<< HEAD
    use MIP::Program::Compression::Tar qw{ tar };
    use MIP::Program::Zip qw{ unzip };
=======
    use MIP::Program::Tar qw{ tar };
    use MIP::Program::Compression::Zip qw{ unzip };
>>>>>>> 7da20167

    return if ( not defined $decompress_program );

    if ( $decompress_program eq q{gzip} ) {

        ## Parse file suffix in filename.suffix(.gz).
        ## Removes suffix if matching else return undef
        my $outfile_path_no_suffix = parse_file_suffix(
            {
                file_name   => $outfile_path,
                file_suffix => $DOT . q{gz},
            }
        );

        gzip(
            {
                decompress   => 1,
                filehandle   => $filehandle,
                force        => 1,
                infile_path  => $outfile_path,
                outfile_path => $outfile_path_no_suffix,
                quiet        => 1,
                stdout       => 1,
            }
        );
        say {$filehandle} $NEWLINE;
    }

    if ( $decompress_program eq q{unzip} ) {

        unzip(
            {
                filehandle  => $filehandle,
                force       => 1,
                infile_path => $outfile_path,
                outdir_path => $outdir_path,
            }
        );
        say {$filehandle} $NEWLINE;
    }

    if ( $decompress_program eq q{tar} ) {

        tar(
            {
                extract           => 1,
                filehandle        => $filehandle,
                file_path         => $outfile_path,
                filter_gzip       => 1,
                outdirectory_path => $outdir_path,
            }
        );
        say {$filehandle} $NEWLINE;
    }
    return 1;
}

1;<|MERGE_RESOLUTION|>--- conflicted
+++ resolved
@@ -68,13 +68,8 @@
 
     use MIP::Parse::File qw{ parse_file_suffix };
     use MIP::Program::Compression::Gzip qw{ gzip };
-<<<<<<< HEAD
-    use MIP::Program::Compression::Tar qw{ tar };
+    use MIP::Program::Tar qw{ tar };
     use MIP::Program::Zip qw{ unzip };
-=======
-    use MIP::Program::Tar qw{ tar };
-    use MIP::Program::Compression::Zip qw{ unzip };
->>>>>>> 7da20167
 
     return if ( not defined $decompress_program );
 
