--- conflicted
+++ resolved
@@ -140,11 +140,7 @@
     gatk_asereadcounter: 25
     gatk_variantfiltration: 8
     genebody_coverage: 8
-<<<<<<< HEAD
-    multiqc_ar: 2
-=======
     multiqc_ar: 10
->>>>>>> e18aa778
     picardtools_mergesamfiles: 5
     preseq_ar: 8
     rseqc: 25
