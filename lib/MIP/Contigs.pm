--- conflicted
+++ resolved
@@ -450,28 +450,8 @@
         }
     );
 
-<<<<<<< HEAD
     ## Set contigs sets for bam level processing downstream
     my %contig_set = (
-=======
-    ## Set contigs sets for primary assembly
-    my @primary_contig_sets = qw{ contigs contigs_size_ordered };
-
-  PRIMARY_CONTIG_SET:
-    foreach my $contig_set (@primary_contig_sets) {
-
-        set_primary_contigs(
-            {
-                file_info_href          => $file_info_href,
-                primary_contigs_ref     => \@{ $primary_contig_clone{$version}{$contig_set} },
-                primary_contig_set_name => $contig_set,
-            }
-        );
-    }
-
-## Set contigs sets for bam level processing downstream
-    my %bam_contig_set = (
->>>>>>> a5d06142
         bam_contigs              => q{contigs},
         bam_contigs_size_ordered => q{contigs_size_ordered},
         contigs                  => q{contigs},
