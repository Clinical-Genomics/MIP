package MIP::Recipes::Download::Human_reference;

use 5.026;
use Carp;
use charnames qw{ :full :short };
use English qw{ -no_match_vars };
use File::Basename qw{ dirname };
use File::Spec::Functions qw{ catfile };
use open qw{ :encoding(UTF-8) :std };
use Params::Check qw{ allow check last_error };
use utf8;
use warnings;
use warnings qw{ FATAL utf8 };

## CPANM
use autodie qw{ :all };

## MIPs lib/
use MIP::Constants qw{ $NEWLINE $SPACE $UNDERSCORE };

BEGIN {

    require Exporter;
    use base qw{ Exporter };

    # Set the version for version checking
    our $VERSION = 1.03;

    # Functions and variables which can be optionally exported
    our @EXPORT_OK = qw{ download_human_reference };

}

sub download_human_reference {

## Function : Download human genome reference builds
## Returns  :
## Arguments: $active_parameter_href => Active parameters for this download hash {REF}
##          : $genome_version        => Human genome version
##          : $job_id_href           => The job_id hash {REF}
##          : $profile_base_command  => Submission profile base command
##          : $recipe_name           => Recipe name
##          : $reference_href        => Reference hash {REF}
##          : $reference_version     => Reference version
##          : $quiet                 => Quiet (no output)
##          : $temp_directory        => Temporary directory for recipe
##          : $verbose               => Verbosity

    my ($arg_href) = @_;

    ## Flatten argument(s)
    my $active_parameter_href;
    my $genome_version;
    my $job_id_href;
    my $recipe_name;
    my $reference_href;
    my $reference_version;

    ## Default(s)
    my $profile_base_command;
    my $quiet;
    my $temp_directory;
    my $verbose;

    my $tmpl = {
        active_parameter_href => {
            default     => {},
            defined     => 1,
            required    => 1,
            store       => \$active_parameter_href,
            strict_type => 1,
        },
        genome_version => {
            store       => \$genome_version,
            strict_type => 1,
        },
        job_id_href => {
            default     => {},
            defined     => 1,
            required    => 1,
            store       => \$job_id_href,
            strict_type => 1,
        },
        profile_base_command => {
            default     => q{sbatch},
            store       => \$profile_base_command,
            strict_type => 1,
        },
        recipe_name => {
            defined     => 1,
            required    => 1,
            store       => \$recipe_name,
            strict_type => 1,
        },
        reference_href => {
            default     => {},
            defined     => 1,
            required    => 1,
            store       => \$reference_href,
            strict_type => 1,
        },
        reference_version => {
            defined     => 1,
            required    => 1,
            store       => \$reference_version,
            strict_type => 1,
        },
        quiet => {
            allow       => [ undef, 0, 1 ],
            default     => 1,
            store       => \$quiet,
            strict_type => 1,
        },
        temp_directory => {
            store       => \$temp_directory,
            strict_type => 1,
        },
    };

    check( $tmpl, $arg_href, 1 ) or croak q{Could not parse arguments!};

    use MIP::Get::Parameter qw{ get_recipe_resources };
<<<<<<< HEAD
    use MIP::Parse::File qw{ parse_file_suffix };
=======
    use MIP::File::Path qw{ remove_file_path_suffix };
>>>>>>> 79636df2
    use MIP::Processmanagement::Slurm_processes
      qw{ slurm_submit_job_no_dependency_dead_end };
    use MIP::Program::Samtools qw{ samtools_faidx };
    use MIP::Recipes::Download::Get_reference qw{ get_reference };
    use MIP::Script::Setup_script qw{ setup_script };

    ### PREPROCESSING:

    ## Retrieve logger object
    my $log = Log::Log4perl->get_logger( uc q{mip_download} );

    ## Set recipe mode
    my $recipe_mode = $active_parameter_href->{$recipe_name};

    ## Unpack parameters
    my @reference_genome_versions =
      @{ $active_parameter_href->{reference_genome_versions} };
    my %recipe_resource = get_recipe_resources(
        {
            active_parameter_href => $active_parameter_href,
            recipe_name           => $recipe_name,
        }
    );

    ## Filehandle(s)
    # Create anonymous filehandle
    my $filehandle = IO::Handle->new();

    ## Creates recipe directories (info & data & script), recipe script filenames and writes sbatch header
    my ( $recipe_file_path, $recipe_info_path ) = setup_script(
        {
            active_parameter_href      => $active_parameter_href,
            core_number                => $recipe_resource{core_number},
            directory_id               => q{mip_download},
            filehandle                 => $filehandle,
            job_id_href                => $job_id_href,
            memory_allocation          => $recipe_resource{memory},
            outdata_dir                => $active_parameter_href->{reference_dir},
            outscript_dir              => $active_parameter_href->{reference_dir},
            process_time               => $recipe_resource{time},
            recipe_data_directory_path => $active_parameter_href->{reference_dir},
            recipe_directory           => $recipe_name . $UNDERSCORE . $reference_version,
            recipe_name                => $recipe_name,
            temp_directory             => $temp_directory,
            source_environment_commands_ref => $recipe_resource{load_env_ref},
        }
    );

    ### SHELL:

    say {$filehandle} q{## } . $recipe_name;

    get_reference(
        {
            filehandle     => $filehandle,
            recipe_name    => $recipe_name,
            reference_dir  => $active_parameter_href->{reference_dir},
            reference_href => $reference_href,
            quiet          => $quiet,
            verbose        => $verbose,
        }
    );

    my $outfile_path =
      catfile( $active_parameter_href->{reference_dir}, $reference_href->{outfile} );
    my $outfile_no_gz =
<<<<<<< HEAD
      parse_file_suffix( { file_name => $outfile_path, file_suffix => q{.gz}, } )
=======
      remove_file_path_suffix(
        { file_path => $outfile_path, file_suffixes_ref => [qw{ .gz }], } )
>>>>>>> 79636df2
      // $outfile_path;
    samtools_faidx(
        {
            filehandle  => $filehandle,
            infile_path => $outfile_no_gz,
        }
    );
    say {$filehandle} $NEWLINE;

    ## Close filehandleS
    close $filehandle or $log->logcroak(q{Could not close filehandle});

    if ( $recipe_mode == 1 ) {

        ## No upstream or downstream dependencies
        slurm_submit_job_no_dependency_dead_end(
            {
                base_command     => $profile_base_command,
                job_id_href      => $job_id_href,
                log              => $log,
                sbatch_file_name => $recipe_file_path,
            }
        );
    }
    return 1;
}

1;<|MERGE_RESOLUTION|>--- conflicted
+++ resolved
@@ -120,11 +120,7 @@
     check( $tmpl, $arg_href, 1 ) or croak q{Could not parse arguments!};
 
     use MIP::Get::Parameter qw{ get_recipe_resources };
-<<<<<<< HEAD
-    use MIP::Parse::File qw{ parse_file_suffix };
-=======
     use MIP::File::Path qw{ remove_file_path_suffix };
->>>>>>> 79636df2
     use MIP::Processmanagement::Slurm_processes
       qw{ slurm_submit_job_no_dependency_dead_end };
     use MIP::Program::Samtools qw{ samtools_faidx };
@@ -191,12 +187,8 @@
     my $outfile_path =
       catfile( $active_parameter_href->{reference_dir}, $reference_href->{outfile} );
     my $outfile_no_gz =
-<<<<<<< HEAD
-      parse_file_suffix( { file_name => $outfile_path, file_suffix => q{.gz}, } )
-=======
       remove_file_path_suffix(
         { file_path => $outfile_path, file_suffixes_ref => [qw{ .gz }], } )
->>>>>>> 79636df2
       // $outfile_path;
     samtools_faidx(
         {
