package MIP::Cli::Mip::Analyse::Rd_dna;

use 5.026;
use Carp;
use open qw{ :encoding(UTF-8) :std };
use strict;
use utf8;
use warnings;
use warnings qw{ FATAL utf8 };

## CPANM
use autodie qw{ :all };
use MooseX::App::Command;
use MooseX::Types::Moose qw{ ArrayRef Bool HashRef Int Num Str };
use Moose::Util::TypeConstraints;

## MIPs lib
use MIP::Main::Analyse qw{ mip_analyse };

<<<<<<< HEAD
our $VERSION = 1.41;
=======
our $VERSION = 1.42;
>>>>>>> 0793f184

extends(qw{ MIP::Cli::Mip::Analyse });

command_short_description(q{Rare disease DNA analysis});

command_long_description(q{Rare disease DNA analysis on wes, wgs or mixed sequence data});

command_usage(q{mip <analyse> <rd_dna> <case_id> --config <config_file> });

## Define, check and get Cli supplied parameters
_build_usage();

sub run {
    my ($arg_href) = @_;

    ## Remove Moose::App extra variable
    delete $arg_href->{extra_argv};

    ## Input from Cli
    my %active_parameter = %{$arg_href};

    use MIP::Definition qw{ get_dependency_tree_from_definition_file
      get_first_level_keys_order_from_definition_file
      get_parameter_definition_file_paths
      get_parameter_from_definition_files };
    use MIP::Dependency_tree qw{ get_dependency_tree_chain get_dependency_tree_order };
    use MIP::File::Format::Yaml qw{ load_yaml };
    use MIP::Parameter qw{ get_order_of_parameters print_recipe };

    ## %parameter holds all defined parameters for MIP analyse rd_dna
    ## CLI commands inheritance level
    my $level = q{rd_dna};

    my %parameter = get_parameter_from_definition_files( { level => $level, } );

    my @rd_dna_definition_file_paths =
      get_parameter_definition_file_paths( { level => $level, } );

    ### To write parameters and their values to log in logical order
    ## Adds the order of first level keys from definition files to array
    my @order_parameters = get_order_of_parameters(
        { define_parameters_files_ref => \@rd_dna_definition_file_paths, } );

    ## Print recipes if requested and exit
    print_recipe(
        {
            order_parameters_ref => \@order_parameters,
            parameter_href       => \%parameter,
            print_recipe         => $active_parameter{print_recipe},
            print_recipe_mode    => $active_parameter{print_recipe_mode},
        }
    );

    ## Get dependency tree and store in parameter hash
    %{ $parameter{dependency_tree_href} } =
      get_dependency_tree_from_definition_file( { level => $level, } );

    ## Sets chain id to parameters hash from the dependency tree
    get_dependency_tree_chain(
        {
            dependency_tree_href => $parameter{dependency_tree_href},
            parameter_href       => \%parameter,
        }
    );

    ## Order recipes according to dependency tree
    get_dependency_tree_order(
        {
            dependency_tree_href => $parameter{dependency_tree_href},
            recipes_ref          => \@{ $parameter{cache}{order_recipes_ref} },
        }
    );

    ## File info hash
    my %file_info = (

        # BWA human genome reference file endings
        bwa_build_reference => [qw{ .bwt .ann .amb .pac .sa }],

        exome_target_bed => [qw{ .interval_list .pad100.interval_list }],

        # Human genome meta files
        human_genome_reference_file_endings => [qw{ .dict .fai }],

        # RTG human genome reference file endings
        rtg_vcfeval_reference_genome => [qw{ _sdf_dir }],
    );

    mip_analyse(
        {
            active_parameter_href => \%active_parameter,
            file_info_href        => \%file_info,
            order_parameters_ref  => \@order_parameters,
            parameter_href        => \%parameter,
        }
    );

    return;
}

sub _build_usage {

## Function : Get and/or set input parameters
## Returns  :
## Arguments:

    option(
        q{decompose_normalize_references} => (
            cmd_aliases => [qw{ dnr }],
            cmd_flag    => q{dec_norm_ref},
            cmd_tags    => [
q{gatk_baserecalibration_known_sites, gatk_haplotypecaller_snp_known_set, gatk_variantrecalibration_resource_snv, gatk_variantrecalibration_resource_indel, frequency_genmod_filter_1000g, gatk_varianteval_gold, gatk_varianteval_dbsnp}
            ],
            documentation => q{Set the references to be decomposed and normalized},
            is            => q{rw},
            isa           => ArrayRef [Str],
        )
    );

    option(
        q{exome_target_bed} => (
            cmd_aliases => [qw{ extb }],
            cmd_tags => [q{file.bed=Sample_id; Default: latest_supported_capturekit.bed}],
            documentation => q{Exome target bed file per sample id},
            is            => q{rw},
            isa           => HashRef,
        )
    );

    option(
        q{expected_coverage} => (
            cmd_aliases   => [qw{ ec }],
            cmd_tags      => [q{sample_id=expected_coverage}],
            documentation => q{Expected mean target coverage for analysis},
            is            => q{rw},
            isa           => HashRef,
        )
    );

    option(
        q{frequency_annotation} => (
            cmd_aliases   => [qw{ fqa }],
            cmd_tags      => [q{Analysis recipe switch}],
            documentation => q{Annotate vcf with allele frequencies},
            is            => q{rw},
            isa           => enum( [ 0, 1, 2 ] ),
        )
    );

    option(
        q{fqa_vcfanno_config} => (
            cmd_aliases   => [qw{ fqavac }],
            documentation => q{Frequency vcfanno toml config},
            is            => q{rw},
            isa           => Str,
        )
    );

    option(
        q{gatk_disable_auto_index_and_file_lock} => (
            cmd_aliases   => [qw{ gdai }],
            cmd_flag      => q{gatk_dis_auto_ind_fl},
            documentation => q{Disable auto index creation and locking when reading rods},
            is            => q{rw},
            isa           => Bool,
        )
    );

    option(
        q{gatk_use_new_qual_calculator} => (
            cmd_aliases   => [qw{ gatknq }],
            cmd_flag      => q{gatk_new_qual},
            documentation => q{Use new qual calculator},
            is            => q{rw},
            isa           => Bool,
        )
    );

    option(
        q{genomic_set} => (
            cmd_aliases   => [qw{ ges }],
            cmd_tags      => [q{sorted BED}],
            documentation => q{Selection of relevant regions post alignment},
            is            => q{ro},
            isa           => Str,
        )
    );

    option(
        q{human_genome_reference} => (
            cmd_aliases   => [qw{ hgr }],
            cmd_tags      => [q{Default: grch37_homo_sapiens_-d5-.fasta}],
            documentation => q{Human genome reference},
            is            => q{rw},
            isa           => Str,
        )
    );

    has(
        q{recipe_core_number} => (
            cmd_aliases   => [qw{ rcn }],
            cmd_tags      => [q{recipe_name=X(cores)}],
            documentation => q{Set the number of cores for each recipe},
            is            => q{rw},
            isa           => HashRef,
        )
    );

    option(
        q{set_recipe_core_number} => (
            cmd_aliases   => [qw{ srcn }],
            cmd_tags      => [q{recipe_name=X(cores)}],
            documentation => q{Set the number of cores for specific recipe(s)},
            is            => q{rw},
            isa           => HashRef,
        )
    );

    has(
        q{recipe_memory} => (
            cmd_aliases   => [qw{ rm }],
            cmd_tags      => [q{recipe_name=X(G)}],
            documentation => q{Set the memory for each recipe},
            is            => q{rw},
            isa           => HashRef,
        )
    );

    option(
        q{set_recipe_memory} => (
            cmd_aliases   => [qw{ srm }],
            cmd_tags      => [q{recipe_name=X(G)}],
            documentation => q{Set the memory for specific recipe(s)},
            is            => q{rw},
            isa           => HashRef,
        )
    );

    has(
        q{recipe_time} => (
            cmd_aliases   => [qw{ rot }],
            cmd_tags      => [q{recipe_name=time(hours)}],
            documentation => q{Set the time allocation for each recipe},
            is            => q{rw},
            isa           => HashRef,
        )
    );

    option(
        q{set_recipe_time} => (
            cmd_aliases   => [qw{ srot }],
            cmd_tags      => [q{recipe_name=time(hours)}],
            documentation => q{Set the time allocation for specific recipe(s)},
            is            => q{rw},
            isa           => HashRef,
        )
    );
    option(
        q{infile_dirs} => (
            cmd_aliases   => [qw{ ifd }],
            cmd_tags      => [q{infile_dirs=sample_id}],
            documentation => q{Infile directory(s)},
            is            => q{rw},
            isa           => HashRef,
        )
    );

    option(
        q{picardtools_path} => (
            cmd_aliases   => [qw{ ptp }],
            documentation => q{Path to Picardtools},
            is            => q{rw},
            isa           => Str,
        )
    );

    option(
        q{replace_iupac} => (
            cmd_aliases   => [qw{ riu }],
            documentation => q{Replace IUPAC code in alternative alleles with N},
            is            => q{rw},
            isa           => Bool,
        )
    );

    option(
        q{split_fastq_file} => (
            cmd_aliases   => [qw{ sfq }],
            cmd_tags      => [q{Analysis recipe switch}],
            documentation => q{Split fastq files in batches of X reads and exits},
            is            => q{rw},
            isa           => enum( [ 0, 1, 2 ] ),
        )
    );

    option(
        q{split_fastq_file_read_batch} => (
            cmd_aliases   => [qw{ sfqrdb }],
            cmd_flag      => q{spt_fsq_rd_bt},
            cmd_tags      => [q{Default: 25,000,000}],
            documentation => q{Number of sequence reads to place in each batch},
            is            => q{rw},
            isa           => Int,
        )
    );

    option(
        q{gzip_fastq} => (
            cmd_aliases   => [qw{ gz }],
            cmd_tags      => [q{Analysis recipe switch}],
            documentation => q{Gzip fastq files},
            is            => q{rw},
            isa           => enum( [ 0, 1, 2 ] ),
        )
    );

    option(
        q{fastqc_ar} => (
            cmd_aliases   => [qw{ fqc }],
            cmd_tags      => [q{Analysis recipe switch}],
            documentation => q{Sequence quality analysis using FastQC},
            is            => q{rw},
            isa           => enum( [ 0, 1, 2 ] ),
        )
    );

    option(
        q{bwa_mem} => (
            cmd_aliases   => [qw{ mem }],
            cmd_tags      => [q{Analysis recipe switch}],
            documentation => q{Align reads using Bwa Mem},
            is            => q{rw},
            isa           => enum( [ 1, 2 ] ),
        )
    );

    option(
        q{bwa_mem_bamstats} => (
            cmd_aliases   => [qw{ memsts }],
            documentation => q{Collect statistics from BAM files},
            is            => q{rw},
            isa           => Bool,
        )
    );

    option(
        q{bwa_mem_cram} => (
            cmd_aliases   => [qw{ memcrm }],
            documentation => q{Use CRAM-format for additional output file},
            is            => q{rw},
            isa           => Bool,
        )
    );

    option(
        q{bwa_mem_hla} => (
            cmd_aliases   => [qw{ memhla }],
            documentation => q{Apply HLA typing},
            is            => q{rw},
            isa           => Bool,
        )
    );

    option(
        q{bwa_sambamba_sort_memory_limit} => (
            cmd_aliases => [qw{ memssm }],
            cmd_flag    => q{bwa_sbm_srt_ml},
            cmd_tags    => [q{Default: 32G}],
            documentation =>
              q{Set the memory limit for Sambamba sort after bwa alignment},
            is  => q{rw},
            isa => Str,
        )
    );

    option(
        q{bwa_soft_clip_sup_align} => (
            cmd_aliases   => [qw{ memscsa }],
            documentation => q{Use soft clipping for supplementary alignments},
            is            => q{rw},
            isa           => Bool,
        )
    );

    option(
        q{picardtools_mergesamfiles} => (
            cmd_aliases => [qw{ ptm }],
            cmd_flag    => q{picardtools_mergesamfiles},
            cmd_tags    => [q{Analysis recipe switch}],
            documentation =>
              q{Merge (BAM file(s) ) or rename single samples for downstream processing},
            is  => q{rw},
            isa => enum( [ 1, 2 ] ),
        )
    );

    option(
        q{markduplicates} => (
            cmd_aliases   => [qw{ md }],
            cmd_flag      => q{markduplicates},
            cmd_tags      => [q{Analysis recipe switch}],
            documentation => q{Markduplicate reads},
            is            => q{rw},
            isa           => enum( [ 0, 1, 2 ] ),
        )
    );

    option(
        q{markduplicates_picardtools_markduplicates} => (
            cmd_aliases   => [qw{ mdpmd }],
            cmd_flag      => q{picard_markduplicates},
            documentation => q{Markduplicates using Picardtools markduplicates},
            is            => q{rw},
            isa           => Bool,
        )
    );

    option(
        q{markduplicates_picardtools_opt_dup_dist} => (
            cmd_aliases   => [qw{ mdpodd }],
            cmd_flag      => q{picard_mdup_odd},
            cmd_tags      => [q{Default: 2500}],
            documentation => q{Picardtools markduplicates optical duplicate distance},
            is            => q{rw},
            isa           => Int,
        )
    );

    option(
        q{markduplicates_sambamba_markdup} => (
            cmd_aliases   => [qw{ mdsmd }],
            cmd_flag      => q{sambamba_markdup},
            documentation => q{Markduplicates using Sambamba markduplicates},
            is            => q{rw},
            isa           => Bool,
        )
    );

    option(
        q{markduplicates_sambamba_markdup_hash_table_size} => (
            cmd_aliases   => [qw{ mdshts }],
            cmd_flag      => q{sba_mdup_hts},
            cmd_tags      => [q{Default: 262144}],
            documentation => q{Sambamba size of hash table for finding read pairs},
            is            => q{rw},
            isa           => Int,
        )
    );

    option(
        q{markduplicates_sambamba_markdup_io_buffer_size} => (
            cmd_aliases => [qw{ mdsibs }],
            cmd_flag    => q{sba_mdup_ibs},
            cmd_tags    => [q{Default: 2048}],
            documentation =>
q{Sambamba size of the io buffer for reading and writing BAM during the second pass},
            is  => q{rw},
            isa => Int,
        )
    );

    option(
        q{markduplicates_sambamba_markdup_overflow_list_size} => (
            cmd_aliases   => [qw{ mdsols }],
            cmd_flag      => q{sba_mdup_ols},
            cmd_tags      => [q{Default: 200000}],
            documentation => q{Sambamba size of the overflow list},
            is            => q{rw},
            isa           => Int,
        )
    );

    option(
        q{gatk_baserecalibration} => (
            cmd_aliases => [qw{ gbr }],
            cmd_tags    => [q{Analysis recipe switch}],
            documentation =>
              q{Recalibration of bases using GATK BaseReCalibrator/PrintReads},
            is  => q{rw},
            isa => enum( [ 0, 1, 2 ] ),
        )
    );

    option(
        q{gatk_baserecalibration_covariates} => (
            cmd_aliases => [qw{ gbrcov }],
            cmd_flag    => q{gatk_baserecal_covariates},
            cmd_tags    => [
q{Default: ReadGroupCovariate, ContextCovariate, CycleCovariate, QualityScoreCovariate}
            ],
            documentation => q{GATK BaseReCalibration covariates},
            is            => q{rw},
            isa           => ArrayRef [
                enum(
                    [
                        qw{ ContextCovariate CycleCovariate QualityScoreCovariate ReadGroupCovariate RepeatLengthCovariate RepeatUnitCovariate RepeatUnitAndLengthCovariate }
                    ]
                )
            ],
        )
    );

    option(
        q{gatk_baserecalibration_disable_indel_qual} => (
            cmd_aliases   => [qw{ gbrdiq }],
            cmd_flag      => q{gatk_baserecal_dis_indel_q},
            documentation => q{Disable indel quality scores},
            is            => q{rw},
            isa           => Bool,
        )
    );

    option(
        q{gatk_baserecalibration_known_sites} => (
            cmd_aliases => [qw{ gbrkst }],
            cmd_flag    => q{gatk_baserecal_ks},
            cmd_tags    => [
q{Default: grch37_dbsnp_-138-.vcf, grch37_1000g_indels_-phase1-.vcf, grch37_mills_and_1000g_indels_-gold_standard-.vcf}
            ],
            documentation => q{GATK BaseReCalibration known SNV and INDEL sites},
            is            => q{rw},
            isa           => ArrayRef [Str],
        )
    );

    option(
        q{gatk_baserecalibration_read_filters} => (
            cmd_aliases   => [qw{ gbrrf }],
            cmd_flag      => q{gatk_baserecal_read_filts},
            cmd_tags      => [q{Default: OverclippedRead}],
            documentation => q{Filter out reads according to set filter},
            is            => q{rw},
            isa           => ArrayRef [Str],
        )
    );

    option(
        q{gatk_baserecalibration_static_quantized_quals} => (
            cmd_aliases   => [qw{ gbrsqq }],
            cmd_flag      => q{gatk_baserecal_sta_qua_qua},
            cmd_tags      => [q{Default: 10,20,30,40}],
            documentation => q{Static binning of base quality scores},
            is            => q{rw},
            isa           => ArrayRef [Int],
        )
    );

    option(
        q{chanjo_sexcheck} => (
            cmd_aliases   => [qw{ phs }],
            cmd_tags      => [q{Analysis recipe switch}],
            documentation => q{Predicts gender from sex chromosome coverage},
            is            => q{rw},
            isa           => enum( [ 0, 1, 2 ] ),
        )
    );

    option(
        q{chanjo_sexcheck_log_level} => (
            cmd_aliases   => [qw{ chslle }],
            cmd_flag      => q{chanjo_sexcheck_ll},
            documentation => q{Set chanjo sex log level},
            is            => q{rw},
            isa           => enum( [qw{ DEBUG INFO WARNING ERROR CRITICAL }] ),
        )
    );

    option(
        q{sambamba_depth} => (
            cmd_aliases   => [qw{ sdt }],
            cmd_tags      => [q{Analysis recipe switch}],
            documentation => q{Sambamba depth coverage analysis},
            is            => q{rw},
            isa           => enum( [ 0, 1, 2 ] ),
        )
    );

    option(
        q{sambamba_depth_bed} => (
            cmd_aliases   => [qw{ sdtbed }],
            documentation => q{Reference bed file},
            is            => q{rw},
            isa           => Str,
        )
    );

    option(
        q{sambamba_depth_base_quality} => (
            cmd_aliases   => [qw{ sdtbaq }],
            cmd_flag      => q{sba_depth_bq},
            cmd_tags      => [q{Default: 10}],
            documentation => q{Do not count bases with lower base quality},
            is            => q{rw},
            isa           => Int,
        )
    );

    option(
        q{sambamba_depth_cutoffs} => (
            cmd_aliases   => [qw{ sdtcut }],
            cmd_flag      => q{sba_depth_co},
            documentation => q{Read depth cutoff},
            is            => q{rw},
            isa           => ArrayRef [Int],
        )
    );

    option(
        q{sambamba_depth_mapping_quality} => (
            cmd_aliases   => [qw{ sdtmaq }],
            cmd_flag      => q{sba_depth_mq},
            cmd_tags      => [q{Default: 10}],
            documentation => q{Do not count reads with lower mapping quality},
            is            => q{rw},
            isa           => Int,
        )
    );

    option(
        q{sambamba_depth_mode} => (
            cmd_aliases   => [qw{ sdtmod }],
            documentation => q{Mode unit to print the statistics on},
            is            => q{rw},
            isa           => enum( [qw{ base region window }] ),
        )
    );

    option(
        q{sambamba_depth_noduplicates} => (
            cmd_aliases   => [qw{ sdtndu }],
            cmd_flag      => q{sba_depth_nod},
            documentation => q{Do not include duplicates in coverage calculation},
            is            => q{rw},
            isa           => Bool,
        )
    );

    option(
        q{sambamba_depth_quality_control} => (
            cmd_aliases   => [qw{ sdtfqc }],
            cmd_flag      => q{sba_depth_qc},
            documentation => q{Do not include reads with failed quality control},
            is            => q{rw},
            isa           => Bool,
        )
    );

    option(
        q{smncopynumbercaller} => (
            cmd_aliases   => [qw{ smncnc }],
            cmd_tags      => [q{Analysis recipe switch}],
            documentation => q{SMN copy number analysis},
            is            => q{rw},
            isa           => enum( [ 0, 1, 2 ] ),
        )
    );

    option(
        q{tiddit_coverage} => (
            cmd_aliases   => [qw{ tcv }],
            cmd_tags      => [q{Analysis recipe switch}],
            documentation => q{Generate coverage data from alignment},
            is            => q{rw},
            isa           => enum( [ 0, 1, 2 ] ),
        )
    );

    option(
        q{picardtools_collectmultiplemetrics} => (
            cmd_aliases   => [qw{ ptcmm }],
            cmd_flag      => q{ppt_col_mul_met},
            cmd_tags      => [q{Analysis recipe switch}],
            documentation => q{Qc metrics calculation},
            is            => q{rw},
            isa           => enum( [ 0, 1, 2 ] ),
        )
    );

    option(
        q{picardtools_collecthsmetrics} => (
            cmd_aliases   => [qw{ ptchs }],
            cmd_flag      => q{ppt_col_hs_met},
            cmd_tags      => [q{Analysis recipe switch}],
            documentation => q{Qc metrics calculation for capture},
            is            => q{rw},
            isa           => enum( [ 0, 1, 2 ] ),
        )
    );

    option(
        q{cnvnator_ar} => (
            cmd_aliases   => [qw{ cnv }],
            cmd_tags      => [q{Analysis recipe switch}],
            documentation => q{Structural variant calling using CNVnator},
            is            => q{rw},
            isa           => enum( [ 0, 1, 2 ] ),
        )
    );

    option(
        q{cnv_bin_size} => (
            cmd_aliases   => [qw{ cnvhbs }],
            cmd_tags      => [q{Default: 1000}],
            documentation => q{CNVnator bin size},
            is            => q{rw},
            isa           => Int,
        )
    );

    option(
        q{delly_call} => (
            cmd_aliases   => [qw{ delc }],
            cmd_tags      => [q{Analysis recipe switch}],
            documentation => q{Structural variant calling using Delly},
            is            => q{rw},
            isa           => enum( [ 0, 1, 2 ] ),
        )
    );

    option(
        q{delly_reformat} => (
            cmd_aliases   => [qw{ del }],
            cmd_tags      => [q{Analysis recipe switch}],
            documentation => q{Merge, regenotype and filter using Delly},
            is            => q{rw},
            isa           => enum( [ 0, 1, 2 ] ),
        )
    );

    option(
        q{delly_exclude_file} => (
            cmd_aliases   => [qw{ delexc }],
            cmd_tags      => [q{Default: hg19_human_excl_-0.7.6-.tsv}],
            documentation => q{Exclude centomere and telemore regions in delly calling},
            is            => q{rw},
            isa           => Str,
        )
    );

    option(
        q{delly_types} => (
            cmd_aliases   => [qw{ deltyp }],
            cmd_tags      => [q{Default: DEL,DUP,INV,INS}],
            documentation => q{Type of SV to call},
            is            => q{rw},
            isa           => ArrayRef [ enum( [qw{ DEL DUP INV INS TRA }] ), ],
        )
    );

    option(
        q{expansionhunter} => (
            cmd_aliases   => [qw{ exp }],
            cmd_tags      => [q{Analysis recipe switch}],
            documentation => q{Anaylse expansions of Short Tandem Repeats},
            is            => q{rw},
            isa           => enum( [ 0, 1, 2 ] ),
        )
    );

    option(
        q{expansionhunter_variant_catalog_file_path} => (
            cmd_aliases   => [qw{ exphun_vcfp }],
            cmd_flag      => q{exphun_var_cat_fp},
            documentation => q{Path to variant catalog json file},
            is            => q{rw},
            isa           => Str,
        )
    );

    option(
        q{manta} => (
            cmd_aliases   => [qw{ mna }],
            cmd_tags      => [q{Analysis recipe switch}],
            documentation => q{Structural variant calling using Manta},
            is            => q{rw},
            isa           => enum( [ 0, 1, 2 ] ),
        )
    );

    option(
        q{manta_call_regions_file_path} => (
            cmd_aliases   => [qw{ mna_cr }],
            documentation => q{Path to manta call regions file},
            is            => q{rw},
            isa           => Str,
        )
    );

    option(
        q{tiddit} => (
            cmd_aliases   => [qw{ tid }],
            cmd_tags      => [q{Analysis recipe switch}],
            documentation => q{Structural variant calling using Tiddit},
            is            => q{rw},
            isa           => enum( [ 0, 1, 2 ] ),
        )
    );

    option(
        q{tiddit_coverage_bin_size} => (
            cmd_aliases   => [qw{ tidbin }],
            cmd_tags      => [q{Default: 500}],
            documentation => q{Size of coverage bins in calculation},
            is            => q{rw},
            isa           => Int,
        )
    );

    option(
        q{tiddit_minimum_number_supporting_pairs} => (
            cmd_aliases   => [qw{ tidmsp }],
            cmd_flag      => q{tid_min_num_sp},
            cmd_tags      => [q{Default: 6}],
            documentation => q{Minimum number of supporting reads},
            is            => q{rw},
            isa           => Int,
        )
    );

    option(
        q{sv_combinevariantcallsets} => (
            cmd_aliases   => [qw{ svc }],
            cmd_tags      => [q{Analysis recipe switch}],
            documentation => q{Combine structural variant call sets},
            is            => q{rw},
            isa           => enum( [ 0, 1, 2 ] ),
        )
    );

    option(
        q{sv_combinevariantcallsets_bcf_file} => (
            cmd_aliases => [qw{ svcbcf }],
            cmd_flag    => q{sv_comb_vcs_bf},
            documentation =>
              q{Produce a bcf from the CombineStructuralVariantCallSet vcf},
            is  => q{rw},
            isa => Bool,
        )
    );

    option(
        q{sv_svdb_merge_prioritize} => (
            cmd_aliases   => [qw{ svsvdbmp }],
            documentation => q{Prioritization order of structural variant callers},
            is            => q{rw},
            isa           => Str,
        )
    );

    option(
        q{sv_vt_decompose} => (
            cmd_aliases   => [qw{ svcvtd }],
            documentation => q{Split multi allelic records into single records},
            is            => q{rw},
            isa           => Bool,
        )
    );

    option(
        q{sv_annotate} => (
            cmd_aliases   => [qw{ svan }],
            cmd_tags      => [q{Analysis recipe switch}],
            documentation => q{Annotate and filter structural variant calls},
            is            => q{rw},
            isa           => enum( [ 0, 1, 2 ] ),
        )
    );

    option(
        q{sv_fqa_vcfanno_config} => (
            cmd_aliases   => [qw{ svfqav }],
            documentation => q{Frequency vcfanno toml config},
            is            => q{rw},
            isa           => Str,
        )
    );

    option(
        q{sv_fqa_annotations} => (
            cmd_aliases   => [qw{ svfqaa }],
            documentation => q{Frequency annotations to use when filtering },
            is            => q{rw},
            isa           => ArrayRef,
        )
    );

    option(
        q{sv_frequency_filter} => (
            cmd_aliases   => [qw{ svcgmf }],
            documentation => q{Remove common structural variants from vcf},
            is            => q{rw},
            isa           => Bool,
        )
    );

    option(
        q{sv_svdb_query} => (
            cmd_aliases   => [qw{ svcdbq }],
            documentation => q{Annotate structural variants using svdb query},
            is            => q{rw},
            isa           => Bool,
        )
    );

    option(
        q{sv_svdb_query_db_files} => (
            cmd_aliases   => [qw{ svcdbqd }],
            cmd_tags      => [q{file.vcf=vcf_info_key}],
            documentation => q{Database file(s) for annotation},
            is            => q{rw},
            isa           => HashRef,
        )
    );

    option(
        q{vcf2cytosure_ar} => (
            cmd_aliases => [qw{ v2cs }],
            cmd_tags    => [q{Analysis recipe switch}],
            documentation =>
q{Convert a VCF with structural variants to the “.CGH” format used by the commercial Cytosure software},
            is  => q{rw},
            isa => enum( [ 0, 1, 2 ] ),
        )
    );

    option(
        q{vcf2cytosure_exclude_filter} => (
            cmd_aliases   => [qw{ vc2csef }],
            cmd_flag      => q{vcf2cytosure_ex_fi},
            documentation => q{Filter vcf using bcftools exclude filter string},
            is            => q{rw},
            isa           => Str,
        )
    );

    option(
        q{vcf2cytosure_freq} => (
            cmd_aliases   => [qw{ v2csfq }],
            cmd_tags      => [q{Default: 0.01}],
            documentation => q{Specify maximum frequency},
            is            => q{rw},
            isa           => Num,
        )
    );

    option(
        q{vcf2cytosure_freq_tag} => (
            cmd_aliases   => [qw{ v2csfqt }],
            cmd_tags      => [q{Default: FRQ}],
            documentation => q{Specify frequency tag},
            is            => q{rw},
            isa           => Str,
        )
    );

    option(
        q{vcf2cytosure_maxbnd} => (
            cmd_aliases   => [qw{ v2csmb }],
            cmd_tags      => [q{Default: 5000}],
            documentation => q{Specify maximum BND},
            is            => q{rw},
            isa           => Num,
        )
    );

    option(
        q{vcf2cytosure_no_filter} => (
            cmd_aliases   => [qw{ v2csnf }],
            documentation => q{Do not use any filtering},
            is            => q{rw},
            isa           => Bool,
        )
    );

    option(
        q{vcf2cytosure_var_size} => (
            cmd_aliases   => [qw{ v2csvs }],
            cmd_tags      => [q{Default: 5000}],
            documentation => q{Specify minimum variant size},
            is            => q{rw},
            isa           => Int,
        )
    );

    option(
        q{sv_varianteffectpredictor} => (
            cmd_aliases   => [qw{ svv }],
            cmd_tags      => [q{Analysis recipe switch}],
            documentation => q{Annotate SV variants using VEP},
            is            => q{rw},
            isa           => enum( [ 0, 1, 2 ] ),
        )
    );

    option(
        q{sv_vep_features} => (
            cmd_aliases => [qw{ svvepf }],
            cmd_tags    => [
q{Default: hgvs, symbol, numbers, sift, polyphen, humdiv, domains, protein, ccds, uniprot, biotype, regulatory, tsl, canonical, per_gene, appris}
            ],
            documentation => q{VEP features},
            is            => q{rw},
            isa           => ArrayRef [Str],
        )
    );

    option(
        q{sv_vcfparser} => (
            cmd_aliases   => [qw{ svvcp }],
            cmd_tags      => [q{Analysis recipe switch}],
            documentation => q{Parse structural variants using vcfParser.pl},
            is            => q{rw},
            isa           => enum( [ 0, 1, 2 ] ),
        )
    );

    option(
        q{sv_vcfparser_add_all_mt_var} => (
            cmd_aliases   => [qw{ svvcpamt }],
            cmd_flag      => q{sv_vcfparser_all_mt},
            documentation => q{Add all MT variants in select vcf},
            is            => q{rw},
            isa           => Bool,
        )
    );

    option(
        q{sv_vcfparser_per_gene} => (
            cmd_aliases   => [qw{ svvcppg }],
            documentation => q{Keep only most severe consequence per gene},
            is            => q{rw},
            isa           => Bool,
        )
    );

    option(
        q{sv_vcfparser_range_feature_annotation_columns} => (
            cmd_aliases   => [qw{ svvcprfa }],
            cmd_flag      => q{sv_vcfparser_fac},
            documentation => q{Range annotations feature columns},
            is            => q{rw},
            isa           => ArrayRef [Int],
        )
    );

    option(
        q{sv_vcfparser_range_feature_file} => (
            cmd_aliases   => [qw{ svvcprff }],
            cmd_flag      => q{sv_vcfparser_rff},
            cmd_tags      => [q{Format: tsv}],
            documentation => q{Range annotations file},
            is            => q{rw},
            isa           => Str,
        )
    );

    option(
        q{sv_vcfparser_select_feature_annotation_columns} => (
            cmd_aliases   => [qw{ svvcpsfa }],
            cmd_flag      => q{sv_vcfparser_slt_fac},
            documentation => q{Feature columns to use in annotation},
            is            => q{rw},
            isa           => ArrayRef [Int],
        )
    );

    option(
        q{sv_vcfparser_select_file} => (
            cmd_aliases   => [qw{ svvcpsf }],
            cmd_flag      => q{sv_vcfparser_slt_fl},
            cmd_tags      => [q{Format: tsv; HGNC Symbol required in file}],
            documentation => q{Select file with list of genes to analyse separately},
            is            => q{rw},
            isa           => Str,
        )
    );

    option(
        q{sv_vcfparser_select_file_matching_column} => (
            cmd_aliases   => [qw{ svvcpsfm }],
            cmd_flag      => q{sv_vcfparser_slt_fmc},
            documentation => q{Position of HGNC Symbol column in select file},
            is            => q{rw},
            isa           => Int,
        )
    );

    option(
        q{sv_vcfparser_vep_transcripts} => (
            cmd_aliases   => [qw{ svvcvt }],
            cmd_flag      => q{sv_vcfparser_vtr},
            documentation => q{Parse VEP transcript specific entries},
            is            => q{rw},
            isa           => Bool,
        )
    );

    option(
        q{sv_rankvariant} => (
            cmd_aliases   => [qw{ svr }],
            cmd_tags      => [q{Analysis recipe switch}],
            documentation => q{Ranking of annotated SV variants},
            is            => q{rw},
            isa           => enum( [ 0, 1, 2 ] ),
        )
    );

    option(
        q{sv_genmod_annotate_regions} => (
            cmd_aliases => [qw{ svravanr }],
            cmd_flag    => q{sv_genmod_ann_reg},
            documentation =>
              q{Use predefined gene annotation supplied with genmod for defining genes},
            is  => q{rw},
            isa => Bool,
        )
    );

    option(
        q{sv_genmod_models_case_type} => (
            cmd_aliases   => [qw{ svravgft }],
            cmd_flag      => q{sv_genmod_mod_fam_typ},
            cmd_tags      => [q{Default: mip}],
            documentation => q{Use one of the known setups},
            is            => q{rw},
            isa           => enum( [qw{ped alt cmms mip}] ),
        )
    );

    option(
        q{sv_genmod_models_reduced_penetrance_file} => (
            cmd_aliases   => [qw{ svravrpf }],
            cmd_flag      => q{sv_genmod_mod_red_pen_f},
            documentation => q{File containing genes with reduced penetrance},
            is            => q{rw},
            isa           => Str,
        )
    );

    option(
        q{sv_genmod_models_whole_gene} => (
            cmd_aliases   => [qw{ svravwg }],
            cmd_flag      => q{sv_genmod_mod_whl_gene},
            documentation => q{Allow compound pairs in intronic regions},
            is            => q{rw},
            isa           => Bool,
        )
    );

    option(
        q{sv_rank_model_file} => (
            cmd_aliases   => [qw{ svravrm }],
            documentation => q{Rank model config file},
            is            => q{rw},
            isa           => Str,
        )
    );

    option(
        q{sv_reformat} => (
            cmd_aliases   => [qw{ svre }],
            cmd_tags      => [q{Analysis recipe switch}],
            documentation => q{Concatenating files},
            is            => q{rw},
            isa           => enum( [ 0, 1, 2 ] ),
        )
    );

    option(
        q{sv_reformat_remove_genes_file} => (
            cmd_aliases   => [qw{ svrergf }],
            cmd_flag      => q{sv_reformat_rem_gen_f},
            documentation => q{Remove variants with hgnc_ids from file},
            is            => q{rw},
            isa           => Str,
        )
    );

    option(
        q{sv_rankvariant_binary_file} => (
            cmd_aliases => [qw{ svrevbf }],
            documentation =>
              q{Produce binary file from the rank variant chromosome sorted vcfs},
            is  => q{rw},
            isa => Bool,
        )
    );

    option(
        q{bcftools_mpileup} => (
            cmd_aliases   => [qw{ bmp }],
            cmd_tags      => [q{Analysis recipe switch}],
            documentation => q{Variant calling using bcftools mpileup},
            is            => q{rw},
            isa           => enum( [ 0, 1, 2 ] ),
        )
    );

    option(
        q{bcftools_mpileup_constrain} => (
            cmd_aliases   => [qw{ bmpcon }],
            cmd_flag      => q{bcftools_mpileup_constrain},
            documentation => q{Use contrain in trio calling},
            is            => q{rw},
            isa           => Bool,
        )
    );

    option(
        q{bcftools_mpileup_filter_variant} => (
            cmd_aliases   => [qw{ bmpfv }],
            cmd_flag      => q{bcftools_mpileup_fil_var},
            documentation => q{Use standard bcftools filters},
            is            => q{rw},
            isa           => Bool,
        )
    );

    option(
        q{bcftools_mpileup_keep_unnormalised} => (
            cmd_aliases   => [qw{ bmpkn }],
            cmd_flag      => q{bcftools_mpileup_keep_unn},
            documentation => q{Do not normalise variants},
            is            => q{rw},
            isa           => Bool,
        )
    );

    option(
        q{gatk_haplotypecaller} => (
            cmd_aliases   => [qw{ ghc }],
            cmd_tags      => [q{Analysis recipe switch}],
            documentation => q{Variant discovery using GATK HaplotypeCaller},
            is            => q{rw},
            isa           => enum( [ 0, 1, 2 ] ),
        )
    );

    option(
        q{gatk_haplotypecaller_annotation} => (
            cmd_aliases => [qw{ ghcann }],
            cmd_flag    => q{gatk_haplotype_ann},
            cmd_tags    => [
q{Default: BaseQualityRankSumTest, ChromosomeCounts, Coverage, DepthPerAlleleBySample, FisherStrand, MappingQualityRankSumTest, QualByDepth, RMSMappingQuality, ReadPosRankSumTest, StrandOddsRatio}
            ],
            documentation => q{GATK HaploTypeCaller annotations},
            is            => q{rw},
            isa           => ArrayRef [Str],
        )
    );

    option(
        q{gatk_haplotypecaller_emit_ref_confidence} => (
            cmd_aliases   => [qw{ ghcerc }],
            cmd_flag      => q{gatk_haplotype_emit_ref_conf},
            cmd_tags      => [q{Default: GVCF}],
            documentation => q{VCF to produce},
            is            => q{rw},
            isa           => ArrayRef [ enum( [qw{ NONE BP_RESOLUTION GVCF }] ), ],
        )
    );

    option(
        q{gatk_haplotypecaller_no_soft_clipped_bases} => (
            cmd_aliases   => [qw{ ghcscb }],
            cmd_flag      => q{gatk_haplotype_no_soft_cb},
            documentation => q{Do not include soft clipped bases in the variant calling},
            is            => q{rw},
            isa           => Bool,
        )
    );

    option(
        q{gatk_haplotypecaller_pcr_indel_model} => (
            cmd_aliases   => [qw{ ghcpim }],
            cmd_flag      => q{gatk_haplotype_pcr_ind_mod},
            cmd_tags      => [q{Default: NONE; Set to "0" to disable}],
            documentation => q{PCR indel model to use},
            is            => q{rw},
            isa =>
              ArrayRef [ enum( [ 0, qw{ AGGRESSIVE CONSERVATIVE HOSTILE NONE } ] ), ],
        )
    );

    option(
        q{gatk_haplotypecaller_snp_known_set} => (
            cmd_aliases   => [qw{ ghckse }],
            cmd_flag      => q{gatk_haplotype_snp_ks},
            cmd_tags      => [q{Default: grch37_dbsnp_-138-.vcf}],
            documentation => q{GATK HaplotypeCaller dbSNP set for annotating ID columns},
            is            => q{rw},
            isa           => Str,
        )
    );

    option(
        q{gatk_genotypegvcfs} => (
            cmd_aliases   => [qw{ ggt }],
            cmd_tags      => [q{Analysis recipe switch}],
            documentation => q{Merge gVCF records using GATK GenotypeGVCFs},
            is            => q{rw},
            isa           => enum( [ 0, 1, 2 ] ),
        )
    );

    option(
        q{gatk_genotypegvcfs_ref_gvcf} => (
            cmd_aliases => [qw{ ggtgrl }],
            cmd_flag    => q{gatk_genotype_ref_gvcf},
            documentation =>
              q{GATK GenoTypeGVCFs gVCF reference infile list for joint genotyping},
            is  => q{rw},
            isa => Str,
        )
    );

    option(
        q{gatk_genotypegvcfs_all_sites} => (
            cmd_aliases   => [qw{ ggtas }],
            cmd_flag      => q{gatk_genotype_all_sit},
            documentation => q{Include loci found to be non-variant after genotyping},
            is            => q{rw},
            isa           => Bool,
        )
    );

    option(
        q{gatk_gathervcfs} => (
            cmd_aliases   => [qw{ gcgt }],
            cmd_tags      => [q{Analysis recipe switch}],
            documentation => q{Concatenate gVCF records using GATK Concatenate variants},
            is            => q{rw},
            isa           => enum( [ 0, 1, 2 ] ),
        )
    );

    option(
        q{gatk_gathervcfs_bcf_file} => (
            cmd_aliases   => [qw{ gcgbcf }],
            cmd_flag      => q{gatk_genotype_bcf_f},
            documentation => q{Produce a bcf from the GATK ConcatenateGenoTypeGVCFs vcf},
            is            => q{rw},
            isa           => Bool,
        )
    );

    option(
        q{gatk_variantrecalibration} => (
            cmd_aliases => [qw{ gvr }],
            cmd_tags    => [q{Analysis recipe switch}],
            documentation =>
              q{Variant recalibration using GATK VariantRecalibrator/ApplyRecalibration},
            is  => q{rw},
            isa => enum( [ 0, 1, 2 ] ),
        )
    );

    option(
        q{gatk_variantrecalibration_annotations} => (
            cmd_aliases   => [qw{ gvrann }],
            cmd_flag      => q{gatk_varrecal_ann},
            cmd_tags      => [q{Default: QD, MQRankSum, ReadPosRankSum, FS, SOR, DP}],
            documentation => q{Annotations to use with GATK VariantRecalibrator},
            is            => q{rw},
            isa           => ArrayRef [Str],
        )
    );

    option(
        q{gatk_calculategenotypeposteriors} => (
            cmd_aliases   => [qw{ gcgp }],
            cmd_flag      => q{gatk_calculategenotypeposteriors},
            documentation => q{Perform gatk calculate genotype posterior},
            is            => q{rw},
            isa           => Bool,
        )
    );

    option(
        q{gatk_cnnscorevariants} => (
            cmd_aliases => [qw{ gcnn }],
            cmd_flag    => q{gatk_cnnscorevariants},
            documentation =>
              q{Perform gatk cnnscorevariants instead of gatk variantscore recalibration},
            is  => q{rw},
            isa => Bool,
        )
    );

    option(
        q{gatk_variantrecalibration_dp_annotation} => (
            cmd_aliases   => [qw{ gvrdpa }],
            cmd_flag      => q{gatk_varrecal_dp_ann},
            documentation => q{Use the DP annotation in variant recalibration},
            is            => q{rw},
            isa           => Bool,
        )
    );

    option(
        q{gatk_variantrecalibration_indel_max_gaussians} => (
            cmd_aliases   => [qw{ gvrimg }],
            cmd_flag      => q{gatk_varrecal_indel_max_gau},
            documentation => q{Use hard filtering for indels},
            is            => q{rw},
            isa           => Bool,
        )
    );

    option(
        q{gatk_variantrecalibration_indel_tsfilter_level} => (
            cmd_aliases => [qw{ gvritf }],
            cmd_flag    => q{gatk_varrecal_indel_ts_fl},
            cmd_tags    => [q{Defaults: 99.9}],
            documentation =>
              q{Truth sensitivity level for indels at which to start filtering},
            is  => q{rw},
            isa => Num,
        )
    );

    option(
        q{gatk_variantrecalibration_keep_unnormalised} => (
            cmd_aliases   => [qw{ gvrkn }],
            cmd_flag      => q{gatk_variantrecalibration_keep_unn},
            documentation => q{Do not normalise variants},
            is            => q{rw},
            isa           => Bool,
        )
    );

    option(
        q{gatk_variantrecalibration_resource_indel} => (
            cmd_aliases => [qw{ gvrrei }],
            cmd_flag    => q{gatk_varrecal_res_indel},
            cmd_tags    => [
q{file.vcf=settings; Default: grch37_dbsnp_-138-.vcf="dbsnp,known=true,training=false,truth=false,prior=2.0", grch37_mills_and_1000g_indels_-gold_standard-.vcf="mills,VCF,known=true,training=true,truth=true,prior=12.0"}
            ],
            documentation =>
              q{Resource to use with GATK VariantRecalibrator in INDEL|BOTH},
            is  => q{rw},
            isa => HashRef,
        )
    );

    option(
        q{gatk_variantrecalibration_resource_snv} => (
            cmd_aliases => [qw{ gvrres }],
            cmd_flag    => q{gatk_varrecal_res_snv},
            cmd_tags    => [
q{file.vcf=settings; Default: grch37_dbsnp_-138-.vcf="dbsnp,known=true,training=false,truth=false,prior=2.0", grch37_hapmap_-3.3-.vcf="hapmap,VCF,known=false,training=true,truth=true,prior=15.0", grch37_1000g_omni_-2.5-.vcf="omni,VCF,known=false,training=true,truth=false,prior=12.0", grch37_1000g_snps_high_confidence_-phase1-.vcf="1000G,known=false,training=true,truth=false,prior=10.0"}
            ],
            documentation =>
              q{Resource to use with GATK VariantRecalibrator in SNV|BOTH mode},
            is  => q{rw},
            isa => HashRef,
        )
    );

    option(
        q{gatk_variantrecalibration_snv_max_gaussians} => (
            cmd_aliases   => [qw{ gvrsmg }],
            cmd_flag      => q{gatk_varrecal_snv_max_gau},
            documentation => q{Use hard filtering for snvs},
            is            => q{rw},
            isa           => Bool,
        )
    );

    option(
        q{gatk_variantrecalibration_snv_tsfilter_level} => (
            cmd_aliases => [qw{ gvrstf }],
            cmd_flag    => q{gatk_varrecal_snv_ts_fl},
            cmd_tags    => [q{Defaults: 99.9}],
            documentation =>
              q{Truth sensitivity level for snvs at which to start filtering},
            is  => q{rw},
            isa => Num,
        )
    );

    option(
        q{gatk_variantrecalibration_ts_tranches} => (
            cmd_aliases   => [qw{ gvrtst }],
            documentation => q{Tranches to slice data},
            is            => q{rw},
            isa           => ArrayRef,
        )
    );

    option(
        q{gatk_variantrecalibration_trust_all_polymorphic} => (
            cmd_aliases   => [qw{ gvrtap }],
            cmd_flag      => q{gatk_varrecal_trust_poly},
            documentation => q{Trust all training sites to be polymorphic},
            is            => q{rw},
            isa           => Bool,
        )
    );

    option(
        q{gatk_num_reference_samples_if_no_call} => (
            cmd_aliases => [qw{ gnrsc }],
            cmd_flag    => q{gatk_num_ref_sam_if_ncall},
            cmd_tags    => [q{Defaults: 7854}],
            documentation =>
q{Number of hom-ref genotypes to infer at sites not present in a panel. Connected to option 'gatk_calculate_genotype_call_set'},
            is  => q{rw},
            isa => Int,
        )
    );

    option(
        q{gatk_calculate_genotype_call_set} => (
            cmd_aliases   => [qw{ gcgcs }],
            cmd_flag      => q{gatk_calc_gtype_cs},
            cmd_tags      => [q{Defaults: grch37_gnomad.genomes_-r2.0.1-.vcf.gz}],
            documentation => q{Callset to use in calculating genotype priors},
            is            => q{rw},
            isa           => Str,
        )
    );

    option(
        q{gatk_combinevariantcallsets} => (
            cmd_aliases   => [qw{ gcv }],
            cmd_tags      => [q{Analysis recipe switch}],
            documentation => q{Combine variant call sets},
            is            => q{rw},
            isa           => enum( [ 0, 1, 2 ] ),
        )
    );

    option(
        q{gatk_combinevariantcallsets_bcf_file} => (
            cmd_aliases   => [qw{ gcvbcf }],
            cmd_flag      => q{gatk_combinevar_bcf_f},
            documentation => q{Produce a bcf from the GATK CombineVariantCallSet vcf},
            is            => q{rw},
            isa           => Bool,
        )
    );

    option(
        q{gatk_combinevariants_genotype_merge_option} => (
            cmd_aliases   => [qw{ gcvgmo }],
            cmd_flag      => q{gatk_combinevar_merge_opt},
            cmd_tags      => [q{Defaults: PRIORITIZE}],
            documentation => q{Type of merge to perform},
            is            => q{rw},
            isa           => enum( [qw{ UNIQUIFY PRIORITIZE UNSORTED REQUIRE_UNIQUE }] ),
        )
    );

    option(
        q{gatk_combinevariants_prioritize_caller} => (
            cmd_aliases   => [qw{ gcvpc }],
            cmd_flag      => q{gatk_combinevar_prio_cal},
            documentation => q{Prioritization order of variant callers},
            is            => q{rw},
            isa           => enum( [qw{ gatk bcftools }] ),
        )
    );

    option(
        q{gatk_variantevalall} => (
            cmd_aliases => [qw{ uvea }],
            cmd_tags    => [q{Analysis recipe switch}],
            documentation =>
              q{Variant evaluation using GATK varianteval for all variants},
            is  => q{rw},
            isa => enum( [ 0, 1, 2 ] ),
        )
    );

    option(
        q{gatk_variantevalexome} => (
            cmd_aliases => [qw{ gvee }],
            cmd_tags    => [q{Analysis recipe switch}],
            documentation =>
              q{Variant evaluation using GATK varianteval for exonic variants},
            is  => q{rw},
            isa => enum( [ 0, 1, 2 ] ),
        )
    );

    option(
        q{gatk_varianteval_dbsnp} => (
            cmd_aliases   => [qw{ gveedbs }],
            cmd_tags      => [q{Default: dbsnp_grch37_138_esa_129.vcf}],
            documentation => q{DbSNP file used in GATK varianteval},
            is            => q{rw},
            isa           => Str,
        )
    );

    option(
        q{gatk_varianteval_gold} => (
            cmd_aliases => [qw{ gveedbg }],
            cmd_tags => [q{Default: grch37_mills_and_1000g_indels_-gold_standard-.vcf}],
            documentation => q{Gold indel file used in GATK varianteval},
            is            => q{rw},
            isa           => Str,
        )
    );

    option(
        q{prepareforvariantannotationblock} => (
            cmd_aliases => [qw{ pvab }],
            cmd_flag    => q{prep_for_var_ann_bl},
            cmd_tags    => [q{Analysis recipe switch}],
            documentation =>
q{Prepare for variant annotation block by copying and splitting files per contig},
            is  => q{rw},
            isa => enum( [ 0, 1, 2 ] ),
        )
    );

    option(
        q{rhocall_ar} => (
            cmd_aliases => [qw{ rhc }],
            cmd_tags    => [q{Analysis recipe switch}],
            documentation =>
              q{Rhocall performs annotation of variants in autozygosity regions},
            is  => q{rw},
            isa => enum( [ 0, 1, 2 ] ),
        )
    );

    option(
        q{rhocall_frequency_file} => (
            cmd_aliases => [qw{ rhcf }],
            cmd_tags    => [q{Default: grch37_anon_swegen_snp_-2016-10-19-.tab.gz; tsv}],
            documentation => q{Frequency file for bcftools roh calculation},
            is            => q{rw},
            isa           => Str,
        )
    );

    option(
        q{vt_ar} => (
            cmd_aliases   => [qw{ vt_ar }],
            cmd_tags      => [q{Analysis recipe switch}],
            documentation => q{Decompose and normalize},
            is            => q{rw},
            isa           => enum( [ 0, 1, 2 ] ),
        )
    );

    option(
        q{vt_decompose} => (
            cmd_aliases   => [qw{ vtddec }],
            documentation => q{Split multi allelic records into single records},
            is            => q{rw},
            isa           => Bool,
        )
    );

    option(
        q{vt_missing_alt_allele} => (
            cmd_aliases   => [qw{ vtmaa }],
            documentation => q{Remove missing alternative alleles '*'},
            is            => q{rw},
            isa           => Bool,
        )
    );

    option(
        q{vt_normalize} => (
            cmd_aliases   => [qw{ vtdnor }],
            documentation => q{Normalize variants},
            is            => q{rw},
            isa           => Bool,
        )
    );

    option(
        q{vt_uniq} => (
            cmd_aliases   => [qw{ vtunq }],
            documentation => q{Remove variant duplicates},
            is            => q{rw},
            isa           => Bool,
        )
    );

    option(
        q{rhocall_viz} => (
            cmd_aliases   => [qw{ rhv }],
            cmd_tags      => [q{Analysis recipe switch}],
            documentation => q{Create roh files needed for chromograph},
            is            => q{rw},
            isa           => enum( [ 0, 1, 2 ] ),
        )
    );

    option(
        q{upd_ar} => (
            cmd_aliases   => [qw{ upd }],
            cmd_tags      => [q{Analysis recipe switch}],
            documentation => q{Create bed files needed for chromograph},
            is            => q{rw},
            isa           => enum( [ 0, 1, 2 ] ),
        )
    );

    option(
        q{chromograph_ar} => (
            cmd_aliases   => [qw{ chgp }],
            cmd_tags      => [q{Analysis recipe switch}],
            documentation => q{Chromograph},
            is            => q{rw},
            isa           => enum( [ 0, 1, 2 ] ),
        )
    );

    option(
        q{frequency_filter} => (
            cmd_aliases   => [qw{ fqf }],
            cmd_tags      => [q{Analysis recipe switch}],
            documentation => q{Filter variants on frequency},
            is            => q{rw},
            isa           => enum( [ 0, 1, 2 ] ),
        )
    );

    option(
        q{fqf_annotations} => (
            cmd_aliases   => [qw{ fqfa }],
            documentation => q{Frequency annotations to use when filtering },
            is            => q{rw},
            isa           => ArrayRef,
        )
    );

    option(
        q{fqf_bcftools_filter_threshold} => (
            cmd_aliases   => [qw{ fqfgft }],
            cmd_flag      => q{freq_bcftools_fil_trh},
            cmd_tags      => [q{Default: 0.10}],
            documentation => q{Threshold for filtering variants},
            is            => q{rw},
            isa           => Num,
        )
    );

    option(
        q{cadd_ar} => (
            cmd_aliases   => [qw{ cad }],
            cmd_tags      => [q{Analysis recipe switch}],
            documentation => q{Annotate variants with CADD},
            is            => q{rw},
            isa           => enum( [ 0, 1, 2 ] ),
        )
    );

    option(
        q{cadd_column_names} => (
            cmd_aliases   => [qw{ cadc }],
            documentation => q{Column names in cadd tsv},
            is            => q{rw},
            isa           => ArrayRef,
        )
    );

    option(
        q{cadd_vcf_header_file} => (
            cmd_aliases   => [qw{ cadvh }],
            documentation => q{},
            is            => q{rw},
            isa           => Str,
        )
    );

    option(
        q{varianteffectpredictor} => (
            cmd_aliases   => [qw{ vep }],
            cmd_tags      => [q{Analysis recipe switch}],
            documentation => q{Annotate variants using VEP},
            is            => q{rw},
            isa           => enum( [ 0, 1, 2 ] ),
        )
    );

    option(
        q{vep_custom_annotation} => (
            cmd_aliases   => [qw{ vepcann }],
            documentation => q{VEP custom annotation},
            is            => q{rw},
            isa           => HashRef,
        )
    );

    option(
        q{vep_directory_cache} => (
            cmd_aliases   => [qw{ vepc }],
            documentation => q{Specify the cache directory to use},
            is            => q{rw},
            isa           => Str,
        )
    );

    option(
        q{vep_features} => (
            cmd_aliases => [qw{ vepf }],
            cmd_tags    => [
q{Default: hgvs, symbol, numbers, sift, polyphen, humdiv, domains, protein, ccds, uniprot, biotype, regulatory, tsl, canonical, per_gene, appris}
            ],
            documentation => q{VEP features},
            is            => q{rw},
            isa           => ArrayRef [Str],
        )
    );

    option(
        q{vep_plugins_dir_path} => (
            cmd_aliases   => [qw{ veppldp }],
            documentation => q{Path to directory with VEP plugins},
            is            => q{rw},
            isa           => Str,
        )
    );

    option(
        q{vcfparser_ar} => (
            cmd_aliases   => [qw{ vcp }],
            cmd_tags      => [q{Analysis recipe switch}],
            documentation => q{Parse structural variants using vcfParser.pl},
            is            => q{rw},
            isa           => enum( [ 0, 1, 2 ] ),
        )
    );

    option(
        q{vcfparser_add_all_mt_var} => (
            cmd_aliases   => [qw{ vcpamt }],
            cmd_flag      => q{vcfparser_all_mt},
            documentation => q{Add all MT variants in select vcf},
            is            => q{rw},
            isa           => Bool,
        )
    );

    option(
        q{vcfparser_range_feature_annotation_columns} => (
            cmd_aliases   => [qw{ vcprfa }],
            cmd_flag      => q{vcfparser_fac},
            documentation => q{Range annotations feature columns},
            is            => q{rw},
            isa           => ArrayRef [Int],
        )
    );

    option(
        q{vcfparser_range_feature_file} => (
            cmd_aliases   => [qw{ vcprff }],
            cmd_flag      => q{vcfparser_rff},
            cmd_tags      => [q{Format: tsv}],
            documentation => q{Range annotations file},
            is            => q{rw},
            isa           => Str,
        )
    );

    option(
        q{vcfparser_select_file} => (
            cmd_aliases   => [qw{ vcpsf }],
            cmd_flag      => q{vcfparser_slt_fl},
            cmd_tags      => [q{Format: tsv; HGNC Symbol required in file}],
            documentation => q{Select file with list of genes to analyse separately},
            is            => q{rw},
            isa           => Str,
        )
    );

    option(
        q{vcfparser_select_feature_annotation_columns} => (
            cmd_aliases   => [qw{ vcpsfa }],
            cmd_flag      => q{vcfparser_slt_fac},
            documentation => q{Feature columns to use in annotation},
            is            => q{rw},
            isa           => ArrayRef [Int],
        )
    );

    option(
        q{vcfparser_select_file_matching_column} => (
            cmd_aliases   => [qw{ vcpsfm }],
            cmd_flag      => q{vcfparser_slt_fmc},
            documentation => q{Position of HGNC Symbol column in select file},
            is            => q{rw},
            isa           => Int,
        )
    );

    option(
        q{vcfparser_vep_transcripts} => (
            cmd_aliases   => [qw{ vcvt }],
            cmd_flag      => q{vcfparser_vtr},
            documentation => q{Parse VEP transcript specific entries},
            is            => q{rw},
            isa           => Bool,
        )
    );

    option(
        q{rankvariant} => (
            cmd_aliases   => [qw{ rav }],
            cmd_tags      => [q{Analysis recipe switch}],
            documentation => q{Ranking of annotated variants},
            is            => q{rw},
            isa           => enum( [ 0, 1, 2 ] ),
        )
    );

    option(
        q{genmod_annotate_cadd_files} => (
            cmd_aliases   => [qw{ ravcad }],
            cmd_flag      => q{genmod_ann_cadd_fs},
            documentation => q{CADD score files},
            is            => q{rw},
            isa           => ArrayRef [Str],
        )
    );

    option(
        q{genmod_annotate_regions} => (
            cmd_aliases => [qw{ ravanr }],
            cmd_flag    => q{genmod_ann_reg},
            documentation =>
              q{Use predefined gene annotation supplied with genmod for defining genes},
            is  => q{rw},
            isa => Bool,
        )
    );

    option(
        q{genmod_annotate_spidex_file} => (
            cmd_aliases   => [qw{ ravspi }],
            cmd_flag      => q{genmod_ann_spidex_f},
            documentation => q{Spidex database for alternative splicing},
            is            => q{rw},
            isa           => Str,
        )
    );

    option(
        q{genmod_models_case_type} => (
            cmd_aliases   => [qw{ ravgft }],
            cmd_flag      => q{genmod_mod_fam_typ},
            cmd_tags      => [q{Default: mip}],
            documentation => q{Use one of the known setups},
            is            => q{rw},
            isa           => enum( [qw{ped alt cmms mip}] ),
        )
    );

    option(
        q{genmod_models_reduced_penetrance_file} => (
            cmd_aliases   => [qw{ ravrpf }],
            cmd_flag      => q{genmod_mod_red_pen_f},
            documentation => q{File containing genes with reduced penetrance},
            is            => q{rw},
            isa           => Str,
        )
    );

    option(
        q{genmod_models_whole_gene} => (
            cmd_aliases   => [qw{ ravwg }],
            cmd_flag      => q{genmod_mod_whl_gene},
            documentation => q{Allow compound pairs in intronic regions},
            is            => q{rw},
            isa           => Bool,
        )
    );

    option(
        q{rankvariant_binary_file} => (
            cmd_aliases => [qw{ ravbf }],
            documentation =>
              q{Produce binary file from the rank variant chromosomal sorted vcfs},
            is  => q{rw},
            isa => Bool,
        )
    );

    option(
        q{rank_model_file} => (
            cmd_aliases   => [qw{ ravrm }],
            documentation => q{Rank model config file},
            is            => q{rw},
            isa           => Str,
        )
    );

    option(
        q{endvariantannotationblock} => (
            cmd_aliases   => [qw{ evab }],
            cmd_tags      => [q{Analysis recipe switch}],
            documentation => q{End variant annotation block by concatenating files},
            is            => q{rw},
            isa           => enum( [ 0, 1, 2 ] ),
        )
    );

    option(
        q{endvariantannotationblock_remove_genes_file} => (
            cmd_aliases   => [qw{ evabrgf }],
            cmd_flag      => q{endvarannbl_rem_gen_f},
            documentation => q{Remove variants with hgnc_ids from file},
            is            => q{rw},
            isa           => Str,
        )
    );

    option(
        q{peddy_ar} => (
            cmd_aliases   => [qw{ pedd }],
            cmd_tags      => [q{Analysis recipe switch}],
            documentation => q{QC for familial-relationships and sexes},
            is            => q{rw},
            isa           => enum( [ 0, 1, 2 ] ),
        )
    );

    option(
        q{plink} => (
            cmd_aliases   => [qw{ plink }],
            cmd_tags      => [q{Analysis recipe switch}],
            documentation => q{QC for samples gender and relationship},
            is            => q{rw},
            isa           => enum( [ 0, 1, 2 ] ),
        )
    );

    option(
        q{variant_integrity_ar} => (
            cmd_aliases   => [qw{ vai }],
            cmd_tags      => [q{Analysis recipe switch}],
            documentation => q{QC for samples relationship},
            is            => q{rw},
            isa           => enum( [ 0, 1, 2 ] ),
        )
    );

    option(
        q{rtg_vcfeval} => (
            cmd_aliases   => [qw{ rte }],
            cmd_tags      => [q{Analysis recipe switch}],
            documentation => q{Compare concordance with benchmark data set},
            is            => q{rw},
            isa           => enum( [ 0, 1, 2 ] ),
        )
    );

    option(
        q{nist_call_set_vcf} => (
            cmd_aliases   => [qw{ nist_csv }],
            cmd_tags      => [q{Nist call set vcf information hash}],
            documentation => q{NIST high-confidence variant calls vcf},
            is            => q{rw},
            isa           => HashRef,
        )
    );

    option(
        q{nist_call_set_bed} => (
            cmd_aliases   => [qw{ nist_csb }],
            cmd_tags      => [q{Nist call set bed information hash}],
            documentation => q{NIST high-confidence variant calls bed},
            is            => q{rw},
            isa           => HashRef,
        )
    );

    option(
        q{nist_id} => (
            cmd_aliases   => [qw{ nist_id }],
            cmd_tags      => [q{sample_id=nist_id}],
            documentation => q{Map sample_id to nist_id},
            is            => q{rw},
            isa           => HashRef,
        )
    );

    option(
        q{nist_versions} => (
            cmd_aliases   => [qw{ nist_versions }],
            cmd_tags      => [q{Default: [2.19, 3.3.2]}],
            documentation => q{Map sample_id to nist_id},
            is            => q{rw},
            isa           => ArrayRef,
        )
    );

    option(
        q{qccollect_ar} => (
            cmd_aliases   => [qw{ qcc }],
            cmd_tags      => [q{Analysis recipe switch}],
            documentation => q{Collect QC metrics from recipes output},
            is            => q{rw},
            isa           => enum( [ 0, 1, 2 ] ),
        )
    );

    option(
        q{qccollect_regexp_file} => (
            cmd_aliases => [qw{ qccref }],
            cmd_tags    => [q{Default: qc_regexp_-v1.18-.yaml}],
            documentation =>
q{Regular expression file containing the regular expression to be used for each program},
            is  => q{rw},
            isa => Str,
        )
    );

    option(
        q{qccollect_sampleinfo_file} => (
            cmd_aliases => [qw{ qccsi }],
            cmd_tags =>
              [q{Default: {outdata_dir}/{case_id}/{case_id}_qc_sample_info.yaml}],
            documentation =>
              q{Sample info file containing info on what to parse from this analysis run},
            is  => q{rw},
            isa => Str,
        )
    );

    option(
        q{qccollect_skip_evaluation} => (
            cmd_aliases   => [qw{ qccske }],
            documentation => q{Skip evaluation step in qccollect},
            is            => q{rw},
            isa           => Bool,
        )
    );

    option(
        q{multiqc_ar} => (
            cmd_aliases => [qw{ mqc }],
            cmd_tags    => [q{Analysis recipe switch}],
            documentation =>
              q{Create aggregate bioinformatics analysis report across many samples},
            is  => q{rw},
            isa => enum( [ 0, 1, 2 ] ),
        )
    );

    option(
        q{multiqc_per_sample} => (
            cmd_aliases   => [qw{ mqcps }],
            documentation => q{Generate sample specific reports},
            is            => q{rw},
            isa           => Bool,
        )
    );

    option(
        q{samtools_subsample_mt} => (
            cmd_aliases   => [qw{ ssmt }],
            cmd_tags      => [q{Analysis recipe switch}],
            documentation => q{Subsample the mitochondria reads},
            is            => q{rw},
            isa           => enum( [ 0, 1, 2 ] ),
        )
    );

    option(
        q{samtools_subsample_mt_depth} => (
            cmd_aliases   => [qw{ ssmtd }],
            cmd_tags      => [q{Default: 60}],
            documentation => q{Set approximate coverage of subsampled bam file},
            is            => q{rw},
            isa           => Int,
        )
    );

    option(
        q{varg_ar} => (
            cmd_aliases   => [qw{ varg }],
            cmd_tags      => [q{Analysis recipe switch}],
            documentation => q{Compare resulting SVs and SNVs with positive controls},
            is            => q{rw},
            isa           => enum( [ 0, 1, 2 ] ),
        )
    );

    option(
        q{varg_truth_set_vcf} => (
            cmd_aliases   => [qw{ vts }],
            cmd_tags      => [q{Format: vcf}],
            documentation => q{vcf with expected SVs and SNVs},
            is            => q{rw},
            isa           => Str,
        )
    );

    return;
}

1;<|MERGE_RESOLUTION|>--- conflicted
+++ resolved
@@ -17,11 +17,7 @@
 ## MIPs lib
 use MIP::Main::Analyse qw{ mip_analyse };
 
-<<<<<<< HEAD
-our $VERSION = 1.41;
-=======
 our $VERSION = 1.42;
->>>>>>> 0793f184
 
 extends(qw{ MIP::Cli::Mip::Analyse });
 
