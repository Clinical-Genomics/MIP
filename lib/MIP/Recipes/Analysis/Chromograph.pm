package MIP::Recipes::Analysis::Chromograph;

use 5.026;
use Carp;
use charnames qw{ :full :short };
use English qw{ -no_match_vars };
use File::Spec::Functions qw{ catdir catfile };
use open qw{ :encoding(UTF-8) :std };
use Params::Check qw{ allow check last_error };
use strict;
use utf8;
use warnings;
use warnings qw{ FATAL utf8 };

## CPANM
use autodie qw{ :all };
use Readonly;

## MIPs lib/
use MIP::Constants qw{ $LOG_NAME $NEWLINE $UNDERSCORE };

BEGIN {

    require Exporter;
    use base qw{ Exporter };

    # Set the version for version checking
    our $VERSION = 1.03;

    # Functions and variables which can be optionally exported
    our @EXPORT_OK = qw{ analysis_chromograph analysis_chromograph_proband };

}

sub analysis_chromograph {

## Function : Visualize chromosomes using chromograph using tiddit coverage data
## Returns  :
## Arguments: $active_parameter_href   => Active parameters for this analysis hash {REF}
##          : $case_id                 => Family id
##          : $file_info_href          => File_info hash {REF}
##          : $infile_lane_prefix_href => Infile(s) without the ".ending" {REF}
##          : $job_id_href             => Job id hash {REF}
##          : $parameter_href          => Parameter hash {REF}
##          : $profile_base_command    => Submission profile base command
##          : $recipe_name             => Recipe name
##          : $sample_id               => Sample id
##          : $sample_info_href        => Info on samples and case hash {REF}

    my ($arg_href) = @_;

    ## Flatten argument(s)
    my $active_parameter_href;
    my $file_info_href;
    my $infile_lane_prefix_href;
    my $job_id_href;
    my $parameter_href;
    my $recipe_name;
    my $sample_id;
    my $sample_info_href;

    ## Default(s)
    my $case_id;
    my $profile_base_command;

    my $tmpl = {
        active_parameter_href => {
            default     => {},
            defined     => 1,
            required    => 1,
            store       => \$active_parameter_href,
            strict_type => 1,
        },
        case_id => {
            default     => $arg_href->{active_parameter_href}{case_id},
            store       => \$case_id,
            strict_type => 1,
        },
        file_info_href => {
            default     => {},
            defined     => 1,
            required    => 1,
            store       => \$file_info_href,
            strict_type => 1,
        },
        infile_lane_prefix_href => {
            default     => {},
            defined     => 1,
            required    => 1,
            store       => \$infile_lane_prefix_href,
            strict_type => 1,
        },
        job_id_href => {
            default     => {},
            defined     => 1,
            required    => 1,
            store       => \$job_id_href,
            strict_type => 1,
        },
        parameter_href => {
            default     => {},
            defined     => 1,
            required    => 1,
            store       => \$parameter_href,
            strict_type => 1,
        },
        profile_base_command => {
            default     => q{sbatch},
            store       => \$profile_base_command,
            strict_type => 1,
        },
        recipe_name => {
            defined     => 1,
            required    => 1,
            store       => \$recipe_name,
            strict_type => 1,
        },
        sample_id => {
            defined     => 1,
            required    => 1,
            store       => \$sample_id,
            strict_type => 1,
        },
        sample_info_href => {
            default     => {},
            defined     => 1,
            required    => 1,
            store       => \$sample_info_href,
            strict_type => 1,
        },
    };

    check( $tmpl, $arg_href, 1 ) or croak q{Could not parse arguments!};

    use MIP::Get::File qw{ get_io_files };
    use MIP::Get::Parameter qw{ get_recipe_attributes get_recipe_resources };
    use MIP::Program::Compression::Tar qw{ tar };
    use MIP::Program::Chromograph qw{ chromograph };
    use MIP::Parse::File qw{ parse_io_outfiles };
    use MIP::Processmanagement::Processes qw{ submit_recipe };
    use MIP::Sample_info qw{ set_recipe_outfile_in_sample_info };
    use MIP::Script::Setup_script qw{ setup_script };

    ### PREPROCESSING:

    ## Retrieve logger object
    my $log = Log::Log4perl->get_logger($LOG_NAME);

    ## Unpack parameters
    ## Get the io infiles per chain and id

    my %io = get_io_files(
        {
            id             => $sample_id,
            file_info_href => $file_info_href,
            parameter_href => $parameter_href,
            recipe_name    => q{tiddit_coverage},
            stream         => q{out},
        }
    );
    my $infile_name_prefix = $io{out}{file_name_prefix};
    my $infile_path        = $io{out}{file_path};

    my $job_id_chain = get_recipe_attributes(
        {
            attribute      => q{chain},
            parameter_href => $parameter_href,
            recipe_name    => $recipe_name,
        }
    );
    my $recipe_mode     = $active_parameter_href->{$recipe_name};
    my %recipe_resource = get_recipe_resources(
        {
            active_parameter_href => $active_parameter_href,
            recipe_name           => $recipe_name,
        }
    );

    %io = (
        %io,
        parse_io_outfiles(
            {
                chain_id               => $job_id_chain,
                id                     => $sample_id,
                file_info_href         => $file_info_href,
                file_name_prefixes_ref => [$infile_name_prefix],
                outdata_dir            => $active_parameter_href->{outdata_dir},
                parameter_href         => $parameter_href,
                recipe_name            => $recipe_name,
            }
        )
    );

    my $outdir_path  = $io{out}{file_path_prefix};
    my $outfile_path = $io{out}{file_path};

    ## Filehandles
    # Create anonymous filehandle
    my $filehandle = IO::Handle->new();

    ## Creates recipe directories (info & data & script), recipe script filenames and writes sbatch header
    my ( $recipe_file_path, $recipe_info_path ) = setup_script(
        {
            active_parameter_href           => $active_parameter_href,
            core_number                     => $recipe_resource{core_number},
            directory_id                    => $sample_id,
            filehandle                      => $filehandle,
            job_id_href                     => $job_id_href,
            log                             => $log,
            memory_allocation               => $recipe_resource{memory},
            process_time                    => $recipe_resource{time},
            recipe_directory                => $recipe_name,
            recipe_name                     => $recipe_name,
            source_environment_commands_ref => $recipe_resource{load_env_ref},
        }
    );

    ### SHELL:

    say {$filehandle} q{## } . $recipe_name;

    ## Process the wig file from tiddit_coverage
    chromograph(
        {
            coverage_file_path => $infile_path,
            filehandle         => $filehandle,
            outdir_path        => $outdir_path,
            step               => $active_parameter_href->{tiddit_coverage_bin_size},
        }
    );
    say {$filehandle} $NEWLINE;

    tar(
        {
            create       => 1,
            FILEHANDLE   => $FILEHANDLE,
            file_path    => $outfile_path,
            filter_gzip  => 1,
            in_paths_ref => [$outdir_path],
        }
    );
    say {$FILEHANDLE} $NEWLINE;

    ## Close FILEHANDLES
    close $FILEHANDLE or $log->logcroak(q{Could not close FILEHANDLE});

    if ( $recipe_mode == 1 ) {

        ## Collect QC metadata info for later use
        set_recipe_outfile_in_sample_info(
            {
                path             => $outfile_path,
                recipe_name      => $recipe_name,
                sample_id        => $sample_id,
                sample_info_href => $sample_info_href,
            }
        );

        submit_recipe(
            {
<<<<<<< HEAD
                filehandle            => $filehandle,
                outdir_path           => $outdir_path,
                upd_regions_file_path => $upd_infile_path{regions},
            }
        );
        say {$filehandle} $NEWLINE;
=======
                base_command            => $profile_base_command,
                case_id                 => $case_id,
                dependency_method       => q{case_to_sample},
                infile_lane_prefix_href => $infile_lane_prefix_href,
                job_id_chain            => $job_id_chain,
                job_id_href             => $job_id_href,
                log                     => $log,
                recipe_file_path        => $recipe_file_path,
                sample_id               => $sample_id,
                submission_profile      => $active_parameter_href->{submission_profile},
            }
        );
    }
    return 1;
}

sub analysis_chromograph_proband {

## Function : Visualize chromosomes using chromograph with tiddit_coverage and upd data
## Returns  :
## Arguments: $active_parameter_href   => Active parameters for this analysis hash {REF}
##          : $case_id                 => Family id
##          : $file_info_href          => File_info hash {REF}
##          : $infile_lane_prefix_href => Infile(s) without the ".ending" {REF}
##          : $job_id_href             => Job id hash {REF}
##          : $parameter_href          => Parameter hash {REF}
##          : $profile_base_command    => Submission profile base command
##          : $recipe_name             => Recipe name
##          : $sample_id               => Sample id
##          : $sample_info_href        => Info on samples and case hash {REF}

    my ($arg_href) = @_;

    ## Flatten argument(s)
    my $active_parameter_href;
    my $file_info_href;
    my $infile_lane_prefix_href;
    my $job_id_href;
    my $parameter_href;
    my $recipe_name;
    my $sample_id;
    my $sample_info_href;

    ## Default(s)
    my $case_id;
    my $profile_base_command;

    my $tmpl = {
        active_parameter_href => {
            default     => {},
            defined     => 1,
            required    => 1,
            store       => \$active_parameter_href,
            strict_type => 1,
        },
        case_id => {
            default     => $arg_href->{active_parameter_href}{case_id},
            store       => \$case_id,
            strict_type => 1,
        },
        file_info_href => {
            default     => {},
            defined     => 1,
            required    => 1,
            store       => \$file_info_href,
            strict_type => 1,
        },
        infile_lane_prefix_href => {
            default     => {},
            defined     => 1,
            required    => 1,
            store       => \$infile_lane_prefix_href,
            strict_type => 1,
        },
        job_id_href => {
            default     => {},
            defined     => 1,
            required    => 1,
            store       => \$job_id_href,
            strict_type => 1,
        },
        parameter_href => {
            default     => {},
            defined     => 1,
            required    => 1,
            store       => \$parameter_href,
            strict_type => 1,
        },
        profile_base_command => {
            default     => q{sbatch},
            store       => \$profile_base_command,
            strict_type => 1,
        },
        recipe_name => {
            defined     => 1,
            required    => 1,
            store       => \$recipe_name,
            strict_type => 1,
        },
        sample_id => {
            defined     => 1,
            required    => 1,
            store       => \$sample_id,
            strict_type => 1,
        },
        sample_info_href => {
            default     => {},
            defined     => 1,
            required    => 1,
            store       => \$sample_info_href,
            strict_type => 1,
        },
    };

    check( $tmpl, $arg_href, 1 ) or croak q{Could not parse arguments!};

    use MIP::Get::File qw{ get_io_files };
    use MIP::Get::Parameter qw{ get_recipe_attributes get_recipe_resources };
    use MIP::Program::Compression::Tar qw{ tar };
    use MIP::Program::Chromograph qw{ chromograph };
    use MIP::Program::Upd qw{ upd_call };
    use MIP::Parse::File qw{ parse_io_outfiles };
    use MIP::Processmanagement::Processes qw{ submit_recipe };
    use MIP::Sample_info qw{ get_family_member_id set_recipe_outfile_in_sample_info };
    use MIP::Script::Setup_script qw{ setup_script };

    ### PREPROCESSING:

    ## Retrieve logger object
    my $log = Log::Log4perl->get_logger($LOG_NAME);

    ## Unpack parameters
    ## Get the io infiles per chain and id
    my %io = get_io_files(
        {
            id             => $case_id,
            file_info_href => $file_info_href,
            parameter_href => $parameter_href,
            recipe_name    => $recipe_name,
            stream         => q{in},
        }
    );
    my $infile_name_prefix = $io{in}{file_name_prefix};
    my $infile_path_prefix = $io{in}{file_path_prefix};
    my $infile_path        = $infile_path_prefix . q{.vcf.gz};

    my $job_id_chain = get_recipe_attributes(
        {
            attribute      => q{chain},
            parameter_href => $parameter_href,
            recipe_name    => $recipe_name,
        }
    );
    my $recipe_mode     = $active_parameter_href->{$recipe_name};
    my %recipe_resource = get_recipe_resources(
        {
            active_parameter_href => $active_parameter_href,
            recipe_name           => $recipe_name,
        }
    );

    %io = (
        %io,
        parse_io_outfiles(
            {
                chain_id               => $job_id_chain,
                id                     => $sample_id,
                file_info_href         => $file_info_href,
                file_name_prefixes_ref => [$infile_name_prefix],
                outdata_dir            => $active_parameter_href->{outdata_dir},
                parameter_href         => $parameter_href,
                recipe_name            => $recipe_name,
            }
        )
    );

    my $outdir_path         = $io{out}{file_path_prefix};
    my $outfile_path        = $io{out}{file_path};
    my $outfile_path_prefix = $io{out}{file_path_prefix};

    ## Filehandles
    # Create anonymous filehandle
    my $FILEHANDLE = IO::Handle->new();

    ## Creates recipe directories (info & data & script), recipe script filenames and writes sbatch header
    my ( $recipe_file_path, $recipe_info_path ) = setup_script(
        {
            active_parameter_href           => $active_parameter_href,
            core_number                     => $recipe_resource{core_number},
            directory_id                    => $sample_id,
            FILEHANDLE                      => $FILEHANDLE,
            job_id_href                     => $job_id_href,
            log                             => $log,
            memory_allocation               => $recipe_resource{memory},
            process_time                    => $recipe_resource{time},
            recipe_directory                => $recipe_name,
            recipe_name                     => $recipe_name,
            source_environment_commands_ref => $recipe_resource{load_env_ref},
        }
    );

    %io = get_io_files(
        {
            id             => $sample_id,
            file_info_href => $file_info_href,
            parameter_href => $parameter_href,
            recipe_name    => q{tiddit_coverage},
            stream         => q{out},
        }
    );
    my $tiddit_cov_infile_path = $io{out}{file_path};
    ### SHELL:

    say {$FILEHANDLE} q{## } . $recipe_name;

    ## UPD
    ## Get family hash
    my %family_member_id =
      get_family_member_id( { sample_info_href => $sample_info_href } );

    my @call_types = qw{ sites regions };
>>>>>>> 5359994b

  CALL_TYPE:
    foreach my $call_type (@call_types) {
        upd_call(
            {
<<<<<<< HEAD
                filehandle          => $filehandle,
                outdir_path         => $outdir_path,
                upd_sites_file_path => $upd_infile_path{sites},
=======
                af_tag       => q{GNOMADAF},
                call_type    => $call_type,
                father_id    => $family_member_id{father},
                FILEHANDLE   => $FILEHANDLE,
                infile_path  => $infile_path,
                mother_id    => $family_member_id{mother},
                outfile_path => $outfile_path_prefix . $UNDERSCORE . $call_type,
                proband_id   => $sample_id,
>>>>>>> 5359994b
            }
        );
        say {$filehandle} $NEWLINE;
    }

    ## Process the wig file from tiddit_coverage
    chromograph(
        {
            coverage_file_path => $tiddit_cov_infile_path,
            FILEHANDLE         => $FILEHANDLE,
            outdir_path        => $outdir_path,
            step               => $active_parameter_href->{tiddit_coverage_bin_size},
        }
    );
    say {$FILEHANDLE} $NEWLINE;

    ## Process regions file from UPD
    chromograph(
        {
            FILEHANDLE            => $FILEHANDLE,
            outdir_path           => $outdir_path,
            upd_regions_file_path => $outfile_path_prefix . $UNDERSCORE . q{regions},
        }
    );
    say {$FILEHANDLE} $NEWLINE;

    ## Process sites file from UPD
    chromograph(
        {
            FILEHANDLE          => $FILEHANDLE,
            outdir_path         => $outdir_path,
            upd_sites_file_path => $outfile_path_prefix . $UNDERSCORE . q{sites},
        }
    );
    say {$FILEHANDLE} $NEWLINE;

    tar(
        {
            create       => 1,
            filehandle   => $filehandle,
            file_path    => $outfile_path,
            filter_gzip  => 1,
            in_paths_ref => [$outdir_path],
        }
    );
    say {$filehandle} $NEWLINE;

    ## Close filehandleS
    close $filehandle or $log->logcroak(q{Could not close filehandle});

    if ( $recipe_mode == 1 ) {

        ## Collect QC metadata info for later use
        set_recipe_outfile_in_sample_info(
            {
                path             => $outfile_path,
                recipe_name      => $recipe_name,
                sample_id        => $sample_id,
                sample_info_href => $sample_info_href,
            }
        );

        submit_recipe(
            {
                base_command            => $profile_base_command,
                case_id                 => $case_id,
                dependency_method       => q{case_to_sample},
                infile_lane_prefix_href => $infile_lane_prefix_href,
                job_id_chain            => $job_id_chain,
                job_id_href             => $job_id_href,
                log                     => $log,
                recipe_file_path        => $recipe_file_path,
                sample_id               => $sample_id,
                submission_profile      => $active_parameter_href->{submission_profile},
            }
        );
    }
    return 1;
}

1;<|MERGE_RESOLUTION|>--- conflicted
+++ resolved
@@ -233,16 +233,16 @@
     tar(
         {
             create       => 1,
-            FILEHANDLE   => $FILEHANDLE,
+            filehandle   => $filehandle,
             file_path    => $outfile_path,
             filter_gzip  => 1,
             in_paths_ref => [$outdir_path],
         }
     );
-    say {$FILEHANDLE} $NEWLINE;
-
-    ## Close FILEHANDLES
-    close $FILEHANDLE or $log->logcroak(q{Could not close FILEHANDLE});
+    say {$filehandle} $NEWLINE;
+
+    ## Close filehandle
+    close $filehandle or $log->logcroak(q{Could not close filehandle});
 
     if ( $recipe_mode == 1 ) {
 
@@ -258,14 +258,6 @@
 
         submit_recipe(
             {
-<<<<<<< HEAD
-                filehandle            => $filehandle,
-                outdir_path           => $outdir_path,
-                upd_regions_file_path => $upd_infile_path{regions},
-            }
-        );
-        say {$filehandle} $NEWLINE;
-=======
                 base_command            => $profile_base_command,
                 case_id                 => $case_id,
                 dependency_method       => q{case_to_sample},
@@ -448,7 +440,7 @@
 
     ## Filehandles
     # Create anonymous filehandle
-    my $FILEHANDLE = IO::Handle->new();
+    my $filehandle = IO::Handle->new();
 
     ## Creates recipe directories (info & data & script), recipe script filenames and writes sbatch header
     my ( $recipe_file_path, $recipe_info_path ) = setup_script(
@@ -456,7 +448,7 @@
             active_parameter_href           => $active_parameter_href,
             core_number                     => $recipe_resource{core_number},
             directory_id                    => $sample_id,
-            FILEHANDLE                      => $FILEHANDLE,
+            filehandle                      => $filehandle,
             job_id_href                     => $job_id_href,
             log                             => $log,
             memory_allocation               => $recipe_resource{memory},
@@ -479,7 +471,7 @@
     my $tiddit_cov_infile_path = $io{out}{file_path};
     ### SHELL:
 
-    say {$FILEHANDLE} q{## } . $recipe_name;
+    say {$filehandle} q{## } . $recipe_name;
 
     ## UPD
     ## Get family hash
@@ -487,26 +479,19 @@
       get_family_member_id( { sample_info_href => $sample_info_href } );
 
     my @call_types = qw{ sites regions };
->>>>>>> 5359994b
 
   CALL_TYPE:
     foreach my $call_type (@call_types) {
         upd_call(
             {
-<<<<<<< HEAD
-                filehandle          => $filehandle,
-                outdir_path         => $outdir_path,
-                upd_sites_file_path => $upd_infile_path{sites},
-=======
                 af_tag       => q{GNOMADAF},
                 call_type    => $call_type,
                 father_id    => $family_member_id{father},
-                FILEHANDLE   => $FILEHANDLE,
+                filehandle   => $filehandle,
                 infile_path  => $infile_path,
                 mother_id    => $family_member_id{mother},
                 outfile_path => $outfile_path_prefix . $UNDERSCORE . $call_type,
                 proband_id   => $sample_id,
->>>>>>> 5359994b
             }
         );
         say {$filehandle} $NEWLINE;
@@ -516,32 +501,32 @@
     chromograph(
         {
             coverage_file_path => $tiddit_cov_infile_path,
-            FILEHANDLE         => $FILEHANDLE,
+            filehandle         => $filehandle,
             outdir_path        => $outdir_path,
             step               => $active_parameter_href->{tiddit_coverage_bin_size},
         }
     );
-    say {$FILEHANDLE} $NEWLINE;
+    say {$filehandle} $NEWLINE;
 
     ## Process regions file from UPD
     chromograph(
         {
-            FILEHANDLE            => $FILEHANDLE,
+            filehandle            => $filehandle,
             outdir_path           => $outdir_path,
             upd_regions_file_path => $outfile_path_prefix . $UNDERSCORE . q{regions},
         }
     );
-    say {$FILEHANDLE} $NEWLINE;
+    say {$filehandle} $NEWLINE;
 
     ## Process sites file from UPD
     chromograph(
         {
-            FILEHANDLE          => $FILEHANDLE,
+            filehandle          => $filehandle,
             outdir_path         => $outdir_path,
             upd_sites_file_path => $outfile_path_prefix . $UNDERSCORE . q{sites},
         }
     );
-    say {$FILEHANDLE} $NEWLINE;
+    say {$filehandle} $NEWLINE;
 
     tar(
         {
