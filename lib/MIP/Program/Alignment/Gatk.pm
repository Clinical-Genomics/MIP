--- conflicted
+++ resolved
@@ -217,10 +217,6 @@
 ##          : $intervals_ref                         => One or more genomic intervals over which to operate {REF}
 ##          : $java_use_large_pages                  => Use java large pages
 ##          : $memory_allocation                     => Memory allocation to run Gatk
-<<<<<<< HEAD
-##          : $num_cpu_threads_per_data_thread       => Number of CPU threads to allocate per data thread
-=======
->>>>>>> 3bc6c460
 ##          : $outfile_path                          => Outfile path
 ##          : $read_filters_ref                      => Filters to apply on reads {REF}
 ##          : $referencefile_path                    => Reference sequence file
@@ -237,10 +233,6 @@
     my $FILEHANDLE;
     my $infile_path;
     my $intervals_ref;
-<<<<<<< HEAD
-    my $known_sites_ref;
-=======
->>>>>>> 3bc6c460
     my $memory_allocation;
     my $outfile_path;
     my $read_filters_ref;
@@ -491,7 +483,6 @@
             strict_type => 1,
         },
         outfile_path => {
-<<<<<<< HEAD
             defined     => 1,
             required    => 1,
             store       => \$outfile_path,
@@ -511,10 +502,8 @@
             store       => \$read_filters_ref,
             strict_type => 1,
         },
-        referencefile_path => {
-            defined     => 1,
-            required    => 1,
-            store       => \$referencefile_path,
+        temp_directory => {
+            store       => \$temp_directory,
             strict_type => 1,
         },
         sample_ploidy => {
@@ -529,52 +518,12 @@
         },
         stderrfile_path => {
             store       => \$stderrfile_path,
-=======
-            defined     => 1,
-            required    => 1,
-            store       => \$outfile_path,
-            strict_type => 1,
-        },
-        pedigree => {
-            store       => \$pedigree,
-            strict_type => 1,
-        },
-        pcr_indel_model => {
-            allow => [ undef, qw{ NONE HOSTILE AGGRESSIVE CONSERVATIVE } ],
-            store       => \$pcr_indel_model,
-            strict_type => 1,
-        },
-        read_filters_ref => {
-            default     => [],
-            store       => \$read_filters_ref,
->>>>>>> 3bc6c460
             strict_type => 1,
         },
         temp_directory => {
             store       => \$temp_directory,
             strict_type => 1,
         },
-<<<<<<< HEAD
-=======
-        sample_ploidy => {
-            allow       => [ undef, qr/ ^\d+$ /sxm ],
-            store       => \$sample_ploidy,
-            strict_type => 1,
-        },
-        standard_min_confidence_threshold_for_calling => {
-            allow       => qr/ ^\d+$ /sxm,
-            store       => \$standard_min_confidence_threshold_for_calling,
-            strict_type => 1,
-        },
-        stderrfile_path => {
-            store       => \$stderrfile_path,
-            strict_type => 1,
-        },
-        temp_directory => {
-            store       => \$temp_directory,
-            strict_type => 1,
-        },
->>>>>>> 3bc6c460
         verbosity => {
             allow       => [qw{ INFO ERROR FATAL }],
             default     => q{INFO},
@@ -608,7 +557,6 @@
 
     ## Add tool command
     push @commands, q{HaplotypeCaller};
-<<<<<<< HEAD
 
     ## Add infile
     push @commands, q{--input} . $SPACE . $infile_path;
@@ -626,31 +574,11 @@
         }
     );
 
-=======
-
-    ## Add infile
-    push @commands, q{--input} . $SPACE . $infile_path;
-
-    ## Add common options
-    gatk_common_options(
-        {
-            commands_ref       => \@commands,
-            intervals_ref      => $intervals_ref,
-            pedigree           => $pedigree,
-            read_filters_ref   => $read_filters_ref,
-            referencefile_path => $referencefile_path,
-            temp_directory     => $temp_directory,
-            verbosity          => $verbosity,
-        }
-    );
-
->>>>>>> 3bc6c460
     ## Add annotaions
     if ( @{$annotations_ref} ) {
         push @commands,
           q{--annotation} . $SPACE . join $SPACE . q{--annotation} . $SPACE,
           @{$annotations_ref};
-<<<<<<< HEAD
     }
 
     ## Add dbsnp
@@ -666,23 +594,6 @@
     ## Set output mode
     push @commands, q{--emit-ref-confidence} . $SPACE . $emit_ref_confidence;
 
-=======
-    }
-
-    ## Add dbsnp
-    if ($dbsnp_path) {
-        push @commands, q{--dbsnp} . $SPACE . $dbsnp_path;
-    }
-
-    ## No soft clipped bases
-    if ($dont_use_soft_clipped_bases) {
-        push @commands, q{--dont-use-soft-clipped-bases};
-    }
-
-    ## Set output mode
-    push @commands, q{--emit-ref-confidence} . $SPACE . $emit_ref_confidence;
-
->>>>>>> 3bc6c460
     ## Add PCR indel model
     if ($pcr_indel_model) {
         push @commands, q{--pcr-indel-model} . $SPACE . $pcr_indel_model;
@@ -1126,7 +1037,6 @@
 
     # Stores commands depending on input parameters
     my @commands = qw{ gatk };
-<<<<<<< HEAD
 
     ## Add java options
     gatk_java_options(
@@ -1147,28 +1057,6 @@
     ## Add variant infile
     push @commands, q{--variant} . $SPACE . $variant_infile_path;
 
-=======
-
-    ## Add java options
-    gatk_java_options(
-        {
-            commands_ref         => \@commands,
-            java_use_large_pages => $java_use_large_pages,
-            memory_allocation    => $memory_allocation,
-            xargs_mode           => $xargs_mode,
-        }
-    );
-
-    ## Add tool command
-    push @commands, q{ASEReadCounter};
-
-    ## Add infile
-    push @commands, q{--input} . $SPACE . $infile_path;
-
-    ## Add variant infile
-    push @commands, q{--variant} . $SPACE . $variant_infile_path;
-
->>>>>>> 3bc6c460
     ## Add common options
     gatk_common_options(
         {
