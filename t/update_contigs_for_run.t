--- conflicted
+++ resolved
@@ -95,19 +95,12 @@
 my %expected_result = (
     bam_contigs              => [qw{ 5 6 Y }],
     bam_contigs_size_ordered => [qw{ 5 6 Y }],
-<<<<<<< HEAD
     contigs                  => [qw{ 5 6 }],
     contigs_size_ordered     => [qw{ 5 6 }],
     select_file_contigs      => [qw{ 5 6 }],
 );
+
 ## Then only keep contig 5 and 6 for all except bam contigs
-=======
-    contigs                  => [qw{ 5 6}],
-    contigs_size_ordered     => [qw{ 5 6}],
-    select_file_contigs      => [qw{ 5 6 }],
-);
-## Then only keep contig 5 and 6  for all except bam contigs
->>>>>>> bcc82965
 is_deeply( \%file_info, \%expected_result, q{Updated contigs} );
 
 done_testing();