--- conflicted
+++ resolved
@@ -99,26 +99,13 @@
       . $SPACE
       . $EXECUTABLE_NAME );
 
-<<<<<<< HEAD
 my $aggregate_gene_panel_file =
   catfile( $Bin, qw{ data 643594-miptest aggregated_gene_panel_test.txt } );
 my $aggregate_gene_panels_key = q{select_file};
 my $gene_panel                = q{TEST};
 my $family_id_test            = q{family_id};
 my $program_name_test         = q{vcfparser};
-=======
-my $aggregate_gene_panel_file = catfile( $Bin, qw{ data 643594-miptest aggregated_gene_panel_test.txt } );
-my $aggregate_gene_panels_key = q{select_file};
-my $gene_panel = q{TEST};
-my $family_id_test = q{family_id};
-my $program_name_test = q{vcfparser};
->>>>>>> 38e256db
 my %sample_info;
-my %header_info = (display_name => q{gene_panel_test},
-                   gene_panel => $gene_panel,
-                   updated_at => q{2016-12-08},
-                   version => q{1.0},
-                   );
 
 my %header_info = (
     display_name => q{gene_panel_test},
@@ -137,7 +124,6 @@
     }
 );
 
-<<<<<<< HEAD
 is(
     exists $sample_info{$program_name_test}{$aggregate_gene_panels_key}
       {gene_panel}{$gene_panel},
@@ -147,27 +133,15 @@
 
 while ( my ( $key, $value ) = each %header_info ) {
 
-    ## Test gene panel info
+## Test gene panel info
     my $set_header_value =
       $sample_info{$program_name_test}{$aggregate_gene_panels_key}{gene_panel}
       {$gene_panel}{$key};
+
     is( $set_header_value, $value,
             q{Gene panel header info value for key: }
           . $key
           . q{ added to $sample_info} );
-
-=======
-is( exists $sample_info{$program_name_test}{$aggregate_gene_panels_key}{gene_panel}{$gene_panel},
-    1, q{Gene panel key added to $sample_info} );
-}
-
-while (my ($key, $value) = each %header_info) {
-
-## Test gene panel info
-my $set_header_value = $sample_info{$program_name_test}{$aggregate_gene_panels_key}{gene_panel}{$gene_panel}{$key};
-
-is( $set_header_value, $value, q{Gene panel header info value for key: } . $key . q{ added to $sample_info} );
->>>>>>> 38e256db
 }
 
 done_testing();
