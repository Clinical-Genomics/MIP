--- conflicted
+++ resolved
@@ -67,15 +67,9 @@
     check( $tmpl, $arg_href, 1 ) or croak q{Could not parse arguments!};
 
     use MIP::Parse::File qw{ parse_file_suffix };
-<<<<<<< HEAD
     use MIP::Program::Gzip qw{ gzip };
-    use MIP::Program::Compression::Tar qw{ tar };
-    use MIP::Program::Compression::Zip qw{ unzip };
-=======
-    use MIP::Program::Compression::Gzip qw{ gzip };
     use MIP::Program::Tar qw{ tar };
     use MIP::Program::Zip qw{ unzip };
->>>>>>> 391bf2a8
 
     return if ( not defined $decompress_program );
 
