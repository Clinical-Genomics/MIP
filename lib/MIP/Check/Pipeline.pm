--- conflicted
+++ resolved
@@ -23,11 +23,7 @@
     use base qw{ Exporter };
 
     # Set the version for version checking
-<<<<<<< HEAD
-    our $VERSION = 1.07;
-=======
     our $VERSION = 1.08;
->>>>>>> e18aa778
 
     # Functions and variables which can be optionally exported
     our @EXPORT_OK =
