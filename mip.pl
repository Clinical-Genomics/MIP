#!/usr/bin/perl -w

use strict;
use warnings;

###Master script for analysing paired end reads from the Illumina plattform in fastq(.gz) format to annotated ranked disease causing variants. The program performs QC, aligns reads using Mosaik or BWA, performs variant discovery and annotation as well as ranking the found variants according to disease potential.
 
###Copyright 2011 Henrik Stranneheim
    
use Pod::Usage;
use Pod::Text;
use Getopt::Long;
use POSIX;
use IO::File;
use YAML;

use vars qw($USAGE);

BEGIN {
    $USAGE =
	qq{
mip.pl  -ifd [inFilesDirs,.,.,.,n] -isd [inScriptDir,.,.,.,n] -rd [refdir] -p [project ID] -s [sample ID...n] -em [e-mail] -osd [outdirscripts] -odd [outDataDir] -f [familyID] -p[program]
               ####MIP
	       -ifd/--inFilesDirs Infile directory(s), comma sep (Mandatory: Supply whole path,)
               -isd/--inScriptDir The pipeline custom script in directory (Mandatory: Supply whole path)
               -rd/--referencesDir Reference(s) directory (Mandatory: Supply whole path)
	       -p/--projectID The project ID  (Mandatory)
	       -s/--sampleIDs The sample ID(s),comma sep (Mandatory)
	       -em/--email E-mail
	       -odd/--outDataDir The data files output directory (Mandatory: Supply whole path)
	       -osd/--outScriptDir The script files (.sh) output directory (Mandatory: Supply whole path)
               -f/--familyID Group id of samples to be compared (defaults to "0" (=no), (Ex: 1 for IDN 1-1-1A))
               -pedigree/--pedigreeFile (Supply whole path, defaults to "")
               -huref/--humanGenomeReference Fasta file for the human genome reference (defaults to "")
               -al/--aligner Setting which aligner was used for alignment in previous analysis (defaults to "")
               -at/--analysisType Type of analysis to perform (defaults to "exomes";Valid entries: "genomes", "exomes", "rapid")
               -mc/--maximumCores The maximum number of cores per node used in the analysis (defaults to "8")
               -c/--configFile YAML config file for script parameters (defaults to "")
               -wc/--writeConfigFile Write YAML configuration file for script parameters (defaults to "";Supply whole path)
               -si/--sampleInfoFile YAML file for sample info used in the analysis (defaults to "{outDataDir}/{familyID}/{familyID}_qc_sampleInfo.yaml")
               -dra/--dryRunAll Sets all programs to dry run mode i.e. no sbatch submission (defaults to "0" (=no))
               -julp/--JavaUseLargePages Use large page memory. (-XX,hence option considered not stable and are subject to change without notice, but can be consiered when faced with Java Runtime Environment Memory issues)
               -pve/--pythonVirtualEnvironment Pyhton virtualenvironment (defaults to "")
               -h/--help Display this help message    
               -v/--version Display version of MIP            

               
               ####Programs
               -pGZ/--pGZip GZip fastq files (defaults to "1" (=yes))
	       -pFQC/--pFastQC Sequence quality analysis using FastQC (defaults to "1" (=yes))
               -pREM/--pRemovalRedundantFiles Generating sbatch script for deletion of redundant files (defaults to "1" (=yes);Note: Must be submitted manually)
               
               ##Mosaik
	       -pMoB/--pMosaikBuild  Convert reads to Mosaik format using MosaikBuild (defaults to "1" (=yes))
                -mobmfl/--mosaikBuildMedianFragLength Flag for setting the mean fragment length, mfl, (defaults to (=375) bp)
	       -pMoA/--pMosaikAlign Align reads using MosaikAlign (defaults to "1" (=yes))
                 -moaref/--mosaikAlignReference MosaikAlign reference (defaults to "{humanGenomeReference}")
                 -moaannpe/--mosaikAlignNeuralNetworkPeFile MosaikAlign Neural Network PE File (defaults to "2.1.78.pe.ann")
                 -moaannse/--mosaikAlignNeuralNetworkSeFile MosaikAlign Neural Network SE File (defaults to "2.1.78.se.ann")
                 -mojdb/--mosaikJumpDbStub MosaikJump stub (defaults to "{humanGenomeReference}")
               
               ##BWA
               -pBWA_mem/--pBwaMem Align reads using BWA Mem (defaults to "0" (=no))
                 -bwamemrdb/--bwaMemRapidDb Selection of relevant regions post alignment (Defaults to "")
               -pBWA_aln/--pBwaAln Index reads using BWA Aln (defaults to "0" (=no))
                 -bwaalnq/--bwaAlnQualityTrimming BWA Aln quality threshold for read trimming (defaults to "20")
               -pBWA_sampe/--pBwaSampe Align reads using BWA Sampe (defaults to "0" (=no))
               
               ##PicardTools
               -picardpath/--picardToolsPath Path to PicardTools. Mandatory for use of PicardTools (defaults to "")
               -picttmpd/--PicardToolsTempDirectory Temporary Directory to write to using PicardTools (defaults to "/scratch/SLURM_JOB_ID";Supply whole path)
               -pPicT_sort/--pPicardToolsSortSam Sort & index aligned reads using PicardTools SortSam & index (defaults to "1" (=yes))
               -pPicT_merge/--pPicardToolsMergeSamFiles Merge (BAM file(s) ) using PicardTools MergeSamFiles (defaults to "1" (=yes))
               -pPicT_mergerr/--pPicardToolsMergeRapidReads Merge Read batch processed (BAM file(s)) using PicardTools MergeSamFiles (Only relevant in rapid mode;defaults to "0" (=no))
                 -picT_mergeprev/--picardToolsMergeSamFilesPrevious PicardTools MergeSamFiles on merged current files and previous BAM-file(s) (Supply whole path and name, name must contain sample id, and lanes_Xn info)
               -pPicT_markdup/--pPicardToolsMarkduplicates Markduplicates using PicardTools MarkDuplicates (defaults to "1" (=yes))
               
               ##Coverage Calculations
               -pCh_B/--pChanjoBuild Chanjo build central SQLite database file (defaults to "1" (=yes))
                 -chbdb/--chanjoBuildDb  Reference database (defaults to "")
               -pCh_C/--pChanjoCalculate Chanjo coverage analysis (defaults to "1" (=yes))
                 -chccut/--chanjoCalculateCutoff Read depth cutoff (defaults to "10")
               -pCh_I/--pChanjoImport Chanjo import to collect sample info to family Db  (defaults to "1" (=yes))
               -pCC_bedgc/--pGenomeCoverageBED Genome coverage calculation using genomeCoverageBED (defaults to "1" (=yes))
               -pCC_qac/--pQaCompute Genome coverage calculation using qaCompute (defaults to "1" (=yes))
               -xcov/--xCoverage Max coverage depth when using '-pGenomeCoverageBED', '-pQaCompute' (defaults to "30")
               -pCC_picmm/--pPicardToolsCollectMultipleMetrics Metrics calculation using PicardTools collectMultipleMetrics (defaults to "1" (=yes))
               -pCCE_pichs/--pPicardToolsCalculateHSMetrics Capture calculation using PicardTools CalculateHSmetrics (defaults to "1" (=yes))
                 -extbl/--exomeTargetBedInfileLists Prepared target BED file for PicardTools CalculateHSMetrics (defaults to "". File ending should be ".infile_list") 
                 -extpbl/--exomeTargetPaddedBedInfileLists Prepared padded target BED file for PicardTools CalculateHSMetrics (defaults to "". File ending should be ".padXXX.infile_list")
               -pRCP/--pRCovPlots Plots of genome coverage using rCovPlots (defaults to "1" (=yes))
               
               ##GATK              
               -gatkpath/--genomeAnalysisToolKitPath  Path to GATK. Mandatory for use of GATK (defaults to "")
               -gatktmpd/--GATKTempDirectory Temporary Directory to write to using GATK ReAlignerTargetCreator & BaseRecalibrator (defaults to "/scratch/SLURM_JOB_ID";Supply whole path)
               -gatktpbl/--GATKTargetPaddedBedIntervalLists Target BED file interval for GATK (defaults to "". File ending should be ".padXXX.interval_list")
               -gatkdcov/--GATKDownSampleToCoverage Coverage to downsample to at any given locus (defaults to "1000")
               -pGATK_real/--pGATKRealigner Realignments of reads using GATK realign (defaults to "1" (=yes))
                 -gatkrealknset1/--GATKReAlignerINDELKnownSet1 GATK ReAlignerTargetCreator/IndelRealigner known INDEL set 1 (defaults to "1000G_phase1.indels.hg19.vcf")
                 -gatkrealknset2/--GATKReAlignerINDELKnownSet2 GATK ReAlignerTargetCreator/IndelRealigner known INDEL set 2 (defaults to "Mills_and_1000G_gold_standard.indels.hg19.sites.vcf")
               -pGATK_baserecal/--pGATKBaseRecalibration Recalibration of bases using GATK BaseRecalibrator/PrintReads (defaults to "1" (=yes))
                 -gatkbaserecalknset/--GATKBaseReCalibrationSNPKnownSet GATK BaseReCalinbration known SNP set (defaults to "dbsnp_135.b37.vcf") 
               -pGATK_rr/--pGATKReduceReads Reduces reads in BAM file (defaults to "1" (=yes))                  
               -pGATK_hapcall/--pGATKHaploTypeCaller Variant discovery using GATK HaplotypeCaller (defaults to "1" (=yes))
                 -gatkhapcallrefbaminfile/--GATKHaploTypeCallerRefBAMInfile GATK HaplotypeCaller BAM reference infile list for joint genotyping (defaults to "")
                 -gatkhapcallsnpknset/--GATKHaploTypeCallerSNPKnownSet GATK HaplotypeCaller dbSNP set for annotating ID columns (defaults to "dbsnp_135.b37.vcf")
               -pGATK_hapcallcombine/--pGATKHaploTypeCallerCombineVariants Combine variants from HaplotypeCaller (defaults to "1" (=yes))
               -pGATK_varrecal/--pGATKVariantRecalibration Variant recalibration using GATK VariantRecalibrator/ApplyRecalibration (defaults to "1" (=yes))
                 -gatkexrefsnp/--GATKExomeReferenceSNPs Prepared exome reference file (SNVs) for GATKVariantRecalibration (defaults to "")
                 -gatkvarrecaltrhapmap/--GATKVariantReCalibrationTrainingSetHapMap GATK VariantRecalibrator HapMap training set (defaults to "hapmap_3.3.b37.sites.vcf")
                 -gatkvarrecaltrdbsnp/--GATKVariantReCalibrationTrainingSetDbSNP GATK VariantRecalibrator dbSNP training set (defaults to "dbsnp_135.b37.vcf")
                 -gatkvarrecaltrd1000Gsnp/--GATKVariantReCalibrationTrainingSet1000GSNP GATK VariantRecalibrator 1000G high confidence SNP training set (defaults to "1000G_phase1.snps.high_confidence.b37.vcf")
                 -gatkvarrecaltromni/--GATKVariantReCalibrationTrainingSet1000GOmni GATK VariantRecalibrator 1000G_omni training set (defaults to "1000G_omni2.5.b37.sites.vcf")
                 -gatkvarrecaltrdbmills/--GATKVariantReCalibrationTrainingSetMills GATK VariantRecalibrator Mills training set (defaults to "Mills_and_1000G_gold_standard.indels.hg19.sites.vcf")
                 -gatkvarrecaltsfilterlevel/--GATKVariantReCalibrationTSFilterLevel The truth sensitivity level at which to start filtering used in GATK VariantRecalibrator (defaults to "99.9")
               -pGATK_phaseTr/--pGATKPhaseByTransmission Computes the most likely genotype and phases calls were unamibigous using GATK PhaseByTransmission (defaults to "1" (=yes))
               -pGATK_readPh/--pGATKReadBackedPhasing Performs physical phasing of SNP calls, based on sequencing reads using GATK ReadBackedPhasing (defaults to "1" (=yes))
                 -gatkreadphphaseqthr/--GATKReadBackedPhasingPhaseQualityThresh The minimum phasing quality score required to output phasing
               -pGATK_varevalall/--pGATKVariantEvalAll Variant evaluation using GATK VariantEval for all variants  (defaults to "1" (=yes))
               -pGATK_varevalexome/--pGATKVariantEvalExome Variant evaluation using GATK VariantEval for exonic variants  (defaults to "1" (=yes))
                 -gatkvarevaldbsnp/--GATKVariantEvalDbSNP DbSNP file used in GATK VariantEval (defaults to "")
                 -gatkvarevaldbgold/--GATKVariantEvalGold Gold Indel file used in GATK VariantEval (defaults to "")
               
               ##ANNOVAR
               -pANVAR/--pAnnovar Annotate variants using Annovar (defaults to "1" (=yes))
                 -anvarpath/--annovarPath  Path to Annovar script directory (Supply whole path, defaults to "". NOTE: Assumes that the annovar db files are located in annovar/humandb)
                 -anvargbv/--annovarGenomeBuildVersion Annovar genome build version (defaults to "hg19")
                 -anvartn/--annovarTableNames Annovar table names (comma sep)
                 -anvarstn/--annovarSupportedTableNames Print Annovar MIP supported table names (defaults 0 (=no))
                 -anvarmafth/--annovarMAFThreshold Sets the minor allele frequency threshold in annovar (defaults to "0")
               
               ##VMerge  
               -pMerge_anvar/--pMergeAnnotatedVariants Merge (& annotate) all annotated variants into one file using intersectCollect.pl to  (defaults to "1" (=yes))
                 -mergeanvarte/--mergeAnnotatedVariantsTemplateFile Db template file used to create the specific family '-mergeanvardbf' master file (defaults to "")
                 -mergeanvardbf/--mergeAnnotatedVariantsDbFile Db master file to be used in intersectCollect.pl (defaults to  "{outDataDir}/{familyID}/{familyID}_intersectCollect_db_master.txt";Supply whole path)

               ##Add_depth
               -pAdd_dp/--pAddDepth Adds read depth at nonvariant sites using SamTools mpileup and add_depth.pl (defaults to "1" (=yes))

               ##RankVariants
               -pRankVar/--pRankVariants Ranking of annotated variants (defaults to "1" (=yes))
                 -rs/--rankScore The rank score cut-off (defaults to "-100", .i.e. include everything
                 -imdbfile/--ImportantDbFile Important Db file (Defaults to "")
                 -imdbte/--ImportantDbTemplate Important Db template file used to create the specific family '-im_dbmf' master file (Defaults to "")
                 -imdbmf/--ImportantDbMasterFile Important Db master file to be used when selecting variants (defaults to "{outDataDir}/{familyID}/{familyID}.intersectCollect_selectVariants_db_master.txt";Supply whole path) 
                 -imdbfof/--ImportantDbFileOutFiles The file(s) to write to when selecting variants with intersectCollect.pl. Comma sep (defaults to "{outDataDir}/{familyID}/{aligner}/GATK/candidates/ranking/{familyID}_orphan.selectVariants, {outDataDir}/{familyID}/{aligner}/GATK/candidates/ranking/clinical/{familyID}.selectVariants"; Supply whole path/file)
               -pSCheck/--pSampleCheck QC for samples gender and relationship (defaults to "1" (=yes) )
               -pQCC/--pQCCollect Collect QC metrics from programs processed (defaults to "1" (=yes) )
                 -QCCsampleinfo/--QCCollectSampleInfoFile SampleInfo File containing info on what to parse from this analysis run (defaults to "{outDataDir}/{familyID}/{familyID}_qc_sampleInfo.yaml")
                 -QCCregexp/--QCCollectRegExpFile Regular expression file containing the regular expression to be used for each program (defaults to "")
	   };
}


####Script parameters

my %parameter; #Holds all parameters for MIP
my %scriptParameter; #Holds all active parameters after the value has been set

$scriptParameter{'MIP'} = 1; #Enable/activate MIP 

my @orderParameters; #To add/write parameters in the correct order

#Add timestamp for later use in mip_log and qcmetrics yaml file
my $timeStamp = (`date +%Y%m%d_%Hh%Mm`); #Catches current date and script name
chomp($timeStamp); #Remove \n;

####Set program parameters

###Project specific
##DefineParameters
##parameterName, parameterType, parameterDefault, AssociatedProgram, Check directory/file existence, parameterChain, programCheck)
##DefineParametersPath
##parameterName, parameterDefault, AssociatedProgram, Check directory/file existence, File Autovivication)

&DefineParameters("projectID", "MIP", "nodefault", "MIP");

&DefineParameters("email", "MIP", 0, "MIP");

&DefineParametersPath("familyID", "nodefault", "MIP", 0);

&DefineParameters("maximumCores", "MIP", 16, "MIP");

&DefineParametersPath("configFile", 0, "MIP", "file");

&DefineParameters("analysisType", "MIP", "exomes", "MIP");

&DefineParametersPath("outDataDir", "nodefault", "MIP", 0);

&DefineParametersPath("outScriptDir", "nodefault", "MIP", 0);

&DefineParametersPath("writeConfigFile", 0, "MIP", 0);

&DefineParametersPath("pedigreeFile", "nodefault", "MIP", "file", "noAutoBuild");

&DefineParametersPath("sampleInfoFile", "NotsetYet", "MIP", "file", "noAutoBuild");

&DefineParametersPath("inScriptDir", "nodefault", "MIP", "directory");

&DefineParametersPath("referencesDir", "nodefault", "MIP", "directory");

&DefineParameters("dryRunAll", "MIP", 0, "MIP");

my (@inFilesDirs,@sampleIDs); #Arrays for input file directorys,sampleIDs

###Programs

##GZip
&DefineParameters("pGZip", "program", 1, "MIP", "nofileEnding", "MAIN", "gzip");


##FastQC
&DefineParameters("pFastQC", "program", 1, "MIP", "nofileEnding", "RawSeqQC", "fastqc");


##RemovalRedundantFiles
&DefineParameters("pRemovalRedundantFiles", "program", 1, "MIP", "nofileEnding", "MAIN");


##Mosaik
&DefineParameters("pMosaikBuild", "program", 1, "MIP", "nofileEnding", "MAIN", "MosaikBuild");

&DefineParameters("mosaikBuildMedianFragLength", "program", 375, "pMosaikBuild");

&DefineParameters("pMosaikAlign", "program", 1, "MIP", "nofileEnding", "MAIN", "MosaikAligner");

&DefineParametersPath("mosaikAlignReference", "notSetYet", "pMosaikAlign", "file", "yesAutoBuild");

&DefineParametersPath("mosaikAlignNeuralNetworkPeFile", "2.1.78.pe.ann", "pMosaikAlign", "file", "yesAutoBuild");

&DefineParametersPath("mosaikAlignNeuralNetworkSeFile", "2.1.78.se.ann", "pMosaikAlign", "file", "yesAutoBuild");

&DefineParametersPath("mosaikJumpDbStub", "notSetYet", "pMosaikAlign", "file", "yesAutoBuild");
my @mosaikJumpDbStubFileEndings = ("_keys.jmp", "_meta.jmp", "_positions.jmp");

##BWA

&DefineParameters("pBwaMem", "program", 0, "MIP", "nofileEnding", "MAIN", "bwa");

&DefineParametersPath("bwaMemRapidDb", "nodefault", "pBwaMem", "file", "noAutoBuild");

&DefineParameters("pBwaAln", "program", 0, "MIP", "nofileEnding", "MAIN", "bwa");

&DefineParameters("bwaAlnQualityTrimming", "program", 20, "pBwaAln");

&DefineParameters("pBwaSampe", "program", 0, "MIP", "nofileEnding", "MAIN", "bwa");

&DefineParametersPath("bwaBuildReference", "notSetYet", "pBwaMem,pBwaAln,pBwaSampe", "file", "yesAutoBuild");
my @bwaBuildReferenceFileEndings = (".amb", ".ann", ".bwt", ".pac", ".sa");

##Choosen MIP Aligner

&DefineParameters("aligner", "MIP", "mosaik", "MIP");

##PicardTools

&DefineParameters("pPicardToolsSortSam", "program", 1, "MIP", "_sorted", "MAIN");

&DefineParameters("pPicardToolsMergeRapidReads", "program", 0, "MIP", "_sorted", "MAIN");#Rapid mode special case

&DefineParameters("pPicardToolsMergeSamFiles", "program", 1, "MIP", "_merged", "MAIN");

&DefineParametersPath("PicardToolsTempDirectory", "/scratch/", "pBwaMem,pPicardToolsSortSam,pPicardToolsMergeSamFiles", 0); #Directory created by sbatch script and '$SLURM_JOB_ID' is appended to TMP directory

&DefineParameters("pPicardToolsMarkduplicates", "program", 1, "MIP", "_pmd", "MAIN");

my (@picardToolsMergeSamFilesPrevious); #Any previous sequencing runs

##Coverage
&DefineParameters("pChanjoBuild", "program", 1, "MIP", "nofileEnding", "CoverageReport");

&DefineParametersPath("chanjoBuildDb", "nodefault", "pChanjoBuild", "file", "noAutoBuild");

&DefineParameters("pChanjoCalculate", "program", 1, "MIP","_coverage", "CoverageReport");

&DefineParameters("chanjoCalculateCutoff", "program", 10, "pChanjoCalculate");

&DefineParameters("pChanjoImport", "program", 1, "MIP", "nofileEnding", "CoverageReport");

&DefineParameters("pGenomeCoverageBED", "program", 1, "MIP", "_genomeCoverageBed", "CoverageQC_GcovBed", "bedtools");

&DefineParameters("pQaCompute", "program", 1, "MIP", "_qaCompute", "CoverageQC_QAComp", "qaCompute");

&DefineParameters("pPicardToolsCollectMultipleMetrics", "program", 1, "MIP", "nofileEnding", "CoverageQC_PTCMM");

&DefineParameters("pPicardToolsCalculateHSMetrics", "program", 1, "MIP", "nofileEnding", "CoverageQC_PTCHSM");

&DefineParameters("xCoverage", "program", 30, "pGenomeCoverageBED,pQaCompute");

&DefineParameters("pRCovPlots", "program", 0, "MIP", "nofileEnding", "CoverageQC_RCOVP");

&DefineParametersPath("picardToolsPath", "nodefault", "pBwaMem,pPicardToolsMergeSamFiles,pPicardToolsMarkduplicates,pPicardToolsCalculateHSMetrics,pPicardToolsCollectMultipleMetrics,pGATKHaploTypeCaller,pGATKVariantRecalibration", "directory"); #pGATKHaploTypeCaller,pGATKVariantRecalibration since these jars can use merged interval_list files, which are created in MIP with picardTools

##Target definition files
my (@exomeTargetBedInfileLists, @exomeTargetPaddedBedInfileLists); #Arrays for target bed infile lists

##GATK

&DefineParameters("pGATKRealigner", "program", 1, "MIP", "_rreal", "MAIN");

&DefineParametersPath("GATKReAlignerINDELKnownSet1", "1000G_phase1.indels.b37.vcf", "pGATKRealigner", "file", "noAutoBuild");

&DefineParametersPath("GATKReAlignerINDELKnownSet2", "Mills_and_1000G_gold_standard.indels.b37.sites.vcf", "pGATKRealigner", "file", "noAutoBuild");


&DefineParameters("pGATKBaseRecalibration", "program", 1, "MIP", "_brecal", "MAIN");

&DefineParametersPath("GATKBaseReCalibrationSNPKnownSet", "dbsnp_138.b37.vcf", "pGATKBaseRecalibration", "file", "noAutoBuild");


&DefineParameters("pGATKReduceReads", "program", 1, "MIP", "_reduced", "MAIN");


&DefineParameters("pGATKHaploTypeCaller", "program", 1, "MIP", "_", "MAIN");

&DefineParametersPath("GATKHaploTypeCallerSNPKnownSet", "dbsnp_138.b37.vcf", "pGATKHaploTypeCaller", "file", "noAutoBuild");

&DefineParametersPath("GATKHaploTypeCallerRefBAMInfile", "nodefault", "pGATKHaploTypeCaller", "file", "noAutoBuild");


&DefineParameters("pGATKHaploTypeCallerCombineVariants", "program", 1, "MIP", "nofileEnding", "MAIN");

&DefineParameters("pGATKVariantRecalibration", "program", 1, "MIP", "vrecal_", "MAIN");

&DefineParametersPath("GATKExomeReferenceSNPs", "nodefault", "pGATKVariantRecalibration", "file", "noAutoBuild");

&DefineParametersPath("GATKVariantReCalibrationTrainingSetHapMap", "hapmap_3.3.b37.sites.vcf", "pGATKVariantRecalibration", "file", "noAutoBuild");

&DefineParametersPath("GATKVariantReCalibrationTrainingSetDbSNP", "dbsnp_138.b37.vcf", "pGATKVariantRecalibration", "file", "noAutoBuild");

&DefineParametersPath("GATKVariantReCalibrationTrainingSet1000GSNP", "1000G_phase1.snps.high_confidence.b37.vcf", "pGATKVariantRecalibration", "file", "noAutoBuild");

&DefineParametersPath("GATKVariantReCalibrationTrainingSet1000GOmni", "1000G_omni2.5.b37.sites.vcf", "pGATKVariantRecalibration", "file", "noAutoBuild");

&DefineParametersPath("GATKVariantReCalibrationTrainingSetMills", "Mills_and_1000G_gold_standard.indels.b37.sites.vcf", "pGATKVariantRecalibration", "file", "noAutoBuild");

&DefineParameters("GATKVariantReCalibrationTSFilterLevel", "program", 99.9, "pGATKVariantRecalibration");

 
&DefineParameters("pGATKPhaseByTransmission", "program", 1, "MIP", "phtr_", "Phasing");

&DefineParameters("pGATKReadBackedPhasing", "program", 1, "MIP", "phrb_", "Phasing");

&DefineParameters("GATKReadBackedPhasingPhaseQualityThresh", "program", 20, "pGATKReadBackedPhasing");


&DefineParameters("pGATKVariantEvalAll", "program", 1, "MIP", "nofileEnding", "AllVariantQC");

&DefineParameters("pGATKVariantEvalExome", "program", 1, "MIP", "nofileEnding", "ExomeVarintQC", "bedtools");

&DefineParametersPath("GATKVariantEvalDbSNP", "dbsnp_138.b37.excluding_sites_after_129.vcf", "pGATKVariantEvalAll,pGATKVariantEvalExome", "file", "noAutoBuild");

&DefineParametersPath("GATKVariantEvalGold", "Mills_and_1000G_gold_standard.indels.b37.sites.vcf", "pGATKVariantEvalAll,pGATKVariantEvalExome", "file", "noAutoBuild");

&DefineParametersPath("genomeAnalysisToolKitPath", "nodefault", "pGATKRealigner,pGATKBaseRecalibration,pGATKHaploTypeCaller,pGATKVariantRecalibration,pGATKPhaseByTransmission,pGATKReadBackedPhasing,pGATKVariantEvalAll,pGATKVariantEvalExome", "directory");

&DefineParametersPath("GATKTempDirectory", "/scratch/", "pGATKRealigner,pGATKBaseRecalibration,pGATKReduceReads,pGATKHaploTypeCaller,pGATKVariantRecalibration,pGATKReadBackedPhasing", 0); #Depends on -projectID input, directory created by sbatch script and '$SLURM_JOB_ID' is appended to TMP directory

&DefineParameters("GATKDownSampleToCoverage", "program", 1000, "pGATKRealigner,pGATKBaseRecalibration,pGATKHaploTypeCaller");

my (@GATKTargetPaddedBedIntervalLists); #Array for target infile lists used in GATK

&DefineParametersPath("JavaUseLargePages", "no", "pGATKRealigner,pGATKBaseRecalibration,pGATKHaploTypeCaller");

##Annovar

&DefineParameters("pAnnovar", "program", 1, "MIP", "annovar_", "MAIN");

&DefineParametersPath("annovarPath", "nodefault", "pAnnovar", "directory"); #Note not projectID specific

&DefineParameters("annovarGenomeBuildVersion", "program", "hg19", "pAnnovar");

&DefineParameters("annovarSupportedTableNames", "program", 0, "pAnnovar");

&DefineParameters("annovarMAFThreshold", "program", 0, "pAnnovar");

my @annovarTableNames; #List of Annovar table names to be used


##VMerge

&DefineParameters("pMergeAnnotatedVariants", "program", 1, "MIP", "merged_", "MAIN");

&DefineParametersPath("mergeAnnotatedVariantsTemplateFile", "nodefault", "pMergeAnnotatedVariants", "file", "noAutoBuild");

&DefineParameters("mergeAnnotatedVariantsDbFile", "program", "notSetYet", "pMergeAnnotatedVariants"); #No file check since file is created by MIP later


##Add_depth

&DefineParameters("pAddDepth", "program", 1, "MIP", "", "MAIN");


##RankVariants

&DefineParameters("pRankVariants", "program", 1, "MIP", "nofileEnding", "MAIN");

&DefineParameters("rankScore", "program", -100, "pRankVariants");

&DefineParametersPath("ImportantDbFile", "nodefault", "pRankVariants", "file", "noAutoBuild");

&DefineParametersPath("ImportantDbTemplate", "nodefault", "pRankVariants", "file", "noAutoBuild");

&DefineParameters("ImportantDbMasterFile", "program", "notSetYet", "pRankVariants"); #No file check since file is created by MIP later

my @ImportantDbFileOutFiles; #List of db outfiles

&DefineParametersPath("pythonVirtualEnvironment", "nodefault", "pChanjoBuild,pChanjoCalculate,pChanjoImport,pRankVariants");

##SChecks
&DefineParameters("pSampleCheck", "program", 1, "MIP", "nofileEnding", "IDQC", "vcftools:plink");

##QcCollect

&DefineParameters("pQCCollect", "program", 1, "MIP", "nofileEnding", "QCMetrics");

&DefineParameters("QCCollectSampleInfoFile", "program", "notSetYet", "pQCCollect"); #No file check since file is created by MIP later

&DefineParametersPath("QCCollectRegExpFile", "qc_regexp.yaml", "pQCCollect", "file", "noAutoBuild");


##MIP

##humanGenomeReference
&DefineParametersPath("humanGenomeReference", "nodefault", "pBwaMem,pBwaAln,pBwaSampe,pGATKRealigner,pGATKBaseRecalibration,pGATKHaploTypeCaller,pGATKHaploTypeCallerCombineVariants,pGATKVariantRecalibration,pGATKVariantEvalAll,pGATKVariantEvalExome,pAnnovar,pAddDepth,pPicardToolsCalculateHSMetrics,pPicardToolsCollectMultipleMetrics", "file", "noAutoBuild");
my @humanGenomeReferenceFileEndings = (".dict", ".fasta.fai"); #Meta files

my ($humanGenomeReferenceSource, $humanGenomeReferenceVersion, $humanGenomeReferenceNameNoEnding, $humanGenomeCompressed, $fnend, $aligner, $fileName, $fileNameTracker, $version, $help) = ("nocmdinput", "nocmdinput", "nocmdinput", "nocmdinput", ".sh", "nocmdinput", "nocmdinput", 0);

my (@contigs);

my (%infile, %indirpath, %infilesLaneNoEnding, %lane, %infilesBothStrandsNoEnding, %jobID, %sampleInfo); 

####Staging/Sanity Check Area 

##Capture kits supported from pedigree file.
my %supportedCaptureKits = (
    'Nimblegen_SeqCapEZExome.V2' => "Nimblegen_SeqCapEZExome.V2.GenomeReferenceSourceVersion_targets.bed",
    'Agilent_SureSelect.V2' => "Agilent_SureSelect.V2.GenomeReferenceSourceVersion_targets.bed",
    'Agilent_SureSelect.V3' => "Agilent_SureSelect.V3.GenomeReferenceSourceVersion_targets.bed",
    'Agilent_SureSelect.V4' => "Agilent_SureSelect.V4.GenomeReferenceSourceVersion_targets.bed",
    'Agilent_SureSelect.V5' => "Agilent_SureSelect.V5.GenomeReferenceSourceVersion_targets.bed",
    'Latest' => "Agilent_SureSelect.V5.GenomeReferenceSourceVersion_targets.bed",
    );

my %referenceFileEndings = (
    'mosaikAlignReference' => ".dat",
    'mosaikJumpDbStub' => "_jdb_15",
    'bwaBuildReference' => "",
    'exomeTargetBedInfileLists' => ".infile_list",
    'exomeTargetPaddedBedInfileLists' => ".pad100.infile_list",
    'GATKTargetPaddedBedIntervalLists' => ".pad100.interval_list",
    );

##Set supported annovar table name filtering options
my @annovarSupportedTableNames = ("refGene", "knownGene", "ensGene", "mce46way", "gerp++elem", "segdup", "gwascatalog", "tfbs", "mirna", "snp137", "snp135", "snp132", "snp131", "snp130", "snp129", "snp137NonFlagged", "snp135NonFlagged", "snp132NonFlagged", "snp131NonFlagged", "snp130NonFlagged", "1000g2012apr_all", "1000g2012apr_amr", "1000g2012apr_eur", "1000g2012apr_asn", "1000g2012apr_afr", "1000g2012feb_all", "esp6500si_all", "esp6500_all", "esp6500_aa", "esp6500_ea", "esp5400_all", "esp5400_aa", "esp5400_ea","clinvar_20131105", "ljb2_sift", "ljb2_pp2hdiv", "ljb2_pp2hvar", "ljb2_mt", "ljb2_ma", "ljb2_fathmm", "ljb2_siphy", "ljb2_lrt", "ljb_all", "ljb2_gerp++", "ljb2_phylop"); #Used to print list of supported table names

my %annovarTables;

###User Options
#$parameter{''}{'value'}
GetOptions('ifd|inFilesDirs:s'  => \@inFilesDirs, #Comma separated list
	   'isd|inScriptDir:s'  => \$parameter{'inScriptDir'}{'value'}, #Directory for custom scripts required by the pipeline
	   'rd|referencesDir:s'  => \$parameter{'referencesDir'}{'value'}, #directory containing references
	   'p|projectID:s'  => \$parameter{'projectID'}{'value'},
	   's|sampleIDs:s'  => \@sampleIDs, #Comma separated list, one below outDataDir
	   'em|email:s'  => \$parameter{'email'}{'value'},
	   'odd|outDataDir:s'  => \$parameter{'outDataDir'}{'value'}, #One dir above sample id, must supply whole path i.e. /proj/...
	   'osd|outScriptDir:s'  => \$parameter{'outScriptDir'}{'value'},  #One dir above sample id, must supply whole path i.e. /proj/...
	   'f|familyID:s' => \$parameter{'familyID'}{'value'}, #Family group ID (Merged to same vcf file after GATK Base Recalibration)
	   'pedigree|pedigreeFile:s' => \$parameter{'pedigreeFile'}{'value'}, #Pedigree file
	   'huref|humanGenomeReference:s' => \$parameter{'humanGenomeReference'}{'value'}, #Human genome reference
	   'al|aligner:s' => \$parameter{'aligner'}{'value'}, #determining which aligner was used previously (if not specified)
	   'at|analysisType:s' => \$parameter{'analysisType'}{'value'}, #Type of analysis
	   'mc|maximumCores:n' => \$parameter{'maximumCores'}{'value'}, #Per node
	   'c|configFile:s' => \$parameter{'configFile'}{'value'},
	   'wc|writeConfigFile:s' => \$parameter{'writeConfigFile'}{'value'},
	   'si|sampleInfoFile:s' => \$parameter{'sampleInfoFile'}{'value'}, #Write all info on samples and run to YAML file
	   'dra|dryRunAll:n' => \$parameter{'dryRunAll'}{'value'},
	   'pve|pythonVirtualEnvironment:s' => \$parameter{'pythonVirtualEnvironment'}{'value'},
	   'julp|JavaUseLargePages:s' => \$parameter{'JavaUseLargePages'}{'value'},
	   'h|help' => \$help, #Display help text
	   'v|version' => \$version, #Display version number
	   'pGZ|pGZip:n' => \$parameter{'pGZip'}{'value'},
	   'pFQC|pFastQC:n' => \$parameter{'pFastQC'}{'value'},
	   'pREM|pRemovalRedundantFiles:n' => \$parameter{'pRemovalRedundantFiles'}{'value'},
	   'pMoB|pMosaikBuild:n' => \$parameter{'pMosaikBuild'}{'value'},
	   'mobmfl|mosaikBuildMedianFragLength:n' => \$parameter{'mosaikBuildMedianFragLength'}{'value'}, #for fragment length estimation and local search
	   'pMoA|pMosaikAlign:n' => \$parameter{'pMosaikAlign'}{'value'},
	   'moaref|mosaikAlignReference:s' => \$parameter{'mosaikAlignReference'}{'value'}, #MosaikAlign reference file assumes existance of jump database files in same dir
	   'moaannpe|mosaikAlignNeuralNetworkPeFile:s' => \$parameter{'mosaikAlignNeuralNetworkPeFile'}{'value'},
	   'moaannse|mosaikAlignNeuralNetworkSeFile:s' => \$parameter{'mosaikAlignNeuralNetworkSeFile'}{'value'}, 
	   'mojdb|mosaikJumpDbStub:s' => \$parameter{'mosaikJumpDbStub'}{'value'}, #Stub for MosaikJump database
	   'pBWA_mem|pBwaMem:n' => \$parameter{'pBwaMem'}{'value'},
	   'bwamemrdb|bwaMemRapidDb:s' => \$parameter{'bwaMemRapidDb'}{'value'},
	   'pBWA_aln|pBwaAln:n' => \$parameter{'pBwaAln'}{'value'},
	   'bwaalnq|bwaAlnQualityTrimming:n' => \$parameter{'bwaAlnQualityTrimming'}{'value'}, #BWA aln quality threshold for read trimming down to 35bp
	   'pBWA_sampe|pBwaSampe:n' => \$parameter{'pBwaSampe'}{'value'},
	   'pPicT_sort|pPicardToolsSortSam:n' => \$parameter{'pPicardToolsSortSam'}{'value'},
	   'pPicT_merge|pPicardToolsMergeSamFiles:n' => \$parameter{'pPicardToolsMergeSamFiles'}{'value'}, #PicardTools MergeSamFiles
	   'pPicT_mergerr|pPicardToolsMergeRapidReads:n' => \$parameter{'pPicardToolsMergeRapidReads'}{'value'}, #PicardTools MergeSamFiles - Rapid mode
	   'pictmergetmpd|PicardToolsTempDirectory:s' => \$parameter{'PicardToolsTempDirectory'}{'value'}, #PicardToolsMerge Temporary Directory
	   'pict_mergeprev|picardToolsMergeSamFilesPrevious:s' => \@picardToolsMergeSamFilesPrevious, #Comma separated list
	   'pPicT_markdup|pPicardToolsMarkduplicates:s' => \$parameter{'pPicardToolsMarkduplicates'}{'value'}, #PicardTools MarkDuplicates
	   'picardpath|picardToolsPath:s' => \$parameter{'picardToolsPath'}{'value'}, #Path to picardtools
	   'pCh_B|pChanjoBuild:n' => \$parameter{'pChanjoBuild'}{'value'},  #Build central SQLiteDatabase
	   'chbdb|chanjoBuildDb:s' => \$parameter{'chanjoBuildDb'}{'value'}, #Chanjo reference database
	   'pCh_C|pChanjoCalculate:n' => \$parameter{'pChanjoCalculate'}{'value'},  # Chanjo coverage analysis
	   'chccut|chanjoCalculateCutoff:n' => \$parameter{'chanjoCalculateCutoff'}{'value'},  # Cutoff used for completeness
	   'pCh_I|pChanjoImport:n' => \$parameter{'pChanjoImport'}{'value'},  #Build family SQLiteDatabase
	   'pCC_bedgc|pGenomeCoverageBED:n' => \$parameter{'pGenomeCoverageBED'}{'value'},
	   'pCC_qac|pQaCompute:n' => \$parameter{'pQaCompute'}{'value'},
	   'xcov|xCoverage:n' => \$parameter{'xCoverage'}{'value'}, #Sets max depth to calculate coverage
	   'pCC_picmm|pPicardToolsCollectMultipleMetrics:n' => \$parameter{'pPicardToolsCollectMultipleMetrics'}{'value'},
	   'pCCE_pichs|pPicardToolsCalculateHSMetrics:n' => \$parameter{'pPicardToolsCalculateHSMetrics'}{'value'},
	   'extbl|exomeTargetBedInfileLists:s' => \@exomeTargetBedInfileLists, #Comma separated list of target file for CalculateHsMetrics
	   'extpbl|exomeTargetPaddedBedInfileLists:s' => \@exomeTargetPaddedBedInfileLists, #Comma separated list of padded target file for CalculateHsMetrics
	   'pRCP|pRCovPlots:n' => \$parameter{'pRCovPlots'}{'value'},
	   'gatkpath|genomeAnalysisToolKitPath:s' => \$parameter{'genomeAnalysisToolKitPath'}{'value'}, #GATK whole path
	   'gatktmpd|GATKTempDirectory:s' => \$parameter{'GATKTempDirectory'}{'value'}, #GATK ReAlignerTargetCreator & BaseRecalibrator temporary directory
	   'gatktpbl|GATKTargetPaddedBedIntervalLists:s' => \@GATKTargetPaddedBedIntervalLists, #Comma separated list of padded target file set to be used in GATK
	   'gatkdcov|GATKDownSampleToCoverage:n' => \$parameter{'GATKDownSampleToCoverage'}{'value'}, #GATK downsample to coverage
	   'pGATK_real|pGATKRealigner:n' => \$parameter{'pGATKRealigner'}{'value'}, #GATK ReAlignerTargetCreator/IndelRealigner
	   'gatkrealknset1|GATKReAlignerINDELKnownSet1:s' => \$parameter{'GATKReAlignerINDELKnownSet1'}{'value'}, #Known INDEL set to be used in GATK ReAlignerTargetCreator/IndelRealigner
	   'gatkrealknset2|GATKReAlignerINDELKnownSet2:s' => \$parameter{'GATKReAlignerINDELKnownSet2'}{'value'}, #Known INDEL set to be used in GATK ReAlignerTargetCreator/IndelRealigner
	   'pGATK_baserecal|pGATKBaseRecalibration:n' => \$parameter{'pGATKBaseRecalibration'}{'value'}, #GATK BaseRecalibrator/PrintReads
	   'gatkbaserecalknset|GATKBaseReCalibrationSNPKnownSet:s' => \$parameter{'GATKBaseReCalibrationSNPKnownSet'}{'value'}, #Known SNP set to be used in GATK BaseRecalibrator/PrintReads
	   'pGATK_rr|pGATKReduceReads:n' => \$parameter{'pGATKReduceReads'}{'value'}, #GATK ReduceReads
	   'pGATK_hapcall|pGATKHaploTypeCaller:n' => \$parameter{'pGATKHaploTypeCaller'}{'value'}, #GATK Haplotypecaller
	   'gatkhapcallrefbaminfile|GATKHaploTypeCallerRefBAMInfile:s' => \$parameter{'GATKHaploTypeCallerRefBAMInfile'}{'value'}, #GATK Haplotypecaller BAM reference infiles
	   'gatkhapcallsnpknset|GATKHaploTypeCallerSNPKnownSet:s' => \$parameter{'GATKHaploTypeCallerSNPKnownSet'}{'value'}, #Known SNP set to be used in GATK HaplotypeCaller
	   'pGATK_hapcallcombine|pGATKHaploTypeCallerCombineVariants:n' => \$parameter{'pGATKHaploTypeCallerCombineVariants'}{'value'}, #Combine variants from Haplotypecaller
	   'pGATK_varrecal|pGATKVariantRecalibration:n' => \$parameter{'pGATKVariantRecalibration'}{'value'}, #GATK VariantRecalibrator/ApplyRecalibration
	   'gatkexrefsnp|GATKExomeReferenceSNPs:s' => \$parameter{'GATKExomeReferenceSNPs'}{'value'}, #File of 33 exomes to power probabalistic model GATK Varrecal (SNVs) (Recieved from Måns, 120413)
	   'gatkvarrecaltrhapmap|GATKVariantReCalibrationTrainingSetHapMap:s' => \$parameter{'GATKVariantReCalibrationTrainingSetHapMap'}{'value'}, #GATK VariantRecalibrator resource
	   'gatkvarrecaltrdbsnp|GATKVariantReCalibrationTrainingSetDbSNP:s' => \$parameter{'GATKVariantReCalibrationTrainingSetDbSNP'}{'value'}, #GATK VariantRecalibrator resource
	   'gatkvarrecaltrd1000Gsnp|GATKVariantReCalibrationTrainingSet1000GSNP:s' => \$parameter{'GATKVariantReCalibrationTrainingSet1000GSNP'}{'value'}, #GATK VariantRecalibrator resource
	   'gatkvarrecaltromni|GATKVariantReCalibrationTrainingSet1000GOmni:s' => \$parameter{'GATKVariantReCalibrationTrainingSet1000GOmni'}{'value'}, #GATK VariantRecalibrator resource
	   'gatkvarrecaltrdbmills|GATKVariantReCalibrationTrainingSetMills:s' => \$parameter{'GATKVariantReCalibrationTrainingSetMills'}{'value'}, #GATK VariantRecalibrator resource
	   'gatkvarrecaltsfilterlevel|GATKVariantReCalibrationTSFilterLevel:s' => \$parameter{'GATKVariantReCalibrationTSFilterLevel'}{'value'}, #Truth sensativity level
	   'pGATK_phaseTr|pGATKPhaseByTransmission:n' => \$parameter{'pGATKPhaseByTransmission'}{'value'}, #GATK PhaseByTransmission to produce phased genotype calls
	   'pGATK_readPh|pGATKReadBackedPhasing:n' => \$parameter{'pGATKReadBackedPhasing'}{'value'}, #GATK ReadBackedPhasing
	   'gatkreadphphaseqthr|GATKReadBackedPhasingPhaseQualityThresh' => \$parameter{'GATKReadBackedPhasingPhaseQualityThresh'}{'value'}, #quality score required to output phasing
	   'pGATK_varevalall|pGATKVariantEvalAll:n' => \$parameter{'pGATKVariantEvalAll'}{'value'}, #GATK varianteval all variants
	   'pGATK_varevalexome|pGATKVariantEvalExome:n' => \$parameter{'pGATKVariantEvalExome'}{'value'}, #GATK varianteval only exonic variants
	   'gatkvarevaldbsnp|GATKVariantEvalDbSNP:s' => \$parameter{'GATKVariantEvalDbSNP'}{'value'},
	   'gatkvarevaldbgold|GATKVariantEvalGold:s' => \$parameter{'GATKVariantReCalibrationTrainingSetMills'}{'value'},
	   'pANVAR|pAnnovar:n' => \$parameter{'pAnnovar'}{'value'}, #Performs annovar filter gene, region and filter analysis
	   'anvarpath|annovarPath:s'  => \$parameter{'annovarPath'}{'value'}, #path to annovar script dir
	   'anvargbv|annovarGenomeBuildVersion:s'  => \$parameter{'annovarGenomeBuildVersion'}{'value'},
	   'anvartn|annovarTableNames:s'  => \@annovarTableNames, #Comma sepatated list
	   'anvarstn|annovarSupportedTableNames:n' => \$parameter{'annovarSupportedTableNames'}{'value'}, #Generates a list of supported table names
	   'anvarmafth|annovarMAFThreshold:n' => \$parameter{'annovarMAFThreshold'}{'value'},
	   'pMerge_anvar|pMergeAnnotatedVariants:n' => \$parameter{'pMergeAnnotatedVariants'}{'value'}, #Merges annovar analysis results to one master file
	   'mergeanvarte|mergeAnnotatedVariantsTemplateFile:s' => \$parameter{'mergeAnnotatedVariantsTemplateFile'}{'value'}, #Template file to create the specific family db master file
	   'mergeanvardbf|mergeAnnotatedVariantsDbFile:s' => \$parameter{'mergeAnnotatedVariantsDbFile'}{'value'}, #db master file to use when collecting external data
	   'pAdd_dp|pAddDepth:n' => \$parameter{'pAddDepth'}{'value'}, #Adds depth (DP) for nonvariants to master file (annovar_merged.txt)
	   'pRankVar|pRankVariants:n' => \$parameter{'pRankVariants'}{'value'}, #Ranking variants
	   'rs|rankscore:n'  => \$parameter{'rankScore'}{'value'}, #The rank score cut-off
	   'imdbfile|ImportantDbFile:s'  => \$parameter{'ImportantDbFile'}{'value'}, #Db of important genes
	   'imdbte|ImportantDbTemplate:s' => \$parameter{'ImportantDbTemplate'}{'value'}, #Template file to create the specific family selectVariants db master file
	   'imdbmf|ImportantDbMasterFile:s' => \$parameter{'ImportantDbMasterFile'}{'value'}, #Specific db master file to use when collecting external dataselectingVariants 
	   'imdbfof|ImportantDbFileOutFiles:s' => \@ImportantDbFileOutFiles, #The intersectCollect select variants output directorys	      
	   'pSCheck|pSampleCheck:n' => \$parameter{'pSampleCheck'}{'value'}, #QC for samples gender and relationship
	   'pQCC|pQCCollect:n' => \$parameter{'pQCCollect'}{'value'}, #QCmetrics collect
	   'QCCsampleinfo|QCCollectSampleInfoFile:s' => \$parameter{'QCCollectSampleInfoFile'}{'value'}, #SampleInfo yaml file produced by MIP
	   'QCCregexp|QCCollectRegExpFile:s' => \$parameter{'QCCollectRegExpFile'}{'value'}, #Regular expression yaml file
    );

if($help) {

    print STDOUT $USAGE, "\n";
    exit;
}

if($version) {

    print STDOUT "\nMip.pl v1.5.1\n\n";
    exit;
}

if ($parameter{'configFile'}{'value'} ne "nocmdinput") { #No input from cmd

    %scriptParameter = &LoadYAML($parameter{'configFile'}{'value'}); #Load parameters from configfile

    &OverWriteConfigParamWithCMDInfo("analysisType");
    &OverWriteConfigParamWithCMDInfo("aligner");

    foreach my $orderParameterElement (@orderParameters) { #Loop through all parameters and update info   

	&UpdateYAML($orderParameterElement, $scriptParameter{'clusterConstantPath'}, $scriptParameter{'analysisConstantPath'}, $scriptParameter{'analysisType'}, $parameter{'familyID'}{'value'}, $scriptParameter{'aligner'} );
    }
}

if ($parameter{'annovarSupportedTableNames'}{'value'} eq 1) {

    print STDOUT "\nThese Annovar databases are supported by MIP:\n";

    foreach my $annovarSupportedTableName (@annovarSupportedTableNames) {

	print STDOUT $annovarSupportedTableName, "\n";
    }
    print STDOUT "\n";
    exit;
}

foreach my $orderParameterElement (@orderParameters) { #Populate scriptParameters{'parameterName'} => 'Value'
    
##3 type of variables: MIP, path or program/program_parameters each is handled in the &AddToScriptParameter subroutine.
##parameterName, parameterValue, parameterType, parameterDefault, AssociatedProgram, Check directory/file existence)    
    &AddToScriptParameter($orderParameterElement, $parameter{$orderParameterElement}{'value'}, $parameter{$orderParameterElement}{'type'}, $parameter{$orderParameterElement}{'default'}, $parameter{$orderParameterElement}{'associatedProgram'}, $parameter{$orderParameterElement}{'existsCheck'}, $parameter{$orderParameterElement}{'programNamePath'});
   
    if ($orderParameterElement eq "outDataDir") { #Set defaults depending on $scriptParameter{'outDataDir'} value that now has been set

	$parameter{'sampleInfoFile'}{'default'} = $scriptParameter{'outDataDir'}."/".$scriptParameter{'familyID'}."/".$scriptParameter{'familyID'}."_qc_sampleInfo.yaml";
	$parameter{'QCCollectSampleInfoFile'}{'default'} = $parameter{'sampleInfoFile'}{'default'};

	$parameter{'mergeAnnotatedVariantsDbFile'}{'default'} = $scriptParameter{'outDataDir'}."/".$scriptParameter{'familyID'}."/".$scriptParameter{'familyID'}."_intersectCollect_db_master.txt";
	
	$parameter{'ImportantDbMasterFile'}{'default'} = $scriptParameter{'outDataDir'}."/".$scriptParameter{'familyID'}."/".$scriptParameter{'familyID'}.".intersectCollect_selectVariants_db_master.txt";
	
    }
    if ( $orderParameterElement eq "pedigreeFile") { #Write QC for only pedigree data used in analysis                                                        
	
	if (defined($scriptParameter{'pedigreeFile'})) {
	    `mkdir -p $scriptParameter{'outDataDir'}/$scriptParameter{'familyID'};`;
	    &WriteYAML($scriptParameter{'outDataDir'}."/".$scriptParameter{'familyID'}."/qc_pedigree.yaml", \%sampleInfo);
 
	}
    }
    if ( $orderParameterElement eq "humanGenomeReference") { #Supply humanGenomeReference to mosaikAlignReference if required
	
	if ( (defined($scriptParameter{'humanGenomeReference'})) && (defined($humanGenomeReferenceNameNoEnding)) ) {

	    &SetAutoBuildFeature("mosaikAlignReference", \$referenceFileEndings{'mosaikAlignReference'}, \$humanGenomeReferenceNameNoEnding);
	    &SetAutoBuildFeature("mosaikJumpDbStub", \$referenceFileEndings{'mosaikJumpDbStub'}, \$humanGenomeReferenceNameNoEnding);
	    &SetAutoBuildFeature("bwaBuildReference", \$referenceFileEndings{'bwaBuildReference'}, \$humanGenomeReferenceNameNoEnding);	
	}
    }
}

##sampleIDs
&PrepareArrayParameters(\@sampleIDs, "sampleIDs", "path", "nodefault", "MIP", "");
&CheckUniqueIDNs(); #Test that smapleIDs are unique
for (my $sampleIDCounter=0;$sampleIDCounter<scalar(@sampleIDs);$sampleIDCounter++) { #all sampleIDs
    
    &ScriptParameterPerSampleID(\$scriptParameter{'familyID'}, \$sampleIDs[$sampleIDCounter], "exomeTargetBedInfileLists");
    &ScriptParameterPerSampleID(\$scriptParameter{'familyID'}, \$sampleIDs[$sampleIDCounter], "exomeTargetPaddedBedInfileLists");
    &ScriptParameterPerSampleID(\$scriptParameter{'familyID'}, \$sampleIDs[$sampleIDCounter], "GATKTargetPaddedBedIntervalLists");
}

##inFileDirs
&PrepareArrayParameters(\@inFilesDirs, "inFilesDirs", "path", "notSetYet", "MIP", "directory");


##picardToolsMergeSamFilesPrevious
if ( ($scriptParameter{'pPicardToolsMergeSamFiles'} > 0) || (scalar(@picardToolsMergeSamFilesPrevious) > 0)) { #2nd term to enable write to config

    &PrepareArrayParameters(\@picardToolsMergeSamFilesPrevious, "picardToolsMergeSamFilesPrevious", "path", "nodefault", "pPicardToolsMergeSamFiles", "file");    
     
    for (my $sampleIDCounter=0;$sampleIDCounter<scalar(@sampleIDs);$sampleIDCounter++) { #Check all samples to check, which are to be merged with previous files later

	if (scalar(@picardToolsMergeSamFilesPrevious) > 0) { #Supplied info - check for which sampleIDs  	

	    for (my $mergeFileCounter=0;$mergeFileCounter<scalar(@picardToolsMergeSamFilesPrevious);$mergeFileCounter++) {
		
		if ($picardToolsMergeSamFilesPrevious[$mergeFileCounter] =~ /$sampleIDs[$sampleIDCounter]/) { #Look for sampleID in previously generated file to be merged with current run to be able to merge correct files

		    $sampleInfo{ $scriptParameter{'familyID'} }{ $sampleIDs[$sampleIDCounter] }{'picardToolsMergeSamFilesPrevious'} = 1;
		}
		else {

		    $sampleInfo{ $scriptParameter{'familyID'} }{ $sampleIDs[$sampleIDCounter] }{'picardToolsMergeSamFilesPrevious'} = 0;
		}
	    }
	}
	else { #Not supplied - Set to 0 

	    $sampleInfo{ $scriptParameter{'familyID'} }{ $sampleIDs[$sampleIDCounter] }{'picardToolsMergeSamFilesPrevious'} = 0;
	}
    }
}
else { #Not supplied - Set to 0 to handle correctly in program subroutines 

    for (my $sampleIDCounter=0;$sampleIDCounter<scalar(@sampleIDs);$sampleIDCounter++) { #Set for all sampleIDs

	$sampleInfo{ $scriptParameter{'familyID'} }{ $sampleIDs[$sampleIDCounter] }{'picardToolsMergeSamFilesPrevious'} = 0;
    }
}

if ($scriptParameter{'pAnnovar'} > 0) {

    &PrepareArrayParameters(\@annovarTableNames, "annovarTableNames", "path", "yes", "pAnnovar", "file"); #"yes" added to enable addition of default table names in &AddToScriptParameters  
}

if ($scriptParameter{'pRankVariants'} > 0) {
    
    &UpdateYAML("ImportantDbFileOutFiles", $scriptParameter{'clusterConstantPath'}, $scriptParameter{'analysisConstantPath'}, $scriptParameter{'analysisType'},$parameter{'familyID'}{'value'}, $scriptParameter{'aligner'} );
    &PrepareArrayParameters(\@ImportantDbFileOutFiles, "ImportantDbFileOutFiles", "program", "yes", "pRankVariants");  
}

##Set Target files
&PrepareArrayParameters(\@exomeTargetBedInfileLists, "exomeTargetBedInfileLists", "path", "notSetYet", "pPicardToolsCalculateHSMetrics", "file");

&PrepareArrayParameters(\@exomeTargetPaddedBedInfileLists, "exomeTargetPaddedBedInfileLists", "path", "notSetYet", "pPicardToolsCalculateHSMetrics", "file");
 
&PrepareArrayParameters(\@GATKTargetPaddedBedIntervalLists, "GATKTargetPaddedBedIntervalLists", "path", "notSetYet", "pGATKHaploTypeCaller,pGATKVariantRecalibration", "file");

if ($scriptParameter{'writeConfigFile'} ne 0) { #Write config file for family

    &WriteYAML($scriptParameter{'writeConfigFile'}, \%scriptParameter); #Write used settings to configfile
}

##Set chr prefix and chromosome names depending on reference used
if ($scriptParameter{'humanGenomeReference'}=~/hg\d+/) { #Refseq - prefix and M
    @contigs = ("chr1","chr2","chr3","chr4","chr5","chr6","chr7","chr8","chr9","chr10","chr11","chr12","chr13","chr14","chr15","chr16","chr17","chr18","chr19","chr20","chr21","chr22","chrX","chrY","chrM"); #Chr for filtering of bam file
}
elsif ($scriptParameter{'humanGenomeReference'}=~/GRCh\d+/) { #Ensembl - no prefix and MT
    @contigs = ("1","2","3","4","5","6","7","8","9","10","11","12","13","14","15","16","17","18","19","20","21","22","X","Y","MT"); #Chr for filtering of bam file
}

####Creates master_log for the master script 

my ($base, $script) = (`date +%Y%m%d`,`basename $0`); #Catches current date and script name
chomp($base,$script); #Remove \n;
`mkdir -p $scriptParameter{'outDataDir'}/$scriptParameter{'familyID'}/mip_log/$base;`; #Creates the mip_log dir
my $mipLogName = $scriptParameter{'outDataDir'}."/".$scriptParameter{'familyID'}."/mip_log/".$base."/".$script."_".$timeStamp.".txt"; #concatenates mip_log filename

open (MIPLOG, ">>".$mipLogName) or die "Can't write to ".$mipLogName.":".$!, "\n"; #Open file masterLog

##Add parameters
print MIPLOG "\n".$script." "; #Adds script name to recontruct command line

&WriteCMDMipLog();

print STDOUT "\nScript parameters and info from ".$script." are saved in file: ".$mipLogName, "\n";

####Collect infiles

for (my $inputDirectoryCounter=0;$inputDirectoryCounter<scalar(@inFilesDirs);$inputDirectoryCounter++) { #Collects inputfiles
    
    my @infiles = `cd $inFilesDirs[ $inputDirectoryCounter ];ls *.fastq*;`; #cd to input dir and collect fastq files and fastq.gz files
   
    print STDOUT "\nReads from Platform", "\n";print MIPLOG "\nReads from Platform", "\n";
    print STDOUT "\nSample ID\t".$sampleIDs[$inputDirectoryCounter],"\n";print MIPLOG "\nSample ID\t".$sampleIDs[$inputDirectoryCounter],"\n";
    print STDOUT "Inputfiles\n",@ { $infile{ $sampleIDs[$inputDirectoryCounter] }  =[@infiles] }, "\n"; #hash with sample id as key and inputfiles in dir as array 
    print MIPLOG "Inputfiles\n",@ { $infile{ $sampleIDs[$inputDirectoryCounter] }  =[@infiles] }, "\n";
    
    $indirpath{$sampleIDs[$inputDirectoryCounter]} = $inFilesDirs[ $inputDirectoryCounter ];  #Catch inputdir path
    chomp(@infiles);    #Remove newline from every entry in array
    $infile{ $sampleIDs[$inputDirectoryCounter] }  =[@infiles]; #Reload files into hash (kept above newline just for print STDOUT)
}

close(MIPLOG);

my $uncompressedFileSwitch = &InfilesReFormat(); #Required to format infiles correctly for subsequent input into aligners
    
&CreateFileEndings(); #Creates all fileendings as the samples is processed depending on the chain of modules activated

#Create .fam file to be used in variant calling analyses
my $pqFamFile = q?perl -nae 'print $F[0], "\t", $F[1], "\t", $F[2], "\t", $F[3], "\t", $F[4], "\t", $F[5], "\n";'?;
my $famFile = $scriptParameter{'outDataDir'}."/".$scriptParameter{'familyID'}."/".$scriptParameter{'familyID'}.".fam";
`$pqFamFile $scriptParameter{'pedigreeFile'} > $famFile;`;

####MAIN

open (MIPLOG, ">>".$mipLogName) or die "Can't write to ".$mipLogName.":".$!, "\n"; #Open file run log

if ( ($scriptParameter{'pGZip'} > 0) && ($uncompressedFileSwitch eq "unCompressed") ) { #GZip of fastq files

    print STDOUT "\nGZip for fastq files", "\n";print MIPLOG "\nGZip for fastq files", "\n";

    for (my $sampleIDCounter=0;$sampleIDCounter<scalar(@sampleIDs);$sampleIDCounter++) {  

	for (my $infileCounter=0;$infileCounter<scalar( @{ $infile{$sampleIDs[$sampleIDCounter]} });$infileCounter++) { #To determine which sampleID had the uncompressed files
	    
	    if ($infile{$sampleIDs[$sampleIDCounter]}[$infileCounter] =~/.fastq$/) {
	
		&GZipFastq($sampleIDs[$sampleIDCounter]);
		last; #Return to sampleID loop i.e. only call subroutine GZipFastq once per sampleID
	    }
	}
    }
}

if ($scriptParameter{'pFastQC'} > 0) { #Run FastQC
    
    print STDOUT "\nFastQC", "\n";print MIPLOG "\nFastQC", "\n";
    
    for (my $sampleIDCounter=0;$sampleIDCounter<scalar(@sampleIDs);$sampleIDCounter++) {  
	
	&FastQC($sampleIDs[$sampleIDCounter]);	
    }
}

if ($scriptParameter{'pMosaikBuild'} > 0) { #Run MosaikBuild
    
    print STDOUT "\nMosaikBuild", "\n";print MIPLOG "\nMosaikBuild", "\n";

    for (my $sampleIDCounter=0;$sampleIDCounter<scalar(@sampleIDs);$sampleIDCounter++) {  
	
	&MosaikBuild($sampleIDs[$sampleIDCounter], $scriptParameter{'aligner'});	
    }
}


if ($scriptParameter{'pMosaikAlign'} > 0) { #Run MosaikAlign

    print STDOUT "\nMosaikAlign", "\n"; print MIPLOG "\nMosaikAlign", "\n";

    if ( ($parameter{'mosaikAlignReference'}{'buildFile'} eq 1) || ($parameter{'mosaikJumpDbStub'}{'buildFile'} eq 1) ) {
		
	&BuildMosaikAlignPreRequisites($scriptParameter{'familyID'}, $scriptParameter{'aligner'}, "MosaikAlign");
	
    }
    if ( ($parameter{'mosaikAlignNeuralNetworkPeFile'}{'buildFile'} eq 1) || ($parameter{'mosaikAlignNeuralNetworkSeFile'}{'buildFile'} eq 1) ){

	&MoveMosaikNN();
    }

    for (my $sampleIDCounter=0;$sampleIDCounter<scalar(@sampleIDs);$sampleIDCounter++) {  
	
	&MosaikAlign($sampleIDs[$sampleIDCounter], $scriptParameter{'aligner'});	
    }
}

if ($scriptParameter{'pBwaMem'} > 0) { #Run BWA Mem
    
    print STDOUT "\nBWA Mem", "\n";print MIPLOG "\nBWA Mem", "\n";

    &CheckBuildHumanGenomePreRequisites();
    
    if ($parameter{'bwaBuildReference'}{'buildFile'} eq 1) {
	
	&BuildBwaPreRequisites($scriptParameter{'familyID'}, $scriptParameter{'aligner'}, "BwaMem");
    }

    for (my $sampleIDCounter=0;$sampleIDCounter<scalar(@sampleIDs);$sampleIDCounter++) {  
	
	&BWA_Mem($sampleIDs[$sampleIDCounter], $scriptParameter{'aligner'});	
	
    }    
}

if ($scriptParameter{'pPicardToolsMergeRapidReads'} > 0) { #Run PicardToolsMergeRapidReads - Relevant only in rapid mode
    
    print STDOUT "\nPicardToolsMergeRapidReads", "\n";print MIPLOG "\nPicardToolsMergeRapidReads", "\n";
    
    for (my $sampleIDCounter=0;$sampleIDCounter<scalar(@sampleIDs);$sampleIDCounter++) {  
	
        #Merge all read batch processes to 1 file again containing sorted & indexed reads matching clinical test genes
	&PicardToolsMergeRapidReads($sampleIDs[$sampleIDCounter], $scriptParameter{'aligner'});
    }    
}

if ($scriptParameter{'pBwaAln'} > 0) { #Run BWA Aln
    
    print STDOUT "\nBWA Aln", "\n";print MIPLOG "\nBWA Aln", "\n";

    &CheckBuildHumanGenomePreRequisites();

    if ($parameter{'bwaBuildReference'}{'buildFile'} eq 1) {
	
	&BuildBwaPreRequisites($scriptParameter{'familyID'}, $scriptParameter{'aligner'}, "BwaAln");
    }
    
    for (my $sampleIDCounter=0;$sampleIDCounter<scalar(@sampleIDs);$sampleIDCounter++) {  
	
	&BWA_Aln($sampleIDs[$sampleIDCounter], $scriptParameter{'aligner'});	
    }    
}

if ($scriptParameter{'pBwaSampe'} > 0) { #Run BWA Sampe
    
    print STDOUT "\nBWA Sampe", "\n";print MIPLOG "\nBWA Sampe", "\n";
    
    &CheckBuildHumanGenomePreRequisites();

    if ($parameter{'bwaBuildReference'}{'buildFile'} eq 1) {
	
	&BuildBwaPreRequisites($scriptParameter{'familyID'}, $scriptParameter{'aligner'}, "BwaSampe");
    }

    for (my $sampleIDCounter=0;$sampleIDCounter<scalar(@sampleIDs);$sampleIDCounter++) {  
	
	&BWA_Sampe($sampleIDs[$sampleIDCounter], $scriptParameter{'aligner'});
    }
}

if ($scriptParameter{'pPicardToolsSortSam'} > 0) { #Run Picardtools SortSam and Index

    if ($scriptParameter{'analysisType'} ne "rapid") { #In rapid mode Sort and index is done for each batch of reads in the BWA_Mem call, since the link to infile is broken by the read batch processing. However pPicardToolsSortSam should be enabled to ensure correct fileending and merge the flow to ordinary modules.

	print STDOUT "\nPicardTools SortSam & index", "\n";

	for (my $sampleIDCounter=0;$sampleIDCounter<scalar(@sampleIDs);$sampleIDCounter++) {  
	    
	    &PicardToolsSortSamIndex($sampleIDs[$sampleIDCounter], $scriptParameter{'aligner'});
	}
    }
}

if ($scriptParameter{'pPicardToolsMergeSamFiles'} > 0) { #Run picardtools merge

    print STDOUT "\nPicardTool MergeSamFiles", "\n";

    for (my $sampleIDCounter=0;$sampleIDCounter<scalar(@sampleIDs);$sampleIDCounter++) {  

	if ( ($sampleInfo{ $scriptParameter{'familyID'} }{ $sampleIDs[$sampleIDCounter] }{'picardToolsMergeSamFilesPrevious'} == 1) || (scalar( @{ $infilesLaneNoEnding{ $sampleIDs[$sampleIDCounter] } }) > 1) ) { #Sanity Check that we have something to merge with
	
	    &PicardToolsMerge($sampleIDs[$sampleIDCounter], $scriptParameter{'aligner'}, $sampleInfo{ $scriptParameter{'familyID'} }{ $sampleIDs[$sampleIDCounter] }{'fileEnding'});	
	}
    }
}

if ($scriptParameter{'pPicardToolsMarkduplicates'} > 0) { #PicardTools MarkDuplicates

    print STDOUT "\nPicardTools MarkDuplicates", "\n";print MIPLOG "\nPicardTools MarkDuplicates", "\n";

    for (my $sampleIDCounter=0;$sampleIDCounter<scalar(@sampleIDs);$sampleIDCounter++) {  
    
	&PicardToolsMarkDuplicates($sampleIDs[$sampleIDCounter], $scriptParameter{'aligner'});	
    }
}

if ($scriptParameter{'pChanjoBuild'} > 0) {
    
    print STDOUT "\nChanjoBuild", "\n";print MIPLOG "\nChanjoBuild", "\n";
    
    &ChanjoBuild($scriptParameter{'familyID'});
}

if ($scriptParameter{'pChanjoCalculate'} > 0) {
    
    print STDOUT "\nChanjoCalculate", "\n";print MIPLOG "\nChanjoCalculate", "\n";
    
    for (my $sampleIDCounter=0;$sampleIDCounter<scalar(@sampleIDs);$sampleIDCounter++) { #For all SampleIDs
	
	&ChanjoCalculate($sampleIDs[$sampleIDCounter], $scriptParameter{'aligner'});
    }
}

if ($scriptParameter{'pChanjoImport'} > 0) {
    
    print STDOUT "\nChanjoImport", "\n";print MIPLOG "\nChanjoImport", "\n";
    
    &ChanjoImport($scriptParameter{'familyID'}, $scriptParameter{'aligner'});
}

if ($scriptParameter{'pGenomeCoverageBED'} > 0) { #Run GenomeCoverageBED
    
    print STDOUT "\nGenomeCoverageBED", "\n";print MIPLOG "\nGenomeCoverageBED", "\n";    
    
    for (my $sampleIDCounter=0;$sampleIDCounter<scalar(@sampleIDs);$sampleIDCounter++) {  

	&GenomeCoverageBED($sampleIDs[$sampleIDCounter], $scriptParameter{'aligner'});
    }
}

if ($scriptParameter{'pQaCompute'} > 0) { #Run QaCompute
    
    print STDOUT "\nQaCompute", "\n";print MIPLOG "\nQaCompute", "\n";    
    
    for (my $sampleIDCounter=0;$sampleIDCounter<scalar(@sampleIDs);$sampleIDCounter++) {  

	&QaCompute($sampleIDs[$sampleIDCounter], $scriptParameter{'aligner'});
    }
}

if ($scriptParameter{'pPicardToolsCollectMultipleMetrics'} > 0) { #Run PicardToolsCollectMultipleMetrics
    
    print STDOUT "\nPicardToolsCollectMultipleMetrics", "\n";print MIPLOG "\nPicardToolsCollectMultipleMetrics", "\n";    
    
    &CheckBuildHumanGenomePreRequisites();

    for (my $sampleIDCounter=0;$sampleIDCounter<scalar(@sampleIDs);$sampleIDCounter++) {  

	&PicardToolsCollectMultipleMetrics($sampleIDs[$sampleIDCounter], $scriptParameter{'aligner'});
    }
}

if ($scriptParameter{'pPicardToolsCalculateHSMetrics'} > 0) { #Run PicardToolsCalculateHSMetrics
    
    print STDOUT "\nPicardToolsCalculateHSMetrics", "\n";print MIPLOG "\nPicardToolsCalculateHSMetrics", "\n";    
    
    &CheckBuildHumanGenomePreRequisites();

    for (my $sampleIDCounter=0;$sampleIDCounter<scalar(@sampleIDs);$sampleIDCounter++) {

	if ($parameter{ $scriptParameter{'familyID'} }{$sampleIDs[$sampleIDCounter]}{'exomeTargetBedInfileLists'}{'buildFile'} eq 1) {
	    
	    &BuildPTCHSMetricPreRequisites($scriptParameter{'familyID'}, $scriptParameter{'aligner'}, "PicardToolsCalculateHSMetrics");
	    last; #Will handle all build per sampleID within sbatch script
	}
	if ($parameter{ $scriptParameter{'familyID'} }{$sampleIDs[$sampleIDCounter]}{'exomeTargetPaddedBedInfileLists'}{'buildFile'} eq 1) {
	    
	    &BuildPTCHSMetricPreRequisites($scriptParameter{'familyID'}, $scriptParameter{'aligner'}, "PicardToolsCalculateHSMetrics");
	    last; #Will handle all build per sampleID within sbatch script
	}
    }

    for (my $sampleIDCounter=0;$sampleIDCounter<scalar(@sampleIDs);$sampleIDCounter++) {  

	&PicardToolsCalculateHSMetrics($sampleIDs[$sampleIDCounter], $scriptParameter{'aligner'});
    }
}

if ($scriptParameter{'pRCovPlots'} > 0) { #Run Rcovplot scripts   
    print STDOUT "\nRCovPlots", "\n";print MIPLOG "\nRCovPlots", "\n";	

    for (my $sampleIDCounter=0;$sampleIDCounter<scalar(@sampleIDs);$sampleIDCounter++) {  
	
	&RCoveragePlots($sampleIDs[$sampleIDCounter], $scriptParameter{'aligner'});	
    }
}

if ($scriptParameter{'pGATKRealigner'} > 0) { #Run GATK ReAlignerTargetCreator/IndelRealigner

    print STDOUT "\nGATK ReAlignerTargetCreator/IndelRealigner", "\n";print MIPLOG "\nGATK ReAlignerTargetCreator/IndelRealigner", "\n";

    &CheckBuildHumanGenomePreRequisites();

    for (my $sampleIDCounter=0;$sampleIDCounter<scalar(@sampleIDs);$sampleIDCounter++) {   
    
	&GATKReAligner($sampleIDs[$sampleIDCounter], $scriptParameter{'aligner'});	
    }
}

if ($scriptParameter{'pGATKBaseRecalibration'} > 0) { #Run GATK BaseRecalibrator/PrintReads

    print STDOUT "\nGATK BaseRecalibrator/PrintReads", "\n";print MIPLOG "\nGATK BaseRecalibrator/PrintReads", "\n";

    &CheckBuildHumanGenomePreRequisites();

    for (my $sampleIDCounter=0;$sampleIDCounter<scalar(@sampleIDs);$sampleIDCounter++) {   
  
	&GATKBaseReCalibration($sampleIDs[$sampleIDCounter], $scriptParameter{'aligner'});	
    }
}

if ($scriptParameter{'pGATKReduceReads'} > 0) { #Run GATK ReduceReads

    print STDOUT "\nGATK ReduceReads", "\n";print MIPLOG "\nGATK ReduceReads", "\n";

    for (my $sampleIDCounter=0;$sampleIDCounter<scalar(@sampleIDs);$sampleIDCounter++) {   
    
	&GATKReduceReads($sampleIDs[$sampleIDCounter], $scriptParameter{'aligner'});	
    }
}

if ($scriptParameter{'pGATKHaploTypeCaller'} > 0) { #Run GATK HaploTypeCaller. Done per family

    print STDOUT "\nGATK HaplotypeCaller", "\n";print MIPLOG "\nGATK HaplotypeCaller", "\n";

    &CheckBuildHumanGenomePreRequisites();

    for (my $sampleIDCounter=0;$sampleIDCounter<scalar(@sampleIDs);$sampleIDCounter++) {
	
	if ($parameter{ $scriptParameter{'familyID'} }{$sampleIDs[$sampleIDCounter]}{'GATKTargetPaddedBedIntervalLists'}{'buildFile'} eq 1) {
	    
	    &BuildPTCHSMetricPreRequisites($scriptParameter{'familyID'}, $scriptParameter{'aligner'}, "GATKHaploTypeCaller");
	    last; #Will handle all build per sampleID within sbatch script
	}
    }
    for (my $chromosomeCounter=0;$chromosomeCounter<scalar(@contigs);$chromosomeCounter++) {
	    
	&GATKHaploTypeCaller($scriptParameter{'familyID'}, $scriptParameter{'aligner'}, "BOTH",$contigs[$chromosomeCounter],8); #Argument 3 is which chr to analyse and Arg 4 is java heap allocation (Gb).
    }
}

if ($scriptParameter{'pGATKHaploTypeCallerCombineVariants'} > 0) { #Run GATK HaplotypeCallerCombineVariants. Done per family

    print STDOUT "\nGATK HaplotypeCallerCombineVariants", "\n";print MIPLOG "\nGATK HaplotypeCallerCombineVariants", "\n";

    &CheckBuildHumanGenomePreRequisites();
    &GATKHaplotypeCallerCombineVariants($scriptParameter{'familyID'}, $scriptParameter{'aligner'}, "BOTH");

}

if ($scriptParameter{'pGATKVariantRecalibration'} > 0) { #Run GATK VariantRecalibrator/ApplyRecalibration. Done per family

    print STDOUT "\nGATK VariantRecalibrator/ApplyRecalibration", "\n";print MIPLOG "\nGATK VariantRecalibrator/ApplyRecalibration", "\n";
    
    &CheckBuildHumanGenomePreRequisites();

    for (my $sampleIDCounter=0;$sampleIDCounter<scalar(@sampleIDs);$sampleIDCounter++) {
	
	if ($parameter{ $scriptParameter{'familyID'} }{$sampleIDs[$sampleIDCounter]}{'GATKTargetPaddedBedIntervalLists'}{'buildFile'} eq 1) {
	    
	    &BuildPTCHSMetricPreRequisites($scriptParameter{'familyID'}, $scriptParameter{'aligner'}, "GATKVariantRecalibration");
	    last; #Will handle all build per sampleID within sbatch script
	}
    }
    &GATKVariantReCalibration($scriptParameter{'familyID'}, $scriptParameter{'aligner'}, "BOTH");
}

if ($scriptParameter{'pAnnovar'} > 0) { #Run Annovar. Done per family

    print STDOUT "\nAnnovar", "\n";print MIPLOG "\nAnnovar", "\n";

    &CheckBuildHumanGenomePreRequisites();

    for (my $tableNamesCounter=0;$tableNamesCounter<scalar(@annovarTableNames);$tableNamesCounter++) { #For all specified table names

	if ($parameter{$annovarTableNames[$tableNamesCounter]}{'buildFile'} eq 1) {

	&BuildAnnovarPreRequisites($scriptParameter{'familyID'}, "mosaik", "Annovar");
	last; #Will handle all build tables within sbatch script
	}
    }
    &Annovar($scriptParameter{'familyID'}, $scriptParameter{'aligner'}, "BOTH");
}

if ($scriptParameter{'pGATKPhaseByTransmission'} > 0) { #Run GATK PhaseByTransmission. Done per family
    
    print STDOUT "\nGATK PhaseByTransmission", "\n";print MIPLOG "\nGATK PhaseByTransmission", "\n";
    
    &CheckBuildHumanGenomePreRequisites();
    &GATKPhaseByTransmission($scriptParameter{'familyID'}, $scriptParameter{'aligner'}, "BOTH");
}

if ($scriptParameter{'pGATKReadBackedPhasing'} > 0) { #Run GATK ReadBackedPhasing. Done per family. NOTE: Needs phased calls
    
    print STDOUT "\nGATK ReadBackedPhasing", "\n";print MIPLOG "\nGATK ReadBackedPhasing", "\n";
    
    &CheckBuildHumanGenomePreRequisites();
    &GATKReadBackedPhasing($scriptParameter{'familyID'}, $scriptParameter{'aligner'}, "BOTH");
}

if ($scriptParameter{'pGATKVariantEvalAll'} > 0) { #Run GATK VariantEval for all variants. Done per sampleID

    print STDOUT "\nGATK VariantEval All", "\n";print MIPLOG "\nGATK VariantEval All", "\n";

    &CheckBuildHumanGenomePreRequisites();

    for (my $sampleIDCounter=0;$sampleIDCounter<scalar(@sampleIDs);$sampleIDCounter++) { 
	
	&GATKVariantEvalAll($sampleIDs[$sampleIDCounter], $scriptParameter{'aligner'}, "BOTH", $scriptParameter{'familyID'});
    }
}

if ($scriptParameter{'pMergeAnnotatedVariants'} > 0) { #Run MergeAnnotationVariants using intersectCollect.pl. Done per family

    print STDOUT "\nMergeAnnotatedVariants", "\n";print MIPLOG "\nMergeAnnotatedVariants", "\n";

    &MergeAnnotatedVariants($scriptParameter{'familyID'}, $scriptParameter{'aligner'}, "BOTH");

}

if ($scriptParameter{'pGATKVariantEvalExome'} > 0) { #Run GATK VariantEval for exome variants. Done per sampleID

    print STDOUT "\nGATK VariantEval Exome", "\n";print MIPLOG "\nGATK VariantEval Exome", "\n";
    
    &CheckBuildHumanGenomePreRequisites();

    for (my $sampleIDCounter=0;$sampleIDCounter<scalar(@sampleIDs);$sampleIDCounter++) { 
	
	&GATKVariantEvalExome($sampleIDs[$sampleIDCounter], $scriptParameter{'aligner'}, "BOTH", $scriptParameter{'familyID'});
    }
}

if ($scriptParameter{'pAddDepth'} > 0) { #Run AddDepth using add_depth.pl. Done per family

    print STDOUT "\nAddDepth", "\n";print MIPLOG "\nAddDepth", "\n";

    &AddDp($scriptParameter{'familyID'}, $scriptParameter{'aligner'}, "BOTH");
}

if ($scriptParameter{'pRankVariants'} > 0) { #Run RankVariants. Done per family

    print STDOUT "\nRankVariants", "\n";print MIPLOG "\nRankVariants", "\n";

    &RankVariants($scriptParameter{'familyID'}, $scriptParameter{'aligner'}, "BOTH");
}

if ($scriptParameter{'pSampleCheck'} > 0) { #Run SampleCheck. Done per family

    print STDOUT "\nSampleCheck", "\n";print MIPLOG "\nSampleCheck", "\n";

    &SampleCheck($scriptParameter{'familyID'}, $scriptParameter{'aligner'}, "BOTH");
}

if ($scriptParameter{'pQCCollect'} > 0) { #Run QCCollect. Done per family

    print STDOUT "\nQCCollect", "\n";print MIPLOG "\nQCCollect", "\n";

    &QCCollect($scriptParameter{'familyID'}, $scriptParameter{'aligner'}, "BOTH");
}

if ($scriptParameter{'pRemovalRedundantFiles'} > 0) { #Sbatch generation of removal of alignment files
    
    print STDOUT "\nRemoval of alignment files", "\n"; print MIPLOG "\nRemoval of alignment files", "\n"; 
	
	&RemoveRedundantFiles($scriptParameter{'familyID'}, $scriptParameter{'aligner'}, "BOTH");	
}

close(MIPLOG); #Close mip_log file

#Write QC for programs used in analysis                                                                                                                         
if ($scriptParameter{'sampleInfoFile'} ne 0) {#Write SampleInfo to yaml file
    
    &WriteYAML($scriptParameter{'sampleInfoFile'}, \%sampleInfo); #Write QC for sampleinfo used in analysis
}


######################
###SubRoutines#######
######################

sub RemoveRedundantFiles {
#Generates a sbatch script, which removes some alignment files.
    
    my $familyID = $_[0];
    my $aligner = $_[1];
    my $callType = $_[2]; #SNV,INDEL or BOTH

    my $FILEHANDLE = IO::Handle->new();#Create anonymous filehandle

    &ProgramPreRequisites($familyID, "RemovalRedundantFiles", $aligner, 0, $FILEHANDLE, 1, 1);
    
    `mkdir -p $scriptParameter{'outDataDir'}/$familyID/$aligner/info;`; #Creates the aligner and info data file directory
    `mkdir -p $scriptParameter{'outScriptDir'}/$familyID/$aligner;`; #Creates the aligner script directory

    for (my $sampleIDCounter=0;$sampleIDCounter<scalar(@sampleIDs);$sampleIDCounter++) { 

	my $sampleID = $sampleIDs[$sampleIDCounter];
	my $inSampleDirectory = $scriptParameter{'outDataDir'}."/".$sampleID."/".$aligner;

###Single files

	for (my $infileCounter=0;$infileCounter < scalar( @{ $infilesLaneNoEnding{$sampleID} });$infileCounter++) { #MosaikBuild takes both reads at once
	    
	    my $infile = $infilesLaneNoEnding{$sampleID}[$infileCounter]; 
	    
##MosaikBuild	
	    if ( ($scriptParameter{'pMosaikBuild'} > 0) || ($scriptParameter{'aligner'} eq "mosaik") ) {
		
		print $FILEHANDLE "rm ";
		print $FILEHANDLE $inSampleDirectory."/".$infile.".dat", "\n\n"; #MosaikBuild
		
	    }
##MosaikAlign
	if ( ($scriptParameter{'pMosaikAlign'} > 0) || ($scriptParameter{'aligner'} eq "mosaik") ) {
	    
	    print $FILEHANDLE "rm ";
	    print $FILEHANDLE $inSampleDirectory."/".$infile.".stat", "\n\n"; #MosaikAlign Stats
	    
	    print $FILEHANDLE "rm ";
	    print $FILEHANDLE $inSampleDirectory."/".$infile.".bam", "\n\n"; #MosaikAlign	    
	}
	    
##Remove BWA files
	    if ($scriptParameter{'pBwaAln'} > 0) {
		
		print $FILEHANDLE "rm ";
		print $FILEHANDLE $inSampleDirectory."/".$infile.".sai", "\n\n"; #BWA_Aln
	    }
	    if ($scriptParameter{'pBwaSampe'} >0) {
		
		print $FILEHANDLE "rm ";
		print $FILEHANDLE $inSampleDirectory."/".$infile.".bam", "\n\n"; #BWA_Sampe
	    }      	    
	    
##Sorted BAM
	    if ($scriptParameter{'pPicardToolsSortSam'} > 0) {
		
		my $outfileEnding = $sampleInfo{ $scriptParameter{'familyID'} }{$sampleID}{'pPicardToolsSortSam'}{'fileEnding'};
		
		print $FILEHANDLE "rm ";
		print $FILEHANDLE $inSampleDirectory."/".$infile.$outfileEnding.".ba*", "\n\n"; #Sorted BAM and bai file
	    }
	}
	
##Potentially merged files
	my ($infile, $PicardToolsMergeSwitch) = &CheckIfMergedFiles($sampleID);        
	
	if ($PicardToolsMergeSwitch == 1) { #Files was merged previously
	    
	    if ($scriptParameter{'pPicardToolsMergeSamFiles'} > 0) {
		
		my $outfileEnding = $sampleInfo{ $scriptParameter{'familyID'} }{$sampleID}{'pPicardToolsMergeSamFiles'}{'fileEnding'};
		
		print $FILEHANDLE "rm ";
		print $FILEHANDLE $inSampleDirectory."/".$infile.$outfileEnding.".ba*", "\n\n"; #Sorted BAM and bai file
	    }	
	    if ($scriptParameter{'pPicardToolsMarkduplicates'} > 0) {
		
		my $outfileEnding = $sampleInfo{ $scriptParameter{'familyID'} }{$sampleID}{'pPicardToolsMarkduplicates'}{'fileEnding'};
		
		print $FILEHANDLE "rm ";
		print $FILEHANDLE $inSampleDirectory."/".$infile.$outfileEnding.".ba*", "\n\n"; #Dedupped BAM and bai file
	    }
	    if ($scriptParameter{'pGATKRealigner'} > 0) {
		
	    my $inSampleDirectory = $scriptParameter{'outDataDir'}."/".$sampleID."/".$aligner."/GATK";   
	    my $outfileEnding = $sampleInfo{ $scriptParameter{'familyID'} }{$sampleID}{'pGATKRealigner'}{'fileEnding'};
	    
	    print $FILEHANDLE "rm ";
	    print $FILEHANDLE $inSampleDirectory."/".$infile.$outfileEnding.".ba*", "\n\n"; #ReAligned BAM and bai file
	    }
	    if ($scriptParameter{'pGATKBaseRecalibration'} > 0) {
		
		my $inSampleDirectory = $scriptParameter{'outDataDir'}."/".$sampleID."/".$aligner."/GATK";
		my $outfileEnding = $sampleInfo{ $scriptParameter{'familyID'} }{$sampleID}{'pGATKBaseRecalibration'}{'fileEnding'};
		
		print $FILEHANDLE "rm ";
		print $FILEHANDLE $inSampleDirectory."/".$infile.$outfileEnding.".ba*", "\n\n"; #BaseRecalibrated BAM and bai file
	    }
	}
	else {
	    
	    for (my $infileCounter=0;$infileCounter<scalar( @{ $infilesLaneNoEnding{$sampleID} });$infileCounter++) { #For all infiles per lane
		
		my $infile = $infilesLaneNoEnding{$sampleID}[$infileCounter];
		
		if ($scriptParameter{'pPicardToolsMarkduplicates'} > 0) {
		    
		    my $outfileEnding = $sampleInfo{ $scriptParameter{'familyID'} }{$sampleID}{'pPicardToolsMarkduplicates'}{'fileEnding'};
		    
		    print $FILEHANDLE "rm ";
		    print $FILEHANDLE $inSampleDirectory."/".$infile.$outfileEnding.".ba*", "\n\n"; #Dedupped BAM and bai file
		}
		if ($scriptParameter{'pGATKRealigner'} > 0) {
		    
		    my $inSampleDirectory = $scriptParameter{'outDataDir'}."/".$sampleID."/".$aligner."/GATK";
		    my $outfileEnding = $sampleInfo{ $scriptParameter{'familyID'} }{$sampleID}{'pGATKRealigner'}{'fileEnding'};
		    
		    print $FILEHANDLE "rm ";
		    print $FILEHANDLE $inSampleDirectory."/".$infile.$outfileEnding.".ba*", "\n\n"; #ReAligned BAM and bai file
		}
		if ($scriptParameter{'pGATKBaseRecalibration'} > 0) {
		    
		    my $inSampleDirectory = $scriptParameter{'outDataDir'}."/".$sampleID."/".$aligner."/GATK";
		    my $outfileEnding = $sampleInfo{ $scriptParameter{'familyID'} }{$sampleID}{'pGATKBaseRecalibration'}{'fileEnding'};
		    
		    print $FILEHANDLE "rm ";
		    print $FILEHANDLE $inSampleDirectory."/".$infile.$outfileEnding.".ba*", "\n\n"; #BaseRecalibrated BAM and bai file
		}
	    }
	}
    }
###Family files
    if ($scriptParameter{'pGATKHaploTypeCaller'} > 0) {
	
	my $outFamilyDirectory = $scriptParameter{'outDataDir'}."/".$familyID."/".$aligner."/GATK/HaploTypeCaller";
	
	print $FILEHANDLE "rm -rf ";
	print $FILEHANDLE $outFamilyDirectory."/", "\n\n"; #Remove HaplotypeCaller individual contigfiles
	
	$outFamilyDirectory = $scriptParameter{'outDataDir'}."/".$familyID."/".$aligner."/GATK"; #New outfile directory
	my $outfileEnding = $sampleInfo{ $scriptParameter{'familyID'} }{'pGATKHaploTypeCaller'}{'fileEnding'};
	
	print $FILEHANDLE "rm ";
	print $FILEHANDLE $outFamilyDirectory."/".$familyID.$outfileEnding.$callType.".vcf*", "\n\n"; #HaplotypeCaller vcf file
    }
    if ($scriptParameter{'pAnnovar'} > 0) {
	
	my $outFamilyDirectory = $scriptParameter{'outDataDir'}."/".$familyID."/".$aligner."/GATK";
	my $outfileEnding = $sampleInfo{ $scriptParameter{'familyID'} }{'pAnnovar'}{'fileEnding'};
	
	print $FILEHANDLE "rm ";
	print $FILEHANDLE $outFamilyDirectory."/".$familyID.$outfileEnding.$callType."*".$scriptParameter{'annovarGenomeBuildVersion'}."_*", "\n\n"; #Annovar data files
	print $FILEHANDLE "rm ";
	print $FILEHANDLE $outFamilyDirectory."/".$familyID.$outfileEnding.$callType.".*", "\n\n"; #Annovar data files
    }  
    close($FILEHANDLE);
    return;
}

sub SampleCheck { 
###Tests sample for correct relatives (only performed for samples with relatives defined in pedigree file) performed on sequence data.

    my $familyID = $_[0]; #familyID NOTE: not sampleid 
    my $aligner = $_[1];
    my $callType = $_[2]; #SNV,INDEL or BOTH

    my $FILEHANDLE = IO::Handle->new();#Create anonymous filehandle

    &ProgramPreRequisites($familyID, "SampleCheck", $aligner."/samplecheck", $callType, $FILEHANDLE, 1, 1);
    
    my $inFamilyDirectory = $scriptParameter{'outDataDir'}."/".$familyID."/".$aligner."/GATK";
    my $outFamilyDirectory = $scriptParameter{'outDataDir'}."/".$familyID."/".$aligner."/samplecheck";
    my $infileEnding = $sampleInfo{ $scriptParameter{'familyID'} }{'pGATKVariantRecalibration'}{'fileEnding'};

    print $FILEHANDLE "#Create Plink .ped and .map file per family using vcfTools","\n";
    print $FILEHANDLE "vcftools ";
    print $FILEHANDLE "--vcf ".$inFamilyDirectory."/".$familyID.$infileEnding.$callType.".vcf "; #InFile
    print $FILEHANDLE "--plink "; #PLINK format
    print $FILEHANDLE "--out ".$outFamilyDirectory."/".$familyID, "\n\n"; #OutFile (.ped and .map)

    print $FILEHANDLE "#Create vcfTools inbreeding coefficient F per family using vcfTools","\n";
    print $FILEHANDLE "vcftools ";
    print $FILEHANDLE "--vcf ".$inFamilyDirectory."/".$familyID.$infileEnding.$callType.".vcf "; #InFile
    print $FILEHANDLE "--het "; #Individual inbreeding
    print $FILEHANDLE "--out ".$outFamilyDirectory."/".$familyID, "\n\n"; #Outfile

    if ( ($scriptParameter{'pSampleCheck'} == 1) && ($scriptParameter{'dryRunAll'} == 0) ) {
##Collect QC metadata info for later use                                                                                               
	&SampleInfoQC($scriptParameter{'familyID'}, "noSampleID", "InbreedingFactor", "NoInfile", $outFamilyDirectory, $familyID.".het", "infileDependent"); #"noSampleID is used to select correct keys for %sampleInfo"
    }

    print $FILEHANDLE "#Create Plink .mibs per family","\n"; 
    print $FILEHANDLE "plink ";
    print $FILEHANDLE "--noweb "; #No web check
    print $FILEHANDLE "--ped ".$outFamilyDirectory."/".$familyID.".ped "; #InFile
    print $FILEHANDLE "--map ".$outFamilyDirectory."/".$familyID.".map "; #InFile
    print $FILEHANDLE "--cluster "; #Perform IBS clustering
    print $FILEHANDLE "--matrix "; #Create a N x N matrix of genome-wide average IBS pairwise identities
    print $FILEHANDLE "--out ".$outFamilyDirectory."/".$familyID, "\n\n"; #OutFile

    if ( ($scriptParameter{'pSampleCheck'} == 1) && ($scriptParameter{'dryRunAll'} == 0) ) {
##Collect QC metadata info for later use                                                                                               
	&SampleInfoQC($scriptParameter{'familyID'}, "noSampleID", "RelationCheck", "NoInfile", $outFamilyDirectory, $familyID.".mibs", "infileDependent"); #"noSampleID is used to select correct keys for %sampleInfo"
    }

    print $FILEHANDLE "#Create Plink sexcheck per family","\n"; 
    print $FILEHANDLE "plink ";
    print $FILEHANDLE "--noweb "; #No web check
    print $FILEHANDLE "--ped ".$outFamilyDirectory."/".$familyID.".ped "; #InFile
    print $FILEHANDLE "--map ".$outFamilyDirectory."/".$familyID.".map "; #InFile
    print $FILEHANDLE "--check-sex "; #uses X chromosome data to determine sex (i.e. based on heterozygosity rates) 
    print $FILEHANDLE "--out ".$outFamilyDirectory."/".$familyID, "\n\n"; #OutFile

    if ( ($scriptParameter{'pSampleCheck'} == 1) && ($scriptParameter{'dryRunAll'} == 0) ) {
##Collect QC metadata info for later use                                                                                               
	&SampleInfoQC($scriptParameter{'familyID'}, "noSampleID", "SexCheck", "NoInfile", $outFamilyDirectory, $familyID.".sexcheck", "infileDependent"); #"noSampleID is used to select correct keys for %sampleInfo"
    }
    
    print $FILEHANDLE "wait", "\n\n";    
    
    close($FILEHANDLE); 
    if ( ($scriptParameter{'pSampleCheck'} == 1) && ($scriptParameter{'dryRunAll'} == 0) ) {
	&FIDSubmitJob(0, $familyID, 2, $parameter{'pSampleCheck'}{'chain'}, $fileName, 0);
    }
    return;
}

sub QCCollect { 
###Collect qc metrics for this analysis run.

    my $familyID = $_[0]; #familyID NOTE: not sampleid 
    my $aligner = $_[1];
    my $callType = $_[2]; #SNV,INDEL or BOTH

    my $FILEHANDLE = IO::Handle->new();#Create anonymous filehandle

    &ProgramPreRequisites($familyID, "QCCollect", "qccollect", 0, $FILEHANDLE, 1, 1);
    
    my $infile = $scriptParameter{'outDataDir'}."/".$scriptParameter{'familyID'}."/qc_sampleinfo.yaml";
    my $inFamilyDirectory =  $scriptParameter{'outDataDir'}."/".$familyID;
    my $outFamilyDirectory =  $scriptParameter{'outDataDir'}."/".$familyID;

    print $FILEHANDLE "perl ".$scriptParameter{'inScriptDir'}."/qcCollect.pl ";
    print $FILEHANDLE "-sampleInfoFile ".$scriptParameter{'QCCollectSampleInfoFile'}." ";
    print $FILEHANDLE "-regExpFile ".$scriptParameter{'referencesDir'}."/".$scriptParameter{'QCCollectRegExpFile'}." ";
    print $FILEHANDLE "-o ".$outFamilyDirectory."/".$familyID."_qcmetrics.yaml ", "\n\n";     
    
    close($FILEHANDLE); 
    
    if ( ($scriptParameter{'pQCCollect'} == 1) && ($scriptParameter{'dryRunAll'} == 0) ) {
	&SampleInfoQC($scriptParameter{'familyID'}, "noSampleID", "QCCollect", "noInfile", $outFamilyDirectory, $familyID."_qcmetrics.yaml", "infileDependent"); #"noSampleID is used to select correct keys for %sampleInfo"
	&FIDSubmitJob(0, $familyID, 2, $parameter{'pQCCollect'}{'chain'}, $fileName, 0);
    }
    return;
}

sub RankVariants { 
###Filter and Rank variants depending on mendelian inheritance, frequency and phenotype
   
    my $familyID = $_[0]; #familyID NOTE: not sampleid 
    my $aligner = $_[1];
    my $callType = $_[2]; #SNV,INDEL or BOTH

    my $FILEHANDLE = IO::Handle->new();#Create anonymous filehandle
 
    &ProgramPreRequisites($familyID, "RankVariants", $aligner, $callType, $FILEHANDLE, 1, 5);

    my $inFamilyDirectory = $scriptParameter{'outDataDir'}."/".$familyID."/".$aligner."/GATK";
    my $infileEnding = $sampleInfo{ $scriptParameter{'familyID'} }{'pAddDepth'}{'fileEnding'};

    print $FILEHANDLE "#Create db master file to select variants from template", "\n";
    my $nrColumns; #Total Nr of columns 
    my $nrAnnotationColumns; #The number of columns containing annotation info
    my $pNrofCol; #For perl regexp
   
    if (-f $scriptParameter{'mergeAnnotatedVariantsDbFile'}) { #locate IDN columns from family specific template file (if defined)
	$pNrofCol = q?perl -nae 'if ($_=~/^outinfo/ || $_=~/^outheaders/ ) { chomp($_); my @nr_of_columns=split(",",$_); print scalar(@nr_of_columns);last; }' ?; #Find the number of columns
	$nrColumns = `$pNrofCol $scriptParameter{'mergeAnnotatedVariantsDbFile'};`; #perl one-liner, inFile and return nr of columns
	$nrAnnotationColumns = $nrColumns - scalar(@sampleIDs);
    }
    elsif (-f $scriptParameter{'referencesDir'}."/".$scriptParameter{'mergeAnnotatedVariantsTemplateFile'}) { #No information on previous intersectCollect to create annovar_merge file - locate IDN columns from unspecific interSect db template file
	$pNrofCol = q?perl -nae 'if ($_=~/^outinfo/ || $_=~/^outheaders/ ) { chomp($_); my @nr_of_columns=split(",",$_); print scalar(@nr_of_columns);last; }' ?;
	$nrAnnotationColumns = `$pNrofCol $scriptParameter{'referencesDir'}/$scriptParameter{'mergeAnnotatedVariantsTemplateFile'};`-1; #"-1" Since IDN is already factored in from the regexp
	$nrColumns = $nrAnnotationColumns + scalar(@sampleIDs);
    }
    elsif (-f $scriptParameter{'outDataDir'}."/".$familyID."/".$aligner."/GATK/".$familyID.$infileEnding.$callType.".txt") { #Check if the file exists (rerun actual data to sample from) 
	$pNrofCol = q?perl -nae 'if ($_=~/^#/ ) { chomp($_); my @nr_of_columns=split("\t",$_); print scalar(@nr_of_columns);last; }' ?; #Find the number of columns
	$nrColumns = `$pNrofCol $scriptParameter{'outDataDir'}/$familyID/$aligner/GATK/$familyID$infileEnding$callType.txt;`; #perl one-liner, inFile and return nr of columns
	$nrAnnotationColumns = $nrColumns - scalar(@sampleIDs);
    }
    else {
	print STDERR "Could not estimate location of SampleID columns from variant file, nor from templates ('-mergeAnnotatedVariantsDbFile' or '-mergeAnnotatedVariantsTemplateFile'). Please provide this information to run 'pRankVariants'.", "\n";
	exit;
    }
    
    my $sampleIDcolcond = $nrColumns-1; #To write last IDN entry without "," at the end
    
##Add relative path to db_template for variant file(s) 
    my ($volume,$directories,$file) = File::Spec->splitpath($scriptParameter{'outDataDir'});
    my @directories = File::Spec->splitdir($directories);#regExpOutDataFile
    my $regExpOutDataFile;
    for (my $directoryCount=1;$directoryCount<scalar(@directories);$directoryCount++) {
	
	$regExpOutDataFile .= "\\/".$directories[$directoryCount]; #Create escape char for / in later regexp
    }
    $regExpOutDataFile .= $file;
    
##Add relative path to db_template for reference/db files
    ($volume,$directories,$file) = File::Spec->splitpath($scriptParameter{'referencesDir'});
    @directories = File::Spec->splitdir( $directories );
    my $regExpReferenceDirectory;	
    for (my $directoryCount=1;$directoryCount<scalar(@directories);$directoryCount++) {
	
	$regExpReferenceDirectory .= "\\/".$directories[$directoryCount]; #Create escape char for / in later regexp
    }
    $regExpReferenceDirectory .= $file;
    
##Create family specific template
    print $FILEHANDLE q?perl -nae 'if ($_=~/outinfo/i) { if ($_=~/IDN!/) { my $sidstring; for (my $sampleID=?.$nrAnnotationColumns.q?;$sampleID<?.$nrColumns.q?;$sampleID++) { if ($sampleID<?.$sampleIDcolcond.q?) { $sidstring.="IDN_GT_Call=>0_$sampleID,"} else { $sidstring.="IDN_GT_Call=>0_$sampleID"} } s/IDN!/$sidstring/g; print $_;} next;} elsif ($_=~s/FDN\!_|FDN\!/?.$familyID.q?/g) { if($_=~s/^ODF!/?.$regExpOutDataFile.q?/g) {} if($_=~s/ALIGNER!/?.$aligner.q?/g) {} if($_=~s/FILEENDING!_/?.$infileEnding.q?/g) {} if($_=~s/CALLTYPE!/?.$callType.q?/g) {} if ($_=~/IDN!/) { my $sidstring; for (my $sampleID=?.$nrAnnotationColumns.q?;$sampleID<?.$nrColumns.q?;$sampleID++) { if ($sampleID<?.$sampleIDcolcond.q?) { $sidstring.="$sampleID,"} else { $sidstring.="$sampleID"} } s/IDN!/$sidstring/g; print $_;} else { print $_;} } else { if($_=~s/^RD!/?.$regExpReferenceDirectory.q?/g) {} print $_;}' ?;

    print $FILEHANDLE $scriptParameter{'referencesDir'}."/".$scriptParameter{'ImportantDbTemplate'}." "; #Infile
    print $FILEHANDLE "> ".$scriptParameter{'ImportantDbMasterFile'}, "\n\n"; #OutFile
    
    my $haploTypeCallerFile = $inFamilyDirectory."/".$familyID.$infileEnding.$callType.".txt";

###Only Clinically interesting variants
    
    if ( ($scriptParameter{'pGATKHaploTypeCaller'} > 0) || (-f $haploTypeCallerFile) ) { #HaplotypeCaller has been used in present call or previously
	
	print $FILEHANDLE "#Create temp_file containing only clinically interesting variants (to avoid duplicates in ranked list)", "\n";
	print $FILEHANDLE "perl ".$scriptParameter{'inScriptDir'}."/intersectCollect.pl ";
	print $FILEHANDLE "-db ".$scriptParameter{'ImportantDbMasterFile'}." "; #A tab-sep file containing 1 db per line
	if ($humanGenomeReferenceSource eq "hg19") {

	    print $FILEHANDLE "-prechr 1 "; #Use chr prefix in rank script
	}
	print $FILEHANDLE "-sl 1 "; #Select all entries in first infile matching keys in subsequent db files
	print $FILEHANDLE "-s ";

	for (my $sampleIDCounter=0;$sampleIDCounter<scalar(@sampleIDs);$sampleIDCounter++) { 

	    if ($sampleIDCounter eq scalar(@sampleIDs)-1) {
		print $FILEHANDLE $sampleIDs[$sampleIDCounter], " ";
	    }
	    else {
		print $FILEHANDLE $sampleIDs[$sampleIDCounter], ",";
	    }    
	}
	print $FILEHANDLE "-sofs "; #Selected variants and orphan db files out data directory

	for (my $ImportantDbFileOutFilesCounter=0;$ImportantDbFileOutFilesCounter<scalar(@ImportantDbFileOutFiles);$ImportantDbFileOutFilesCounter++) {

	    if ($ImportantDbFileOutFilesCounter eq scalar(@ImportantDbFileOutFiles)-1) {

		print $FILEHANDLE $ImportantDbFileOutFiles[$ImportantDbFileOutFilesCounter]." ","\n\n";
	    }
	    else {

		print $FILEHANDLE $ImportantDbFileOutFiles[$ImportantDbFileOutFilesCounter].",";
	    }
	}
	
###Ranking
	print $FILEHANDLE "#Ranking", "\n";
	
	print $FILEHANDLE "workon ".$scriptParameter{'pythonVirtualEnvironment'}, "\n\n"; #Activate python environment
	
	for (my $ImportantDbFileOutFilesCounter=1;$ImportantDbFileOutFilesCounter<scalar(@ImportantDbFileOutFiles);$ImportantDbFileOutFilesCounter++) { #Skip orphan file and run selected files
	    print $FILEHANDLE "run_mip_family_analysis.py ";
	    print $FILEHANDLE $scriptParameter{'pedigreeFile'}." "; #Pedigree file
	    print $FILEHANDLE "-tres ".$scriptParameter{'rankScore'}." "; #Rank score threshold
	    print $FILEHANDLE $ImportantDbFileOutFiles[$ImportantDbFileOutFilesCounter]." "; #InFile	    
	    ($volume,$directories,$file) = File::Spec->splitpath( $ImportantDbFileOutFiles[$ImportantDbFileOutFilesCounter] ); #Collect outfile directory
	    print $FILEHANDLE "-o ".$directories.$familyID."_ranked_".$callType.".txt", "\n\n"; #OutFile
	    print $FILEHANDLE "wait\n\n";
	    
	    if ( ($scriptParameter{'pRankVariants'} == 1) && ($scriptParameter{'dryRunAll'} == 0) ) {

		$sampleInfo{$familyID}{'program'}{'RankVariants'}{'Clinical'}{'Path'} = $directories.$familyID."_ranked_".$callType.".txt";  #Save clinical candidate list path
	    }
	}
    }
   
###Research variants
    
##Ranking
    print $FILEHANDLE "#Ranking", "\n"; 
    print $FILEHANDLE "run_mip_family_analysis.py ";
    print $FILEHANDLE $scriptParameter{'pedigreeFile'}." "; #Pedigree file
    print $FILEHANDLE "-tres ".$scriptParameter{'rankScore'}." "; #Rank score threshold
    print $FILEHANDLE $ImportantDbFileOutFiles[0]." "; #InFile	    
    ($volume,$directories,$file) = File::Spec->splitpath( $ImportantDbFileOutFiles[0] ); #Collect outfile directory
    print $FILEHANDLE "-o ".$directories.$familyID."_ranked_".$callType.".txt", "\n\n"; #OutFile
    print $FILEHANDLE "wait\n\n";    
    
    if ( ($scriptParameter{'pRankVariants'} == 1) && ($scriptParameter{'dryRunAll'} == 0) ) {

	$sampleInfo{$familyID}{'program'}{'RankVariants'}{'Research'}{'Path'} = $directories.$familyID."_ranked_".$callType.".txt";  #Save research candidate list path
    }
        
    for (my $ImportantDbFileOutFilesCounter=0;$ImportantDbFileOutFilesCounter<scalar(@ImportantDbFileOutFiles);$ImportantDbFileOutFilesCounter++) {
	print $FILEHANDLE "rm "; #Remove select files
	print $FILEHANDLE $ImportantDbFileOutFiles[$ImportantDbFileOutFilesCounter], "\n\n";
    }
    
    close($FILEHANDLE);   
    if ( ($scriptParameter{'pRankVariants'} == 1) && ($scriptParameter{'dryRunAll'} == 0) ) {
	&FIDSubmitJob(0, $familyID, 1, $parameter{'pRankVariants'}{'chain'}, $fileName, 0);
    }
}

sub AddDp { 
###Adds depth (=DP) for all nonvariants pos for all chr (and subjects) to create a master file containing all annovar information and DP for nonvariants in annovar_merged.txt master file. NOTE: Overwrites current ..annovar_merged.txt file. 

    my $familyID = $_[0]; #familyID NOTE: not sampleid  
    my $aligner = $_[1];
    my $callType = $_[2]; #SNV,INDEL or BOTH 

    my $FILEHANDLE = IO::Handle->new();#Create anonymous filehandle
    my $nrCores = &NrofCoresPerSbatch(scalar(@sampleIDs)); #Detect the number of cores to use from number of samplesIDs

    &ProgramPreRequisites($familyID, "AddDepth", $aligner."/GATK", $callType, $FILEHANDLE, $nrCores, 10);
    
    my $inFamilyDirectory = $scriptParameter{'outDataDir'}."/".$familyID."/".$aligner."/GATK";
    my $outFamilyDirectory = $scriptParameter{'outDataDir'}."/".$familyID."/".$aligner."/GATK";
    my $infileEnding = $sampleInfo{ $scriptParameter{'familyID'} }{'pMergeAnnotatedVariants'}{'fileEnding'};
    my $outfileEnding = $sampleInfo{ $scriptParameter{'familyID'} }{'pAddDepth'}{'fileEnding'};
    my $coreCounter=1;

#Find all "./." per sample ID and print chr pos to new file (mpileup -l format)
    for (my $sampleIDCounter=0;$sampleIDCounter<scalar(@sampleIDs);$sampleIDCounter++) { #For all sample ids, find nonvariants
	
	if ($sampleIDCounter == $coreCounter*$nrCores) { #Using only '$nrCores' cores
	    
	    print $FILEHANDLE "wait", "\n\n";
	    $coreCounter=$coreCounter+1;
	}
	print $FILEHANDLE "#Find all './.' per sampleID and print chrosome position to new file (mpileup -l format)", "\n";
	
	print $FILEHANDLE q?perl -F'\t' -nae' if ($_=~ /?.$sampleIDs[$sampleIDCounter].q?\S+\.\/\./ ) { print "$F[0] $F[1]","\n"; }' ?; #print chromosome and start for sampleID
	print $FILEHANDLE $inFamilyDirectory."/".$familyID.$infileEnding.$callType.".txt "; #InFile
	print $FILEHANDLE "> ".$outFamilyDirectory."/".$sampleIDs[$sampleIDCounter]."_nonvariants.txt &", "\n\n"; #OutFile
    }
    print $FILEHANDLE "wait", "\n\n";
    
    print $FILEHANDLE "#Samples indirectory (BAM-files)", "\n\n"; #Indirectory for sample BAM-files
    
##Find depth (Only proper pairs)
    for (my $sampleIDCounter=0;$sampleIDCounter<scalar(@sampleIDs);$sampleIDCounter++) { #For all sample ids, find nonvariants
	
	my ($infile, $PicardToolsMergeSwitch) = CheckIfMergedFiles($sampleIDs[$sampleIDCounter]);
	my $sampleIDinfileEnding = $sampleInfo{ $scriptParameter{'familyID'} }{ $sampleIDs[$sampleIDCounter] }{'pPicardToolsMarkduplicates'}{'fileEnding'};
	$coreCounter=1; #Reset
	
	if ($sampleIDCounter == $coreCounter*$nrCores) { #Using only '$nrCores' cores 
    
	    print $FILEHANDLE "wait", "\n\n";
	    $coreCounter=$coreCounter+1;
	}
	print $FILEHANDLE "samtools mpileup ";
	print $FILEHANDLE "-A "; #count anomalous read pairs
	print $FILEHANDLE "-l ".$outFamilyDirectory."/".$sampleIDs[$sampleIDCounter]."_nonvariants.txt "; #list of positions (chr pos) or regions (BED)
	
	if ($PicardToolsMergeSwitch == 1) { #Files was merged previously
	    
	    print $FILEHANDLE $scriptParameter{'outDataDir'}."/".$sampleIDs[$sampleIDCounter]."/".$aligner."/".$infile.$sampleIDinfileEnding.".bam "; #InFile (BAM-file)
	}
	else { #No previous merge - list all files at once 
	    
	    for (my $infileCounter=0;$infileCounter<scalar( @{ $infilesLaneNoEnding{$sampleIDs[$sampleIDCounter]} });$infileCounter++) { #For all infiles per lane
		
		my $infile = $infilesLaneNoEnding{$sampleIDs[$sampleIDCounter]}[$infileCounter];
		print $FILEHANDLE $scriptParameter{'outDataDir'}."/".$sampleIDs[$sampleIDCounter]."/".$aligner."/".$infile.$sampleIDinfileEnding.".bam "; #InFile (BAM-file)
	    }
	}
	print $FILEHANDLE "| "; #Pipe
	print $FILEHANDLE q?perl -F'\t' -nae' print $F[0],"\t", $F[1],"\t", $F[3], "\n";' ?; #only print chr coordinates 
	print $FILEHANDLE "> ".$outFamilyDirectory."/".$sampleIDs[$sampleIDCounter]."_mpileup_nonvariants.txt &", "\n\n"; #OutFile
	
    }
    print $FILEHANDLE "wait", "\n\n";
    
    print $FILEHANDLE "#Add depth to original file", "\n";
    print $FILEHANDLE "perl ".$scriptParameter{'inScriptDir'}."/add_depth.pl ";
    print $FILEHANDLE "-i ".$inFamilyDirectory."/".$familyID.$infileEnding.$callType.".txt "; #InFile
    if ($humanGenomeReferenceSource eq "hg19") {
	
	print $FILEHANDLE "-prechr 1"; #Use chromosome prefix
    }
    print $FILEHANDLE "-infnv "; #No variant files from mpileup
    for (my $sampleIDCounter=0;$sampleIDCounter<scalar(@sampleIDs);$sampleIDCounter++) {#For all sample ids mpileup nonvariant files
	
	if ($sampleIDCounter eq scalar(@sampleIDs)-1) {
	    
	    print $FILEHANDLE $outFamilyDirectory."/".$sampleIDs[$sampleIDCounter]."_mpileup_nonvariants.txt ";
	}
	else {
	    
	    print $FILEHANDLE $outFamilyDirectory."/".$sampleIDs[$sampleIDCounter]."_mpileup_nonvariants.txt,";	
	}
    }
    print $FILEHANDLE "-s "; #SampleIDs 

    for (my $sampleIDCounter=0;$sampleIDCounter<scalar(@sampleIDs);$sampleIDCounter++) {#For all sample ids mpileup nonvariant files
	
	if ($sampleIDCounter eq scalar(@sampleIDs)-1) {
	    
	    print $FILEHANDLE $sampleIDs[$sampleIDCounter]." ";
	}
	else {
	    print $FILEHANDLE $sampleIDs[$sampleIDCounter].",";	
	    
	}
    }
    print $FILEHANDLE "-o ".$inFamilyDirectory."/".$familyID.$infileEnding.$callType.".txt", "\n\n"; #Overwrites original annovar_merge.txt file
    
    close($FILEHANDLE);   
    if ( ($scriptParameter{'pAddDepth'} == 1) && ($scriptParameter{'dryRunAll'} == 0) ) {
	&FIDSubmitJob(0, $familyID, 1, $parameter{'pAddDepth'}{'chain'}, $fileName, 0);
    }
}

sub MergeAnnotatedVariants { 
###Merges (& annotates) all variants for all sampleIDs within family to create a master file containing all annotated information
    
    my $familyID = $_[0]; #familyID NOTE: not sampleid 
    my $aligner = $_[1];
    my $callType = $_[2]; #SNV,INDEL or BOTH 

    my $FILEHANDLE = IO::Handle->new();#Create anonymous filehandle
    my $numberOfCores = 1; #Set the number of cores depending on exome/rapid or WGS

    if ($scriptParameter{'analysisType'} eq "genomes") { #WGS analysis
	$numberOfCores = 6; 
    }

    &ProgramPreRequisites($familyID, "MergeAnnotatedVariants", $aligner."/GATK", $callType, $FILEHANDLE, $numberOfCores, 4);

    my $inFamilyDirectory = $scriptParameter{'outDataDir'}."/".$familyID."/".$aligner."/GATK";
    my $outFamilyDirectory = $scriptParameter{'outDataDir'}."/".$familyID."/".$aligner."/GATK";
    my $infileEnding = $sampleInfo{ $scriptParameter{'familyID'} }{'pAnnovar'}{'fileEnding'};
    my $outfileEnding = $sampleInfo{ $scriptParameter{'familyID'} }{'pMergeAnnotatedVariants'}{'fileEnding'};
    
##Create db master file from template
    print $FILEHANDLE "#Create db master file from template", "\n";
    my $sampleIDColumns = scalar(@sampleIDs)+6; #Requires CMMS format (chr,start,stop,ref_allele,alt_allel,GT_Call_Filter,IDN...)
    my $sampleIDcolumnsCondition = scalar(@sampleIDs)+5;
    
##Add relative path to db_template for annovar files 
    my ($volume,$directories,$file) = File::Spec->splitpath($scriptParameter{'outDataDir'});
    my @directories = File::Spec->splitdir($directories);
    my $regExpOutDataFile;
    for (my $directoryCount=1;$directoryCount<scalar(@directories);$directoryCount++) {
       
	$regExpOutDataFile .= "\\/".$directories[$directoryCount]; #Create escape char for / in later regexp
    }
    $regExpOutDataFile .= $file;
    
##Add relative path to db_template for reference files
    ($volume,$directories,$file) = File::Spec->splitpath($scriptParameter{'referencesDir'});
    @directories = File::Spec->splitdir( $directories );
    my $regExpReferenceDirectory;	
    for (my $directoryCount=1;$directoryCount<scalar(@directories);$directoryCount++) {
	
	$regExpReferenceDirectory .= "\\/".$directories[$directoryCount]; #Create escape char for / in later regexp
    }
    $regExpReferenceDirectory .= $file;
    
##Create family specific template
    print $FILEHANDLE q?perl -nae 'if ($_=~/outinfo/i) { if ($_=~/IDN!/) { my $sidstring; for (my $sampleID=6;$sampleID<?.$sampleIDColumns.q?;$sampleID++) { if ($sampleID<?.$sampleIDcolumnsCondition.q?) { $sidstring.="IDN_GT_Call=>0_$sampleID,"} else { $sidstring.="IDN_GT_Call=>0_$sampleID"} } s/IDN!/$sidstring/g; print $_;} next;} elsif ($_=~s/FDN\!_|FDN\!/?.$familyID.q?/g) { if($_=~s/^ODF!/?.$regExpOutDataFile.q?/g) {} if($_=~s/ALIGNER!/?.$aligner.q?/g) {} if($_=~s/FILEENDING!_/?.$infileEnding.q?/g) {} if($_=~s/CALLTYPE!/?.$callType.q?/g) {} if ($_=~/IDN!/) { my $sidstring; for (my $sampleID=6;$sampleID<?.$sampleIDColumns.q?;$sampleID++) { if ($sampleID<?.$sampleIDcolumnsCondition.q?) { $sidstring.="$sampleID,"} else { $sidstring.="$sampleID"} } s/IDN!/$sidstring/g; print $_;} else { print $_;} } else { if($_=~s/^RD!/?.$regExpReferenceDirectory.q?/g) {} print $_;}' ?;
    print $FILEHANDLE $scriptParameter{'referencesDir'}."/".$scriptParameter{'mergeAnnotatedVariantsTemplateFile'}." "; #Infile
    print $FILEHANDLE "> ".$scriptParameter{'mergeAnnotatedVariantsDbFile'}, "\n\n"; #OutFile

    print $FILEHANDLE "perl ".$scriptParameter{'inScriptDir'}."/intersectCollect.pl ";
    print $FILEHANDLE "-db ".$scriptParameter{'mergeAnnotatedVariantsDbFile'}." ";
    if ($humanGenomeReferenceSource eq "hg19") {
	print $FILEHANDLE "-prechr 1 "; #Use chromosome prefix
    }
    print $FILEHANDLE "-o ".$outFamilyDirectory."/".$familyID.$outfileEnding.$callType.".txt ";
    print $FILEHANDLE "-s ";
    for (my $sampleIDCounter=0;$sampleIDCounter<scalar(@sampleIDs);$sampleIDCounter++) { 
	if ($sampleIDCounter eq scalar(@sampleIDs)-1) {
	    print $FILEHANDLE $sampleIDs[$sampleIDCounter], "\n\n";
	}
	else {
	    print $FILEHANDLE $sampleIDs[$sampleIDCounter], ",";
	}    
    }
    close($FILEHANDLE);   
    if ( ($scriptParameter{'pMergeAnnotatedVariants'} == 1) && ($scriptParameter{'dryRunAll'} == 0) ) {
	&FIDSubmitJob(0, $familyID, 1, $parameter{'pMergeAnnotatedVariants'}{'chain'}, $fileName, 0);
    }
    return;
}

sub GATKVariantEvalExome { 
###GATK VariantEval for exome variants

    my $sampleID = $_[0]; 
    my $aligner = $_[1];
    my $callType = $_[2]; #SNV,INDEL or BOTH 
    my $familyID = $_[3]; 

    my $FILEHANDLE = IO::Handle->new();#Create anonymous filehandle

    &ProgramPreRequisites($sampleID, "GATKVariantEvalExome", $aligner."/GATK/varianteval", $callType, $FILEHANDLE, 1, 2);

    my $inSampleDirectory = $scriptParameter{'outDataDir'}."/".$sampleID."/".$aligner."/GATK";
    my $outSampleDirectory = $scriptParameter{'outDataDir'}."/".$sampleID."/".$aligner."/GATK/varianteval";
    my $inFamilyDirectory = $scriptParameter{'outDataDir'}."/".$familyID."/".$aligner."/GATK";
    my $infileEnding = $sampleInfo{ $scriptParameter{'familyID'} }{'pGATKVariantRecalibration'}{'fileEnding'};
    my $outfileEnding = $sampleInfo{ $scriptParameter{'familyID'} }{'pGATKVariantRecalibration'}{'fileEnding'};
    my ($infile, $PicardToolsMergeSwitch) = &CheckIfMergedFiles($sampleID);
    
    if ($PicardToolsMergeSwitch == 1) { #Files was merged previously
    
###GATK SelectVariants
##Select SampleID from familyID vrecal vcf file
	print $FILEHANDLE "#GATK SelectVariants","\n\n";
	print $FILEHANDLE "java -Xmx2g ";
	print $FILEHANDLE "-jar ".$scriptParameter{'genomeAnalysisToolKitPath'}."/GenomeAnalysisTK.jar ";
	print $FILEHANDLE "-l INFO "; #Set the minimum level of logging
	print $FILEHANDLE "-T SelectVariants "; #Type of analysis to run
	print $FILEHANDLE "-R ".$scriptParameter{'referencesDir'}."/".$scriptParameter{'humanGenomeReference'}." "; #Reference file
	print $FILEHANDLE "-V: ".$inFamilyDirectory."/".$familyID.$infileEnding.$callType.".vcf "; #FamilyID inFile
	print $FILEHANDLE "-o ".$outSampleDirectory."/".$infile.$outfileEnding.$callType."_temp.vcf "; #SampleID exome outFile
	print $FILEHANDLE "-sn ".$sampleID, "\n\n"; #Include genotypes from this sample

##Prepp infile to only contain exonic variants

	my $sampleDirectory = $scriptParameter{'outDataDir'}."/".$sampleID."/".$aligner."/GATK/varianteval";
	my $infileEnding = $sampleInfo{ $scriptParameter{'familyID'} }{'pMergeAnnotatedVariants'}{'fileEnding'};

	print $FILEHANDLE "grep exon ";
	print $FILEHANDLE $inFamilyDirectory."/".$familyID.$infileEnding.$callType.".txt "; #InFile
	print $FILEHANDLE "> ".$sampleDirectory."/".$sampleID.$infileEnding.$callType."_exonic_variants.txt", "\n\n"; #OutFile

##Intersect exonic variants from created sampleID vcf file (required for GATKVariantEval for exonic variants)
	print $FILEHANDLE "intersectBed ";
	print $FILEHANDLE "-header "; #Print the header from the A file prior to results.
	print $FILEHANDLE "-a ".$sampleDirectory."/".$infile.$outfileEnding.$callType."_temp.vcf "; #SampleID temp exome vcf inFile
	print $FILEHANDLE "-b ".$sampleDirectory."/".$sampleID.$infileEnding.$callType."_exonic_variants.txt "; #SampleID exonic variants
	print $FILEHANDLE "> ".$sampleDirectory."/".$infile.$outfileEnding.$callType."_exome.vcf", "\n\n"; #OutFile (VCF-format)

###VariantEval (exome variants)
	print $FILEHANDLE "#GATK VariantEval","\n\n";
	
	print $FILEHANDLE "java -Xmx2g ";
	print $FILEHANDLE "-jar ".$scriptParameter{'genomeAnalysisToolKitPath'}."/GenomeAnalysisTK.jar ";
	print $FILEHANDLE "-l INFO "; #Set the minimum level of logging
	print $FILEHANDLE "-T VariantEval "; #Type of analysis to run
	print $FILEHANDLE "-R ".$scriptParameter{'referencesDir'}."/".$scriptParameter{'humanGenomeReference'}." "; #Reference file
	print $FILEHANDLE "-D ".$scriptParameter{'referencesDir'}."/".$scriptParameter{'GATKVariantEvalDbSNP'}." "; #dbSNP file
	print $FILEHANDLE "-gold ".$scriptParameter{'referencesDir'}."/".$scriptParameter{'GATKVariantEvalGold'}." "; #Evaluations that count calls at sites of true variation (e.g., indel calls) will use this argument as their gold standard for comparison
	print $FILEHANDLE "--eval ".$sampleDirectory."/".$infile.$outfileEnding.$callType."_exome.vcf "; #InFile
	print $FILEHANDLE "-o ".$sampleDirectory."/".$infile.$outfileEnding.$callType."_exome.vcf.varianteval", "\n\n"; #OutFile

##Clean-up temp files
	print $FILEHANDLE "rm ";
	print $FILEHANDLE $sampleDirectory."/".$sampleID.$infileEnding.$callType."_exonic_variants.txt", "\n\n"; #SampleID exonic variants

	print $FILEHANDLE "rm ";
	print $FILEHANDLE $sampleDirectory."/".$infile.$outfileEnding.$callType."_temp.vcf", "\n\n"; #SampleID temp exome vcf inFile

	print $FILEHANDLE "rm ";
	print $FILEHANDLE $sampleDirectory."/".$infile.$outfileEnding.$callType."_temp.vcf.idx", "\n\n"; #SampleID temp exome vcf inFile

	if ( ($scriptParameter{'pGATKVariantEvalExome'} == 1) && ($scriptParameter{'dryRunAll'} == 0) ) {
##Collect QC metadata info for later use                                                                                 
	    &SampleInfoQC($scriptParameter{'familyID'}, $sampleID, "VariantEval_Exome", $infile, $sampleDirectory, $outfileEnding.$callType."_exome.vcf.varianteval", "infileDependent");
	}   
    }
    else { #No previous merge
###GATK SelectVariants
##Select SampleID from familyID vrecal vcf file
	
	for (my $infileCounter=0;$infileCounter<scalar( @{ $infilesLaneNoEnding{$sampleID} });$infileCounter++) { #For all infiles per lane
	    
	    my $infile = $infilesLaneNoEnding{$sampleID}[$infileCounter];
	    
	    print $FILEHANDLE "#GATK SelectVariants","\n\n";
	    print $FILEHANDLE "java -Xmx2g ";
	    print $FILEHANDLE "-jar ".$scriptParameter{'genomeAnalysisToolKitPath'}."/GenomeAnalysisTK.jar ";
	    print $FILEHANDLE "-l INFO "; #Set the minimum level of logging
	    print $FILEHANDLE "-T SelectVariants "; #Type of analysis to run
	    print $FILEHANDLE "-R ".$scriptParameter{'referencesDir'}."/".$scriptParameter{'humanGenomeReference'}." "; #Reference file
	    print $FILEHANDLE "-V: ".$inFamilyDirectory."/".$familyID.$infileEnding.$callType.".vcf "; #FamilyID infile 
	    print $FILEHANDLE "-o ".$outSampleDirectory."/".$infile.$outfileEnding.$callType."_temp.vcf "; #SampleID outFile
	    print $FILEHANDLE "-sn ".$sampleID, "\n\n"; #Include genotypes from this sample

##Prepp infile to only contain exonic variants

	    my $sampleDirectory = $scriptParameter{'outDataDir'}."/".$sampleID."/".$aligner."/GATK/varianteval";
	    my $infileEnding = $sampleInfo{ $scriptParameter{'familyID'} }{'pMergeAnnotatedVariants'}{'fileEnding'};
	    
	    print $FILEHANDLE "grep exon ";
	    print $FILEHANDLE $inFamilyDirectory."/".$familyID.$infileEnding.$callType.".txt "; #InFile
	    print $FILEHANDLE "> ".$sampleDirectory."/".$sampleID.$infileEnding.$callType."_exonic_variants.txt", "\n\n"; #OutFile
	    
##Intersect exonic variants from created sampleID vcf file (required for GATKVariantEval for exonic variants)
	    print $FILEHANDLE "intersectBed ";
	    print $FILEHANDLE "-header "; #Print the header from the A file prior to results.
	    print $FILEHANDLE "-a ".$sampleDirectory."/".$infile.$outfileEnding.$callType."_temp.vcf "; #SampleID temp exome vcf inFile
	    print $FILEHANDLE "-b ".$sampleDirectory."/".$sampleID.$infileEnding.$callType."_exonic_variants.txt "; #SampleID exonic variants
	    print $FILEHANDLE "> ".$sampleDirectory."/".$infile.$outfileEnding.$callType."_exome.vcf", "\n\n"; #OutFile (VCF-format)
	    
###VariantEval (exome variants)
	    
	    print $FILEHANDLE "#GATK VariantEval","\n\n";
	    
	    print $FILEHANDLE "java -Xmx2g ";
	    print $FILEHANDLE "-jar ".$scriptParameter{'genomeAnalysisToolKitPath'}."/GenomeAnalysisTK.jar ";
	    print $FILEHANDLE "-l INFO "; #Set the minimum level of logging
	    print $FILEHANDLE "-T VariantEval "; #Type of analysis to run
	    print $FILEHANDLE "-R ".$scriptParameter{'referencesDir'}."/".$scriptParameter{'humanGenomeReference'}." "; #Reference file
	    print $FILEHANDLE "-D ".$scriptParameter{'referencesDir'}."/".$scriptParameter{'GATKVariantEvalDbSNP'}." "; #dbSNP file
	    print $FILEHANDLE "-gold ".$scriptParameter{'referencesDir'}."/".$scriptParameter{'GATKVariantEvalGold'}." "; #Evaluations that count calls at sites of true variation (e.g., indel calls) will use this argument as their gold standard for comparison
	    print $FILEHANDLE "--eval ".$sampleDirectory."/".$infile.$outfileEnding.$callType."_exome.vcf "; #InFile
	    print $FILEHANDLE "-o ".$sampleDirectory."/".$infile.$outfileEnding.$callType."_exome.vcf.varianteval", "\n\n"; #OutFile

	    if ( ($scriptParameter{'pGATKVariantEvalExome'} == 1) && ($scriptParameter{'dryRunAll'} == 0) ) {
##Collect QC metadata info for later use                                                                                    
		&SampleInfoQC($scriptParameter{'familyID'}, $sampleID, "VariantEval_Exome", $infile, $sampleDirectory, $outfileEnding.$callType."_exome.vcf.varianteval", "infileDependent");
	    }

##Clean-up temp files
	    print $FILEHANDLE "rm ";
	    print $FILEHANDLE $sampleDirectory."/".$sampleID.$infileEnding.$callType."_exonic_variants.txt", "\n\n"; #SampleID exonic variants
	    
	    print $FILEHANDLE "rm ";
	    print $FILEHANDLE $sampleDirectory."/".$infile.$outfileEnding.$callType."_temp.vcf", "\n\n"; #SampleID temp exome vcf inFile

	    print $FILEHANDLE "rm ";
	    print $FILEHANDLE $sampleDirectory."/".$infile.$outfileEnding.$callType."_temp.vcf.idx", "\n\n"; #SampleID temp exome vcf inFile
	}
    } 
    
    close($FILEHANDLE);   
    if ( ($scriptParameter{'pGATKVariantEvalExome'} == 1) && ($scriptParameter{'dryRunAll'} == 0) ) {
	&FIDSubmitJob(0, $familyID, 2, $parameter{'pGATKVariantEvalExome'}{'chain'}, $fileName, 0); #Do not add jobIDs to later jobID{chainkey}
    }
    return;
}

sub GATKVariantEvalAll { 
###GATK VariantEval for all variants

    my $sampleID = $_[0]; 
    my $aligner = $_[1];
    my $callType = $_[2]; #SNV,INDEL or BOTH 
    my $familyID = $_[3]; 

    my $FILEHANDLE = IO::Handle->new();#Create anonymous filehandle

    &ProgramPreRequisites($sampleID, "GATKVariantEvalAll", $aligner."/GATK/varianteval", $callType, $FILEHANDLE, 1, 2);

    my $inSampleDirectory = $scriptParameter{'outDataDir'}."/".$sampleID."/".$aligner."/GATK";
    my $outSampleDirectory = $scriptParameter{'outDataDir'}."/".$sampleID."/".$aligner."/GATK/varianteval";
    my $inFamilyDirectory = $scriptParameter{'outDataDir'}."/".$familyID."/".$aligner."/GATK";
    my $infileEnding = $sampleInfo{ $scriptParameter{'familyID'} }{'pGATKVariantRecalibration'}{'fileEnding'};
    my $outfileEnding = $sampleInfo{ $scriptParameter{'familyID'} }{'pGATKVariantRecalibration'}{'fileEnding'};
    my ($infile, $PicardToolsMergeSwitch) = &CheckIfMergedFiles($sampleID);
    
    if ($PicardToolsMergeSwitch == 1) { #Files was merged previously
    
###GATK SelectVariants
##Select SampleID from familyID vrecal vcf file
	print $FILEHANDLE "#GATK SelectVariants","\n\n";
	print $FILEHANDLE "java -Xmx2g ";
	print $FILEHANDLE "-jar ".$scriptParameter{'genomeAnalysisToolKitPath'}."/GenomeAnalysisTK.jar ";
	print $FILEHANDLE "-l INFO "; #Set the minimum level of logging
	print $FILEHANDLE "-T SelectVariants "; #Type of analysis to run
	print $FILEHANDLE "-R ".$scriptParameter{'referencesDir'}."/".$scriptParameter{'humanGenomeReference'}." "; #Reference file
	print $FILEHANDLE "-V: ".$inFamilyDirectory."/".$familyID.$infileEnding.$callType.".vcf "; #FamilyID inFile
	print $FILEHANDLE "-o ".$outSampleDirectory."/".$infile.$outfileEnding.$callType.".vcf "; #SampleID outFile
	print $FILEHANDLE "-sn ".$sampleID, "\n\n"; #Include genotypes from this sample

####VariantEval (all variants)

	my $inSampleDirectory = $scriptParameter{'outDataDir'}."/".$sampleID."/".$aligner."/GATK/varianteval";

	print $FILEHANDLE "#GATK VariantEval","\n\n";
	
	print $FILEHANDLE "java -Xmx2g ";
	print $FILEHANDLE "-jar ".$scriptParameter{'genomeAnalysisToolKitPath'}."/GenomeAnalysisTK.jar ";
	print $FILEHANDLE "-l INFO "; #Set the minimum level of logging
	print $FILEHANDLE "-T VariantEval "; #Type of analysis to run
	print $FILEHANDLE "-R ".$scriptParameter{'referencesDir'}."/".$scriptParameter{'humanGenomeReference'}." "; #Reference file
	print $FILEHANDLE "-D ".$scriptParameter{'referencesDir'}."/".$scriptParameter{'GATKVariantEvalDbSNP'}." "; #dbSNP file
	print $FILEHANDLE "-gold ".$scriptParameter{'referencesDir'}."/".$scriptParameter{'GATKVariantEvalGold'}." "; #Evaluations that count calls at sites of true variation (e.g., indel calls) will use this argument as their gold standard for comparison
	print $FILEHANDLE "--eval ".$inSampleDirectory."/".$infile.$infileEnding.$callType.".vcf "; #InFile
	print $FILEHANDLE "-o ".$outSampleDirectory."/".$infile.$outfileEnding.$callType.".vcf.varianteval", "\n\n"; #OutFile

	if ( ($scriptParameter{'pGATKVariantEvalAll'} == 1) && ($scriptParameter{'dryRunAll'} == 0) ) {
##Collect QC metadata info for later use                                                                                                
	&SampleInfoQC($scriptParameter{'familyID'}, $sampleID, "VariantEval_All", $infile, $outSampleDirectory, $outfileEnding.$callType.".vcf.varianteval", "infileDependent");
	}
    }   
    else { #No previous merge
###GATK SelectVariants
##Select SampleID from familyID vrecal vcf file
	
	for (my $infileCounter=0;$infileCounter<scalar( @{ $infilesLaneNoEnding{$sampleID} });$infileCounter++) { #For all infiles per lane
	    
	    my $infile = $infilesLaneNoEnding{$sampleID}[$infileCounter];
	    
	    print $FILEHANDLE "#GATK SelectVariants","\n\n";
	    print $FILEHANDLE "java -Xmx2g ";
	    print $FILEHANDLE "-jar ".$scriptParameter{'genomeAnalysisToolKitPath'}."/GenomeAnalysisTK.jar ";
	    print $FILEHANDLE "-l INFO "; #Set the minimum level of logging
	    print $FILEHANDLE "-T SelectVariants "; #Type of analysis to run
	    print $FILEHANDLE "-R ".$scriptParameter{'referencesDir'}."/".$scriptParameter{'humanGenomeReference'}." "; #Reference file
	    print $FILEHANDLE "-V: ".$inFamilyDirectory."/".$familyID.$infileEnding.$callType.".vcf "; #FamilyID infile 
	    print $FILEHANDLE "-o ".$outSampleDirectory."/".$infile.$outfileEnding.$callType.".vcf "; #SampleID outFile
	    print $FILEHANDLE "-sn ".$sampleID, "\n\n"; #Include genotypes from this sample

###VariantEval (all variants)

	    my $inSampleDirectory = $scriptParameter{'outDataDir'}."/".$sampleID."/".$aligner."/GATK/varianteval";

	    print $FILEHANDLE "#GATK VariantEval","\n\n";
	    
	    print $FILEHANDLE "java -Xmx2g ";
	    print $FILEHANDLE "-jar ".$scriptParameter{'genomeAnalysisToolKitPath'}."/GenomeAnalysisTK.jar ";
	    print $FILEHANDLE "-l INFO "; #Set the minimum level of logging
	    print $FILEHANDLE "-T VariantEval "; #Type of analysis to run
	    print $FILEHANDLE "-R ".$scriptParameter{'referencesDir'}."/".$scriptParameter{'humanGenomeReference'}." "; #Reference file
	    print $FILEHANDLE "-D ".$scriptParameter{'referencesDir'}."/".$scriptParameter{'GATKVariantEvalDbSNP'}." "; #dbSNP file
	    print $FILEHANDLE "-gold ".$scriptParameter{'referencesDir'}."/".$scriptParameter{'GATKVariantEvalGold'}." "; #Evaluations that count calls at sites of true variation (e.g., indel calls) will use this argument as their gold standard for comparison
	    print $FILEHANDLE "--eval ".$inSampleDirectory."/".$infile.$infileEnding.$callType.".vcf "; #InFile
	    print $FILEHANDLE "-o ".$outSampleDirectory."/".$infile.$outfileEnding.$callType.".vcf.varianteval", "\n\n"; #OutFile
	
	    if ( ($scriptParameter{'pGATKVariantEvalAll'} == 1) && ($scriptParameter{'dryRunAll'} == 0) ) {
##Collect QC metadata info for later use                                                                             
		&SampleInfoQC($scriptParameter{'familyID'}, $sampleID, "VariantEval_All", $infile, $outSampleDirectory, $outfileEnding.$callType.".vcf.varianteval", "infileDependent");
	    }
	} 
    }
    
    close($FILEHANDLE);   
    if ( ($scriptParameter{'pGATKVariantEvalAll'} == 1) && ($scriptParameter{'dryRunAll'} == 0) ) {
	&FIDSubmitJob(0, $familyID, 2, $parameter{'pGATKVariantEvalAll'}{'chain'}, $fileName, 0); #Do not add jobIDs to later jobID{chainkey}
    }
    return;
}

sub Annovar { 
###Filter SNVs by gene, region and databases

    my $familyID = $_[0]; #familyID NOTE: not sampleid 
    my $aligner = $_[1];
    my $callType = $_[2]; #SNV,INDEL or BOTH 

    my $FILEHANDLE = IO::Handle->new();#Create anonymous filehandle
    my $nrCores = &NrofCoresPerSbatch(scalar(@annovarTableNames)); #Detect the number of cores to use from @annovarTableNames

    &ProgramPreRequisites( $familyID, "Annovar", $aligner."/GATK", $callType, $FILEHANDLE, $nrCores, 7);

    my $inFamilyDirectory = $scriptParameter{'outDataDir'}."/".$familyID."/".$aligner."/GATK";
    my $outFamilyDirectory = $scriptParameter{'outDataDir'}."/".$familyID."/".$aligner."/GATK";
    my $infileEnding = $sampleInfo{ $scriptParameter{'familyID'} }{'pGATKVariantRecalibration'}{'fileEnding'};
    my $outfileEnding = $sampleInfo{ $scriptParameter{'familyID'} }{'pAnnovar'}{'fileEnding'};
	
    print $FILEHANDLE "#Prepare infile to Annovar format from GATK vcf4", "\n";
    print $FILEHANDLE "perl ".$scriptParameter{'annovarPath'}."/convert2annovar.pl ".$inFamilyDirectory."/".$familyID.$infileEnding.$callType.".vcf ";
    print $FILEHANDLE "-format vcf4old "; #the format of the input file
    print $FILEHANDLE "-includeinfo "; #specify that the output should contain additional information in the input line
    print $FILEHANDLE "> ".$outFamilyDirectory."/".$familyID.$outfileEnding.$callType."_temp", "\n\n"; #Annovar script
    
    print $FILEHANDLE "#Intersect for all samples within familyid and remake file to fit annovar format and subsequent filtering", "\n";
    print $FILEHANDLE q?perl -nae 'my @format; my $formatInfo;chomp($_); if ($_=~/^#/) {print $_;next;} if ($_=~/;set=2/) {} else{ if($F[11] eq "PASS") {} else {$F[11] = "PRES";} @format = split(":",$F[13]); print $F[0], "\t", $F[1], "\t", $F[2], "\t", $F[3], "\t", $F[4], "\t", $F[11], "\t"; ?;
    
    my @sampleIDLexSorts = sort @sampleIDs; #Use lexiographically sorted sample IDNs since GATK HaplotypeCaller/UnifiedGT assigns columns in lexigraphical order. @sampleIDs is not lexiographically sorted if taken straight from the command line. This lex sort ensures that if the user did not supply samples in lex order, there will be no sample column swaping. 
    for (my $sampleIDCounter=0;$sampleIDCounter<scalar(@sampleIDLexSorts);$sampleIDCounter++) { #For all sample ids
	
	my $samplecolumn = 14+$sampleIDCounter; #First sample genotype starts at col 14 (start 0, perl). NOTE: Important that samples for HaplotypeCaller/UnifiedGT has same order. Otherwise there will be a sample mix-up.
	
	if ($sampleIDCounter eq scalar(@sampleIDLexSorts)-1) {	#Ensure correct order as long as HaplotypeCAller/UnifiedGT uses lex sort. 
	    print $FILEHANDLE q?print "?.$sampleIDLexSorts[$sampleIDCounter].q?:"; @formatInfo = split(":",$F[?.$samplecolumn.q?]); for (my $formatInfoCounter=0;$formatInfoCounter<scalar(@formatInfo);$formatInfoCounter++) { print "$format[$formatInfoCounter]=$formatInfo[$formatInfoCounter]"; if ( $formatInfoCounter<scalar(@formatInfo)-1 ) {print ":"} } print "\n"; } ?;
	}
	else {
	    print $FILEHANDLE q?print "?.$sampleIDLexSorts[$sampleIDCounter].q?:"; @formatInfo = split(":",$F[?.$samplecolumn.q?]); for (my $formatInfoCounter=0;$formatInfoCounter<scalar(@formatInfo);$formatInfoCounter++) { print "$format[$formatInfoCounter]=$formatInfo[$formatInfoCounter]"; if ( $formatInfoCounter<scalar(@formatInfo)-1 ) {print ":"} } print "\t"; ?;
	}
    }

    print $FILEHANDLE "' ".$outFamilyDirectory."/".$familyID.$outfileEnding.$callType."_temp "; #InFile from just created convert2annovar.pl outfile
    print $FILEHANDLE "> ".$outFamilyDirectory."/".$familyID.$outfileEnding.$callType, "\n\n"; #OutFile
 
    $infileEnding = $sampleInfo{ $scriptParameter{'familyID'} }{'pAnnovar'}{'fileEnding'};
    my $coreCounter=1;   	    

    for (my $tableNamesCounter=0;$tableNamesCounter<scalar(@annovarTableNames);$tableNamesCounter++) { #For all specified table names
	
	if ($tableNamesCounter == $coreCounter*$nrCores) { #Using only $nrCores cores
	    
	    print $FILEHANDLE "wait", "\n\n";
	    $coreCounter=$coreCounter+1;
	}
	print $FILEHANDLE "perl ".$scriptParameter{'annovarPath'}."/annotate_variation.pl "; #Annovar script 
	print $FILEHANDLE "-".$annovarTables{$annovarTableNames[$tableNamesCounter]}{'annotation'}." "; #Annotation option	

	if ($annovarTables{$annovarTableNames[$tableNamesCounter]}{'annotation'} eq "geneanno" ) { #Use hgvs output style

	    print $FILEHANDLE "-hgvs ";
	    print $FILEHANDLE "-exonicsplicing "; #Annotate variants near intron/exonic borders
	}
	print $FILEHANDLE "-buildver ".$scriptParameter{'annovarGenomeBuildVersion'}." ";

	if($annovarTables{$annovarTableNames[$tableNamesCounter]}{'dbtype'} eq "generic") {
	    
	    print $FILEHANDLE "-dbtype generic -genericdbfile ".$annovarTables{$annovarTableNames[$tableNamesCounter]}{'file'}[0]." "; #generic db file
	    print $FILEHANDLE "--outfile ".$outFamilyDirectory."/".$familyID.$outfileEnding.$callType."_".$annovarTables{$annovarTableNames[$tableNamesCounter]}{'file'}[0]." "; #OutFile
	}	
	else{

	    print $FILEHANDLE "-dbtype ".$annovarTableNames[$tableNamesCounter]." "; #db file
	}
	if ($annovarTableNames[$tableNamesCounter] =~/^1000g/) {#Set MAF TH

	    print $FILEHANDLE "--maf_threshold ".$scriptParameter{'annovarMAFThreshold'}." ";
	}
	if ( ($annovarTableNames[$tableNamesCounter] =~/^snp/) || ($annovarTableNames[$tableNamesCounter] =~/_esp/) ) {#Set MAF TH
	    
	    print $FILEHANDLE "--score_threshold ".$scriptParameter{'annovarMAFThreshold'}." "; #score_threshold since Annovar reserved the maf_threshold for 1000G 
	}
	print $FILEHANDLE $inFamilyDirectory."/".$familyID.$infileEnding.$callType." "; #Infile. Outfile is named using infile prefix except for generic files 
	print $FILEHANDLE $scriptParameter{'annovarPath'}."/humandb &", "\n\n"; #annovar/humandb directory is assumed
    }
    print $FILEHANDLE "wait", "\n\n";
    
    print $FILEHANDLE "rm ".$outFamilyDirectory."/".$familyID.$outfileEnding.$callType."_temp", "\n"; #Remove temp file
    close($FILEHANDLE);

    if ( ($scriptParameter{'pAnnovar'} == 1) && ($scriptParameter{'dryRunAll'} == 0) ) {
	&FIDSubmitJob(0, $familyID, 1, $parameter{'pAnnovar'}{'chain'}, $fileName, 0);
    }
    return;
}

sub GATKReadBackedPhasing {
###GATK ReadBackedPhasing performs physical phasing of SNP calls, based on sequencing reads. 
	
    my $familyID = $_[0]; #familyID NOTE: not sampleid
    my $aligner = $_[1];
    my $callType = $_[2]; #SNV,INDEL or BOTH
    
    my $FILEHANDLE = IO::Handle->new();#Create anonymous filehandle
    &ProgramPreRequisites( $familyID, "GATKReadBackedPhasing", $aligner."/GATK", $callType, $FILEHANDLE, 1, 3);
    
    my $inFamilyDirectory = $scriptParameter{'outDataDir'}."/".$familyID."/".$aligner."/GATK";
    my $outFamilyDirectory = $scriptParameter{'outDataDir'}."/".$familyID."/".$aligner."/GATK";
    my $infileEnding;
    if ($scriptParameter{'pGATKPhaseByTransmission'} > 0) { 
	$infileEnding = $sampleInfo{ $scriptParameter{'familyID'} }{'pGATKPhaseByTransmission'}{'fileEnding'};
    }
    else {
	$infileEnding = $sampleInfo{ $scriptParameter{'familyID'} }{'pGATKVariantRecalibration'}{'fileEnding'};
    }
    my $outfileEnding = $sampleInfo{ $scriptParameter{'familyID'} }{'pGATKReadBackedPhasing'}{'fileEnding'};
    
###GATK ReadBackedPhasing
    
    print $FILEHANDLE "\n#GATK ReadBackedPhasing","\n\n";
    print $FILEHANDLE "java -Xmx4g ";
    print $FILEHANDLE "-Djava.io.tmpdir=".$scriptParameter{'GATKTempDirectory'}.'$SLURM_JOB_ID'." "; #Temporary Directory
    print $FILEHANDLE "-jar ".$scriptParameter{'genomeAnalysisToolKitPath'}."/GenomeAnalysisTK.jar ";
    print $FILEHANDLE "-l INFO "; #Set the minimum level of logging
    print $FILEHANDLE "-T ReadBackedPhasing "; #Type of analysis to run
    print $FILEHANDLE "-R ".$scriptParameter{'referencesDir'}."/".$scriptParameter{'humanGenomeReference'}." "; #Reference file
    print $FILEHANDLE "--phaseQualityThresh ".$scriptParameter{'GATKReadBackedPhasingPhaseQualityThresh'}." ";
    if ($scriptParameter{'pGATKPhaseByTransmission'} > 0) { 
	print $FILEHANDLE "-respectPhaseInInput "; #Already phased data - respect calls
    }
    for (my $sampleIDCounter=0;$sampleIDCounter<scalar(@sampleIDs);$sampleIDCounter++) { #Collect infiles for all sampleIDs
	
	my $inSampleDirectory = $scriptParameter{'outDataDir'}."/".$sampleIDs[$sampleIDCounter]."/".$aligner."/GATK";
	my $infileEnding = $sampleInfo{ $scriptParameter{'familyID'} }{ $sampleIDs[$sampleIDCounter] }{'pGATKReduceReads'}{'fileEnding'};
	my ($infile, $PicardToolsMergeSwitch) = &CheckIfMergedFiles($sampleIDs[$sampleIDCounter]);
	
	if ($PicardToolsMergeSwitch == 1) { #Alignment BAM-files merged previously
	    
	    print $FILEHANDLE "-I ".$inSampleDirectory."/".$infile.$infileEnding.".bam "; #InFile
	}
	else { #No previous merge of alignment BAM-files
	    
	    for (my $infileCounter=0;$infileCounter<scalar( @{ $infilesLaneNoEnding{ $sampleIDs[$sampleIDCounter] } });$infileCounter++) { #For all infiles per lane
		
		my $infile = $infilesLaneNoEnding{ $sampleIDs[$sampleIDCounter] }[$infileCounter];
		
		print $FILEHANDLE "-I ".$inSampleDirectory."/".$infile.$infileEnding.".bam "; #InFile(s)
	    }
	}
    } 
    print $FILEHANDLE "-L: ".$inFamilyDirectory."/".$familyID.$infileEnding.$callType.".vcf "; #Limit to  (family vcf)
    print $FILEHANDLE "-V: ".$inFamilyDirectory."/".$familyID.$infileEnding.$callType.".vcf "; #InFile (family vcf)
    print $FILEHANDLE "-o ".$outFamilyDirectory."/".$familyID.$outfileEnding.$callType.".vcf", "\n\n"; #OutFile
 
    print $FILEHANDLE "#Remove Temp Directory\n\n";
    print $FILEHANDLE "rm ";
    print $FILEHANDLE "-rf ".$scriptParameter{'GATKTempDirectory'}.'$SLURM_JOB_ID', "\n\n"; #Remove Temp Directory
   
    close($FILEHANDLE);
    if ( ($scriptParameter{'pGATKReadBackedPhasing'} == 1) && ($scriptParameter{'dryRunAll'} == 0) ) {
	&FIDSubmitJob(0,$familyID, 2, $parameter{'pGATKReadBackedPhasing'}{'chain'}, $fileName,0);
    }
    return;
}

sub GATKPhaseByTransmission {
###GATK PhaseByTransmission computes the most likely genotype combination and phases trios and parent/child pairs given their genotype likelihoods and a mutation prior and phases all sites were parent/child transmission can be inferred unambiguously.
    
    my $familyID = $_[0]; #familyID NOTE: not sampleid
    my $aligner = $_[1];
    my $callType = $_[2]; #SNV,INDEL or BOTH
    
    &ProgramPreRequisites( $familyID, "GATKPhaseByTransmission", $aligner."/GATK", $callType, *GATK_PHTR, 1, 3);
    
    my $FamilyFileDirectory = $scriptParameter{'outDataDir'}."/".$familyID;
    my $inFamilyDirectory = $scriptParameter{'outDataDir'}."/".$familyID."/".$aligner."/GATK";
    my $outFamilyDirectory = $scriptParameter{'outDataDir'}."/".$familyID."/".$aligner."/GATK";
    my $infileEnding = $sampleInfo{ $scriptParameter{'familyID'} }{'pGATKVariantRecalibration'}{'fileEnding'};
    my $outfileEnding = $sampleInfo{ $scriptParameter{'familyID'} }{'pGATKPhaseByTransmission'}{'fileEnding'};
    
    unless (-e $FamilyFileDirectory."/".$familyID.".fam") { #Check to see if file already exists
	print GATK_PHTR "#Generating '.fam' file for GATK PhaseByTransmission","\n\n";
	print GATK_PHTR q?perl -nae 'print $F[0], "\t", $F[1], "\t", $F[2], "\t", $F[3], "\t", $F[4], "\t", $F[5], "\n";' ?.$scriptParameter{'pedigreeFile'}." > ".$FamilyFileDirectory."/".$familyID.".fam", "\n\n";
    }
    
###GATK PhaseByTransmission
    
    print GATK_PHTR "\n#GATK PhaseByTransmission","\n\n";
    print GATK_PHTR "java -Xmx4g ";
    print GATK_PHTR "-jar ".$scriptParameter{'genomeAnalysisToolKitPath'}."/GenomeAnalysisTK.jar ";
    print GATK_PHTR "-l INFO "; #Set the minimum level of logging
    print GATK_PHTR "-T PhaseByTransmission "; #Type of analysis to run
    print GATK_PHTR "-R ".$scriptParameter{'referencesDir'}."/".$scriptParameter{'humanGenomeReference'}." "; #Reference file
    print GATK_PHTR "-V: ".$inFamilyDirectory."/".$familyID.$infileEnding.$callType.".vcf "; #InFile (family vcf)
    &GATKPedigreeFlag(*GATK_PHTR, $FamilyFileDirectory, "SILENT"); #Passing filehandle directly to sub routine using "*". Sub routine prints "--pedigree file" for family
    print GATK_PHTR "-o ".$outFamilyDirectory."/".$familyID.$outfileEnding.$callType.".vcf"; #OutFile
    
    close(GATK_PHTR);
    if ( ($scriptParameter{'pGATKPhaseByTransmission'} == 1) && ($scriptParameter{'dryRunAll'} == 0) ) {
	&FIDSubmitJob(0, $familyID, 1, $parameter{'pGATKPhaseByTransmission'}{'chain'}, $fileName, 0);
    }
    return;
}

sub GATKVariantReCalibration { 
#GATK VariantRecalibrator/ApplyRecalibration

    my $familyID = $_[0]; #familyID NOTE: not sampleid 
    my $aligner = $_[1];
    my $callType = $_[2]; #SNV,INDEL or BOTH 
    
    my $FILEHANDLE = IO::Handle->new();#Create anonymous filehandle
    &ProgramPreRequisites( $familyID, "GATKVariantRecalibration", $aligner."/GATK", $callType, $FILEHANDLE, $scriptParameter{'maximumCores'}, 10);

#Special case
    `mkdir -p $scriptParameter{'outDataDir'}/$familyID/$aligner/GATK/intermediary`; #Creates the aligner folder, GATK data file directory
 
    my $outFamilyFileDirectory = $scriptParameter{'outDataDir'}."/".$familyID;
    my $inFamilyDirectory = $scriptParameter{'outDataDir'}."/".$familyID."/".$aligner."/GATK";
    my $outFamilyDirectory = $scriptParameter{'outDataDir'}."/".$familyID."/".$aligner."/GATK";
    my $infileEnding = $sampleInfo{ $scriptParameter{'familyID'} }{'pGATKHaploTypeCaller'}{'fileEnding'};
    my $outfileEnding = $sampleInfo{ $scriptParameter{'familyID'} }{'pGATKVariantRecalibration'}{'fileEnding'};
    
    unless (-e $scriptParameter{'outDataDir'}."/".$familyID."/".$familyID.".fam") { #Check to see if file already exists
	print $FILEHANDLE "#Generating '.fam' file for GATK VariantRecalibrator/ApplyRecalibration","\n\n";
	print $FILEHANDLE q?perl -nae 'print $F[0], "\t", $F[1], "\t", $F[2], "\t", $F[3], "\t", $F[4], "\t", $F[5], "\n";' ?.$scriptParameter{'pedigreeFile'}." > ".$outFamilyFileDirectory."/".$familyID.".fam", "\n\n";
    }  

    my $contigIntervalListFile = &GATKTargetListFlag($FILEHANDLE);
    
    if ( ($scriptParameter{'analysisType'} eq "rapid") ) { #rapid analysis 
	
###GATK CombineVariants
	
##Needed to include reference exomes to power the building of the probabalistic model. Variants unique to these exomes will be filtered out after varrecal and applyrecal.
	print $FILEHANDLE "\n#GATK CombineVariants","\n\n";
	print $FILEHANDLE "java -Xmx4g ";
	print $FILEHANDLE "-jar ".$scriptParameter{'genomeAnalysisToolKitPath'}."/GenomeAnalysisTK.jar ";
	print $FILEHANDLE "-l INFO "; #Set the minimum level of logging
	print $FILEHANDLE "-T CombineVariants "; #Type of analysis to run
	print $FILEHANDLE "-R ".$scriptParameter{'referencesDir'}."/".$scriptParameter{'humanGenomeReference'}." "; #Reference file
	print $FILEHANDLE "-V: ".$inFamilyDirectory."/".$familyID.$infileEnding.$callType.".vcf "; #InFile (family vcf)
	print $FILEHANDLE "-V: ".$scriptParameter{'referencesDir'}."/".$scriptParameter{'GATKExomeReferenceSNPs'}." "; #Infile (exome reference)
	print $FILEHANDLE "-o ".$outFamilyDirectory."/".$familyID.$infileEnding.$callType."_comb_ref.vcf", "\n\n"; #OutFile
	
    }

###GATK VariantRecalibrator
    
    my $variantRecalibratorOutFamilyDirectory = $scriptParameter{'outDataDir'}."/".$familyID."/".$aligner."/GATK/intermediary";
    my @modes = ("SNP","INDEL");

    if ( ($scriptParameter{'analysisType'} eq "exomes") || ($scriptParameter{'analysisType'} eq "rapid") ) { #Exome/rapid analysis

	@modes = ("BOTH");
    }

    for (my $modeCounter=0;$modeCounter<scalar(@modes);$modeCounter++) { #SNP and INDEL will be recalibrated successively in the same file because when you specify eg SNP mode, the indels are emitted without modification, and vice-versa. Exome and Rapid will be processed using mode BOTH since there are to few INDELS to use in the recalibration model even though using 30 exome BAMS in Haplotypecaller step. 

	print $FILEHANDLE "\n\n#GATK VariantRecalibrator","\n\n";	
	print $FILEHANDLE "java -Xmx4g ";
	print $FILEHANDLE "-jar ".$scriptParameter{'genomeAnalysisToolKitPath'}."/GenomeAnalysisTK.jar ";
	print $FILEHANDLE "-l INFO "; #Set the minimum level of logging
	print $FILEHANDLE "-T VariantRecalibrator "; #Type of analysis to run
	print $FILEHANDLE "-R ".$scriptParameter{'referencesDir'}."/".$scriptParameter{'humanGenomeReference'}." "; #Reference file
	
	if ( ($scriptParameter{'analysisType'} eq "exomes") || ($scriptParameter{'analysisType'} eq "rapid") ) { #Exome/rapid analysis use combined reference for more power
	
	    print $FILEHANDLE "-recalFile ".$variantRecalibratorOutFamilyDirectory."/".$familyID.$infileEnding.$callType."_comb_ref.intervals "; #Recalibration outFile
	    print $FILEHANDLE "-rscriptFile ".$variantRecalibratorOutFamilyDirectory."/".$familyID.$infileEnding.$callType."_comb_ref.intervals.plots.R "; #The output rscript file generated by the VQSR to aid in visualization of the input data and learned model
	    print $FILEHANDLE "-tranchesFile ".$variantRecalibratorOutFamilyDirectory."/".$familyID.$infileEnding.$callType."_comb_ref.intervals.tranches "; #The output tranches file used by ApplyRecalibration
	print $FILEHANDLE "-L ".$contigIntervalListFile." ";#Target list file (merged or original)	
	    
	    if ($scriptParameter{'analysisType'} eq "rapid") {
		    
		print $FILEHANDLE "-input ".$inFamilyDirectory."/".$familyID.$infileEnding.$callType."_comb_ref.vcf "; #Infile just created combined vcf
	    }
	    if ($scriptParameter{'analysisType'} eq "exomes") {
		
		    print $FILEHANDLE "-input ".$inFamilyDirectory."/".$familyID.$infileEnding.$callType.".vcf "; #Infile HaplotypeCaller combined vcf which used reference BAMs to create combined vcf file
	    }
	}
	else { #WGS
	    
	    print $FILEHANDLE "-recalFile ".$variantRecalibratorOutFamilyDirectory."/".$familyID.$infileEnding.$callType.".intervals ";
	    print $FILEHANDLE "-rscriptFile ".$variantRecalibratorOutFamilyDirectory."/".$familyID.$infileEnding.$callType.".intervals.plots.R ";
	    print $FILEHANDLE "-tranchesFile ".$variantRecalibratorOutFamilyDirectory."/".$familyID.$infileEnding.$callType.".intervals.tranches ";
	    if ($modes[$modeCounter] eq "SNP") {
	
		print $FILEHANDLE "-input ".$inFamilyDirectory."/".$familyID.$infileEnding.$callType.".vcf ";
	    }
	    if ($modes[$modeCounter] eq "INDEL") {#Use created recalibrated snp vcf as input
	
		print $FILEHANDLE "-input ".$outFamilyDirectory."/".$familyID.$outfileEnding.$callType.".SNV.vcf ";
	    }
	    print $FILEHANDLE "-an DP "; #The names of the annotations which should used for calculations. NOTE: Not to be used with hybrid capture
	}
	if ( ($modes[$modeCounter] eq "SNP") || ($modes[$modeCounter] eq "BOTH") ) {
	    
	    print $FILEHANDLE "-resource:hapmap,VCF,known=false,training=true,truth=true,prior=15.0 ".$scriptParameter{'referencesDir'}."/".$scriptParameter{'GATKVariantReCalibrationTrainingSetHapMap'}." "; #A list of sites for which to apply a prior probability of being correct but which aren't used by the algorithm
	    print $FILEHANDLE "-resource:omni,VCF,known=false,training=true,truth=false,prior=12.0 ".$scriptParameter{'referencesDir'}."/".$scriptParameter{'GATKVariantReCalibrationTrainingSet1000GOmni'}." "; #A list of sites for which to apply a prior probability of being correct but which aren't used by the algorithm
	    print $FILEHANDLE "-resource:1000G,known=false,training=true,truth=false,prior=10.0 ".$scriptParameter{'referencesDir'}."/".$scriptParameter{'GATKVariantReCalibrationTrainingSet1000GSNP'}." "; #A list of sites for which to apply a prior probability of being correct but which aren't used by the algorithm
	    print $FILEHANDLE "-an QD "; #The names of the annotations which should used for calculations
	}
	if ( ($modes[$modeCounter] eq "INDEL") || ($modes[$modeCounter] eq "BOTH") ) {

	    print $FILEHANDLE "-resource:mills,VCF,known=true,training=true,truth=true,prior=12.0 ".$scriptParameter{'referencesDir'}."/".$scriptParameter{'GATKVariantReCalibrationTrainingSetMills'}." "; #A list of sites for which to apply a prior probability of being correct but which aren't used by the algorithm
	}
	print $FILEHANDLE "-resource:dbsnp,known=true,training=false,truth=false,prior=2.0 ".$scriptParameter{'referencesDir'}."/".$scriptParameter{'GATKVariantReCalibrationTrainingSetDbSNP'}." "; #A list of sites for which to apply a prior probability of being correct but which aren't used by the algorithm
    
	print $FILEHANDLE "-an MQRankSum "; #The names of the annotations which should used for calculations
	print $FILEHANDLE "-an ReadPosRankSum "; #The names of the annotations which should used for calculations
	print $FILEHANDLE "-an FS "; #The names of the annotations which should used for calculations
	print $FILEHANDLE "--mode ".$modes[$modeCounter]." "; #Recalibration mode to employ (SNP|INDEL|BOTH)
	print $FILEHANDLE "-nt ".$scriptParameter{'maximumCores'}." "; #How many data threads should be allocated to running this analysis    
	&GATKPedigreeFlag($FILEHANDLE, $outFamilyFileDirectory, "SILENT"); #Passing filehandle directly to sub routine using "*". Sub routine prints "--pedigree file" for family
	
###GATK ApplyRecalibration
	print $FILEHANDLE "\n\n#GATK ApplyRecalibration","\n\n";
	
	my $applyRecalibrationInFamilyDirectory = $scriptParameter{'outDataDir'}."/".$familyID."/".$aligner."/GATK/intermediary";
	
	print $FILEHANDLE "java -Xmx3g ";
	print $FILEHANDLE  "-jar ".$scriptParameter{'genomeAnalysisToolKitPath'}."/GenomeAnalysisTK.jar ";
	print $FILEHANDLE "-l INFO "; #Set the minimum level of logging
	print $FILEHANDLE "-T ApplyRecalibration ";
	print $FILEHANDLE "-R ".$scriptParameter{'referencesDir'}."/".$scriptParameter{'humanGenomeReference'}." "; #Reference file
	
	if ( ($scriptParameter{'analysisType'} eq "exomes") || ($scriptParameter{'analysisType'} eq "rapid")) { #Exome/rapid analysis use combined reference for more power
	    
	    print $FILEHANDLE "-recalFile ".$applyRecalibrationInFamilyDirectory."/".$familyID.$infileEnding.$callType."_comb_ref.intervals "; #Recalibration outFile
	    print $FILEHANDLE "-tranchesFile ".$applyRecalibrationInFamilyDirectory."/".$familyID.$infileEnding.$callType."_comb_ref.intervals.tranches "; #The output tranches file used by ApplyRecalibration
	    print $FILEHANDLE "-L ".$contigIntervalListFile." ";#Target list file (merged or original)
	
	    if ($scriptParameter{'analysisType'} eq "rapid") {
		
		print $FILEHANDLE "-input ".$inFamilyDirectory."/".$familyID.$infileEnding.$callType."_comb_ref.vcf "; #Infile just created combined vcf
		print $FILEHANDLE "-o ".$outFamilyDirectory."/".$familyID.$outfileEnding.$callType."_comb_ref_filtered.vcf ";		    
	    }
	    if ($scriptParameter{'analysisType'} eq "exomes") {
		
		print $FILEHANDLE "-input ".$inFamilyDirectory."/".$familyID.$infileEnding.$callType.".vcf "; #Infile HaplotypeCaller combined vcf which used reference BAMs to create combined vcf file
		print $FILEHANDLE "-o ".$outFamilyDirectory."/".$familyID.$outfileEnding.$callType."_comb_ref_filtered.vcf ";
	    }	   
	}
	else  { #WGS
	    print $FILEHANDLE "-recalFile ".$applyRecalibrationInFamilyDirectory."/".$familyID.$infileEnding.$callType.".intervals ";
	    print $FILEHANDLE "-tranchesFile ".$applyRecalibrationInFamilyDirectory."/".$familyID.$infileEnding.$callType.".intervals.tranches ";
	    if ($modes[$modeCounter] eq "SNP") {
		
		print $FILEHANDLE "-input ".$inFamilyDirectory."/".$familyID.$infileEnding.$callType.".vcf ";
		print $FILEHANDLE "-o ".$outFamilyDirectory."/".$familyID.$outfileEnding.$callType.".SNV.vcf ";
	    }
	    if ($modes[$modeCounter] eq "INDEL") {#Use created recalibrated snp vcf as input
	
		print $FILEHANDLE "-input ".$outFamilyDirectory."/".$familyID.$outfileEnding.$callType.".SNV.vcf ";
		print $FILEHANDLE "-o ".$outFamilyDirectory."/".$familyID.$outfileEnding.$callType.".vcf ";
	    }
	}
	print $FILEHANDLE "--ts_filter_level ".$scriptParameter{'GATKVariantReCalibrationTSFilterLevel'}." ";
	&GATKPedigreeFlag($FILEHANDLE, $outFamilyFileDirectory, "SILENT"); #Passing filehandle directly to sub routine using "*". Sub routine prints "--pedigree file" for family    
	print $FILEHANDLE "--mode ".$modes[$modeCounter]." "; #Recalibration mode to employ (SNP|INDEL|BOTH)
    }
###GATK SelectVariants

##Removes all genotype information for exome ref and recalulates meta-data info for remaining samples in new file.
    if ( ($scriptParameter{'analysisType'} eq "exomes") || ($scriptParameter{'analysisType'} eq "rapid") ) { #Exome/rapid analysis
	
	print $FILEHANDLE "\n\n#GATK SelectVariants","\n\n";
	print $FILEHANDLE "java -Xmx2g ";
	print $FILEHANDLE  "-jar ".$scriptParameter{'genomeAnalysisToolKitPath'}."/GenomeAnalysisTK.jar ";
	print $FILEHANDLE "-l INFO "; #Set the minimum level of logging
	print $FILEHANDLE "-T SelectVariants "; #Type of analysis to run
	print $FILEHANDLE "-R ".$scriptParameter{'referencesDir'}."/".$scriptParameter{'humanGenomeReference'}." "; #Reference file	
	print $FILEHANDLE "-L ".$contigIntervalListFile." ";#Target list file (merged or original)
	print $FILEHANDLE "-env "; #Don't include loci found to be non-variant after the subsetting procedure. 
	print $FILEHANDLE "-V: ".$inFamilyDirectory."/".$familyID.$outfileEnding.$callType."_comb_ref_filtered.vcf "; #InFile
	print $FILEHANDLE "-o ".$outFamilyDirectory."/".$familyID.$outfileEnding.$callType.".vcf "; #OutFile

	for (my $sampleIDCounter=0;$sampleIDCounter<scalar(@sampleIDs);$sampleIDCounter++) { #For all sampleIDs
		
	    print $FILEHANDLE "-sn ".$sampleIDs[$sampleIDCounter]." "; #Include genotypes from this sample
	}
    }
    
    print $FILEHANDLE "\n\nwait", "\n\n";
    close($FILEHANDLE);   
    	
    if ( ($scriptParameter{'pGATKVariantRecalibration'} == 1) && ($scriptParameter{'dryRunAll'} == 0) ) {
##Collect QC metadata info for later use
	&SampleInfoQC($familyID, "noSampleID", "pedigreeCheck", "NoInfile", $outFamilyDirectory, $familyID.$outfileEnding.$callType.".vcf", "infileDependent"); #"noSampleID is used to select correct keys for %sampleInfo"
	$sampleInfo{ $scriptParameter{'familyID'} }{'MostCompleteVCF'}{'Path'} = $outFamilyDirectory."/".$familyID.$outfileEnding.$callType.".vcf";	
	&FIDSubmitJob(0, $familyID, 1, $parameter{'pGATKVariantRecalibration'}{'chain'}, $fileName, 0);
    }
    return;
}

sub GATKHaplotypeCallerCombineVariants { 
#GATK CombineVariants. Since HaplotypeCaller is presently used per contigs or batches of contigs this module will combine the vcf to 1 file. 

    my $familyID = $_[0]; #familyID NOTE: not sampleid
    my $aligner = $_[1];
    my $callType = $_[2]; #SNV,INDEL or BOTH
    
    my $FILEHANDLE = IO::Handle->new();#Create anonymous filehandle
    &ProgramPreRequisites( $familyID, "GATKHaploTypeCallerCombineVariants", $aligner."/GATK", $callType, $FILEHANDLE, 1, 1);
 
    my $inFamilyDirectory = $scriptParameter{'outDataDir'}."/".$familyID."/".$aligner."/GATK/HaploTypeCaller";
    my $outFamilyDirectory = $scriptParameter{'outDataDir'}."/".$familyID."/".$aligner."/GATK";
    my $infileEnding = $sampleInfo{ $scriptParameter{'familyID'} }{'pGATKHaploTypeCaller'}{'fileEnding'};
    my $outfileEnding = $sampleInfo{ $scriptParameter{'familyID'} }{'pGATKHaploTypeCaller'}{'fileEnding'};
    
    print $FILEHANDLE "#GATK CombineVariants","\n\n";
    	   
    print $FILEHANDLE "java -Xmx2g ";
    print $FILEHANDLE "-jar ".$scriptParameter{'genomeAnalysisToolKitPath'}."/GenomeAnalysisTK.jar ";
    print $FILEHANDLE "-l INFO "; #Set the minimum level of logging
    print $FILEHANDLE "-T CombineVariants "; #Type of analysis to run
    print $FILEHANDLE "-R ".$scriptParameter{'referencesDir'}."/".$scriptParameter{'humanGenomeReference'}." "; #Reference file

    for (my $chromosomeCounter=0;$chromosomeCounter<scalar(@contigs);$chromosomeCounter++) { #For all chromosome	    
	
	if ( ($scriptParameter{'analysisType'} eq "exomes") || ($scriptParameter{'analysisType'} eq "rapid") ) { #Exome/rapid analysis - Restrict analysis to padded target file(s)
	    
	    unless ($contigs[$chromosomeCounter] =~/MT$|M$/i) { #Do not add MT for exome and rapid samples. NOTE should be determined by target file instead in the future
		
		print $FILEHANDLE "-V ".$inFamilyDirectory."/".$familyID.$infileEnding.$callType."_".$contigs[$chromosomeCounter].".vcf "; #InFiles  
	    }
	}
	else {
	    print $FILEHANDLE "-V ".$inFamilyDirectory."/".$familyID.$infileEnding.$callType."_".$contigs[$chromosomeCounter].".vcf "; #InFiles  
	}	
    }
    print $FILEHANDLE "-o ".$outFamilyDirectory."/".$familyID.$outfileEnding.$callType.".vcf", "\n\n"; #OutFile

    print $FILEHANDLE "wait", "\n\n";
    close($FILEHANDLE);   
    if ( ($scriptParameter{'pGATKHaploTypeCallerCombineVariants'} == 1) && ($scriptParameter{'dryRunAll'} == 0) ) {

	$sampleInfo{ $scriptParameter{'familyID'} }{'MostCompleteVCF'}{'Path'} = $outFamilyDirectory."/".$familyID.$outfileEnding.$callType.".vcf";	
	&FIDSubmitJob(0, $familyID, 1, $parameter{'pGATKHaploTypeCallerCombineVariants'}{'chain'}, $fileName, 0);    
    }
    return;
}

sub GATKHaploTypeCaller { 
#GATK HaplotypeCaller 
    
    my $familyID = $_[0]; #familyID NOTE: not sampleid
    my $aligner = $_[1];
    my $callType = $_[2]; #SNV,INDEL or BOTH
    my $chromosome = $_[3]; 
    my $javaHeapAllocation = $_[4];

    my $FILEHANDLE = IO::Handle->new();#Create anonymous filehandle

#    &ProgramPreRequisites( $familyID, "GATKHaploTypeCaller", $aligner."/GATK/HaploTypeCaller", $callType, *GATK_HAPCAL, $scriptParameter{'maximumCores'}, 50); #Activate when Haplotypecaller is multithreaded. 
    
    `mkdir -p $scriptParameter{'outDataDir'}/$familyID/$aligner/info;`; #Creates the aligner folder and info data file directory
    `mkdir -p $scriptParameter{'outDataDir'}/$familyID/$aligner/GATK/HaploTypeCaller`; #Creates the aligner folder, GATK data file directory
    `mkdir -p $scriptParameter{'outScriptDir'}/$familyID/$aligner`; #Creates the aligner folder script file directory
    
    if ($scriptParameter{'pGATKHaploTypeCaller'} == 1) {
	$fileName = $scriptParameter{'outScriptDir'}."/".$familyID."/".$aligner."/gatk_haplotypecaller_".$familyID."_".$callType."_chr".$chromosome."."; 
    }
    elsif ($scriptParameter{'pGATKHaploTypeCaller'} == 2) { #Dry run
	$fileName = $scriptParameter{'outScriptDir'}."/".$familyID."/".$aligner."/dry_run_gatk_haplotypecaller_".$familyID."_".$callType."_chr".$chromosome."."; 
	print STDOUT "Dry Run:\n";print MIPLOG  "Dry Run:\n"; 
    }
    &Checkfnexists(\$fileName, \$fnend, \$fileNameTracker);

###Info and Log
    print STDOUT "Creating sbatch script GATK HaplotypeCaller and writing script file(s) to: ".$fileName, "\n";print MIPLOG "Creating sbatch script GATK HaplotypeCaller and writing script file(s) to: ".$fileName, "\n";
    print STDOUT "Sbatch script GATK HaplotypeCaller data files will be written to: ".$scriptParameter{'outDataDir'}."/".$familyID."/".$aligner."/GATK/HaplotypeCaller", "\n";print MIPLOG "Sbatch script GATK HaplotypeCaller data files will be written to: ".$scriptParameter{'outDataDir'}."/".$familyID."/".$aligner."/GATK/HaploTypeCaller", "\n";
    
    open ($FILEHANDLE, ">".$fileName) or die "Can't write to ".$fileName.":".$!, "\n";
    
    print $FILEHANDLE "#! /bin/bash -l", "\n";
    print $FILEHANDLE "#SBATCH -A ".$scriptParameter{'projectID'}, "\n";
    print $FILEHANDLE "#SBATCH -n 1 ", "\n";	
    print $FILEHANDLE "#SBATCH -t 50:00:00", "\n";
    
    print $FILEHANDLE "#SBATCH -J GATK_HAPCALL_".$familyID."_".$callType."_chr".$chromosome, "\n";
    
    if ($scriptParameter{'pGATKHaploTypeCaller'} == 1) {
	print $FILEHANDLE "#SBATCH -e ".$scriptParameter{'outDataDir'}."/".$familyID."/".$aligner."/info/gatk_haplotypecaller_".$familyID."_".$callType."_chr".$chromosome.".".$fileNameTracker.".stderr.txt", "\n";
	print $FILEHANDLE "#SBATCH -o ".$scriptParameter{'outDataDir'}."/".$familyID."/".$aligner."/info/gatk_haplotypecaller_".$familyID."_".$callType."_chr".$chromosome.".".$fileNameTracker.".stdout.txt", "\n";
    }
    elsif ($scriptParameter{'pGATKHaploTypeCaller'} == 2) { #Dry run
	print $FILEHANDLE "#SBATCH -e ".$scriptParameter{'outDataDir'}."/".$familyID."/".$aligner."/info/dry_run_gatk_haplotypecaller_".$familyID."_".$callType."_chr".$chromosome.".".$fileNameTracker.".stderr.txt", "\n";
	print $FILEHANDLE "#SBATCH -o ".$scriptParameter{'outDataDir'}."/".$familyID."/".$aligner."/info/dry_run_gatk_haplotypecaller_".$familyID."_".$callType."_chr".$chromosome.".".$fileNameTracker.".stdout.txt", "\n";
    }
    
    unless ($scriptParameter{'email'} eq 0) {
	print $FILEHANDLE "#SBATCH --mail-type=END", "\n";
	print $FILEHANDLE "#SBATCH --mail-type=FAIL", "\n";
	print $FILEHANDLE "#SBATCH --mail-user=".$scriptParameter{'email'}, "\n\n";
    }
    
    print $FILEHANDLE 'echo "Running on: $(hostname)"',"\n\n";
    
    my $outFamilyFileDirectory = $scriptParameter{'outDataDir'}."/".$familyID;
    my $outFamilyDirectory = $scriptParameter{'outDataDir'}."/".$familyID."/".$aligner."/GATK/HaploTypeCaller";
    my $outfileEnding = $sampleInfo{ $scriptParameter{'familyID'} }{'pGATKHaploTypeCaller'}{'fileEnding'};

    print $FILEHANDLE "mkdir -p ".$scriptParameter{'GATKTempDirectory'}.'$SLURM_JOB_ID', "\n\n"; 

    my $contigIntervalListFile = &GATKTargetListFlag($FILEHANDLE, \$chromosome);

    if ($chromosome eq 1) { #Only for the first call of subroutine GATK_hapcal.
	
#Generate .fam file for later use in relevant GATK walkers (HaploTypeCaller, VariantscoreRequalibration etc)
	print $FILEHANDLE "#Generating '.fam' file for GATK HaploTypeCaller","\n\n";
	print $FILEHANDLE q?perl -nae 'print $F[0], "\t", $F[1], "\t", $F[2], "\t", $F[3], "\t", $F[4], "\t", $F[5], "\n";' ?.$scriptParameter{'pedigreeFile'}." > ".$outFamilyFileDirectory."/".$familyID.".fam", "\n\n";
    }
    
    print $FILEHANDLE "#GATK HaplotypeCaller","\n\n";
    
    print $FILEHANDLE "java -Xmx".$javaHeapAllocation."g ";

    if ($scriptParameter{'JavaUseLargePages'} ne "no") {
	
	    print $FILEHANDLE "-XX:-UseLargePages "; #UseLargePages for requiring large memory pages (cross-platform flag)
    }
    print $FILEHANDLE "-Djava.io.tmpdir=".$scriptParameter{'GATKTempDirectory'}.'$SLURM_JOB_ID'." "; #Temporary Directory
    print $FILEHANDLE "-jar ".$scriptParameter{'genomeAnalysisToolKitPath'}."/GenomeAnalysisTK.jar ";
    print $FILEHANDLE "-l INFO "; #Set the minimum level of logging
    print $FILEHANDLE "-T HaplotypeCaller "; #Type of analysis to run
    print $FILEHANDLE "-R ".$scriptParameter{'referencesDir'}."/".$scriptParameter{'humanGenomeReference'}." "; #Reference file
    print $FILEHANDLE "-D ".$scriptParameter{'referencesDir'}."/".$scriptParameter{'GATKHaploTypeCallerSNPKnownSet'}." "; #Known SNPs to use for annotation SNPs
    print $FILEHANDLE "-stand_call_conf 30.0 "; #The minimum phred-scaled confidence threshold at which variants should be called
    print $FILEHANDLE "-stand_emit_conf 30.0 "; #The minimum phred-scaled confidence threshold at which variants should be emitted
    print $FILEHANDLE "-nct 8 "; #Number of CPU Threads per data thread
    print $FILEHANDLE "--annotation BaseQualityRankSumTest "; #annotations to apply to variant calls
    print $FILEHANDLE "--annotation ChromosomeCounts "; #annotations to apply to variant calls
    print $FILEHANDLE "--annotation Coverage "; #annotations to apply to variant calls
    print $FILEHANDLE "--annotation FisherStrand "; #annotations to apply to variant calls
    print $FILEHANDLE "--annotation InbreedingCoeff "; #annotations to apply to variant calls
    print $FILEHANDLE "--annotation MappingQualityRankSumTest "; #annotations to apply to variant calls
    print $FILEHANDLE "--annotation MappingQualityZero "; #annotations to apply to variant calls
    print $FILEHANDLE "--annotation QualByDepth "; #annotations to apply to variant calls
    print $FILEHANDLE "--annotation RMSMappingQuality "; #annotations to apply to variant calls
    print $FILEHANDLE "--annotation ReadPosRankSumTest "; #annotations to apply to variant calls
    print $FILEHANDLE "--annotation SpanningDeletions "; #annotations to apply to variant calls
    print $FILEHANDLE "--annotation TandemRepeatAnnotator " ;#annotations to apply to variant calls
    print $FILEHANDLE "--annotation DepthPerAlleleBySample "; #annotations to apply to variant calls
    print $FILEHANDLE "-dcov ".$scriptParameter{'GATKDownSampleToCoverage'}." "; #Coverage to downsample to at any given locus

    if ( ($scriptParameter{'analysisType'} eq "exomes") || ($scriptParameter{'analysisType'} eq "rapid") ) { #Exome/rapid analysis - Restrict analysis to padded target file(s)

	 print $FILEHANDLE "-L ".$contigIntervalListFile." ";#Prints the GATK -L parameter for contif specifc (multiple merged and sorted) interval lists files  
    }

    &GATKPedigreeFlag($FILEHANDLE, $outFamilyFileDirectory, "SILENT"); #Passing filehandle directly to sub routine using "*". Sub routine prints "--pedigree file" for family

    if ($scriptParameter{'analysisType'} eq "exomes") {

	print $FILEHANDLE "-I ".$scriptParameter{'referencesDir'}."/".$scriptParameter{'GATKHaploTypeCallerRefBAMInfile'}." ";
    }

    for (my $sampleIDCounter=0;$sampleIDCounter<scalar(@sampleIDs);$sampleIDCounter++) { #Collect infiles for all sampleIDs
	
	my $inSampleDirectory = $scriptParameter{'outDataDir'}."/".$sampleIDs[$sampleIDCounter]."/".$aligner."/GATK";
	my $infileEnding = $sampleInfo{ $scriptParameter{'familyID'} }{ $sampleIDs[$sampleIDCounter] }{'pGATKReduceReads'}{'fileEnding'};
	my ($infile, $PicardToolsMergeSwitch) = &CheckIfMergedFiles($sampleIDs[$sampleIDCounter]);
	
	if ($PicardToolsMergeSwitch == 1) { #Alignment BAM-files merged previously
	    
	    print $FILEHANDLE "-I ".$inSampleDirectory."/".$infile.$infileEnding.".bam "; #InFile
	}
	else { #No previous merge of alignment BAM-files
	    
	    for (my $infileCounter=0;$infileCounter<scalar( @{ $infilesLaneNoEnding{ $sampleIDs[$sampleIDCounter] } });$infileCounter++) { #For all infiles per lane
		
		my $infile = $infilesLaneNoEnding{ $sampleIDs[$sampleIDCounter] }[$infileCounter];
		
		print $FILEHANDLE "-I ".$inSampleDirectory."/".$infile.$infileEnding.".bam "; #InFile(s)
	    } 
	}
    } 
    print $FILEHANDLE "-o ".$outFamilyDirectory."/".$familyID.$outfileEnding.$callType."_".$chromosome.".vcf", "\n\n"; #OutFile

    print $FILEHANDLE "#Remove Temp Directory\n\n";
    print $FILEHANDLE "rm ";
    print $FILEHANDLE "-rf ".$scriptParameter{'GATKTempDirectory'}.'$SLURM_JOB_ID', "\n\n"; #Remove Temp Directory
    
    close($FILEHANDLE);  
    if ( ($scriptParameter{'pGATKHaploTypeCaller'} == 1) && ($scriptParameter{'dryRunAll'} == 0) ) {

	&FIDSubmitJob(0, $familyID, 3, $parameter{'pGATKHaploTypeCaller'}{'chain'}, $fileName, 0); #Arg2 eq 3 for parallel execution  
    }
    return;
}

sub GATKReduceReads { 
#GATK ReduceReads 
    
    my $sampleID = $_[0];
    my $aligner = $_[1];

    my $FILEHANDLE = IO::Handle->new();#Create anonymous filehandle    
    &ProgramPreRequisites( $sampleID, "GATKReduceReads", $aligner."/GATK", 0, $FILEHANDLE, 1, 10);
    
    my $inSampleDirectory = $scriptParameter{'outDataDir'}."/".$sampleID."/".$aligner."/GATK";
    my $outSampleDirectory = $scriptParameter{'outDataDir'}."/".$sampleID."/".$aligner."/GATK";
    my $infileEnding = $sampleInfo{ $scriptParameter{'familyID'} }{$sampleID}{'pGATKBaseRecalibration'}{'fileEnding'};
    my $outfileEnding = $sampleInfo{ $scriptParameter{'familyID'} }{$sampleID}{'pGATKReduceReads'}{'fileEnding'};
    my ($infile, $PicardToolsMergeSwitch) = &CheckIfMergedFiles($sampleID);
 
    print $FILEHANDLE "#GATK Reduce Reads","\n\n";

    if ($PicardToolsMergeSwitch == 1) { #Files was merged previously
    
	print $FILEHANDLE "java -Xmx4g ";
	print $FILEHANDLE "-Djava.io.tmpdir=".$scriptParameter{'GATKTempDirectory'}.'$SLURM_JOB_ID'." "; #Temporary Directory
	print $FILEHANDLE "-jar ".$scriptParameter{'genomeAnalysisToolKitPath'}."/GenomeAnalysisTK.jar ";
	print $FILEHANDLE "-l INFO "; #Set the minimum level of logging
	print $FILEHANDLE "-T ReduceReads "; #Type of analysis to run
	print $FILEHANDLE "-R ".$scriptParameter{'referencesDir'}."/".$scriptParameter{'humanGenomeReference'}." "; #Reference file	    
	print $FILEHANDLE "-I ".$inSampleDirectory."/".$infile.$infileEnding.".bam "; #InFiles  
	print $FILEHANDLE "-o ".$outSampleDirectory."/".$infile.$outfileEnding.".bam", "\n\n"; #OutFile

	if ( ($scriptParameter{'pGATKReduceReads'} == 1) && ($scriptParameter{'dryRunAll'} == 0) ) {

	    $sampleInfo{ $scriptParameter{'familyID'} }{$sampleID}{'MostCompleteBAM'}{'Path'} = $outSampleDirectory."/".$infile.$outfileEnding.".bam";
	}
    }
    else { #no previous merge
	
	for (my $infileCounter=0;$infileCounter<scalar( @{ $infilesLaneNoEnding{$sampleID} });$infileCounter++) { #For all infiles per lane
	    
	    my $infile = $infilesLaneNoEnding{$sampleID}[$infileCounter];
	    
	    print $FILEHANDLE "java -Xmx4g ";
	    print $FILEHANDLE "-Djava.io.tmpdir=".$scriptParameter{'GATKTempDirectory'}.'$SLURM_JOB_ID'." "; #Temporary Directory
	    print $FILEHANDLE "-jar ".$scriptParameter{'genomeAnalysisToolKitPath'}."/GenomeAnalysisTK.jar ";
	    print $FILEHANDLE "-l INFO "; #Set the minimum level of logging
	    print $FILEHANDLE "-T ReduceReads "; #Type of analysis to run
	    print $FILEHANDLE "-R ".$scriptParameter{'referencesDir'}."/".$scriptParameter{'humanGenomeReference'}." "; #Reference file	    
	    print $FILEHANDLE "-I ".$inSampleDirectory."/".$infile.$infileEnding.".bam "; #InFiles  
	    print $FILEHANDLE "-o ".$outSampleDirectory."/".$infile.$outfileEnding.".bam", "\n\n"; #OutFile
	    	
	    if ( ($scriptParameter{'pGATKReduceReads'} == 1) && ($scriptParameter{'dryRunAll'} == 0) ) {

		$sampleInfo{ $scriptParameter{'familyID'} }{$sampleID}{'MostCompleteBAM'}{'Path'} = $outSampleDirectory."/".$infile.$outfileEnding.".bam";
	    }
	}
    }
    print $FILEHANDLE "#Remove Temp Directory\n\n";
    print $FILEHANDLE "rm ";
    print $FILEHANDLE "-rf ".$scriptParameter{'GATKTempDirectory'}.'$SLURM_JOB_ID', "\n\n"; #Remove Temp Directory
    close($FILEHANDLE);   
    
    if ( ($scriptParameter{'pGATKReduceReads'} == 1) && ($scriptParameter{'dryRunAll'} == 0) ) {
	
	&FIDSubmitJob($sampleID, $scriptParameter{'familyID'}, 1, $parameter{'pGATKReduceReads'}{'chain'}, $fileName, 0);    
    }
    return;
}

sub GATKBaseReCalibration { 
#GATK BaseRecalibrator/PrintReads to recalibrate bases before variant calling. Both BaseRecalibrator/PrintReads will be executed within the same sbatch script

    my $sampleID = $_[0];
    my $aligner = $_[1];

    my $FILEHANDLE = IO::Handle->new();#Create anonymous filehandle
    &ProgramPreRequisites($sampleID, "GATKBaseRecalibration", $aligner."/GATK", 0, $FILEHANDLE, $scriptParameter{'maximumCores'}, 50);

#Special case
    `mkdir -p $scriptParameter{'outDataDir'}/$sampleID/$aligner/GATK/intermediary`; #Creates the aligner folder and GATK intermediary data file directory
    
    my $inSampleDirectory = $scriptParameter{'outDataDir'}."/".$sampleID."/".$aligner."/GATK";
    my $intervalSampleDirectory = $scriptParameter{'outDataDir'}."/".$sampleID."/".$aligner."/GATK/intermediary";
    my $outSampleDirectory = $scriptParameter{'outDataDir'}."/".$sampleID."/".$aligner."/GATK";
    my $infileEnding = $sampleInfo{ $scriptParameter{'familyID'} }{$sampleID}{'pGATKRealigner'}{'fileEnding'};
    my $outfileEnding = $sampleInfo{ $scriptParameter{'familyID'} }{$sampleID}{'pGATKBaseRecalibration'}{'fileEnding'};
    my ($infile, $PicardToolsMergeSwitch) = &CheckIfMergedFiles($sampleID);
   
    print $FILEHANDLE "#GATK BaseRecalibrator","\n\n";
    
    if ($PicardToolsMergeSwitch == 1) { #Files was merged previously
       
<<<<<<< HEAD
	print $FILEHANDLE "java -Xmx12g ";
=======
	print $FILEHANDLE "java -Xmx24g ";

	if ($scriptParameter{'JavaUseLargePages'} ne "no") {
	    
	    print $FILEHANDLE "-XX:-UseLargePages "; #UseLargePages for requiring large memory pages (cross-platform flag)
	}
>>>>>>> 0c00302f
	print $FILEHANDLE "-Djava.io.tmpdir=".$scriptParameter{'GATKTempDirectory'}.'$SLURM_JOB_ID'." "; #Temporary Directory per chr
	print $FILEHANDLE "-jar ".$scriptParameter{'genomeAnalysisToolKitPath'}."/GenomeAnalysisTK.jar ";
	print $FILEHANDLE "-l INFO "; #Set the minimum level of logging
	print $FILEHANDLE "-T BaseRecalibrator "; #Type of analysis to run
	print $FILEHANDLE "-cov ReadGroupCovariate "; #Covariates to be used in the recalibration
	print $FILEHANDLE "-cov ContextCovariate "; #Covariates to be used in the recalibration
	print $FILEHANDLE "-cov CycleCovariate "; #Covariates to be used in the recalibration
	print $FILEHANDLE "-cov QualityScoreCovariate "; #Covariates to be used in the recalibration
	print $FILEHANDLE "-cov ReadGroupCovariate "; #Covariates to be used in the recalibration
	print $FILEHANDLE "-R ".$scriptParameter{'referencesDir'}."/".$scriptParameter{'humanGenomeReference'}." "; #Reference file
	print $FILEHANDLE "-knownSites ".$scriptParameter{'referencesDir'}."/".$scriptParameter{'GATKBaseReCalibrationSNPKnownSet'}." ";
	print $FILEHANDLE "-nct ".$scriptParameter{'maximumCores'}." "; #How many CPU threads should be allocated per data thread to running this analysis
	print $FILEHANDLE "-dcov ".$scriptParameter{'GATKDownSampleToCoverage'}." "; #Coverage to downsample to at any given locus
	print $FILEHANDLE "-I ".$inSampleDirectory."/".$infile.$infileEnding.".bam "; #InFile
	print $FILEHANDLE "-o ".$intervalSampleDirectory."/".$infile.$infileEnding.".grp ", "\n\n"; #Recalibration table file
	
	print $FILEHANDLE "#GATK PrintReads","\n\n";
	
	print $FILEHANDLE "java -Xmx12g ";
	print $FILEHANDLE "-jar ".$scriptParameter{'genomeAnalysisToolKitPath'}."/GenomeAnalysisTK.jar ";
	print $FILEHANDLE "-l INFO "; #Set the minimum level of logging"-jar $gatk_path/GenomeAnalysisTK.
	print $FILEHANDLE "-T PrintReads "; #Type of analysis to run
	print $FILEHANDLE "-R ".$scriptParameter{'referencesDir'}."/".$scriptParameter{'humanGenomeReference'}." "; #Reference file
	print $FILEHANDLE "-nct ".$scriptParameter{'maximumCores'}." "; #How many CPU threads should be allocated per data thread to running this analysis	  
	print $FILEHANDLE "-dcov ".$scriptParameter{'GATKDownSampleToCoverage'}." "; #Coverage to downsample to at any given locus  
	print $FILEHANDLE "-I ".$inSampleDirectory."/".$infile.$infileEnding.".bam "; #InFile
	print $FILEHANDLE "-o ".$outSampleDirectory."/".$infile.$outfileEnding.".bam "; #OutFile
	print $FILEHANDLE "-BQSR ".$intervalSampleDirectory."/".$infile.$infileEnding.".grp ", "\n\n"; #Recalibration table file

	if ( ($scriptParameter{'pGATKBaseRecalibration'} == 1) && ($scriptParameter{'dryRunAll'} == 0) ) { 
	    
	    $sampleInfo{ $scriptParameter{'familyID'} }{$sampleID}{'MostCompleteBAM'}{'Path'} = $outSampleDirectory."/".$infile.$outfileEnding.".bam";
	}
    }
    else { #no previous merge
	
	for (my $infileCounter=0;$infileCounter<scalar( @{ $infilesLaneNoEnding{$sampleID} });$infileCounter++) { #For all infiles per lane
	    
	    my $infile = $infilesLaneNoEnding{$sampleID}[$infileCounter];
	    
<<<<<<< HEAD
	    print $FILEHANDLE "java -Xmx12g ";
=======
	    print $FILEHANDLE "java -Xmx24g ";
	    
	    if ($scriptParameter{'JavaUseLargePages'} ne "no") {
		
		print $FILEHANDLE "-XX:-UseLargePages "; #UseLargePages for requiring large memory pages (cross-platform flag)
	    }
>>>>>>> 0c00302f
	    print $FILEHANDLE "-Djava.io.tmpdir=".$scriptParameter{'GATKTempDirectory'}.'$SLURM_JOB_ID'." "; #Temporary Directory per chr
	    print $FILEHANDLE "-jar ".$scriptParameter{'genomeAnalysisToolKitPath'}."/GenomeAnalysisTK.jar ";
	    print $FILEHANDLE "-l INFO "; #Set the minimum level of logging
	    print $FILEHANDLE "-T BaseRecalibrator "; #Type of analysis to run
	    print $FILEHANDLE "-cov ReadGroupCovariate "; #Covariates to be used in the recalibration
	    print $FILEHANDLE "-cov ContextCovariate "; #Covariates to be used in the recalibration
	    print $FILEHANDLE "-cov CycleCovariate "; #Covariates to be used in the recalibration
	    print $FILEHANDLE "-cov QualityScoreCovariate "; #Covariates to be used in the recalibration
	    print $FILEHANDLE "-cov ReadGroupCovariate "; #Covariates to be used in the recalibration
	    print $FILEHANDLE "-R ".$scriptParameter{'referencesDir'}."/".$scriptParameter{'humanGenomeReference'}." "; #Reference file
	    print $FILEHANDLE "-knownSites ".$scriptParameter{'referencesDir'}."/".$scriptParameter{'GATKBaseReCalibrationSNPKnownSet'}." ";
	    print $FILEHANDLE "-nct ".$scriptParameter{'maximumCores'}." "; #How many CPU threads should be allocated per data thread to running this analysis
	    print $FILEHANDLE "-dcov ".$scriptParameter{'GATKDownSampleToCoverage'}." "; #Coverage to downsample to at any given locus	
	    print $FILEHANDLE "-I ".$inSampleDirectory."/".$infile.$infileEnding.".bam "; #InFile
	    print $FILEHANDLE "-o ".$intervalSampleDirectory."/".$infile.$infileEnding.".grp ", "\n\n"; #Recalibration table file

	    print $FILEHANDLE "#GATK PrintReads","\n\n";
	    
	    print $FILEHANDLE "java -Xmx12g ";
	    print $FILEHANDLE "-jar ".$scriptParameter{'genomeAnalysisToolKitPath'}."/GenomeAnalysisTK.jar ";
	    print $FILEHANDLE "-l INFO "; #Set the minimum level of logging"-jar $gatk_path/GenomeAnalysisTK.
	    print $FILEHANDLE "-T PrintReads "; #Type of analysis to run
	    print $FILEHANDLE "-R ".$scriptParameter{'referencesDir'}."/".$scriptParameter{'humanGenomeReference'}." "; #Reference file
	    print $FILEHANDLE "-nct ".$scriptParameter{'maximumCores'}." "; #How many CPU threads should be allocated per data thread to running this analysis
	    print $FILEHANDLE "-dcov ".$scriptParameter{'GATKDownSampleToCoverage'}." "; #Coverage to downsample to at any given locus
	    print $FILEHANDLE "-I ".$inSampleDirectory."/".$infile.$infileEnding.".bam "; #InFile
	    print $FILEHANDLE "-o ".$outSampleDirectory."/".$infile.$outfileEnding.".bam "; #OutFile
	    print $FILEHANDLE "-BQSR ".$intervalSampleDirectory."/".$infile.$infileEnding.".grp ", "\n\n"; #Recalibration table file

	    if ( ($scriptParameter{'pGATKBaseRecalibration'} == 1) && ($scriptParameter{'dryRunAll'} == 0) ) { 

		$sampleInfo{ $scriptParameter{'familyID'} }{$sampleID}{'MostCompleteBAM'}{'Path'} = $outSampleDirectory."/".$infile.$outfileEnding.".bam";
	    }
	}
    }

    print $FILEHANDLE "#Remove Temp Directory\n\n";
    print $FILEHANDLE "rm ";
    print $FILEHANDLE "-rf ".$scriptParameter{'GATKTempDirectory'}.'$SLURM_JOB_ID', "\n\n"; #Remove Temp Directory
    
    close($FILEHANDLE);  
    if ( ($scriptParameter{'pGATKBaseRecalibration'} == 1) && ($scriptParameter{'dryRunAll'} == 0) ) { 

	&FIDSubmitJob($sampleID, $scriptParameter{'familyID'}, 1, $parameter{'pGATKBaseRecalibration'}{'chain'}, $fileName,0);
    }
    return;
}

sub GATKReAligner { 
#GATK ReAlignerTargetCreator/IndelRealigner to rearrange reads around INDELs. Both ReAlignerTargetCreator and IndelRealigner will be executed within the same sbatch script

    my $sampleID = $_[0];
    my $aligner = $_[1];

    my $FILEHANDLE = IO::Handle->new();#Create anonymous filehandle
    &ProgramPreRequisites($sampleID, "GATKRealigner", $aligner."/GATK", 0, $FILEHANDLE, $scriptParameter{'maximumCores'}, 40);

#Special case
    `mkdir -p $scriptParameter{'outDataDir'}/$sampleID/$aligner/GATK/intermediary`; #Creates the aligner folder and GATK intermediary data file directory
    
    my $inSampleDirectory = $scriptParameter{'outDataDir'}."/".$sampleID."/".$aligner;
    my $intervalSampleDirectory = $scriptParameter{'outDataDir'}."/".$sampleID."/".$aligner."/GATK/intermediary";
    my $outSampleDirectory = $scriptParameter{'outDataDir'}."/".$sampleID."/".$aligner."/GATK";
    my $infileEnding = $sampleInfo{ $scriptParameter{'familyID'} }{$sampleID}{'pPicardToolsMarkduplicates'}{'fileEnding'};
    my $outfileEnding = $sampleInfo{ $scriptParameter{'familyID'} }{$sampleID}{'pGATKRealigner'}{'fileEnding'};
    my ($infile, $PicardToolsMergeSwitch) = &CheckIfMergedFiles($sampleID);

    print $FILEHANDLE "#GATK ReAlignerTargetCreator","\n\n";
    
    if ($PicardToolsMergeSwitch == 1) { #Files was merged previously
	
<<<<<<< HEAD
	print $FILEHANDLE "java -Xmx12g ";
=======
	print $FILEHANDLE "java -Xmx24g ";

	if ($scriptParameter{'JavaUseLargePages'} ne "no") {

	    print $FILEHANDLE "-XX:-UseLargePages "; #UseLargePages for requiring large memory pages (cross-platform flag)
	}
>>>>>>> 0c00302f
	print $FILEHANDLE "-Djava.io.tmpdir=".$scriptParameter{'GATKTempDirectory'}.'$SLURM_JOB_ID'." "; #Temporary Directory
	print $FILEHANDLE "-jar ".$scriptParameter{'genomeAnalysisToolKitPath'}."/GenomeAnalysisTK.jar ";
	print $FILEHANDLE "-l INFO "; #Set the minimum level of logging
	print $FILEHANDLE "-T RealignerTargetCreator "; #Type of analysis to run
	print $FILEHANDLE "-R ".$scriptParameter{'referencesDir'}."/".$scriptParameter{'humanGenomeReference'}." "; #Reference file 
	print $FILEHANDLE "-known ".$scriptParameter{'referencesDir'}."/".$scriptParameter{'GATKReAlignerINDELKnownSet1'}." "; #Input VCF file with known indels
	print $FILEHANDLE "-known ".$scriptParameter{'referencesDir'}."/".$scriptParameter{'GATKReAlignerINDELKnownSet2'}." "; #Input VCF file with known indels
	print $FILEHANDLE "-nt ".$scriptParameter{'maximumCores'}." "; #How many data threads should be allocated to running this analysis.
	print $FILEHANDLE "-dcov ".$scriptParameter{'GATKDownSampleToCoverage'}." "; #Coverage to downsample to at any given locus
	print $FILEHANDLE "-I ".$inSampleDirectory."/".$infile.$infileEnding.".bam "; #InFile	    
	print $FILEHANDLE "-o ".$intervalSampleDirectory."/".$infile.$outfileEnding.".intervals ", "\n\n"; #Interval outFile
	
	print $FILEHANDLE "#GATK IndelRealigner","\n\n";
	
	print $FILEHANDLE "java -Xmx12g ";
	print $FILEHANDLE "-jar ".$scriptParameter{'genomeAnalysisToolKitPath'}."/GenomeAnalysisTK.jar ";
	print $FILEHANDLE "-l INFO ";
	print $FILEHANDLE "-T IndelRealigner ";
	print $FILEHANDLE "-R ".$scriptParameter{'referencesDir'}."/".$scriptParameter{'humanGenomeReference'}." "; #Reference file
	print $FILEHANDLE "-known ".$scriptParameter{'referencesDir'}."/".$scriptParameter{'GATKReAlignerINDELKnownSet1'}." "; #Input VCF file with known indels
	print $FILEHANDLE "-known ".$scriptParameter{'referencesDir'}."/".$scriptParameter{'GATKReAlignerINDELKnownSet2'}." "; #Input VCF file with known indels	 
	print $FILEHANDLE "-dcov ".$scriptParameter{'GATKDownSampleToCoverage'}." "; #Coverage to downsample to at any given locus
	print $FILEHANDLE "-I ".$inSampleDirectory."/".$infile.$infileEnding.".bam "; #InFile	
	print $FILEHANDLE "-o ".$outSampleDirectory."/".$infile.$outfileEnding.".bam "; #OutFile
	print $FILEHANDLE "-targetIntervals ".$intervalSampleDirectory."/".$infile.$outfileEnding.".intervals ", "\n\n";

	if ( ($scriptParameter{'pGATKRealigner'} == 1) && ($scriptParameter{'dryRunAll'} == 0) ) {
	    
	    $sampleInfo{ $scriptParameter{'familyID'} }{$sampleID}{'MostCompleteBAM'}{'Path'} = $outSampleDirectory."/".$infile.$outfileEnding.".bam";	    
	}	
    }
    else  { #No previous merge
	
	for (my $infileCounter=0;$infileCounter<scalar( @{ $infilesLaneNoEnding{$sampleID} });$infileCounter++) { #For all infiles per lane
	    
	    my $infile = $infilesLaneNoEnding{$sampleID}[$infileCounter];
		
<<<<<<< HEAD
	    print $FILEHANDLE "java -Xmx12g ";
=======
	    print $FILEHANDLE "java -Xmx24g ";
	    if ($scriptParameter{'JavaUseLargePages'} ne "no") {
		
		print $FILEHANDLE "-XX:-UseLargePages "; #UseLargePages for requiring large memory pages (cross-platform flag)
	    }
>>>>>>> 0c00302f
	    print $FILEHANDLE "-Djava.io.tmpdir=".$scriptParameter{'GATKTempDirectory'}.'$SLURM_JOB_ID'." "; #Temporary Directory
	    print $FILEHANDLE "-jar ".$scriptParameter{'genomeAnalysisToolKitPath'}."/GenomeAnalysisTK.jar ";
	    print $FILEHANDLE "-l INFO "; #Set the minimum level of logging
	    print $FILEHANDLE "-T RealignerTargetCreator "; #Type of analysis to run
	    print $FILEHANDLE "-R ".$scriptParameter{'referencesDir'}."/".$scriptParameter{'humanGenomeReference'}." "; #Reference file 
	    print $FILEHANDLE "-known ".$scriptParameter{'referencesDir'}."/".$scriptParameter{'GATKReAlignerINDELKnownSet1'}." "; #Input VCF file with known indels
	    print $FILEHANDLE "-known ".$scriptParameter{'referencesDir'}."/".$scriptParameter{'GATKReAlignerINDELKnownSet2'}." "; #Input VCF file with known indels
	    print $FILEHANDLE "-nt ".$scriptParameter{'maximumCores'}." "; #How many data threads should be allocated to running this analysis.
	    print $FILEHANDLE "-dcov ".$scriptParameter{'GATKDownSampleToCoverage'}." "; #Coverage to downsample to at any given locus	 
	    print $FILEHANDLE "-I ".$inSampleDirectory."/".$infile.$infileEnding.".bam "; #InFile
	    print $FILEHANDLE "-o ".$intervalSampleDirectory."/".$infile.$outfileEnding.".intervals ", "\n\n"; #Interval outFile
	    
	    print $FILEHANDLE "#GATK IndelRealigner","\n\n";
	    
	    print $FILEHANDLE "java -Xmx12g ";
	    print $FILEHANDLE "-jar ".$scriptParameter{'genomeAnalysisToolKitPath'}."/GenomeAnalysisTK.jar ";
	    print $FILEHANDLE "-l INFO ";
	    print $FILEHANDLE "-T IndelRealigner ";
	    print $FILEHANDLE "-R ".$scriptParameter{'referencesDir'}."/".$scriptParameter{'humanGenomeReference'}." "; #Reference file
	    print $FILEHANDLE "-known ".$scriptParameter{'referencesDir'}."/".$scriptParameter{'GATKReAlignerINDELKnownSet1'}." "; #Input VCF file with known indels
	    print $FILEHANDLE "-known ".$scriptParameter{'referencesDir'}."/".$scriptParameter{'GATKReAlignerINDELKnownSet2'}." "; #Input VCF file with known indels
	    print $FILEHANDLE "-dcov ".$scriptParameter{'GATKDownSampleToCoverage'}." "; #Coverage to downsample to at any given locus
	    print $FILEHANDLE "-I ".$inSampleDirectory."/".$infile.$infileEnding.".bam "; #InFile		
	    print $FILEHANDLE "-o ".$outSampleDirectory."/".$infile.$outfileEnding.".bam "; #OutFile
	    print $FILEHANDLE "-targetIntervals ".$intervalSampleDirectory."/".$infile.$outfileEnding.".intervals ", "\n\n";

	    if ( ($scriptParameter{'pGATKRealigner'} == 1) && ($scriptParameter{'dryRunAll'} == 0) ) {
		
		$sampleInfo{ $scriptParameter{'familyID'} }{$sampleID}{'MostCompleteBAM'}{'Path'} = $outSampleDirectory."/".$infile.$outfileEnding.".bam";	    
	    }
	}
    }
    
    print $FILEHANDLE "#Remove Temp Directory\n\n";
    print $FILEHANDLE "rm ";
    print $FILEHANDLE "-rf ".$scriptParameter{'GATKTempDirectory'}.'$SLURM_JOB_ID', "\n\n"; #Remove Temp Directory

    close($FILEHANDLE);
    if ( ($scriptParameter{'pGATKRealigner'} == 1) && ($scriptParameter{'dryRunAll'} == 0) ) {

	&FIDSubmitJob($sampleID, $scriptParameter{'familyID'}, 1, $parameter{'pGATKRealigner'}{'chain'}, $fileName, 0); 
    }
    return;
}

sub RCoveragePlots { 
#Generates sbatch scripts for R scripts:
#1. covplots_genome.R 
#2. covplots_exome.R
#on files generated from calculateCoverage genomeCoverageBED

    my $sampleID = $_[0]; 
    my $aligner = $_[1];

    my $FILEHANDLE = IO::Handle->new();#Create anonymous filehandle
    &ProgramPreRequisites($sampleID, "RCovPlots", $aligner."/coverageReport", 0, $FILEHANDLE, 1, 1);
   
    my $inSampleDirectory = $scriptParameter{'outDataDir'}."/".$sampleID."/".$aligner."/coverageReport";
    my $outSampleDirectory = $scriptParameter{'outDataDir'}."/".$sampleID."/".$aligner."/coverageReport";
    my $outfileEnding = $sampleInfo{ $scriptParameter{'familyID'} }{$sampleID}{'pPicardToolsMarkduplicates'}{'fileEnding'};
    my ($infile, $PicardToolsMergeSwitch) = &CheckIfMergedFiles($sampleID);    
    
    if ($PicardToolsMergeSwitch == 1) { #Files was merged previously
	
	if ( defined($scriptParameter{'pGenomeCoverageBED'}) && ($scriptParameter{'pGenomeCoverageBED'} > 0) ) {
	    my $infileEnding = $sampleInfo{ $scriptParameter{'familyID'} }{$sampleID}{'pGenomeCoverageBED'}{'fileEnding'};

	    print $FILEHANDLE "Rscript ";
	    print $FILEHANDLE $scriptParameter{'inScriptDir'}."/covplots_genome.R ";
	    print $FILEHANDLE $inSampleDirectory."/".$infile.$infileEnding." "; #InFile
	    print $FILEHANDLE $infile." "; #Sample name
	    print $FILEHANDLE $scriptParameter{'xCoverage'}." "; #X-axis max scale
	    print $FILEHANDLE $outSampleDirectory, " &","\n\n"; #OutFile
	}
    }
    else { #No previous merge
	for (my $infileCounter=0;$infileCounter<scalar( @{ $infilesLaneNoEnding{$sampleID} });$infileCounter++) { #For all infiles per lane
	    
	    my $infile = $infilesLaneNoEnding{$sampleID}[$infileCounter];
	    
	    if ( defined($scriptParameter{'pGenomeCoverageBED'}) && ($scriptParameter{'pGenomeCoverageBED'} > 0) ) {
		my $infileEnding = $sampleInfo{ $scriptParameter{'familyID'} }{$sampleID}{'pGenomeCoverageBED'}{'fileEnding'};
		
		print $FILEHANDLE "Rscript ";
		print $FILEHANDLE $scriptParameter{'inScriptDir'}."/covplots_genome.R ";
		print $FILEHANDLE $inSampleDirectory."/".$infile.$infileEnding." "; #InFile
		print $FILEHANDLE $infile." "; #Sample name
		print $FILEHANDLE $scriptParameter{'xCoverage'}." "; #X-axis max scale
		print $FILEHANDLE $outSampleDirectory, " &", "\n\n"; #OutFile
	    }
	}
    }
    print $FILEHANDLE "wait", "\n\n";
    close($FILEHANDLE);
    if ( ($scriptParameter{'pRCovPlots'} == 1) && ($scriptParameter{'dryRunAll'} == 0) ) {
	&FIDSubmitJob($sampleID, $scriptParameter{'familyID'} , 2, $parameter{'pRCovPlots'}{'chain'}, $fileName, 0);
    }
    return;
}

sub QaCompute { 
#Calculates average chromosome coverage on BAM files. 

    my $sampleID = $_[0]; 
    my $aligner = $_[1]; 

    my $FILEHANDLE = IO::Handle->new();#Create anonymous filehandle
    
    my $inSampleDirectory = $scriptParameter{'outDataDir'}."/".$sampleID."/".$aligner;
    my $outSampleDirectory = $scriptParameter{'outDataDir'}."/".$sampleID."/".$aligner."/coverageReport";
    my $infileEnding = $sampleInfo{ $scriptParameter{'familyID'} }{$sampleID}{'pPicardToolsMarkduplicates'}{'fileEnding'};
    my $outfileEnding = $sampleInfo{ $scriptParameter{'familyID'} }{$sampleID}{'pQaCompute'}{'fileEnding'};
    my ($infile, $PicardToolsMergeSwitch) = &CheckIfMergedFiles($sampleID);
    my $coreCounter=1;

    if ($PicardToolsMergeSwitch == 1) { #Files was merged previously
	
	&ProgramPreRequisites($sampleID, "QaCompute", $aligner."/coverageReport", 0, $FILEHANDLE, 1, 4);

	print $FILEHANDLE "qaCompute ";
	print $FILEHANDLE "-m "; #Compute median coverage
	print $FILEHANDLE "-d "; #Print per-chromosome histogram
	print $FILEHANDLE "-i "; #Silent
	print $FILEHANDLE "-c ".$scriptParameter{'xCoverage'}." ";
	print $FILEHANDLE $inSampleDirectory."/".$infile.$infileEnding.".bam "; #InFile
	print $FILEHANDLE $outSampleDirectory."/".$infile.$outfileEnding." &", "\n\n"; #OutFile
	
	if ( ($scriptParameter{'pQaCompute'} == 1) && ($scriptParameter{'dryRunAll'} == 0) ) {
##Collect QC metadata info for later use                                                                                              
	    &SampleInfoQC($scriptParameter{'familyID'}, $sampleID, "QaCompute", $infile, $outSampleDirectory, $outfileEnding, "infileDependent");
	}
    }
    else { #No merged files
	
	my $nrCores = &NrofCoresPerSbatch(scalar( @{$lane{$sampleID}} ) ); #Detect the number of cores to from lanes	
	
	&ProgramPreRequisites($sampleID, "QaCompute", $aligner."/coverageReport", 0, $FILEHANDLE, $nrCores, 4);
	
	for (my $infileCounter=0;$infileCounter<scalar( @{ $infilesLaneNoEnding{$sampleID} });$infileCounter++) { #For all files from MosaikAlign or BWA_Sampe
	    
	    if ($infileCounter == $coreCounter*$nrCores) { #Using only $nrCores
		
		print $FILEHANDLE "wait", "\n\n";
		$coreCounter=$coreCounter+1;
	    }

	    my $infile = $infilesLaneNoEnding{$sampleID}[$infileCounter];	    
	    
	    print $FILEHANDLE "qaCompute ";
	    print $FILEHANDLE "-m "; #Compute median coverage
	    print $FILEHANDLE "-d "; #Print per-chromosome histogram
	    print $FILEHANDLE "-i "; #Silent 
	    print $FILEHANDLE "-c ".$scriptParameter{'xCoverage'}." "; #Max depth to calculate coverage on
	    print $FILEHANDLE $inSampleDirectory."/".$infile.$infileEnding.".bam "; #InFile
	    print $FILEHANDLE $outSampleDirectory."/".$infile.$outfileEnding." &", "\n\n"; #OutFile
	    
	    if ( ($scriptParameter{'pQaCompute'} == 1) && ($scriptParameter{'dryRunAll'} == 0) ) {
##Collect QC metadata info for later use                                                                                                
		&SampleInfoQC($scriptParameter{'familyID'}, $sampleID, "QaCompute", $infile, $outSampleDirectory, $outfileEnding, "infileDependent");
	    }
	    
	}
    }
    print $FILEHANDLE "wait", "\n\n";
    
    close($FILEHANDLE);
    if ( ($scriptParameter{'pQaCompute'} == 1) && ($scriptParameter{'dryRunAll'} == 0) ) {
	&FIDSubmitJob($sampleID, $scriptParameter{'familyID'}, 1, $parameter{'pQaCompute'}{'chain'}, $fileName, 0);
    }
    return;
}

sub GenomeCoverageBED { 
#Calculates coverage on BAM files. 

    my $sampleID = $_[0]; 
    my $aligner = $_[1]; 
    
    my $FILEHANDLE = IO::Handle->new();#Create anonymous filehandle

    my $inSampleDirectory = $scriptParameter{'outDataDir'}."/".$sampleID."/".$aligner;
    my $outSampleDirectory = $scriptParameter{'outDataDir'}."/".$sampleID."/".$aligner."/coverageReport";
    my $infileEnding = $sampleInfo{ $scriptParameter{'familyID'} }{$sampleID}{'pPicardToolsMarkduplicates'}{'fileEnding'};
    my $outfileEnding = $sampleInfo{ $scriptParameter{'familyID'} }{$sampleID}{'pGenomeCoverageBED'}{'fileEnding'};
    my ($infile, $PicardToolsMergeSwitch) = &CheckIfMergedFiles($sampleID);
    my $coreCounter=1;

    if ($PicardToolsMergeSwitch == 1) { #Files was merged previously
	
	&ProgramPreRequisites($sampleID, "GenomeCoverageBED", $aligner."/coverageReport", 0, $FILEHANDLE, 1, 4);
	
	print $FILEHANDLE "genomeCoverageBed ";
	print $FILEHANDLE "-max ".$scriptParameter{'xCoverage'}." "; #Combine all positions with a depth >= max into a single bin in the histogram.
	print $FILEHANDLE "-ibam ".$inSampleDirectory."/".$infile.$infileEnding.".bam "; #InFile
	print $FILEHANDLE "> ".$outSampleDirectory."/".$infile.$outfileEnding." ", "\n\n"; #OutFile

    }
    
    else { #No merged files
	
	my $nrCores = &NrofCoresPerSbatch(scalar( @{$lane{$sampleID}} ) ); #Detect the number of cores to from lanes	
	
	&ProgramPreRequisites($sampleID, "GenomeCoverageBED", $aligner."/coverageReport", 0, $FILEHANDLE, $nrCores, 4);
	
	for (my $infileCounter=0;$infileCounter<scalar( @{ $infilesLaneNoEnding{$sampleID} });$infileCounter++) { #For all files from MosaikAlign or BWA_Sampe
	    
	    if ($infileCounter == $coreCounter*$nrCores) { #Using only $nrCores
		
		print $FILEHANDLE "wait", "\n\n";
		$coreCounter=$coreCounter+1;
	    }

	    my $infile = $infilesLaneNoEnding{$sampleID}[$infileCounter];	    
	    
	    print $FILEHANDLE "genomeCoverageBed ";
	    print $FILEHANDLE "-max ".$scriptParameter{'xCoverage'}." "; #Combine all positions with a depth >= max into a single bin in the histogram.
	    print $FILEHANDLE "-ibam ".$inSampleDirectory."/".$infile.$infileEnding.".bam "; #InFile
	    print $FILEHANDLE "> ".$outSampleDirectory."/".$infile.$outfileEnding." &", "\n\n"; #outFile
	}
    }
    print $FILEHANDLE "wait", "\n\n";
    
    close($FILEHANDLE);
    if ( ($scriptParameter{'pGenomeCoverageBED'} == 1) && ($scriptParameter{'dryRunAll'} == 0) ) {
	&FIDSubmitJob($sampleID, $scriptParameter{'familyID'}, 1, $parameter{'pGenomeCoverageBED'}{'chain'}, $fileName, 0);
    }
    return;
}

sub PicardToolsCollectMultipleMetrics { 
#Calculates coverage and alignment metrics on BAM files. 

    my $sampleID = $_[0]; 
    my $aligner = $_[1]; 
    
    my $FILEHANDLE = IO::Handle->new();#Create anonymous filehandle

    my $inSampleDirectory = $scriptParameter{'outDataDir'}."/".$sampleID."/".$aligner;
    my $outSampleDirectory = $scriptParameter{'outDataDir'}."/".$sampleID."/".$aligner."/coverageReport";
    my $infileEnding = $sampleInfo{ $scriptParameter{'familyID'} }{$sampleID}{'pPicardToolsMarkduplicates'}{'fileEnding'};
    my $outfileEnding = $sampleInfo{ $scriptParameter{'familyID'} }{$sampleID}{'pPicardToolsMarkduplicates'}{'fileEnding'};
    my ($infile, $PicardToolsMergeSwitch) = &CheckIfMergedFiles($sampleID);
    my $coreCounter=1;

    if ($PicardToolsMergeSwitch == 1) { #Files was merged previously
	
	&ProgramPreRequisites($sampleID, "PicardToolsCollectMultipleMetrics", $aligner."/coverageReport", 0, $FILEHANDLE, 1, 4);

	print $FILEHANDLE "java -Xmx4g -jar ".$scriptParameter{'picardToolsPath'}."/CollectMultipleMetrics.jar ";
	print $FILEHANDLE "INPUT=".$inSampleDirectory."/".$infile.$infileEnding.".bam "; #InFile
	print $FILEHANDLE "OUTPUT=".$outSampleDirectory."/".$infile.$outfileEnding." "; #OutFile
	print $FILEHANDLE "R=".$scriptParameter{'referencesDir'}."/".$scriptParameter{'humanGenomeReference'}." &", "\n\n"; #Reference file
	
	if ( ($scriptParameter{'pPicardToolsCollectMultipleMetrics'} == 1) && ($scriptParameter{'dryRunAll'} == 0) ) {
##Collect QC metadata info for later use                                                                                             
	    &SampleInfoQC($scriptParameter{'familyID'}, $sampleID, "CollectMultipleMetrics", $infile, $outSampleDirectory, $outfileEnding.".alignment_summary_metrics", "infileDependent");
	}
	
    }
    else { #No merged files
	
	my $nrCores = &NrofCoresPerSbatch(scalar( @{$lane{$sampleID}} ) ); #Detect the number of cores to from lanes	
	
	&ProgramPreRequisites($sampleID, "PicardToolsCollectMultipleMetrics", $aligner."/coverageReport", 0, $FILEHANDLE, $nrCores, 4);
	
	for (my $infileCounter=0;$infileCounter<scalar( @{ $infilesLaneNoEnding{$sampleID} });$infileCounter++) { #For all files from MosaikAlign or BWA_Sampe
	    
	    if ($infileCounter == $coreCounter*$nrCores) { #Using only $nrCores
		
		print $FILEHANDLE "wait", "\n\n";
		$coreCounter=$coreCounter+1;
	    }

	    my $infile = $infilesLaneNoEnding{$sampleID}[$infileCounter];	    
	    
	    print $FILEHANDLE "java -Xmx4g -jar ".$scriptParameter{'picardToolsPath'}."/CollectMultipleMetrics.jar ";
	    print $FILEHANDLE "INPUT=".$inSampleDirectory."/".$infile.$infileEnding.".bam "; #InFile
	    print $FILEHANDLE "OUTPUT=".$outSampleDirectory."/".$infile.$outfileEnding." "; #outFile
	    print $FILEHANDLE "R=".$scriptParameter{'referencesDir'}."/".$scriptParameter{'humanGenomeReference'}." &", "\n\n"; #Reference file
	    if ( ($scriptParameter{'pPicardToolsCollectMultipleMetrics'} == 1) && ($scriptParameter{'dryRunAll'} == 0) ) {
		##Collect QC metadata info for later use
		&SampleInfoQC($scriptParameter{'familyID'}, $sampleID, "CollectMultipleMetrics", $infile, $outSampleDirectory, $outfileEnding.".alignment_summary_metrics", "infileDependent");
	    }	    
	}
    }
    print $FILEHANDLE "wait", "\n\n";
    
    close($FILEHANDLE);
    if ( ($scriptParameter{'pPicardToolsCollectMultipleMetrics'} == 1) && ($scriptParameter{'dryRunAll'} == 0) ) {
	&FIDSubmitJob($sampleID, $scriptParameter{'familyID'}, 1, $parameter{'pPicardToolsCollectMultipleMetrics'}{'chain'}, $fileName, 0);
    }
    return;
}

sub PicardToolsCalculateHSMetrics { 
#Calculates coverage on exonic part of BAM files. 
    
    my $sampleID = $_[0]; 
    my $aligner = $_[1]; 
    
    my $FILEHANDLE = IO::Handle->new();#Create anonymous filehandle
   
    my $inSampleDirectory = $scriptParameter{'outDataDir'}."/".$sampleID."/".$aligner;
    my $outSampleDirectory = $scriptParameter{'outDataDir'}."/".$sampleID."/".$aligner."/coverageReport";
    my $infileEnding = $sampleInfo{ $scriptParameter{'familyID'} }{$sampleID}{'pPicardToolsMarkduplicates'}{'fileEnding'};
    my $outfileEnding = $sampleInfo{ $scriptParameter{'familyID'} }{$sampleID}{'pPicardToolsMarkduplicates'}{'fileEnding'};
    my ($infile, $PicardToolsMergeSwitch) = &CheckIfMergedFiles($sampleID);
    my $coreCounter=1;
    
    if ($PicardToolsMergeSwitch == 1) { #Files was merged previously
	
	&ProgramPreRequisites($sampleID, "PicardToolsCalculateHSMetrics", $aligner."/coverageReport", 0, $FILEHANDLE, 1, 4);
	
	print $FILEHANDLE "java -Xmx4g -jar ".$scriptParameter{'picardToolsPath'}."/CalculateHsMetrics.jar ";
	print $FILEHANDLE "INPUT=".$inSampleDirectory."/".$infile.$infileEnding.".bam "; #InFile
	print $FILEHANDLE "OUTPUT=".$outSampleDirectory."/".$infile.$outfileEnding."_CalculateHsMetrics "; #OutFile
	print $FILEHANDLE "REFERENCE_SEQUENCE=".$scriptParameter{'referencesDir'}."/".$scriptParameter{'humanGenomeReference'}." "; #Reference file
	print $FILEHANDLE "BAIT_INTERVALS=".$scriptParameter{'referencesDir'}."/".$scriptParameter{ $scriptParameter{'familyID'} }{$sampleID}{'exomeTargetPaddedBedInfileLists'}." "; #Capture kit padded target infile_list file
	print $FILEHANDLE "TARGET_INTERVALS=".$scriptParameter{'referencesDir'}."/".$scriptParameter{ $scriptParameter{'familyID'} }{$sampleID}{'exomeTargetBedInfileLists'}." &", "\n\n"; #Capture kit target infile_list file
	
	if ( ($scriptParameter{'pPicardToolsCalculateHSMetrics'} == 1) && ($scriptParameter{'dryRunAll'} == 0) ) {
##Collect QC metadata info for later use                                                                                   
	    &SampleInfoQC($scriptParameter{'familyID'}, $sampleID, "CalculateHsMetrics", $infile, $outSampleDirectory, $outfileEnding."_CalculateHsMetrics", "infileDependent");
	}
    }
    else { #No merged files
	
	my $nrCores = &NrofCoresPerSbatch(scalar( @{$lane{$sampleID}} ) ); #Detect the number of cores to from lanes	
	
	&ProgramPreRequisites($sampleID, "PicardToolsCalculateHSMetrics", $aligner."/coverageReport", 0, $FILEHANDLE, $nrCores, 4);
	
	for (my $infileCounter=0;$infileCounter<scalar( @{ $infilesLaneNoEnding{$sampleID} });$infileCounter++) { #For all files from MosaikAlign or BWA_Sampe
	    
	    if ($infileCounter == $coreCounter*$nrCores) { #Using only $nrCores
		
		print $FILEHANDLE "wait", "\n\n";
		$coreCounter=$coreCounter+1;
	    }
	    
	    my $infile = $infilesLaneNoEnding{$sampleID}[$infileCounter];	    
	    
	    print $FILEHANDLE "java -Xmx4g -jar ".$scriptParameter{'picardToolsPath'}."/CalculateHsMetrics.jar ";
	    print $FILEHANDLE "INPUT=".$inSampleDirectory."/".$infile.$infileEnding.".bam "; #InFile
	    print $FILEHANDLE "OUTPUT=".$outSampleDirectory."/".$infile.$outfileEnding."_CalculateHsMetrics "; #OutFile
	    print $FILEHANDLE "REFERENCE_SEQUENCE=".$scriptParameter{'referencesDir'}."/".$scriptParameter{'humanGenomeReference'}." "; #Reference file
	    print $FILEHANDLE "BAIT_INTERVALS=".$scriptParameter{'referencesDir'}."/".$scriptParameter{ $scriptParameter{'familyID'} }{$sampleID}{'exomeTargetPaddedBedInfileLists'}." "; #Capture kit padded target infile_list file
	    print $FILEHANDLE "TARGET_INTERVALS=".$scriptParameter{'referencesDir'}."/".$scriptParameter{ $scriptParameter{'familyID'} }{$sampleID}{'exomeTargetBedInfileLists'}." &", "\n\n"; #Capture kit target infile_list file 
	    
	    if ( ($scriptParameter{'pPicardToolsCalculateHSMetrics'} == 1) && ($scriptParameter{'dryRunAll'} == 0) ) {
##Collect QC metadata info for later use                                                                                                 
		&SampleInfoQC($scriptParameter{'familyID'}, $sampleID, "CalculateHsMetrics", $infile, $outSampleDirectory, $outfileEnding."_CalculateHsMetrics", "infileDependent");	    
	    }
	}
    }
    print $FILEHANDLE "wait", "\n\n";
    
    close($FILEHANDLE);
    if ( ($scriptParameter{'pPicardToolsCalculateHSMetrics'} == 1) && ($scriptParameter{'dryRunAll'} == 0) ) {
	&FIDSubmitJob($sampleID, $scriptParameter{'familyID'}, 1, $parameter{'pPicardToolsCalculateHSMetrics'}{'chain'}, $fileName, 0);
    }
    return;
}

sub ChanjoImport { 
##Loads the calculated coverage to family database 

    my $familyID = $_[0]; #familyID NOTE: not sampleid
    my $aligner = $_[1]; #Aligner

    my $FILEHANDLE = IO::Handle->new();#Create anonymous filehandle
    &ProgramPreRequisites($familyID, "ChanjoImport", "chanjoimport", 0, $FILEHANDLE, 1, 3);

    my $outFamilyDirectory = $scriptParameter{'outDataDir'}."/".$familyID;

    my $coreCounter=1;

    print $FILEHANDLE "workon ".$scriptParameter{'pythonVirtualEnvironment'}, "\n\n"; #Activate python environment
    
 ##Build family database for coverage report
    print $FILEHANDLE "chanjo ";
    print $FILEHANDLE $outFamilyDirectory."/".$familyID.".sqlite "; #Central Db for family
    print $FILEHANDLE "import ";

    for (my $sampleIDCounter=0;$sampleIDCounter<scalar(@sampleIDs);$sampleIDCounter++) {   
	
	my $sampleID = $sampleIDs[$sampleIDCounter];
	my $inSampleDirectory = $scriptParameter{'outDataDir'}."/".$sampleID."/".$aligner."/coverageReport";
	my $infileEnding = $sampleInfo{ $scriptParameter{'familyID'} }{'pChanjoCalculate'}{'fileEnding'};
	
	my ($infile, $PicardToolsMergeSwitch) = &CheckIfMergedFiles($sampleID);	

	if ($PicardToolsMergeSwitch == 1) { #Files was merged previously
	    print $FILEHANDLE $inSampleDirectory."/".$infile.$infileEnding.".json ";      	
	}
	else {
	    
	    for (my $infileCounter=0;$infileCounter<scalar( @{ $infilesLaneNoEnding{$sampleID} });$infileCounter++) { #For all files from independent of merged or not
		
		if ($infileCounter == $coreCounter*$scriptParameter{'maximumCores'}) { #Using only $scriptParameter{'maximumCores'} cores
		    
		    print $FILEHANDLE "wait", "\n\n";
		    $coreCounter=$coreCounter+1;
		}
		my $infile = $infilesLaneNoEnding{$sampleID}[$infileCounter];
		print $FILEHANDLE $inSampleDirectory."/".$infile.$infileEnding.".json ";
		
	    }
	}
    }
    print $FILEHANDLE "\n\ndeactivate ", "\n\n"; #Deactivate python environment
    close($FILEHANDLE); 
    if ( ($scriptParameter{'pChanjoImport'} == 1) && ($scriptParameter{'dryRunAll'} == 0) ) {
	&FIDSubmitJob(0, $familyID, 5, $parameter{'pChanjoImport'}{'chain'}, $fileName, 0);
    }
    return;
}

sub ChanjoCalculate { 
#Generate coverage json outfile for each individual.

    my $sampleID = $_[0];
    my $aligner = $_[1]; 

    my $FILEHANDLE = IO::Handle->new();#Create anonymous filehandle

    &ProgramPreRequisites($sampleID, "ChanjoCalculate", $aligner."/coverageReport", 0, $FILEHANDLE, 1, 2);      
    
    my $outFamilyDirectory = $scriptParameter{'outDataDir'}."/".$scriptParameter{'familyID'};
    my $inSampleDirectory = $scriptParameter{'outDataDir'}."/".$sampleID."/".$aligner;
    my $outSampleDirectory = $scriptParameter{'outDataDir'}."/".$sampleID."/".$aligner."/coverageReport";
    my $infileEnding = $sampleInfo{ $scriptParameter{'familyID'} }{$sampleID}{'pPicardToolsMarkduplicates'}{'fileEnding'};
    my $outfileEnding = $sampleInfo{ $scriptParameter{'familyID'} }{$sampleID}{'pChanjoCalculate'}{'fileEnding'};

    
    my ($infile, $PicardToolsMergeSwitch) = &CheckIfMergedFiles($sampleID);
    my $coreCounter=1;	
	
    print $FILEHANDLE "workon ".$scriptParameter{'pythonVirtualEnvironment'}, "\n\n"; #Activate python environment

    if ($PicardToolsMergeSwitch == 1) { #Files was merged previously

	print $FILEHANDLE "chanjo ";
	print $FILEHANDLE "annotate ";
	print $FILEHANDLE $outFamilyDirectory."/".$scriptParameter{'familyID'}.".sqlite "; #Central Db for family
	print $FILEHANDLE "using ";
	print $FILEHANDLE $inSampleDirectory."/".$infile.$infileEnding.".bam "; #InFile ; 
	print $FILEHANDLE "--cutoff ".$scriptParameter{'chanjoCalculateCutoff'}." "; #Read depth cutoff
	print $FILEHANDLE "--sample ".$sampleID." "; #SampleID
	print $FILEHANDLE "--splice-sites "; #Include splice sites for every exon
	print $FILEHANDLE "--group ".$scriptParameter{'familyID'}." "; #Group to annotate sample to
	print $FILEHANDLE "--force ";#Overwrite if file outFile exists
	print $FILEHANDLE "--json ".$outSampleDirectory."/".$infile.$outfileEnding.".json". "\n\n"; #OutFile	

	
	if ( ($scriptParameter{'pChanjoCalculate'} == 1) && ($scriptParameter{'dryRunAll'} == 0) ) {

	    &SampleInfoQC($scriptParameter{'familyID'}, $sampleID, "ChanjoCalculate", $infile, $outSampleDirectory, $outfileEnding.".json", "infileDependent");
	}
    }
    else { #No merged files
	
	for (my $infileCounter=0;$infileCounter<scalar( @{ $infilesLaneNoEnding{$sampleID} });$infileCounter++) { #For all files from independent of merged or not
	    
	    if ($infileCounter == $coreCounter*$scriptParameter{'maximumCores'}) { #Using only $scriptParameter{'maximumCores'} cores
		
		print $FILEHANDLE "wait", "\n\n";
		$coreCounter=$coreCounter+1;
	    }
	    my $infile = $infilesLaneNoEnding{$sampleID}[$infileCounter];
	    
	    print $FILEHANDLE "chanjo ";
	    print $FILEHANDLE "annotate ";
	    print $FILEHANDLE $outFamilyDirectory."/".$scriptParameter{'familyID'}.".sqlite "; #Central Db for family
	    print $FILEHANDLE "using ";
	    print $FILEHANDLE $inSampleDirectory."/".$infile.$infileEnding.".bam "; #InFile ; 
	    print $FILEHANDLE "--cutoff ".$scriptParameter{'chanjoCalculateCutoff'}." "; #Read depth cutoff
	    print $FILEHANDLE "--sample ".$sampleID." "; #SampleID
	    print $FILEHANDLE "--splice-sites "; #Include splice sites for every exon
	    print $FILEHANDLE "--group ".$scriptParameter{'familyID'}." "; #Group to annotate sample to
	    print $FILEHANDLE "--force ";#Overwrite if file outFile exists
	    print $FILEHANDLE "--json ".$outSampleDirectory."/".$infile.$outfileEnding.".json &". "\n\n"; #OutFile   

	    if ( ($scriptParameter{'pChanjoCalculate'} == 1) && ($scriptParameter{'dryRunAll'} == 0) ) {
		
		&SampleInfoQC($scriptParameter{'familyID'}, $sampleID, "ChanjoCalculate", $infile, $outSampleDirectory, $outfileEnding.".json", "infileDependent");
	    }
	}
	print $FILEHANDLE "wait", "\n\n";

    }
    print $FILEHANDLE "deactivate ", "\n\n"; #Deactivate python environment
    close($FILEHANDLE);
    if ( ($scriptParameter{'pChanjoCalculate'} == 1) && ($scriptParameter{'dryRunAll'} == 0) ) {
	
	&FIDSubmitJob($sampleID, $scriptParameter{'familyID'}, 5, $parameter{'pChanjoCalculate'}{'chain'}, $fileName, 0);
    }
}

sub ChanjoBuild { 

    my $familyID = $_[0]; #familyID NOTE: not sampleid 

    my $FILEHANDLE = IO::Handle->new();#Create anonymous filehandle

    &ProgramPreRequisites($familyID, "ChanjoBuild", "chanjobuild", 0, $FILEHANDLE, 1, 1);

    my $outFamilyDirectory = $scriptParameter{'outDataDir'}."/".$familyID;

    print $FILEHANDLE "workon ".$scriptParameter{'pythonVirtualEnvironment'}, "\n\n"; #Activate python environment
    
 ##Build new database
    print $FILEHANDLE "chanjo ";
    print $FILEHANDLE "build ";
    print $FILEHANDLE $outFamilyDirectory."/".$familyID.".sqlite ";
    print $FILEHANDLE "using ";
    print $FILEHANDLE $scriptParameter{'referencesDir'}."/".$scriptParameter{'chanjoBuildDb'}." ";      
    print $FILEHANDLE "--force ", "\n\n";#Overwrite if file outFile exists

    print $FILEHANDLE "deactivate ", "\n\n"; #Deactivate python environment
    close($FILEHANDLE); 

    if ( ($scriptParameter{'pChanjoBuild'} == 1) && ($scriptParameter{'dryRunAll'} == 0) ) {

	&SampleInfoQC($familyID, "noSampleID", "ChanjoBuild", "NoInfile", $outFamilyDirectory, $familyID.".sqlite", "infileDependent"); #"noSampleID is used to select correct keys for %sampleInfo"
	&FIDSubmitJob(0, $familyID, 5, $parameter{'pChanjoBuild'}{'chain'}, $fileName, 0);
    }
}

sub PicardToolsMarkDuplicates { 
#Mark duplicated reads using PicardTools MarkDuplicates in files generated from alignment (sorted, merged)

    my $sampleID = $_[0];
    my $aligner = $_[1]; 

    my $FILEHANDLE = IO::Handle->new();#Create anonymous filehandle
    my $time;
    
    if ($scriptParameter{'pPicardToolsMergeSamFiles'} eq 0) { #If No merge has been performed then time requirements goes down
	$time = 3;
    }
    else{
	$time = ceil(3*scalar( @{ $infilesBothStrandsNoEnding{$sampleID} })); #One full lane on Hiseq takes approx. 3 h to process, round up to nearest full hour.	
    }
    
    my $inSampleDirectory = $scriptParameter{'outDataDir'}."/".$sampleID."/".$aligner;
    my $outSampleDirectory = $scriptParameter{'outDataDir'}."/".$sampleID."/".$aligner;
    my $infileEnding = $sampleInfo{ $scriptParameter{'familyID'} }{$sampleID}{'pPicardToolsMergeSamFiles'}{'fileEnding'};
    my $outfileEnding = $sampleInfo{ $scriptParameter{'familyID'} }{$sampleID}{'pPicardToolsMarkduplicates'}{'fileEnding'};
    my ($infile, $PicardToolsMergeSwitch) = &CheckIfMergedFiles($sampleID);
    my $coreCounter=1;

###
#PicardToolsMarkDuplicates
###
    
    if ($PicardToolsMergeSwitch == 1) { #Files was merged previously

	&ProgramPreRequisites($sampleID, "PicardToolsMarkduplicates", $aligner, 0, $FILEHANDLE, 1, $time);

	print $FILEHANDLE "java -Xmx4g ";
	print $FILEHANDLE "-jar ".$scriptParameter{'picardToolsPath'}."/MarkDuplicates.jar ";
	print $FILEHANDLE "ASSUME_SORTED=true ";
	print $FILEHANDLE "REMOVE_DUPLICATES=false ";
	print $FILEHANDLE "VALIDATION_STRINGENCY=STRICT ";
	print $FILEHANDLE "INPUT=".$inSampleDirectory."/".$infile.$infileEnding.".bam "; #InFile
	print $FILEHANDLE "OUTPUT=".$outSampleDirectory."/".$infile.$outfileEnding.".bam "; #OutFile
	print $FILEHANDLE "METRICS_FILE=".$outSampleDirectory."/".$infile.$outfileEnding."metric ", "\n\n"; #Metric file 
	
        #SamTools index on just created _sorted(_merged)_pmd.bam
	
	print $FILEHANDLE "samtools index ";
	print $FILEHANDLE $outSampleDirectory."/".$infile.$outfileEnding.".bam ","\n\n";
	
	if ( ($scriptParameter{'pPicardToolsMarkduplicates'} == 1) && ($scriptParameter{'dryRunAll'} == 0) ) {
##Collect QC metadata info for later use                       
	    &SampleInfoQC($scriptParameter{'familyID'}, $sampleID, "MarkDuplicates", $infile, $outSampleDirectory, $outfileEnding."metric", "infileDependent");
	    $sampleInfo{ $scriptParameter{'familyID'} }{$sampleID}{'MostCompleteBAM'}{'Path'} = $outSampleDirectory."/".$infile.$outfileEnding.".bam";
	}
    }
    else { #No merged files

	my $nrCores = &NrofCoresPerSbatch(scalar( @{$lane{$sampleID}} )); #Detect the number of cores to use from lanes
	
	&ProgramPreRequisites($sampleID, "PicardToolsMarkduplicates", $aligner, 0, $FILEHANDLE, $nrCores, $time);

	for (my $infileCounter=0;$infileCounter<scalar( @{ $infilesLaneNoEnding{$sampleID} });$infileCounter++) { #For all files from independent of merged or not
	    
	    if ($infileCounter == $coreCounter*$nrCores) { #Using only '$nrCores' cores
		
		print $FILEHANDLE "wait", "\n\n";
		$coreCounter=$coreCounter+1;
	    }
	    my $infile = $infilesLaneNoEnding{$sampleID}[$infileCounter];
	    
	    print $FILEHANDLE "java -Xmx4g ";
	    print $FILEHANDLE "-jar ".$scriptParameter{'picardToolsPath'}."/MarkDuplicates.jar ";
	    print $FILEHANDLE "ASSUME_SORTED=true ";
	    print $FILEHANDLE "REMOVE_DUPLICATES=false ";
	    print $FILEHANDLE "VALIDATION_STRINGENCY=STRICT ";
	    print $FILEHANDLE "INPUT=".$inSampleDirectory."/".$infile.$infileEnding.".bam "; #InFile
	    print $FILEHANDLE "OUTPUT=".$outSampleDirectory."/".$infile.$outfileEnding.".bam "; #OutFile
	    print $FILEHANDLE "METRICS_FILE=".$outSampleDirectory."/".$infile.$outfileEnding."metric &","\n\n"; #Metric file  
	    
	    if ( ($scriptParameter{'pPicardToolsMarkduplicates'} == 1) && ($scriptParameter{'dryRunAll'} == 0) ) {
##Collect QC metadata info for later use                                             
		&SampleInfoQC($scriptParameter{'familyID'}, $sampleID, "MarkDuplicates", $infile, $outSampleDirectory, $outfileEnding."metric", "infileDependent"); 
		$sampleInfo{ $scriptParameter{'familyID'} }{$sampleID}{'MostCompleteBAM'}{'Path'} = $outSampleDirectory."/".$infile.$outfileEnding.".bam";
	    }
	}    
	
	print $FILEHANDLE "wait", "\n\n";

        #SamTools index on just created _sorted(_merged)_pmd.bam
	for (my $infileCounter=0;$infileCounter<scalar( @{ $infilesLaneNoEnding{$sampleID} });$infileCounter++) { #For all files from alignment
	    
	    if ($infileCounter == $coreCounter*$nrCores) { #Using only '$nrCores' cores
	    #if ($infileCounter == $coreCounter*$scriptParameter{'maximumCores'}) { #Using only $scriptParameter{'maximumCores'} cores
		
		print $FILEHANDLE "wait", "\n\n";
		$coreCounter=$coreCounter+1;
	    }
	    
	    my $infile = $infilesLaneNoEnding{$sampleID}[$infileCounter];
	    
	    print $FILEHANDLE "samtools index ";
	    print $FILEHANDLE $outSampleDirectory."/".$infile.$outfileEnding.".bam &","\n\n"; #Just created dedupped inFile located in outSamplesDirectory
	    print $FILEHANDLE "wait", "\n\n";	    
	}
    }
    close($FILEHANDLE);
    if ( ($scriptParameter{'pPicardToolsMarkduplicates'} == 1) && ($scriptParameter{'dryRunAll'} == 0) ) {

	&FIDSubmitJob($sampleID, $scriptParameter{'familyID'}, 1, $parameter{'pPicardToolsMarkduplicates'}{'chain'}, $fileName, 0);
    }
    return;
}

sub PicardToolsMerge { 
#Merges all bam files using PicardTools MergeSamFiles within each sampleid and files generated previously (option if provided with '-picardToolsMergeSamFilesPrevious'). The merged files have to be sorted before attempting to merge.
 
    my $sampleID = $_[0];
    my $aligner = $_[1];
    my $fileEnding = $_[2]; 

    my $FILEHANDLE = IO::Handle->new();#Create anonymous filehandle
    &ProgramPreRequisites($sampleID, "PicardToolsMergeSamFiles", $aligner, 0, $FILEHANDLE, 1, 20);
  
    my $inSampleDirectory = $scriptParameter{'outDataDir'}."/".$sampleID."/".$aligner;
    my $outSampleDirectory = $scriptParameter{'outDataDir'}."/".$sampleID."/".$aligner;
    my $infileEnding;

    if ($scriptParameter{'analysisType'} ne "rapid") {
	$infileEnding = $sampleInfo{ $scriptParameter{'familyID'} }{$sampleID}{'pPicardToolsSortSam'}{'fileEnding'};
    }    
    else { #Rapid mode used
	$infileEnding = $sampleInfo{ $scriptParameter{'familyID'} }{$sampleID}{'pPicardToolsMergeRapidReads'}{'fileEnding'};
    }
    my $outfileEnding = $sampleInfo{ $scriptParameter{'familyID'} }{$sampleID}{'pPicardToolsMergeSamFiles'}{'fileEnding'};
    my $lanes = join("",@{$lane{$sampleID}}); #Extract lanes

    if (scalar( @{ $infilesLaneNoEnding{$sampleID} }) > 1) { #Check that we have something to merge and then merge current files before merging with previously merged files

	for (my $infileCounter=0;$infileCounter<scalar( @{ $infilesLaneNoEnding{$sampleID} });$infileCounter++) { #For all files from 

	    my $infile = $infilesLaneNoEnding{$sampleID}[$infileCounter];

	    if ($infileCounter eq 0) {

		print $FILEHANDLE "java -Xmx4g ";
		print $FILEHANDLE "-jar ".$scriptParameter{'picardToolsPath'}."/MergeSamFiles.jar ";
		print $FILEHANDLE "TMP_DIR=".$scriptParameter{'PicardToolsTempDirectory'}.'$SLURM_JOB_ID'." "; #Temp Directory
		print $FILEHANDLE "OUTPUT=".$outSampleDirectory."/".$sampleID."_lanes_".$lanes.$outfileEnding.".bam "; #OutFile
	    }
	    
	    print $FILEHANDLE "INPUT=".$inSampleDirectory."/".$infile.$infileEnding.".bam "; #InFile
	}
	print $FILEHANDLE "\n\n";

	print $FILEHANDLE "samtools index ";
	print $FILEHANDLE $outSampleDirectory."/".$sampleID."_lanes_", @{ $lane{$sampleID} } ,$outfileEnding.".bam", "\n\n"; #InFile using just created merged outfile
	print $FILEHANDLE "wait", "\n\n";

	print $FILEHANDLE "#Remove Temp Directory\n\n";
	print $FILEHANDLE "rm ";
	print $FILEHANDLE "-rf ".$scriptParameter{'PicardToolsTempDirectory'}.'$SLURM_JOB_ID', "\n\n"; #Remove Temp Directory
	
	if ( ($scriptParameter{'pPicardToolsMergeSamFiles'} == 1) && ($scriptParameter{'dryRunAll'} == 0) ) {
	    
	    $sampleInfo{ $scriptParameter{'familyID'} }{$sampleID}{'MostCompleteBAM'}{'Path'} = $outSampleDirectory."/".$sampleID."_lanes_".$lanes.$outfileEnding.".bam";
	}
    }
    if ( ($sampleInfo{ $scriptParameter{'familyID'} }{$sampleID}{'picardToolsMergeSamFilesPrevious'} == 1) && (scalar( @{ $infilesLaneNoEnding{$sampleID} }) > 1) ) { #merge previously merged files with merged files generated this run
	
	for (my $mergeFileCounter=0;$mergeFileCounter<scalar(@picardToolsMergeSamFilesPrevious);$mergeFileCounter++) {
	    
	    if ($picardToolsMergeSamFilesPrevious[$mergeFileCounter] =~ /$sampleID/) { #Look for sampleID in previously generated file to be merged with current run to be able to merge correct files within sampleID
		if ($picardToolsMergeSamFilesPrevious[$mergeFileCounter] =~ /lane(\d+)|s_(\d+)/) { #Look for lanes_ or lane\d in previously generated file to be merged with current run to be able to extract previous lanes
		    
		    my $mergeLanes; if($1) {$mergeLanes = $1;} else {$mergeLanes = $2;} #Make sure to always supply lanes from previous regexp		    

		    print $FILEHANDLE "java -Xmx4g ";
		    print $FILEHANDLE "-jar ".$scriptParameter{'picardToolsPath'}."/MergeSamFiles.jar ";
		    print $FILEHANDLE "TMP_DIR=".$scriptParameter{'PicardToolsTempDirectory'}.'$SLURM_JOB_ID'." "; #Temp directory
		    print $FILEHANDLE "OUTPUT=".$outSampleDirectory."/".$sampleID."_lanes_".$mergeLanes.$lanes.$outfileEnding.".bam "; #OutFile
		    print $FILEHANDLE "INPUT=".$inSampleDirectory."/".$sampleID."_lanes_".$lanes.$outfileEnding.".bam "; #InFile
		    print $FILEHANDLE "INPUT=".$picardToolsMergeSamFilesPrevious[$mergeFileCounter], "\n\n"; #$mergeLanes contains lane info on previous merge, $infilesLaneNoEnding{$sampleID}[0] uses @RG for very first .bam file to include read group for subsequent merges. Complete path. 
		    
		    print $FILEHANDLE "samtools index ";
		    print $FILEHANDLE $outSampleDirectory."/".$sampleID."_lanes_".$mergeLanes.$lanes.$outfileEnding.".bam ","\n\n"; #InFile

		    print $FILEHANDLE "#Remove Temp Directory\n\n";
		    print $FILEHANDLE "rm ";
		    print $FILEHANDLE "-rf ".$scriptParameter{'PicardToolsTempDirectory'}.'$SLURM_JOB_ID', "\n\n"; #Remove Temp Directory
		
		    if ( ($scriptParameter{'pPicardToolsMergeSamFiles'} == 1) && ($scriptParameter{'dryRunAll'} == 0) ) {

			$sampleInfo{ $scriptParameter{'familyID'} }{$sampleID}{'MostCompleteBAM'}{'Path'} = $outSampleDirectory."/".$sampleID."_lanes_".$mergeLanes.$lanes.$outfileEnding.".bam";
		    }
		}
	    }
	}
    }
    elsif ($sampleInfo{ $scriptParameter{'familyID'} }{$sampleID}{'picardToolsMergeSamFilesPrevious'} == 1) { #merge previously merged files with single file generated this run
	
	for (my $mergeFileCounter=0;$mergeFileCounter<scalar(@picardToolsMergeSamFilesPrevious);$mergeFileCounter++) {
	    
	    if ($picardToolsMergeSamFilesPrevious[$mergeFileCounter] =~ /lane(\d+)|s_(\d+)/) { #Look for lanes_ or lane\d in previously generated file to be merged with current run to be able to extract previous lanes
		
		my $mergeLanes; if($1) {$mergeLanes = $1;} else {$mergeLanes = $2;} #Make sure to always supply lanes from previous regexp
		my $infile = $infilesLaneNoEnding{$sampleID}[0]; #Can only be 1 element in array due to previous if statement		    
		
		print $FILEHANDLE "java -Xmx4g ";
		print $FILEHANDLE "jar ".$scriptParameter{'picardToolsPath'}."/MergeSamFiles.jar ";
		print $FILEHANDLE "TMP_DIR=".$scriptParameter{'PicardToolsTempDirectory'}.'$SLURM_JOB_ID'." "; #Temp Directory
		print $FILEHANDLE "OUTPUT=".$outSampleDirectory."/".$sampleID."_lanes_".$mergeLanes.$lanes.$outfileEnding.".bam "; #OutFile
		print $FILEHANDLE "INPUT=".$inSampleDirectory."/".$infile.$infileEnding.".bam "; #InFile
		print $FILEHANDLE "INPUT=".$picardToolsMergeSamFilesPrevious[$mergeFileCounter],"\n\n"; #$mergeLanes contains lane info on previous merge, $infilesLaneNoEnding{$sampleID}[0] uses @RG for very first .bam file to include read group for subsequent merges. Complete path. 
		
		print $FILEHANDLE "samtools index ";
		print $FILEHANDLE $outSampleDirectory."/".$sampleID."_lanes_".$mergeLanes.$lanes.$outfileEnding.".bam", "\n\n"; #InFile
		
		print $FILEHANDLE "#Remove Temp Directory\n\n";
		print $FILEHANDLE "rm ";
		print $FILEHANDLE "-rf ".$scriptParameter{'PicardToolsTempDirectory'}.'$SLURM_JOB_ID', "\n\n"; #Remove Temp Directory

		if ( ($scriptParameter{'pPicardToolsMergeSamFiles'} == 1) && ($scriptParameter{'dryRunAll'} == 0) ) {
		    
		    $sampleInfo{ $scriptParameter{'familyID'} }{$sampleID}{'MostCompleteBAM'}{'Path'} = $outSampleDirectory."/".$sampleID."_lanes_".$mergeLanes.$lanes.$outfileEnding.".bam";
		}
	    }
	}
    }
    close($FILEHANDLE);
    if ( ($scriptParameter{'pPicardToolsMergeSamFiles'} == 1) && ($scriptParameter{'dryRunAll'} == 0) ) {
	&FIDSubmitJob($sampleID, $scriptParameter{'familyID'}, 1, $parameter{'pPicardToolsMergeSamFiles'}{'chain'}, $fileName, 0);
    }
    return;
}


sub PicardToolsSortSamIndex { 
#Sort and indexes bam files using PicradTools sort and index

    my $sampleID = $_[0];
    my $aligner = $_[1];

    my $FILEHANDLE = IO::Handle->new();#Create anonymous filehandle
    my $sbatchScriptTracker=0;
    my $time=0;
    my $infileSize;

    for (my $infileCounter=0;$infileCounter<scalar( @{ $infilesLaneNoEnding{$sampleID} });$infileCounter++) { #For all files

	if ($infile{$sampleID}[$infileCounter] =~/.fastq.gz$/) { #Files are already gz and presently the scalar for compression has not been investigated. Therefore no automatic time allocation can be performed.
	    if ($scriptParameter{'analysisType'} eq "genomes") {
		$time = 25;  
	    }
	    else {
		$time = 15;
	    }
	}
	else { #Files are in fastq format
	    $infileSize = -s $indirpath{$sampleID}."/".$infile{$sampleID}[$infileCounter+$sbatchScriptTracker]; # collect .fastq file size to enable estimation of time required for sort & index, +$sbatchScriptTracker for syncing multiple infiles per sampleID. Hence, filesize will be calculated on read1 (should not matter).	   
	    
	    if ($scriptParameter{'pMosaikBuild'} || $scriptParameter{'pMosaikAlign'} || ($scriptParameter{'aligner'} eq "mosaik")) {
		$time = ceil($infileSize/(1700000*60*60)); #1700000 is a constant calculated from the filesize and time needed for procesing in samtools-0.1.12-10 sort and index and 60*60 is to scale to hours.
	    }
	    if ($scriptParameter{'pBwaAln'} || $scriptParameter{'pBwaSampe'} || ($scriptParameter{'aligner'} eq "bwa")) {
		$time = ceil($infileSize/(1700000*60*60)); #1700000 is a constant calculated from the filesize and time needed for procesing in samtools-0.1.12-10 sort and index and 60*60 is to scale to hours.	    
	    }
	}
	&ProgramPreRequisites($sampleID, "PicardToolsSortSam", $aligner, 0, $FILEHANDLE, 1, $time);
    
###	
#PicardTools Sort and Index
###	
	my $inSampleDirectory = $scriptParameter{'outDataDir'}."/".$sampleID."/".$aligner;
	my $outSampleDirectory = $scriptParameter{'outDataDir'}."/".$sampleID."/".$aligner;
	my $infile = $infilesLaneNoEnding{$sampleID}[$infileCounter];
	my $outfileEnding = $sampleInfo{ $scriptParameter{'familyID'} }{$sampleID}{'pPicardToolsSortSam'}{'fileEnding'};

	print $FILEHANDLE "#Sorting the reads\n\n";
	print $FILEHANDLE "java -Xmx4g ";
	print $FILEHANDLE "-jar ".$scriptParameter{'picardToolsPath'}."/SortSam.jar ";
	print $FILEHANDLE "TMP_DIR=".$scriptParameter{'PicardToolsTempDirectory'}.'$SLURM_JOB_ID'." "; #Temp Directory
	print $FILEHANDLE "SORT_ORDER=coordinate"." "; #Sort per contig and coordinate
	print $FILEHANDLE "CREATE_INDEX=TRUE "; #create a BAM index when writing a coordinate-sorted BAM file. 
	print $FILEHANDLE "INPUT=".$inSampleDirectory."/".$infile.".bam "; #InFile
	print $FILEHANDLE "OUTPUT=".$outSampleDirectory."/".$infile.$outfileEnding.".bam", "\n\n"; #Outfile	
	
	print $FILEHANDLE "#Remove Temp Directory\n";
	print $FILEHANDLE "rm ";
	print $FILEHANDLE "-rf ".$scriptParameter{'PicardToolsTempDirectory'}.'$SLURM_JOB_ID', "\n\n"; #Remove Temp Directory

	close($FILEHANDLE);
	if ( ($scriptParameter{'pPicardToolsSortSam'} == 1) && ($scriptParameter{'dryRunAll'} == 0) ) {

	    $sampleInfo{ $scriptParameter{'familyID'} }{$sampleID}{'MostCompleteBAM'}{'Path'} = $outSampleDirectory."/".$infile.$outfileEnding.".bam";
	    &FIDSubmitJob($sampleID, $scriptParameter{'familyID'}, 4, $parameter{'pPicardToolsSortSam'}{'chain'}, $fileName, $sbatchScriptTracker);
	}
	$sbatchScriptTracker++; 
    }
    return;
}

sub BWA_Sampe {
#Alignments of BWA Aln index reads using BWA sampe
    
    my $sampleID = $_[0];
    my $aligner = $_[1];
    
    my $FILEHANDLE = IO::Handle->new();#Create anonymous filehandle
    my $time=0;
    my $infileSize;
    my $pairedEndTracker = 0;

    for (my $infileCounter=0;$infileCounter<scalar( @{ $infilesLaneNoEnding{$sampleID} });$infileCounter++) { #For all files from BWA aln but process in the same command i.e. both reads per align call

	if ($infile{$sampleID}[$infileCounter] =~/.fastq.gz$/) { #Files are already gz and presently the scalar for compression has not been investigated. Therefore no automatic time allocation can be performed.
	    if ($scriptParameter{'analysisType'} eq "genomes") {
		$time = 40;  
	    }
	    else {
		$time = 20;
	    }
	}
	else { #Files are in fastq format	
	    $infileSize = -s $indirpath{$sampleID}."/".$infile{$sampleID}[$pairedEndTracker]; # collect .fastq file size to enable estimation of time required for aligning.
	    $time = ceil(($infileSize/238)/(3000*60*60)); #238 is a scalar estimating the number of reads depending on filesize. 3500 is the number of reads/s in Bwa_sampe-0.6.1 plus samtools-0.1.12-10 view sam to bam conversion and 60*60 is to scale to hours. (4600 BWA-0.5.9)
	}
	my $sequenceRunMode = $sampleInfo{ $scriptParameter{'familyID'} }{$sampleID}{'file'}{$infilesLaneNoEnding{ $sampleID }[$infileCounter]}{'sequenceRunType'}; #Collect paired-end or single-end sequence run mode

	&ProgramPreRequisites($sampleID, "BwaSampe", $aligner, 0, $FILEHANDLE, 1, $time);
	
	my $BWAinSampleDirectory = $scriptParameter{'outDataDir'}."/".$sampleID."/bwa";
	my $FASTQinSampleDirectory = $indirpath{$sampleID};
	my $outSampleDirectory = $scriptParameter{'outDataDir'}."/".$sampleID."/bwa";
	my $infile = $infile{$sampleID}[$pairedEndTracker]; #For required .fastq file

#BWA Sampe	
	print $FILEHANDLE "bwa sampe ";
	print $FILEHANDLE "-r ".'"@RG\tID:'.$infilesLaneNoEnding{$sampleID}[$infileCounter].'\tSM:'.$sampleID.'\tPL:ILLUMINA" '.$scriptParameter{'referencesDir'}."/".$scriptParameter{'humanGenomeReference'}." "; #read group header line
	print $FILEHANDLE $BWAinSampleDirectory."/".$infilesBothStrandsNoEnding{$sampleID}[$pairedEndTracker].".sai "; #Read 1

	if ( $sequenceRunMode eq "Paired-end") {
	    $pairedEndTracker = $pairedEndTracker+1; #Increment to collect correct read 2 from %infile
	    print $FILEHANDLE $BWAinSampleDirectory."/".$infilesBothStrandsNoEnding{$sampleID}[$pairedEndTracker].".sai "; #Read 2
	}

	print $FILEHANDLE $FASTQinSampleDirectory."/".$infile." "; #Fastq read 1
	
	if ( $sequenceRunMode eq "Paired-end") { 
	    print $FILEHANDLE $FASTQinSampleDirectory."/".$infile{$sampleID}[$pairedEndTracker]." "; #Fastq read 2
	}

	print $FILEHANDLE "> ".$outSampleDirectory."/".$infilesLaneNoEnding{$sampleID}[$infileCounter].".sam", "\n\n"; #Outfile (SAM)

#Convert SAM to BAM using samTools view	
	print $FILEHANDLE "samtools view -bS ".$BWAinSampleDirectory."/".$infilesLaneNoEnding{$sampleID}[$infileCounter].".sam "; #Infile (SAM)
	print $FILEHANDLE "> ".$outSampleDirectory."/".$infilesLaneNoEnding{$sampleID}[$infileCounter].".bam", "\n\n"; #Outfile (BAM)

#Remove SAM file
	print $FILEHANDLE "Removing temporary SAM-file\n";
	print $FILEHANDLE "rm ".$BWAinSampleDirectory."/".$infilesLaneNoEnding{$sampleID}[$infileCounter].".sam";
		
	close($FILEHANDLE);
	if ( ($scriptParameter{'pBwaSampe'} == 1) && ($scriptParameter{'dryRunAll'} == 0) ) {

	    $sampleInfo{ $scriptParameter{'familyID'} }{$sampleID}{'MostCompleteBAM'}{'Path'} = $outSampleDirectory."/".$infilesLaneNoEnding{$sampleID}[$infileCounter].".bam";
	    &FIDSubmitJob($sampleID, $scriptParameter{'familyID'}, 3, $parameter{'pBwaSampe'}{'chain'}, $fileName, $infileCounter);
	}
	$pairedEndTracker++;
    }
    return;
}

sub BWA_Aln {
#Generates BWA aln index on fastq files
    
    my $sampleID = $_[0];
    my $aligner = $_[1];

    my $FILEHANDLE = IO::Handle->new();#Create anonymous filehandle
    my $time = ceil(2.5*scalar( @{ $infilesLaneNoEnding{$sampleID} })); #One full lane on Hiseq takes approx. 2,5 h for BWA_Aln to process, round up to nearest full hour.
    my $nrCores = 0;

    for (my $infileCounter=0;$infileCounter<scalar( @{ $infilesLaneNoEnding{$sampleID} });$infileCounter++) { #For all files   

	if ($sampleInfo{ $scriptParameter{'familyID'} }{$sampleID}{'file'}{$infilesLaneNoEnding{ $sampleID }[$infileCounter]}{'sequenceRunType'} eq "Paired-end") { #Second read direction if present
	    $nrCores =  $nrCores + 2; #2 processes per file
	}
	else {#Single-end
	    $nrCores = $nrCores + 1; #Only 1 file and one process
	}
    }

    $nrCores = &NrofCoresPerSbatch($nrCores ); #Make sure that the number of cores does not exceed maximum after incrementing above

    &ProgramPreRequisites($sampleID, "BwaAln", $aligner, 0, $FILEHANDLE, $nrCores, $time);

    my $inSampleDirectory =  $indirpath{$sampleID};
    my $outSampleDirectory = $scriptParameter{'outDataDir'}."/".$sampleID."/bwa";
    my $coreCounter=1;    

    for (my $infileCounter=0;$infileCounter<scalar( @{ $infile{$sampleID} });$infileCounter++) {

	if ($infileCounter == $coreCounter*$nrCores) { #Using only nr of cores eq to lanes or maximumCores
	    
	    print $FILEHANDLE "wait", "\n\n";
	    $coreCounter=$coreCounter+1;
	}

	my $tempinfile = $infile{$sampleID}[$infileCounter];

	print $FILEHANDLE "bwa aln ";
	print $FILEHANDLE "-k 1 "; #maximum differences in the seed
	print $FILEHANDLE "-t 4 "; #number of threads
	print $FILEHANDLE "-n 3 "; #max #diff (int) or missing prob under 0.02 err rate (float)
	print $FILEHANDLE "-q ".$scriptParameter{'bwaAlnQualityTrimming'}." "; #Quality trimming
	print $FILEHANDLE $scriptParameter{'referencesDir'}."/".$scriptParameter{'humanGenomeReference'}." "; #Reference
	print $FILEHANDLE $inSampleDirectory."/".$tempinfile." "; #InFile
	print $FILEHANDLE "> ".$outSampleDirectory."/".$infilesBothStrandsNoEnding{$sampleID}[$infileCounter].".sai &", "\n\n"; #OutFile 
    }
    print $FILEHANDLE "wait", "\n\n";
    close($FILEHANDLE);
    if ( ($scriptParameter{'pBwaAln'} == 1) && ($scriptParameter{'dryRunAll'} == 0) ) {   

	&FIDSubmitJob($sampleID, $scriptParameter{'familyID'}, 1, $parameter{'pBwaAln'}{'chain'}, $fileName, 0);
    }
    return;
}

sub PicardToolsMergeRapidReads { 
#Merges all batch read processes to one file using PicardTools MergeSamFiles within each sampleid. The read batch proccessed files have to be sorted before attempting to merge.
 
    my $sampleID = $_[0];
    my $aligner = $_[1];

    my $FILEHANDLE = IO::Handle->new();#Create anonymous filehandle
    &ProgramPreRequisites($sampleID, "PicardToolsMergeRapidReads", $aligner, 0, $FILEHANDLE, $scriptParameter{'maximumCores'}, 20);
  
    my $inSampleDirectory = $scriptParameter{'outDataDir'}."/".$sampleID."/".$aligner;
    my $outSampleDirectory = $scriptParameter{'outDataDir'}."/".$sampleID."/".$aligner;
    my $infileEnding = $sampleInfo{ $scriptParameter{'familyID'} }{$sampleID}{'pBwaMem'}{'fileEnding'};
    my $outfileEnding = $sampleInfo{ $scriptParameter{'familyID'} }{$sampleID}{'pPicardToolsMergeRapidReads'}{'fileEnding'};
    my $coreCounter=1;
    my $coreTracker=0; #Required to portion out cores and files before wait and to track the MOS_BU outfiles to correct lane
    
    for (my $infileCounter=0;$infileCounter<scalar( @{ $infilesLaneNoEnding{$sampleID} });$infileCounter++) { #For all files from 
	
	my $infile = $infilesLaneNoEnding{$sampleID}[$infileCounter];
	my $nrReadBatchProcesses = $sampleInfo{$scriptParameter{'familyID'}}{$sampleID}{$infilesLaneNoEnding{$sampleID}[$infileCounter]}{'pBwaMem'}{'ReadBatchProcesses'}; 

	if ($nrReadBatchProcesses > 0) { #Check that we have read batch processes to merge

	    if ($coreTracker == $coreCounter*$scriptParameter{'maximumCores'}) { #Using only $scriptParameter{'maximumCores'} nr of cores
		
		print $FILEHANDLE "wait", "\n\n";
		$coreCounter=$coreCounter+1;
	    }

	    for (my $readBatchProcessesCount=0;$readBatchProcessesCount<$nrReadBatchProcesses;$readBatchProcessesCount++) {
		
		if ($readBatchProcessesCount eq 0) {
		    
		    print $FILEHANDLE "java -Xmx4g ";
		    print $FILEHANDLE "-jar ".$scriptParameter{'picardToolsPath'}."/MergeSamFiles.jar ";
		    print $FILEHANDLE "TMP_DIR=".$scriptParameter{'PicardToolsTempDirectory'}.'$SLURM_JOB_ID'." "; #Temp Directory
		    print $FILEHANDLE "OUTPUT=".$outSampleDirectory."/".$infilesLaneNoEnding{$sampleID}[$infileCounter].$outfileEnding.".bam "; #OutFile
		}
		print $FILEHANDLE "INPUT=".$inSampleDirectory."/".$infilesLaneNoEnding{$sampleID}[$infileCounter]."_".$readBatchProcessesCount."_sorted.bam "; #InFile(s)
	    }
	    print $FILEHANDLE "CREATE_INDEX=TRUE &"; #Create a BAM index when writing a coordinate-sorted BAM file.
	    print $FILEHANDLE "\n\n";
	    $coreTracker++; #Track nr of merge calls for infiles so that wait can be printed at the correct intervals (dependent on $scriptParameter{'maximumCores'})
	}
	else { #Still needs to rename file to be included in potential merge of BAM files in next step
	    
	    print $FILEHANDLE "java -Xmx4g ";
	    print $FILEHANDLE "-jar ".$scriptParameter{'picardToolsPath'}."/MergeSamFiles.jar ";
	    print $FILEHANDLE "TMP_DIR=".$scriptParameter{'PicardToolsTempDirectory'}.'$SLURM_JOB_ID'." "; #Temp Directory
	    print $FILEHANDLE "OUTPUT=".$outSampleDirectory."/".$infilesLaneNoEnding{$sampleID}[$infileCounter].$outfileEnding.".bam "; #OutFile
	    
	    print $FILEHANDLE "INPUT=".$inSampleDirectory."/".$infilesLaneNoEnding{$sampleID}[$infileCounter]."_0_sorted_rg.bam "; #InFile
	    print $FILEHANDLE "CREATE_INDEX=TRUE &"; #Create a BAM index when writing a coordinate-sorted BAM file.
	    print $FILEHANDLE "\n\n";
	}
    }
    print $FILEHANDLE "wait", "\n\n";
    
    print $FILEHANDLE "#Remove Temp Directory\n\n";
    print $FILEHANDLE "rm ";
    print $FILEHANDLE "-rf ".$scriptParameter{'PicardToolsTempDirectory'}.'$SLURM_JOB_ID', "\n\n"; #Remove Temp Directory
    
    close($FILEHANDLE);
    if ( ($scriptParameter{'pPicardToolsMergeRapidReads'} == 1) && ($scriptParameter{'dryRunAll'} == 0) ) {

	&FIDSubmitJob($sampleID, $scriptParameter{'familyID'}, 1, $parameter{'pPicardToolsMergeRapidReads'}{'chain'}, $fileName, 0); #0 since it is only 1 file that is handled in parallel.
    }
    return;
}


sub BWA_Mem {
###Alignment using BWA Mem
##Development Note: Keep number of nodes att 150000000, but increase the size of the read batch
   
    my $sampleID = $_[0];
    my $aligner = $_[1];
 
    my $FILEHANDLE = IO::Handle->new();#Create anonymous filehandle
    my $infileSize;
    my $totalSbatchCounter = 0;
    my $pairedEndTracker = 0;

    for (my $infileCounter=0;$infileCounter<scalar( @{ $infilesLaneNoEnding{$sampleID} });$infileCounter++) { #For all infiles but process in the same command i.e. both reads per align call
	
	my $sequenceRunMode = $sampleInfo{ $scriptParameter{'familyID'} }{$sampleID}{'file'}{$infilesLaneNoEnding{ $sampleID }[$infileCounter]}{'sequenceRunType'}; #Collect paired-end or single-end sequence run mode
	
	if ($infile{$sampleID}[$infileCounter] =~/.fastq.gz$/) { #Files are already gz and presently the scalar for compression has not been investigated. Therefore no automatic time allocation can be performed.
	
	    if ($sampleInfo{ $scriptParameter{'familyID'} }{$sampleID}{'file'}{$infilesLaneNoEnding{ $sampleID }[$infileCounter]}{'sequenceRunType'} eq "Paired-end") { #Second read direction if present
                $infileSize = -s $indirpath{$sampleID}."/".$infile{$sampleID}[$infileCounter+$infileCounter];
	    }
	    else { #Single-end
                $infileSize = -s $indirpath{$sampleID}."/".$infile{$sampleID}[$infileCounter];
	    }
        }
        else { #Files are in fastq format
	    
	    if ($sampleInfo{ $scriptParameter{'familyID'} }{$sampleID}{'file'}{$infilesLaneNoEnding{ $sampleID }[$infileCounter]}{'sequenceRunType'} eq "Paired-end") { #Second read direction if present        
		$infileSize = -s $indirpath{$sampleID}."/".$infile{$sampleID}[$infileCounter+$infileCounter]; # collect .fastq file size to enable estimation of time required for aligning, +1 for syncing multiple infiles per sampleID. Hence, filesize will be calculated on read2 (should not matter).
	    }
	    else { #Single-end
                $infileSize = -s $indirpath{$sampleID}."/".$infile{$sampleID}[$infileCounter];
	    }
        }
	
	if ($scriptParameter{'analysisType'} eq "rapid") {
	    
	    my $seqLength = $sampleInfo{ $scriptParameter{'familyID'} }{$sampleID}{'file'}{$infilesBothStrandsNoEnding{ $sampleID }[$infileCounter]}{'sequenceLength'};
	    my ($numberNodes, $ReadNrofLines) = &DetermineNrofRapidNodes($seqLength, $infileSize);
	    
	    for (my $sbatchCounter=0;$sbatchCounter<$numberNodes-1;$sbatchCounter++) { #Parallization for each file handled
		
		&ProgramPreRequisites($sampleID, "BwaMem", $aligner, 0, $FILEHANDLE, $scriptParameter{'maximumCores'}, 5);	    
		
		my $readStart = $sbatchCounter *  $ReadNrofLines; #Constant for gz files
		my $readStop = $readStart + ceil( $ReadNrofLines + 1); #Constant for gz files	
		
		my $BWAinSampleDirectory = $indirpath{$sampleID};
		my $BWAoutSampleDirectory = $scriptParameter{'outDataDir'}."/".$sampleID."/bwa"; 
		my $infile;

		if ($sequenceRunMode eq "Paired-end") { #Second read direction if present
	
		    $infile = $infile{$sampleID}[$infileCounter+$infileCounter]; #For required .fastq file
                }
                else { #Single-end
		    
		    $infile = $infile{$sampleID}[$infileCounter]; #For required .fastq file
                }
		
#BWA Mem	
		print $FILEHANDLE "bwa mem ";
		print $FILEHANDLE "-M "; #Mark shorter split hits as secondary (for Picard compatibility). 
		print $FILEHANDLE "-t ".$scriptParameter{'maximumCores'}." "; #Number of threads 
		print $FILEHANDLE "-R ".'"@RG\tID:'.$infilesLaneNoEnding{$sampleID}[$infileCounter].'\tSM:'.$sampleID.'\tPL:ILLUMINA" '; #read group header line
		print $FILEHANDLE $scriptParameter{'referencesDir'}."/".$scriptParameter{'humanGenomeReference'}." "; #reference

		print $FILEHANDLE "<( "; #Pipe to BWA Mem (Read 1)
		print $FILEHANDLE "zcat "; #decompress Read 1
		print $FILEHANDLE $BWAinSampleDirectory."/".$infile." "; #Read 1
		print $FILEHANDLE "| "; #Pipe
		print $FILEHANDLE q?perl -ne 'if ( ($.>?.$readStart.q?) && ($.<?.$readStop.q?) ) {print $_;}' ?; #Limit to sbatch script interval
		print $FILEHANDLE ") "; #End Read 1

		if ($sequenceRunMode eq "Paired-end") { #Second read direction if present
		      
		    print $FILEHANDLE "<( "; #Pipe to BWA Mem (Read 2)
		    print $FILEHANDLE "zcat "; #decompress Read 2
		    print $FILEHANDLE $BWAinSampleDirectory."/".$infile{$sampleID}[$infileCounter+$infileCounter+1]." "; #Read 2
		    print $FILEHANDLE "| "; #Pipe
		    print $FILEHANDLE q?perl -ne 'if ( ($.>?.$readStart.q?) && ($.<?.$readStop.q?) ) {print $_;}' ?; #Limit to sbatch script interval
		    print $FILEHANDLE ") "; #End Read 2
		}

		print $FILEHANDLE "| "; #Pipe SAM to BAM conversion of aligned reads
		print $FILEHANDLE "samtools view "; 
		print $FILEHANDLE "-S "; #input is SAM
		print $FILEHANDLE "-h "; #print header for the SAM output
		print $FILEHANDLE "-u "; #uncompressed BAM output
		print $FILEHANDLE "- "; #/dev/stdin
		print $FILEHANDLE "| "; #Pipe
		print $FILEHANDLE "intersectBed "; #Limit output to only clinically interesting genes
		print $FILEHANDLE "-abam stdin "; #The A input file is in BAM format.  Output will be BAM as well.
		print $FILEHANDLE "-b ".$scriptParameter{'referencesDir'}."/".$scriptParameter{'bwaMemRapidDb'}." "; #Db file of clinically relevant variants
		print $FILEHANDLE "> ".$BWAoutSampleDirectory."/".$infilesLaneNoEnding{$sampleID}[$infileCounter]."_".$sbatchCounter.".bam", "\n\n"; #Outfile (BAM)
		
		print $FILEHANDLE "samtools sort ";
		print $FILEHANDLE $BWAoutSampleDirectory."/".$infilesLaneNoEnding{$sampleID}[$infileCounter]."_".$sbatchCounter.".bam "; #Infile
		print $FILEHANDLE $BWAoutSampleDirectory."/".$infilesLaneNoEnding{$sampleID}[$infileCounter]."_".$sbatchCounter."_sorted", "\n\n"; #OutFile

		print $FILEHANDLE "samtools index ";
		print $FILEHANDLE $BWAoutSampleDirectory."/".$infilesLaneNoEnding{$sampleID}[$infileCounter]."_".$sbatchCounter."_sorted.bam", "\n\n"; #OutFile

		close($FILEHANDLE);
		if ( ($scriptParameter{'pBwaMem'} == 1) && ($scriptParameter{'dryRunAll'} == 0) ) {
		    &FIDSubmitJob($sampleID, $scriptParameter{'familyID'}, 3, $parameter{'pBwaMem'}{'chain'}, $fileName, $totalSbatchCounter);
		}
		$totalSbatchCounter++;
                #Save sbatch Counter to track how many read batch processes we have engaged
		$sampleInfo{$scriptParameter{'familyID'}}{$sampleID}{$infilesLaneNoEnding{$sampleID}[$infileCounter]}{'pBwaMem'}{'ReadBatchProcesses'} = $sbatchCounter+1;#Used to be  $sbatchCounter
		$sampleInfo{$scriptParameter{'familyID'}}{$sampleID}{'pBwaMem'}{'sbatchBatchProcesses'} = $totalSbatchCounter;
	    }
	}
	else { #Not rapid mode align whole file

	    &ProgramPreRequisites($sampleID, "BwaMem", $aligner, 0, $FILEHANDLE, $scriptParameter{'maximumCores'}, 5);
	    
	    my $BWAinSampleDirectory = $indirpath{$sampleID};
	    my $BWAoutSampleDirectory = $scriptParameter{'outDataDir'}."/".$sampleID."/bwa"; 
	    
	    my $infile = $infile{$sampleID}[$pairedEndTracker]; #For required .fastq file
	    
	    print $FILEHANDLE "bwa mem ";
	    print $FILEHANDLE "-M "; #Mark shorter split hits as secondary (for Picard compatibility). 
	    print $FILEHANDLE "-t ".$scriptParameter{'maximumCores'}." "; #Number of threads 
	    print $FILEHANDLE "-R ".'"@RG\tID:'.$infilesLaneNoEnding{$sampleID}[$infileCounter].'\tSM:'.$sampleID.'\tPL:ILLUMINA" '; #read group header line
	    print $FILEHANDLE $scriptParameter{'referencesDir'}."/".$scriptParameter{'humanGenomeReference'}." "; #reference
	    print $FILEHANDLE $BWAinSampleDirectory."/".$infile{$sampleID}[$pairedEndTracker]." "; #Read 1

	    if ($sequenceRunMode eq "Paired-end") { #Second read direction if present

		$pairedEndTracker = $pairedEndTracker+1; #Increment to collect correct read 2 from %infile 
		print $FILEHANDLE $BWAinSampleDirectory."/".$infile{$sampleID}[$pairedEndTracker]." "; #Read 2
	    }
	    $pairedEndTracker++;
	    print $FILEHANDLE "| "; #Pipe SAM to BAM conversion of aligned reads
	    print $FILEHANDLE "samtools view "; 
	    print $FILEHANDLE "-S "; #input is SAM
	    print $FILEHANDLE "-h "; #print header for the SAM output
	    print $FILEHANDLE "-u "; #uncompressed BAM output
	    print $FILEHANDLE "- "; #/dev/stdin
	    print $FILEHANDLE "> ".$BWAoutSampleDirectory."/".$infilesLaneNoEnding{$sampleID}[$infileCounter].".bam", "\n\n"; #Outfile (BAM)

	    close($FILEHANDLE);
	    if ( ($scriptParameter{'pBwaMem'} == 1) && ($scriptParameter{'dryRunAll'} == 0) ) {

		$sampleInfo{ $scriptParameter{'familyID'} }{$sampleID}{'MostCompleteBAM'}{'Path'} = $BWAoutSampleDirectory."/".$infile.".bam";
		&FIDSubmitJob($sampleID, $scriptParameter{'familyID'}, 3, $parameter{'pBwaMem'}{'chain'}, $fileName,  $infileCounter);
	    }
	}
    }
    return;
}

sub MosaikAlign {
###Aligning reads using MosaikAlign
    
    my $sampleID = $_[0];
    my $aligner = $_[1];
    
    my $FILEHANDLE = IO::Handle->new();#Create anonymous filehandle
    my $sbatchScriptTracker=0;
    my $time=0;
    my $infileSize;

    for (my $infileCounter=0;$infileCounter<scalar( @{ $infilesLaneNoEnding{$sampleID} });$infileCounter++) { #For all infiles per lane
	
	if ($infile{$sampleID}[$infileCounter] =~/.fastq.gz$/) { #Files are already gz and presently the scalar for compression has not been investigated. Therefore no automatic time allocation can be performed.
	    if ($scriptParameter{'analysisType'} eq "genomes") {
		$time = 80;  
	    }
	    else {
		$time = 40;
	    }
	}
	else { #Files are in fastq format
	
	    if (-e $indirpath{$sampleID}."/".$infile{$sampleID}[$infileCounter+$sbatchScriptTracker]) {
		$infileSize = -s $indirpath{$sampleID}."/".$infile{$sampleID}[$infileCounter+$sbatchScriptTracker]; # collect .fastq file size to enable estimation of time required for aligning, +$sbatchScriptTracker for syncing multiple infiles per sampleID. Hence, filesize will be calculated on read1 (should not matter).      
		$time = ceil(($infileSize/238)/(650*60*60)); #238 is a scalar estimating the number of reads depending on filesize. 650 is the number of reads/s in MosaikAlign-2.1.52 and 60*60 is to scale to hours.
	    }	    
	} 
	#Set parameters depending on sequence length
	my $seqLength = $sampleInfo{ $scriptParameter{'familyID'} }{$sampleID}{'file'}{$infilesBothStrandsNoEnding{ $sampleID }[$infileCounter]}{'sequenceLength'};
	my $actParameter = 35; #the alignment candidate threshold (length)
	my $bwParameter = 35; #specifies the Smith-Waterman bandwidth.

	if ($seqLength <=36) {
	    
	    $actParameter = 20;
	    $bwParameter = 13;   
	}
	if ($seqLength >36 && $seqLength <=51) {
	    
	    $actParameter = 25;
	    $bwParameter = 21;   
	}
	if ($seqLength >51 && $seqLength <=76) {
	    
	    $bwParameter = 29;   
	}

	my ($stdoutPath) = &ProgramPreRequisites($sampleID, "MosaikAlign", $aligner, 0, $FILEHANDLE, $scriptParameter{'maximumCores'}, $time);
	my ($volume,$directories,$file) = File::Spec->splitpath($stdoutPath); #Split to enable submission to &SampleInfoQC later

	print $FILEHANDLE "mkdir -p /scratch/mosaik_tmp", "\n";
	print $FILEHANDLE "export MOSAIK_TMP=/scratch/mosaik_tmp", "\n\n";

	my $inSampleDirectory = $scriptParameter{'outDataDir'}."/".$sampleID."/mosaik";
	my $outSampleDirectory = $scriptParameter{'outDataDir'}."/".$sampleID."/mosaik";
	my $infile = $infilesLaneNoEnding{$sampleID}[$infileCounter];

	print $FILEHANDLE "MosaikAligner ";
	print $FILEHANDLE "-in ".$inSampleDirectory."/".$infile.".dat "; #Infile
	print $FILEHANDLE "-out ".$outSampleDirectory."/".$infile." "; #OutFile (MosaikAligner appends .bam to infile name)
	print $FILEHANDLE "-ia ".$scriptParameter{'referencesDir'}."/".$scriptParameter{'mosaikAlignReference'}." "; #Mosaik Reference
	print $FILEHANDLE "-annse ".$scriptParameter{'referencesDir'}."/".$scriptParameter{'mosaikAlignNeuralNetworkSeFile'}." "; #NerualNetworkSE
	print $FILEHANDLE "-hs 15 "; #hash size
	print $FILEHANDLE "-mm 4 "; #the # of mismatches allowed
	print $FILEHANDLE "-mhp 100 "; #the maximum # of positions stored per seed

	if ($sampleInfo{ $scriptParameter{'familyID'} }{$sampleID}{'file'}{$infilesLaneNoEnding{ $sampleID }[$infileCounter]}{'sequenceRunType'} eq "Paired-end") { #Second read direction if present
	    print $FILEHANDLE "-annpe ".$scriptParameter{'referencesDir'}."/".$scriptParameter{'mosaikAlignNeuralNetworkPeFile'}." "; #NerualNetworkPE
	    print $FILEHANDLE "-ls 100 "; #enable local alignment search for PE reads
	}
	print $FILEHANDLE "-act ".$actParameter." "; #the alignment candidate threshold (length)
	print $FILEHANDLE "-bw ".$bwParameter." "; #specifies the Smith-Waterman bandwidth.
	print $FILEHANDLE "-j ".$scriptParameter{'referencesDir'}."/".$scriptParameter{'mosaikJumpDbStub'}." "; #JumpDatabase
	print $FILEHANDLE "-p ".$scriptParameter{'maximumCores'}, "\n\n"; #Nr of cores
	
	print $FILEHANDLE "rm -rf /scratch/mosaik_tmp", "\n\n"; #Cleaning up temp directory

#BAM to SAM conversion 
	print $FILEHANDLE "java -Xmx4g ";
	print $FILEHANDLE "-jar ".$scriptParameter{'picardToolsPath'}."/SamFormatConverter.jar "; #Make sure that the BAM file BIN field is correct (Mosaik v.2.2.3 does according to Picard not set the bin field correctly)
	print $FILEHANDLE "VALIDATION_STRINGENCY=SILENT "; #Disable errors print 
	print $FILEHANDLE "INPUT=".$inSampleDirectory."/".$infile.".bam "; #InFile
	print $FILEHANDLE "OUTPUT=".$outSampleDirectory."/".$infile.".sam ", "\n\n"; #OutFile
	
	#SAM to BAM conversion 
	print $FILEHANDLE "java -Xmx4g ";
	print $FILEHANDLE "-jar ".$scriptParameter{'picardToolsPath'}."/SamFormatConverter.jar "; #Make sure that the BAM file BIN field is correct (Mosaik v.2.2.3 does according to Picard not set the bin field correctly)
	print $FILEHANDLE "INPUT=".$inSampleDirectory."/".$infile.".sam "; #InFile
	print $FILEHANDLE "OUTPUT=".$outSampleDirectory."/".$infile.".bam ", "\n\n"; #OutFile

	#Remove Sam
	print $FILEHANDLE "rm ".$outSampleDirectory."/".$infile.".sam ", "\n\n"; 

	close($FILEHANDLE);
	
	if ( ($scriptParameter{'pMosaikAlign'} == 1) && ($scriptParameter{'dryRunAll'} == 0) ) {
##Collect QC metadata info for later use                     	
	    $sampleInfo{ $scriptParameter{'familyID'} }{$sampleID}{'MostCompleteBAM'}{'Path'} = $outSampleDirectory."/".$infile.".bam";	
	    &SampleInfoQC($scriptParameter{'familyID'}, $sampleID, "MosaikAligner", $infile , $directories, $file, "infoDirectory"); #Outdata
	    &FIDSubmitJob($sampleID, $scriptParameter{'familyID'}, 3, $parameter{'pMosaikAlign'}{'chain'}, $fileName, $sbatchScriptTracker);
	}
	$sbatchScriptTracker++; #Tracks nr of sbatch scripts
    }
    return;
}

sub MosaikBuild {
#Generates Mosaik hash format on reads using MosaikBuild   
    
    my $sampleID = $_[0];
    my $aligner = $_[1];
    
    my $FILEHANDLE = IO::Handle->new();#Create anonymous filehandle
    my $time = ceil(2.5*scalar( @{ $infilesLaneNoEnding{$sampleID} })); #One full lane on Hiseq takes approx. 1 h for MosaikBuild to process (compressed format, uncompressed 0.5 h), round up to nearest full hour.
    
    my $nrCores = &NrofCoresPerSbatch(scalar( @{$lane{$sampleID}} )); #Detect the number of cores to use from lanes
    
    &ProgramPreRequisites($sampleID, "MosaikBuild", $aligner, 0, $FILEHANDLE, $nrCores, $time);
    
    my $inSampleDirectory = $indirpath{$sampleID};
    my $outSampleDirectory = $scriptParameter{'outDataDir'}."/".$sampleID."/mosaik";
    my $coreCounter=1;
    
    my $stParameter = "ILLUMINA"; #Default
    my  $pairedEndTracker = 0;
   
    for (my $infileCounter=0;$infileCounter<scalar( @{ $infilesLaneNoEnding{$sampleID} });$infileCounter++) { #For all files
	
	my $sequenceRunMode = $sampleInfo{ $scriptParameter{'familyID'} }{$sampleID}{'file'}{$infilesLaneNoEnding{ $sampleID }[$infileCounter]}{'sequenceRunType'}; #Collect paired-end or single-end sequence run mode
	my $coreTracker=0; #Required to portion out cores and files before wait and to track the outfiles to correct lane
	
	if ($infileCounter == $coreCounter*$nrCores) { #Using only nr of cores eq to lanes or maximumCores
	    
	    $coreCounter=$coreCounter+1;
	    print $FILEHANDLE "wait", "\n\n";
	}
	
	print $FILEHANDLE "MosaikBuild ";
	print $FILEHANDLE "-id ".$infilesLaneNoEnding{$sampleID}[$infileCounter]." "; #Read group ID for BAM Header
	print $FILEHANDLE "-sam ".$sampleID." "; #Sample name for BAM Header
	print $FILEHANDLE "-st ".$stParameter." "; #Sequencing technology for BAM Header
	print $FILEHANDLE "-mfl ".$scriptParameter{'mosaikBuildMedianFragLength'}." "; #Median Fragment Length
	print $FILEHANDLE "-q ".$inSampleDirectory."/".$infile{$sampleID}[$pairedEndTracker]." "; #Read 1
	
	if ( $sequenceRunMode eq "Paired-end") {
	    $pairedEndTracker = $pairedEndTracker+1; #Increment to collect correct read 2 from %infile
	    print $FILEHANDLE "-q2 ".$inSampleDirectory."/".$infile{$sampleID}[$pairedEndTracker]." "; #Read 2
	} 

	$pairedEndTracker++; #Increment to correctly track both seingle-end runs and paired-end runs
	print $FILEHANDLE "-out ".$outSampleDirectory."/".$infilesLaneNoEnding{$sampleID}[$infileCounter].".dat &", "\n\n"; #OutFile
    }
    print $FILEHANDLE "wait", "\n\n";    
    close($FILEHANDLE);
    if ( ($scriptParameter{'pMosaikBuild'} == 1) && ($scriptParameter{'dryRunAll'} == 0) ) { 
	&FIDSubmitJob($sampleID, $scriptParameter{'familyID'}, 1, $parameter{'pMosaikBuild'}{'chain'}, $fileName, 0);
    }
    return;
}   

sub FastQC {
#Raw sequence quality analysis using FASTQC

    my $sampleID = $_[0];

    my $FILEHANDLE = IO::Handle->new();#Create anonymous filehandle
    my $time = ceil(0.5*scalar( @{ $infile{$sampleID} })); #One full lane on Hiseq takes approx. 0.5 h for FASTQC to process, round up to nearest full hour.

    my $nrCores = 0;

    for (my $infileCounter=0;$infileCounter<scalar( @{ $infilesLaneNoEnding{$sampleID} });$infileCounter++) { #For all files   

	if ($sampleInfo{ $scriptParameter{'familyID'} }{$sampleID}{'file'}{$infilesLaneNoEnding{ $sampleID }[$infileCounter]}{'sequenceRunType'} eq "Paired-end") { #Second read direction if present
	    $nrCores =  $nrCores + 2; #2 processes per file
	}
	else {#Single-end
	    $nrCores = $nrCores + 1; #Only 1 file and one process
	}
    }

    $nrCores = &NrofCoresPerSbatch($nrCores ); #Make sure that the number of cores does not exceed maximum after incrementing above

    &ProgramPreRequisites($sampleID, "FastQC", "fastqc", 0, $FILEHANDLE , $nrCores, $time);
    
    my $inSampleDirectory = $indirpath{$sampleID};
    my $outSampleDirectory = $scriptParameter{'outDataDir'}."/".$sampleID."/fastqc";
    my $coreCounter=1;
    
    for (my $infileCounter=0;$infileCounter<scalar( @{ $infile{$sampleID} });$infileCounter++) {
	
	if ($infileCounter == $coreCounter*$nrCores) { #Using only nr of cores eq to lanes or maximumCores
	    
	    print $FILEHANDLE "wait", "\n\n";
	    $coreCounter=$coreCounter+1;
	}

	my $infile = $infile{$sampleID}[$infileCounter];

	print $FILEHANDLE "fastqc ";
	print $FILEHANDLE $inSampleDirectory."/".$infile." "; #InFile
	print $FILEHANDLE "-o ".$outSampleDirectory. " &", "\n\n"; #OutFile

##Collect QC metadata info for active program for later use
	if ( ($scriptParameter{'pFastQC'} == 1) && ($scriptParameter{'dryRunAll'} == 0) ) {
	    &SampleInfoQC($scriptParameter{'familyID'}, $sampleID, "FastQC", $infile, $outSampleDirectory."/".$sampleInfo{ $scriptParameter{'familyID'} }{$sampleID}{'file'}{$infilesBothStrandsNoEnding{ $sampleID }[$infileCounter]}{'originalFileNameNoEnding'}."_fastqc", "fastqc_data.txt", "static");
	}
    }
    print $FILEHANDLE "wait", "\n";    
    
    close($FILEHANDLE);
    if ( ($scriptParameter{'pFastQC'} == 1) && ($scriptParameter{'dryRunAll'} == 0) ) {
	&FIDSubmitJob($sampleID, $scriptParameter{'familyID'}, 2, $parameter{'pFastQC'}{'chain'}, $fileName, 0);
    }
    return;
}

sub GZipFastq { 
#Automatically gzips fastq files. 
    
    my $sampleID = $_[0];

    my $FILEHANDLE = IO::Handle->new();#Create anonymous filehandle
    my $time = ceil(1.5*scalar( @{ $infile{$sampleID} })); #One full lane on Hiseq takes approx. 1.5 h for gzip to process, round up to nearest full hour.

    &ProgramPreRequisites($sampleID, "GZip", "gzip", 0, $FILEHANDLE, $scriptParameter{'maximumCores'}, $time);
   
    print $FILEHANDLE "cd ".$indirpath{$sampleID}, "\n\n";
   
    my $inSampleDirectory = $indirpath{$sampleID};
    my $coreCounter=1;
    my $uncompressedFileCounter = 0; #Used to print wait at the right times since infiles cannot be used (can be a mixture of .gz and .fast files)
    
    for (my $infileCounter=0;$infileCounter<scalar( @{ $infile{$sampleID} });$infileCounter++) {

	if ($infile{$sampleID}[$infileCounter] =~/.fastq$/) { #For files ending with .fastq required since there can be a mixture (also .fastq.gz) within the sample dir
	    if ($uncompressedFileCounter == $coreCounter*$scriptParameter{'maximumCores'}) { #Using only $scriptParameter{'maximumCores'} cores
		
		print $FILEHANDLE "wait", "\n\n";
		$coreCounter=$coreCounter+1;
	    }
	    my $infile = $infile{$sampleID}[$infileCounter];
	    print $FILEHANDLE "gzip ";
	    print $FILEHANDLE $inSampleDirectory."/".$infile," &", "\n\n"; #InFile
	    $uncompressedFileCounter++;
	    $infile{$sampleID}[$infileCounter] =~ s/.fastq/.fastq.gz/g; #Replace the .fastq ending with .fastq.gz since this will execute before fastQC screen and mosaikBuild, hence changing the original file name ending from ".fastq" to ".fastq.gz". 

	}
    }
    print $FILEHANDLE "wait", "\n\n";
    if ( ($scriptParameter{'pGZip'} == 1) && ($scriptParameter{'dryRunAll'} == 0) ) {
	&FIDSubmitJob($sampleID, $scriptParameter{'familyID'}, 0, $parameter{'pGZip'}{'chain'}, $fileName, 0);
    }
    return;
}

sub BuildAnnovarPreRequisites {
##Creates the AnnovarPreRequisites

    my $familyID = $_[0];
    my $aligner = $_[1];
    my $program = $_[2];
    
    my $FILEHANDLE = IO::Handle->new();#Create anonymous filehandle
    $parameter{'annovarBuildReference'}{'buildFile'} = 0; #Ensure that this subrutine is only executed once
    my $annovarTemporaryDirectory = $scriptParameter{'annovarPath'}."/humandb/Db_temporary"; #Temporary download directory
    
    &ProgramPreRequisites($familyID, $program, $aligner, 0, $FILEHANDLE, 1, 3);

    print STDOUT "\nNOTE: Will try to create required Annovar database files before executing ".$program,"\n\n";

    print $FILEHANDLE "#Make temporary download directory\n\n"; 
    print $FILEHANDLE "mkdir -p ".$annovarTemporaryDirectory."; ", "\n\n"; 

    print $FILEHANDLE "#Downloading Annovar Db files", "\n\n";

    for (my $tableNamesCounter=0;$tableNamesCounter<scalar(@annovarTableNames);$tableNamesCounter++) { #For all specified table names
	
	if ($parameter{$annovarTableNames[$tableNamesCounter]}{'buildFile'} eq 1) {
	    
	    print $FILEHANDLE "perl ".$scriptParameter{'annovarPath'}."/annotate_variation.pl "; #Annovar script 
	    print $FILEHANDLE "-buildver ".$scriptParameter{'annovarGenomeBuildVersion'}." "; #GenomeBuild version
	    print $FILEHANDLE "-downdb ".$annovarTables{$annovarTableNames[$tableNamesCounter]}{'download'}." "; #Db to download
	    
	    if (defined($annovarTables{$annovarTableNames[$tableNamesCounter]}{'ucscAlias'})) {
		
		print $FILEHANDLE "-webfrom ucsc "; #Download from ucsc
	    }
	    else {
		
		print $FILEHANDLE "-webfrom annovar "; #Download from annovar
	    }
	    print $FILEHANDLE $annovarTemporaryDirectory."/ ", "\n\n"; #annovar/humandb directory is assumed
	    
##Check file existance and move created file if lacking 
	    my $intendedFilePathRef;
	    my $temporaryFilePathRef;
	    
	    if (defined($annovarTables{ $annovarTableNames[$tableNamesCounter] }{'file'})) {
		
		for (my $filesCounter=0;$filesCounter<scalar(@{$annovarTables{ $annovarTableNames[$tableNamesCounter] }{'file'}});$filesCounter++) { #All annovarTables file(s), some tables have multiple files downloaded from the same call
		    
		    $intendedFilePathRef = \($scriptParameter{'annovarPath'}."/humandb/".$annovarTables{ $annovarTableNames[$tableNamesCounter] }{'file'}[$filesCounter]);  
		    $temporaryFilePathRef = \($annovarTemporaryDirectory."/".$annovarTables{ $annovarTableNames[$tableNamesCounter] }{'file'}[$filesCounter]);    
		    &PrintCheckExistandMoveFile($FILEHANDLE, $intendedFilePathRef, $temporaryFilePathRef);
		
		    if (defined($annovarTables{ $annovarTableNames[$tableNamesCounter] }{'indexFile'})) {
		    
			$intendedFilePathRef = \($scriptParameter{'annovarPath'}."/humandb/".$annovarTables{ $annovarTableNames[$tableNamesCounter] }{'file'}[$filesCounter].".idx");  
			$temporaryFilePathRef = \($annovarTemporaryDirectory."/".$annovarTables{ $annovarTableNames[$tableNamesCounter] }{'file'}[$filesCounter].".idx");
			&PrintCheckExistandMoveFile($FILEHANDLE, $intendedFilePathRef, $temporaryFilePathRef);	
		    }
		}		
	    }
	    elsif ((defined($annovarTables{ $annovarTableNames[$tableNamesCounter] }{'ucscAlias'}))){
	    
		$intendedFilePathRef = \($scriptParameter{'annovarPath'}."/humandb/".$scriptParameter{'annovarGenomeBuildVersion'}."_".$annovarTables{ $annovarTableNames[$tableNamesCounter] }{'ucscAlias'}.".txt");
		$temporaryFilePathRef = \($annovarTemporaryDirectory."/".$scriptParameter{'annovarGenomeBuildVersion'}."_".$annovarTables{ $annovarTableNames[$tableNamesCounter] }{'ucscAlias'}.".txt");
		&PrintCheckExistandMoveFile($FILEHANDLE, $intendedFilePathRef, $temporaryFilePathRef);
	    
		if (defined($annovarTables{ $annovarTableNames[$tableNamesCounter] }{'indexFile'})) {
		    
		    $intendedFilePathRef = \($scriptParameter{'annovarPath'}."/humandb/".$scriptParameter{'annovarGenomeBuildVersion'}."_".$annovarTables{ $annovarTableNames[$tableNamesCounter] }{'ucscAlias'}.".txt.idx");
		    $temporaryFilePathRef = \($annovarTemporaryDirectory."/".$scriptParameter{'annovarGenomeBuildVersion'}."_".$annovarTables{ $annovarTableNames[$tableNamesCounter] }{'ucscAlias'}.".txt.idx");
		    &PrintCheckExistandMoveFile($FILEHANDLE, $intendedFilePathRef, $temporaryFilePathRef);
		}
	    }
	    else {
	    
		$intendedFilePathRef = \($scriptParameter{'annovarPath'}."/humandb/".$scriptParameter{'annovarGenomeBuildVersion'}."_".$annovarTableNames[$tableNamesCounter].".txt");
		$temporaryFilePathRef = \($annovarTemporaryDirectory."/".$scriptParameter{'annovarGenomeBuildVersion'}."_".$annovarTableNames[$tableNamesCounter].".txt");    
		&PrintCheckExistandMoveFile($FILEHANDLE, $intendedFilePathRef, $temporaryFilePathRef);
	    
		if (defined($annovarTables{ $annovarTableNames[$tableNamesCounter] }{'indexFile'})) {
	
		    $intendedFilePathRef = \($scriptParameter{'annovarPath'}."/humandb/".$scriptParameter{'annovarGenomeBuildVersion'}."_".$annovarTableNames[$tableNamesCounter].".txt.idx");
		    $temporaryFilePathRef = \($annovarTemporaryDirectory."/".$scriptParameter{'annovarGenomeBuildVersion'}."_".$annovarTableNames[$tableNamesCounter].".txt.idx");    
		    &PrintCheckExistandMoveFile($FILEHANDLE, $intendedFilePathRef, $temporaryFilePathRef);	
		}				
	    }
	}
        $parameter{$annovarTableNames[$tableNamesCounter]}{'buildFile'} = 0;
    }
    
    print $FILEHANDLE "rm -rf $annovarTemporaryDirectory;", "\n\n"; #Cleaning up temp directory
    close($FILEHANDLE);
    
    if ( ($scriptParameter{"p".$program} == 1) && ($scriptParameter{'dryRunAll'} == 0) ) {
	&FIDSubmitJob(0, $familyID, 6, $parameter{"p".$program}{'chain'}, $fileName, 0);
    }
}

sub BuildPTCHSMetricPreRequisites {
##Creates the target "infiles_list" "padded.infile_list" and interval_list files

    my $familyID = $_[0];
    my $aligner = $_[1];
    my $program = $_[2];   
    
    my $FILEHANDLE = IO::Handle->new();#Create anonymous filehandle
    my $parametersToEvaluate = 0; #The number of parameters to evaluate

    &ProgramPreRequisites($familyID, $program, $aligner, 0, $FILEHANDLE, 1, 1);

    for (my $sampleIDCounter=0;$sampleIDCounter<scalar(@sampleIDs);$sampleIDCounter++) { #All sampleIDs

	my $sampleIDBuildSwitchInfile = $parameter{ $scriptParameter{'familyID'} }{$sampleIDs[$sampleIDCounter]}{'exomeTargetBedInfileLists'}{'buildFile'};
	my $sampleIDBuildFileInfile = $scriptParameter{ $scriptParameter{'familyID'} }{$sampleIDs[$sampleIDCounter]}{'exomeTargetBedInfileLists'};
	my $infileListNoEnding = &RemoveFileEnding(\$sampleIDBuildFileInfile, $referenceFileEndings{'exomeTargetBedInfileLists'}); #For comparison of identical filename.bed files, to avoid creating files twice

	my $sampleIDBuildSwitchPadded = $parameter{ $scriptParameter{'familyID'} }{$sampleIDs[$sampleIDCounter]}{'exomeTargetPaddedBedInfileLists'}{'buildFile'};
	my $sampleIDBuildFilePadded = $scriptParameter{ $scriptParameter{'familyID'} }{$sampleIDs[$sampleIDCounter]}{'exomeTargetPaddedBedInfileLists'};
	my $paddedInfileListNoEnding = &RemoveFileEnding(\$sampleIDBuildFilePadded , $referenceFileEndings{'exomeTargetPaddedBedInfileLists'}); #For comparison of identical filename.bed files, to avoid creating files twice

	my $sampleIDBuildSwitchPaddedInterval = $parameter{ $scriptParameter{'familyID'} }{$sampleIDs[$sampleIDCounter]}{'GATKTargetPaddedBedIntervalLists'}{'buildFile'};
	my $sampleIDBuildFilePaddedInterval = $scriptParameter{ $scriptParameter{'familyID'} }{$sampleIDs[$sampleIDCounter]}{'GATKTargetPaddedBedIntervalLists'};
	my $paddedIntervalListNoEnding = &RemoveFileEnding(\$sampleIDBuildFilePaddedInterval , $referenceFileEndings{'GATKTargetPaddedBedIntervalLists'}); #For comparison of identical filename.bed files, to avoid creating files twice

	if ( (defined($sampleIDBuildSwitchPadded)) && ($sampleIDBuildSwitchPadded == 1) ) { #If identical filename.bed and padded files need creation do not build infile_list in separate part of sbatch

	    if ($infileListNoEnding eq $paddedInfileListNoEnding) {		
	
		$sampleIDBuildSwitchInfile = 0; #Turn of separate infile_list creation
	    }	
	    $parametersToEvaluate = $sampleIDBuildSwitchPadded; #Add to parameters to evaluate (1 or 0)
	}
	if ( (defined($sampleIDBuildSwitchPaddedInterval)) && ($sampleIDBuildSwitchPaddedInterval == 1) ) { #If identical filename.bed and padded files need creation do not build .pad100.infile_list in separate part of sbatch

	    if ($paddedInfileListNoEnding eq $paddedIntervalListNoEnding) {
		
		$sampleIDBuildSwitchPadded = 0; #Turn of seperate paddded infile_list creation
	    }	
	    $parametersToEvaluate = $parametersToEvaluate + $sampleIDBuildSwitchPaddedInterval;  #Add to parameters to evaluate (1 or 0)
	} 
	if (defined($sampleIDBuildSwitchInfile)) {

	    $parametersToEvaluate = $parametersToEvaluate + $sampleIDBuildSwitchInfile;  #Add to parameters to evaluate (1 or 0)
	}
	
        #Turn of build of identical filename.bed files
	&CheckUniqueTargetFiles(\@sampleIDs, \$sampleIDCounter, \$sampleIDBuildFileInfile, "exomeTargetBedInfileLists");
	&CheckUniqueTargetFiles(\@sampleIDs, \$sampleIDCounter, \$sampleIDBuildFilePadded, "exomeTargetPaddedBedInfileLists");
	&CheckUniqueTargetFiles(\@sampleIDs, \$sampleIDCounter, \$sampleIDBuildFilePaddedInterval, "GATKTargetPaddedBedIntervalLists");
	
	for (my $parameterCounter=0;$parameterCounter<$parametersToEvaluate;$parameterCounter++) {

	    my $randomInteger = int(rand(10000)); #Generate a random integer between 0-10,000.		
	    
##Initiate general build variables used for all parameters
	    my $sampleIDBuildFile;
	    my $sampleIDBuildFileNoEnding;
	    my $sampleIDBuildFileNoEndingTemp;
	    
	    if ( (defined($sampleIDBuildSwitchInfile)) && ($sampleIDBuildSwitchInfile eq 1) ) {
		
		&SetTargetFileGeneralBuildParameter(\$sampleIDBuildFileInfile, "exomeTargetBedInfileLists", \$sampleIDBuildFile, \$sampleIDBuildFileNoEnding, \$sampleIDs[$sampleIDCounter]);
	    }
	    elsif ( (defined($sampleIDBuildSwitchPadded)) && ($sampleIDBuildSwitchPadded eq 1) ) {

		&SetTargetFileGeneralBuildParameter(\$sampleIDBuildFilePadded, "exomeTargetPaddedBedInfileLists", \$sampleIDBuildFile, \$sampleIDBuildFileNoEnding, \$sampleIDs[$sampleIDCounter]);
	    }
	    elsif ( (defined($sampleIDBuildSwitchPaddedInterval)) && ($sampleIDBuildSwitchPaddedInterval == 1) ) {
		
		&SetTargetFileGeneralBuildParameter(\$sampleIDBuildFilePaddedInterval, "GATKTargetPaddedBedIntervalLists", \$sampleIDBuildFile, \$sampleIDBuildFileNoEnding, \$sampleIDs[$sampleIDCounter]);
	    }
	    
	    if (defined($sampleIDBuildFile)) {
		
		$sampleIDBuildFileNoEndingTemp = $sampleIDBuildFileNoEnding."_".$randomInteger; #Add random integer	
		
		print STDOUT "\nNOTE: Will try to create required ".$sampleIDBuildFile." file before executing ".$program,"\n\n";
		
		print $FILEHANDLE "SampleID:".$sampleIDs[$sampleIDCounter], "\n\n";
		print $FILEHANDLE "#CreateSequenceDictionary from reference", "\n";
		print $FILEHANDLE "java -Xmx2g -jar ".$scriptParameter{'picardToolsPath'}."/CreateSequenceDictionary.jar ";
		print $FILEHANDLE "R=".$scriptParameter{'referencesDir'}."/".$scriptParameter{'humanGenomeReference'}." "; #Reference genome
		print $FILEHANDLE "OUTPUT=".$scriptParameter{'referencesDir'}."/".$sampleIDBuildFileNoEndingTemp.".dict ", "\n\n"; #Output sequence dictionnary
		
		print $FILEHANDLE "#Add target file to headers from sequenceDictionary", "\n";
		print $FILEHANDLE "cat "; #Concatenate
		print $FILEHANDLE $scriptParameter{'referencesDir'}."/".$sampleIDBuildFileNoEndingTemp.".dict "; #sequence dictionnary
		print $FILEHANDLE $scriptParameter{'referencesDir'}."/".$sampleIDBuildFileNoEnding." "; #Bed file
		print $FILEHANDLE "> "; #Write to
		print $FILEHANDLE $scriptParameter{'referencesDir'}."/".$sampleIDBuildFileNoEndingTemp.".dict_body", "\n\n"; #Add bed body to dictionnary
		
		print $FILEHANDLE "#Remove target annotations, 'track', 'browse' and keep only 5 columns", "\n";
		print $FILEHANDLE q?perl  -nae 'if ($_=~/@/) {print $_;} elsif ($_=~/^track/) {} elsif ($_=~/^browser/) {} else {print @F[0], "\t", (@F[1] + 1), "\t", @F[2], "\t", "+", "\t", "-", "\n";}' ?;
		print $FILEHANDLE $scriptParameter{'referencesDir'}."/".$sampleIDBuildFileNoEndingTemp.".dict_body "; #Infile
		print $FILEHANDLE "> "; #Write to
		print $FILEHANDLE $scriptParameter{'referencesDir'}."/".$sampleIDBuildFileNoEndingTemp.".dict_body_col_5", "\n\n"; #Remove unnecessary info and reformat 
		
		print $FILEHANDLE "Create".$referenceFileEndings{'exomeTargetBedInfileLists'}, "\n";
		print $FILEHANDLE "java -Xmx2g -jar ".$scriptParameter{'picardToolsPath'}."/IntervalListTools.jar ";
		print $FILEHANDLE "INPUT=".$scriptParameter{'referencesDir'}."/".$sampleIDBuildFileNoEndingTemp.".dict_body_col_5 ";
		print $FILEHANDLE "OUTPUT=".$scriptParameter{'referencesDir'}."/".$sampleIDBuildFileNoEndingTemp.".dict_body_col_5_".$referenceFileEndings{'exomeTargetBedInfileLists'}." ", "\n\n";
		    
		print $FILEHANDLE "[ -s ".$scriptParameter{'referencesDir'}."/".$sampleIDBuildFileNoEnding.$referenceFileEndings{'exomeTargetBedInfileLists'}." ] "; #Check file exists and is larger than 0
		print $FILEHANDLE "&& rm ".$scriptParameter{'referencesDir'}."/".$sampleIDBuildFileNoEndingTemp.".dict_body_col_5_".$referenceFileEndings{'exomeTargetBedInfileLists'}." "; #If other processes already has created file, remove temp file
		print $FILEHANDLE "|| "; #File has not been created by other processes
		print $FILEHANDLE "mv ".$scriptParameter{'referencesDir'}."/".$sampleIDBuildFileNoEndingTemp.".dict_body_col_5_".$referenceFileEndings{'exomeTargetBedInfileLists'}." ".$scriptParameter{'referencesDir'}."/".$sampleIDBuildFileNoEnding.$referenceFileEndings{'exomeTargetBedInfileLists'}, "\n\n"; #Move file in place
	    }
	    if ( (defined($sampleIDBuildSwitchPadded) && ($sampleIDBuildSwitchPadded eq 1)) || (defined($sampleIDBuildSwitchPaddedInterval) && ($sampleIDBuildSwitchPaddedInterval eq 1)) ) {
		
		print $FILEHANDLE "Create padded interval list", "\n";
		print $FILEHANDLE "java -Xmx2g -jar ".$scriptParameter{'picardToolsPath'}."/IntervalListTools.jar ";
		print $FILEHANDLE "PADDING=100 "; #Add 100 nt on both sides of bed entry
		print $FILEHANDLE "INPUT=".$scriptParameter{'referencesDir'}."/".$sampleIDBuildFileNoEndingTemp.".dict_body_col_5 ";
		print $FILEHANDLE "OUTPUT=".$scriptParameter{'referencesDir'}."/".$sampleIDBuildFileNoEndingTemp.".dict_body_col_5".$referenceFileEndings{'exomeTargetPaddedBedInfileLists'}." ", "\n\n";
		
		print $FILEHANDLE "[ -s ".$scriptParameter{'referencesDir'}."/".$sampleIDBuildFileNoEnding.$referenceFileEndings{'exomeTargetPaddedBedInfileLists'}." ] "; #Check file exists and is larger than 0
		print $FILEHANDLE "&& rm ".$scriptParameter{'referencesDir'}."/".$sampleIDBuildFileNoEndingTemp.".dict_body_col_5".$referenceFileEndings{'exomeTargetPaddedBedInfileLists'}." "; #If other processes already has created file, remove temp file
		print $FILEHANDLE "|| "; #File has not been created by other processes
		print $FILEHANDLE "(mv ".$scriptParameter{'referencesDir'}."/".$sampleIDBuildFileNoEndingTemp.".dict_body_col_5".$referenceFileEndings{'exomeTargetPaddedBedInfileLists'}." ".$scriptParameter{'referencesDir'}."/".$sampleIDBuildFileNoEnding.$referenceFileEndings{'exomeTargetPaddedBedInfileLists'}."; ";
		
		if (defined($sampleIDBuildSwitchPaddedInterval) && ($sampleIDBuildSwitchPaddedInterval eq 1)) {
		    
		    ##Softlink '.interval_list' to padded .infile_list", "\n";
		    print $FILEHANDLE "ln -s "; #Softlink
		    print $FILEHANDLE $scriptParameter{'referencesDir'}."/".$sampleIDBuildFileNoEnding.$referenceFileEndings{'exomeTargetPaddedBedInfileLists'}." "; #Origin file
		    print $FILEHANDLE $scriptParameter{'referencesDir'}."/".$sampleIDBuildFileNoEnding.$referenceFileEndings{'GATKTargetPaddedBedIntervalLists'}; #interval_list file
		}
		
		print $FILEHANDLE ")", "\n\n"; #Move file in place
	    }
	    if (defined($sampleIDBuildFile)) {
		
		print $FILEHANDLE "#Remove temporary files", "\n";
		
		print $FILEHANDLE "rm ";
		print $FILEHANDLE $scriptParameter{'referencesDir'}."/".$sampleIDBuildFileNoEndingTemp.".dict_body_col_5 ", "\n\n";
		
		print $FILEHANDLE "rm ";
		print $FILEHANDLE $scriptParameter{'referencesDir'}."/".$sampleIDBuildFileNoEndingTemp.".dict_body ", "\n\n";
		
		print $FILEHANDLE "rm ";
		print $FILEHANDLE $scriptParameter{'referencesDir'}."/".$sampleIDBuildFileNoEndingTemp.".dict ", "\n\n";
		
		if ( (defined($sampleIDBuildSwitchPadded)) && ($sampleIDBuildSwitchPadded == 0) ) {
		    
		    $sampleIDBuildSwitchPaddedInterval = 0;
		}
		if ( (defined($sampleIDBuildSwitchInfile)) && ($sampleIDBuildSwitchInfile == 0) ) {
		    
		    $sampleIDBuildSwitchPadded = 0;
		}
		$sampleIDBuildSwitchInfile = 0;
	    }
	}
    }
    close($FILEHANDLE);
    
    if ( ($scriptParameter{"p".$program} == 1) && ($scriptParameter{'dryRunAll'} == 0) ) {
	&FIDSubmitJob(0, $familyID, 6, "MIP", $fileName, 0); #"MIP" is required or the pPicardToolsCalulateHSMetrics jobs will start prematurely
    }
}

sub BuildBwaPreRequisites {
##Creates the BwaPreRequisites using scriptParameters{'humanGenomeReference'} as reference.

    my $familyID = $_[0];
    my $aligner = $_[1];
    my $program = $_[2];
    
    my $FILEHANDLE = IO::Handle->new();#Create anonymous filehandle
    my $randomInteger = int(rand(10000)); #Generate a random integer between 0-10,000.
    
    $parameter{'bwaBuildReference'}{'buildFile'} = 0; #Ensure that this subrutine is only executed once

    &ProgramPreRequisites($familyID, $program, $aligner, 0, $FILEHANDLE, 1, 3);

    print STDOUT "\nNOTE: Will try to create required ".$scriptParameter{'bwaBuildReference'}." index files before executing ".$program,"\n\n";

    print $FILEHANDLE "#Building BWA index", "\n\n";
    print $FILEHANDLE "bwa index "; #index sequences in the FASTA format
    print $FILEHANDLE "-p ".$scriptParameter{'referencesDir'}."/".$scriptParameter{'bwaBuildReference'}."_".$randomInteger." "; #prefix of the index
    print $FILEHANDLE "-a bwtsw "; #BWT construction algorithm
    print $FILEHANDLE $scriptParameter{'referencesDir'}."/".$scriptParameter{'humanGenomeReference'},"\n\n"; #the FASTA reference sequences file

    for (my $fileEndingsCounter=0;$fileEndingsCounter<scalar(@bwaBuildReferenceFileEndings);$fileEndingsCounter++) { #All fileEndings

	print $FILEHANDLE "[ -s ".$scriptParameter{'referencesDir'}."/".$scriptParameter{'bwaBuildReference'}.$bwaBuildReferenceFileEndings[$fileEndingsCounter]." ] "; #Check file exists and is larger than 0
	print $FILEHANDLE "&& rm ".$scriptParameter{'referencesDir'}."/".$scriptParameter{'bwaBuildReference'}."_".$randomInteger.$bwaBuildReferenceFileEndings[$fileEndingsCounter]." "; #If other processes already has created file, remove temp file
	print $FILEHANDLE "|| "; #File has not been created by other processes
	print $FILEHANDLE "mv ".$scriptParameter{'referencesDir'}."/".$scriptParameter{'bwaBuildReference'}."_".$randomInteger.$bwaBuildReferenceFileEndings[$fileEndingsCounter]." ".$scriptParameter{'referencesDir'}."/".$scriptParameter{'bwaBuildReference'}.$bwaBuildReferenceFileEndings[$fileEndingsCounter], "\n\n"; #Move file in place
    }

    close($FILEHANDLE);
    
    if ( ($scriptParameter{"p".$program} == 1) && ($scriptParameter{'dryRunAll'} == 0) ) {
	&FIDSubmitJob(0, $familyID, 6, $parameter{"p".$program}{'chain'}, $fileName, 0);
    }
}

sub BuildMosaikAlignPreRequisites {
##Creates the mosaikAlignPreRequisites using scriptParameters{'humanGenomeReference'} as reference.

    my $familyID = $_[0];
    my $aligner = $_[1];
    my $program = $_[2];

    my $FILEHANDLE = IO::Handle->new();#Create anonymous filehandle
    my $randomInteger = int(rand(10000)); #Generate a random integer between 0-10,000.

    &ProgramPreRequisites($familyID, $program, $aligner, 0, $FILEHANDLE, 4, 2);
    
    if ($parameter{'mosaikAlignReference'}{'buildFile'} eq 1) {

	print STDOUT "\nNOTE: Will try to create required ".$scriptParameter{'mosaikAlignReference'}." before executing ".$program,"\n\n";

	print $FILEHANDLE "#Building MosaikAligner Reference", "\n\n";
	print $FILEHANDLE "MosaikBuild ";
	print $FILEHANDLE "-fr ".$scriptParameter{'referencesDir'}."/".$scriptParameter{'humanGenomeReference'}." "; #the FASTA reference sequences file
	print $FILEHANDLE "-sn Homo_sapiens "; #Species name
	print $FILEHANDLE "-ga ".$humanGenomeReferenceSource.$humanGenomeReferenceVersion." "; #the genome assembly ID
	print $FILEHANDLE "-oa ".$scriptParameter{'referencesDir'}."/".$scriptParameter{'mosaikAlignReference'}."_".$randomInteger, "\n\n";

	print $FILEHANDLE "[ -s ".$scriptParameter{'referencesDir'}."/".$scriptParameter{'mosaikAlignReference'}." ] "; #Check file exists and is larger than 0
	print $FILEHANDLE "&& rm ".$scriptParameter{'referencesDir'}."/".$scriptParameter{'mosaikAlignReference'}."_".$randomInteger." "; #If other processes already has created file, remove temp file
	print $FILEHANDLE "|| "; #File has not been created by other processes
	print $FILEHANDLE "mv ".$scriptParameter{'referencesDir'}."/".$scriptParameter{'mosaikAlignReference'}."_".$randomInteger." ".$scriptParameter{'referencesDir'}."/".$scriptParameter{'mosaikAlignReference'}, "\n\n"; #Move file in place

    }
    if ($parameter{'mosaikJumpDbStub'}{'buildFile'} eq 1) {

	print STDOUT "\nNOTE: Will try to create required ".$scriptParameter{'mosaikJumpDbStub'}." before executing ".$program,"\n\n";

	print $FILEHANDLE "#Building MosaikAligner JumpDatabase", "\n\n";
	
	print $FILEHANDLE "mkdir -p /scratch/mosaik_tmp", "\n";
	print $FILEHANDLE "export MOSAIK_TMP=/scratch/mosaik_tmp", "\n\n";
	
	print $FILEHANDLE "MosaikJump ";
	print $FILEHANDLE "-ia ".$scriptParameter{'referencesDir'}."/".$scriptParameter{'mosaikAlignReference'}." "; #The input reference file  
	print $FILEHANDLE "-hs 15 "; #the hash size
	print $FILEHANDLE "-mem 24 "; #the amount memory used when sorting hashes
	print $FILEHANDLE "-out ".$scriptParameter{'referencesDir'}."/".$scriptParameter{'mosaikJumpDbStub'}."_".$randomInteger, "\n\n"; #Mosaik JumpDbStub for the output filenames
	
##Meta
	print $FILEHANDLE "[ -s ".$scriptParameter{'referencesDir'}."/".$scriptParameter{'mosaikJumpDbStub'}."_meta.jmp ] "; #Check file exists and is larger than 0
	print $FILEHANDLE "&& rm ".$scriptParameter{'referencesDir'}."/".$scriptParameter{'mosaikJumpDbStub'}."_".$randomInteger."_meta.jmp "; #If other processes already has created file, remove temp file
	print $FILEHANDLE "|| "; #File has not been created by other processes
	print $FILEHANDLE "mv ".$scriptParameter{'referencesDir'}."/".$scriptParameter{'mosaikJumpDbStub'}."_".$randomInteger."_meta.jmp ".$scriptParameter{'referencesDir'}."/".$scriptParameter{'mosaikJumpDbStub'}."_meta.jmp ", "\n\n"; #Move file in place
	
##Keys
	print $FILEHANDLE "[ -s ".$scriptParameter{'referencesDir'}."/".$scriptParameter{'mosaikJumpDbStub'}."_keys.jmp ] "; #Check file exists and is larger than 0
	print $FILEHANDLE "&& rm ".$scriptParameter{'referencesDir'}."/".$scriptParameter{'mosaikJumpDbStub'}."_".$randomInteger."_keys.jmp "; #If other processes already has created file, remove temp file
	print $FILEHANDLE "|| "; #File has not been created by other processes
	print $FILEHANDLE "mv ".$scriptParameter{'referencesDir'}."/".$scriptParameter{'mosaikJumpDbStub'}."_".$randomInteger."_keys.jmp ".$scriptParameter{'referencesDir'}."/".$scriptParameter{'mosaikJumpDbStub'}."_keys.jmp ", "\n\n"; #Move file in place
	
##Positions
	print $FILEHANDLE "[ -s ".$scriptParameter{'referencesDir'}."/".$scriptParameter{'mosaikJumpDbStub'}."_positions.jmp ] "; #Check file exists and is larger than 0
	print $FILEHANDLE "&& rm ".$scriptParameter{'referencesDir'}."/".$scriptParameter{'mosaikJumpDbStub'}."_".$randomInteger."_positions.jmp "; #If other processes already has created file, remove temp file
	print $FILEHANDLE "|| "; #File has not been created by other processes
	print $FILEHANDLE "mv ".$scriptParameter{'referencesDir'}."/".$scriptParameter{'mosaikJumpDbStub'}."_".$randomInteger."_positions.jmp ".$scriptParameter{'referencesDir'}."/".$scriptParameter{'mosaikJumpDbStub'}."_positions.jmp ", "\n\n"; #Move file in place
	
	print $FILEHANDLE "rm -rf /scratch/mosaik_tmp", "\n\n"; #Cleaning up temp directory
    }
    close($FILEHANDLE);
    
    if ( ($scriptParameter{"p".$program} == 1) && ($scriptParameter{'dryRunAll'} == 0) ) {
	&FIDSubmitJob(0, $familyID, 6, $parameter{"p".$program}{'chain'}, $fileName, 0);
    }
}

sub CheckBuildHumanGenomePreRequisites {

    for (my $fileEndingsCounter=0;$fileEndingsCounter<scalar(@humanGenomeReferenceFileEndings);$fileEndingsCounter++) {
	
	if ( ($parameter{"humanGenomeReference".$humanGenomeReferenceFileEndings[$fileEndingsCounter]}{'buildFile'} eq 1) || ($humanGenomeCompressed eq "compressed") ) {
	    
	    &BuildHumanGenomePreRequisites($scriptParameter{'familyID'}, $scriptParameter{'aligner'}, "PicardToolsCalculateHSMetrics");
	    last;#Will handle all meatfiles build within sbatch script
	}
    }
    ##Collect sequence contigs from human reference
    #&CollectSeqContigs(); #Reloads if required NOTE:Preparation for future changes but not activated yet
}

sub BuildHumanGenomePreRequisites {
##Creates the humanGenomePreRequisites using scriptParameters{'humanGenomeReference'} as reference.

    my $familyID = $_[0];
    my $aligner = $_[1];
    my $program = $_[2];

    my $FILEHANDLE = IO::Handle->new();#Create anonymous filehandle
    my $randomInteger = int(rand(10000)); #Generate a random integer between 0-10,000.

    &ProgramPreRequisites($familyID, $program, $aligner, 0, $FILEHANDLE, 1, 1);

    if ($humanGenomeCompressed eq "compressed") {

	print STDOUT "\nNOTE: Will try to decompres ".$scriptParameter{'humanGenomeReference'}." before executing ".$program,"\n\n";

	print $FILEHANDLE "gzip ";
	print $FILEHANDLE "-d "; #Decompress
	print $FILEHANDLE $scriptParameter{'referencesDir'}."/".$scriptParameter{'humanGenomeReference'}, "\n\n";
	$scriptParameter{'humanGenomeReference'} =~ s/.fasta.gz/.fasta/g; #Replace the .fasta.gz ending with .fasta since this will execute before the analysis, hence changing the original file name ending from ".fastq" to ".fastq.gz".
	print STDOUT "Set humanGenomeReference to: ".$scriptParameter{'humanGenomeReference'}, "\n\n";
	$humanGenomeCompressed = "unCompressed";
    }

    

    for (my $fileEndingsCounter=0;$fileEndingsCounter<scalar(@humanGenomeReferenceFileEndings);$fileEndingsCounter++) { #All meta files    
	
	if ($parameter{"humanGenomeReference.dict"}{'buildFile'} eq 1) { #.dict file

	    print STDOUT "\nNOTE: Will try to create dict file for ".$scriptParameter{'humanGenomeReference'}." before executing ".$program,"\n\n";
	    
	    print $FILEHANDLE "#CreateSequenceDictionary from reference", "\n";
	    print $FILEHANDLE "java -Xmx2g -jar ".$scriptParameter{'picardToolsPath'}."/CreateSequenceDictionary.jar ";
	    print $FILEHANDLE "R=".$scriptParameter{'referencesDir'}."/".$scriptParameter{'humanGenomeReference'}." "; #Reference genome
	    print $FILEHANDLE "OUTPUT=".$scriptParameter{'referencesDir'}."/".$humanGenomeReferenceNameNoEnding."_".$randomInteger.".dict ", "\n\n"; #Output sequence dictionnary
	    
	    &PrintCheckExistandMoveFile($FILEHANDLE, \($scriptParameter{'referencesDir'}."/".$humanGenomeReferenceNameNoEnding.".dict"), \($scriptParameter{'referencesDir'}."/".$humanGenomeReferenceNameNoEnding."_".$randomInteger.".dict"));
	    
	    $parameter{"humanGenomeReference.dict"}{'buildFile'} = 0; #Only create once

	}
	if ($parameter{"humanGenomeReference.fasta.fai"}{'buildFile'} eq 1) {

	    print STDOUT "\nNOTE: Will try to create .fai file for ".$scriptParameter{'humanGenomeReference'}." before executing ".$program,"\n\n";

	    print $FILEHANDLE "#Fai file from reference", "\n";
	    print $FILEHANDLE "ln -s "; #Softlink
	    print $FILEHANDLE $scriptParameter{'referencesDir'}."/".$scriptParameter{'humanGenomeReference'}." "; #Reference genome
	    print $FILEHANDLE $scriptParameter{'referencesDir'}."/".$scriptParameter{'humanGenomeReference'}."_".$randomInteger, "\n\n"; #Softlink to Reference genome
	    
	    print $FILEHANDLE "samtools faidx ";#index/extract FASTA
	    print $FILEHANDLE $scriptParameter{'referencesDir'}."/".$scriptParameter{'humanGenomeReference'}."_".$randomInteger, "\n\n"; #Softlink to Reference genome
	    
	    &PrintCheckExistandMoveFile($FILEHANDLE, \($scriptParameter{'referencesDir'}."/".$humanGenomeReferenceNameNoEnding.".fasta.fai"), \($scriptParameter{'referencesDir'}."/".$scriptParameter{'humanGenomeReference'}."_".$randomInteger.".fai"));
	
	    print $FILEHANDLE "rm "; #Remove softLink
	    print $FILEHANDLE $scriptParameter{'referencesDir'}."/".$scriptParameter{'humanGenomeReference'}."_".$randomInteger, "\n\n"; #Softlink to Reference genome
	    
	    $parameter{"humanGenomeReference.fasta.fai"}{'buildFile'} = 0; #Only create once	
	}
    }
    close($FILEHANDLE);
    
    if ( ($scriptParameter{"p".$program} == 1) && ($scriptParameter{'dryRunAll'} == 0) ) {
	&FIDSubmitJob(0, $familyID, 6, "MIP", $fileName, 0);
    }
}


sub ReadPlinkPedigreeFile {
###Reads famid_pedigree.txt file in PLINK format
###FORMAT: FamliyID\tSampleID\tFather\tMother\tSex(1=male; 2=female; other=unknown)\tPhenotype(-9 missing, 0 missing, 1 unaffected, 2 affected)..n

    my $fileName = $_[0];      
    
    my @pedigreeFileElements = ("FamilyID", "SampleID", "Father", "Mother", "Sex", "Phenotype", );
    my $familyID;
    my $sampleID;
    
    my $userSampleIDsSwitch = &CheckUserInfoArrays(\@sampleIDs, "sampleIDs");
    my $userExomeTargetBedInfileListsSwitch = &CheckUserInfoArrays(\@exomeTargetBedInfileLists, "exomeTargetBedInfileLists"); 
    my $userExomeTargetPaddedBedInfileListSwitch = &CheckUserInfoArrays(\@exomeTargetPaddedBedInfileLists, "exomeTargetPaddedBedInfileLists");
    my $userExomeTargetPaddedBedIntervalListSwitch = &CheckUserInfoArrays(\@GATKTargetPaddedBedIntervalLists, "GATKTargetPaddedBedIntervalLists");

    open(PEDF, "<".$fileName) or die "Can't open ".$fileName.":$!, \n";    
     
    while (<PEDF>) {
	
	chomp $_;
	
	if ( ($. == 1) && ($_ =~/^\#/) ) { #Header present overwrite @pedigreeFileElements with header info
	
	    @pedigreeFileElements = split("\t", $'); #'
	    next;
	}
	if (m/^\s+$/) {	# Avoid blank lines
            next;
        }
	if (m/^\#/) {		# Avoid "#"
            next;
        }		
	if ($_ =~/(\S+)/) {	
	    
	    chomp($_);
	    my @lineInfo = split("\t",$_);	    #Loads pedigree file info
	    
##Need to parse familyID and sampleID separately since these have not been set yet
	    if ($lineInfo[0] =~/\S+/) { #familyID
		$familyID = $lineInfo[0];
	    }
	    else {
		print STDERR "File: ".$fileName." at line ".$.." cannot find FamilyID in column 1\n";
		exit;
	    }
	    if ($lineInfo[1] =~/\S+/) { #sampleID
		$sampleID = $lineInfo[1];		
		if ($userSampleIDsSwitch == 0) {
		    push(@sampleIDs, $lineInfo[1]); #Save sampleid info
		}
	    }
	    else {
		print STDERR "File: ".$fileName." at line ".$.." cannot find SampleID in column 2\n";
		exit;
	    }
	    
	    for (my $sampleElementsCounter=0;$sampleElementsCounter<scalar(@pedigreeFileElements);$sampleElementsCounter++) { #all pedigreeFileElements
		
		if ( defined($lineInfo[$sampleElementsCounter]) && ($lineInfo[$sampleElementsCounter] =~/\S+/) ) { #Check that we have an non blank entry   
		    my @elementInfo = split(";", $lineInfo[$sampleElementsCounter]); #Split element (if required)
		    
		    &CheckUniqueArrayElement(\@{ $sampleInfo{$familyID}{$sampleID}{$pedigreeFileElements[$sampleElementsCounter]} }, \@elementInfo); #Check if there are any new info and add it to sampleInfo if so. 
		   
		    if ($sampleInfo{$familyID}{$sampleID}{'Capture_kit'}) { #Add latest capture kit for each individual
			
			my $capture_kit = $sampleInfo{$familyID}{$sampleID}{$pedigreeFileElements[$sampleElementsCounter]}[-1]; #Use only the last capture kit since it should be the most interesting
			
			for my $supportedCaptureKit (keys %supportedCaptureKits) {
			    
			    if ($supportedCaptureKit eq $capture_kit) {
				
				if ($userExomeTargetBedInfileListsSwitch == 0) {
				    
				    $scriptParameter{$familyID}{$sampleID}{'exomeTargetBedInfileLists'} = $supportedCaptureKits{$supportedCaptureKit}.$referenceFileEndings{'exomeTargetBedInfileLists'}; #capture kit target in file_list
				}
				if ($userExomeTargetPaddedBedInfileListSwitch == 0) {
                                                                      
				    $scriptParameter{$familyID}{$sampleID}{'exomeTargetPaddedBedInfileLists'} = $supportedCaptureKits{$supportedCaptureKit}.$referenceFileEndings{'exomeTargetPaddedBedInfileLists'}; #capture kit padded target infile_list                               
				}
				if ($userExomeTargetPaddedBedIntervalListSwitch == 0) {
				                        
				    $scriptParameter{$familyID}{$sampleID}{'GATKTargetPaddedBedIntervalLists'} = $supportedCaptureKits{$supportedCaptureKit}.$referenceFileEndings{'GATKTargetPaddedBedIntervalLists'}; #capture kit padded target interval_list                          
				}
			    }
			}
		    }
		}
		else { #No entry in pedigre file element
		    
		    if ($sampleElementsCounter < 7) { #Only check mandatory elements 
			print STDERR $pedigreeFileElements[$sampleElementsCounter], "\t";
			print STDERR "File: ".$fileName." at line ".$.."\tcannot find '".$pedigreeFileElements[$sampleElementsCounter]."' entry in column ".$sampleElementsCounter, "\n";
			exit;
		    }  
		}
	    }
	}	
    }
    if ($userSampleIDsSwitch == 0) {
	@sampleIDs = sort(@sampleIDs); #Lexiographical sort to determine the correct order of ids indata
    }
    print STDOUT "Read pedigree file: ".$fileName, "\n";
    close(PEDF);
    return;
}

sub AddToJobID {
###Adds all previous jobIds per familyChainKey and chainKey to jobIDs string used to set the dependency in SLURM.

     my $familyIDChainKey = $_[0]; #familyID chain key
     my $chainKey = $_[1]; #sampleID or familyID chain key

     my $jobIDs = ""; #JobID string

     if ($jobID{$familyIDChainKey}{$chainKey}) {

     for (my $jobCounter=0;$jobCounter<scalar( @{ $jobID{$familyIDChainKey}{$chainKey} });$jobCounter++) {  #All previous jobIDs

          if ( ($jobCounter == 0) && (scalar( @{ $jobID{$familyIDChainKey}{$chainKey} }) == 1) ) {#Only 1 previous jobID 
               $jobIDs .= ":$jobID{$familyIDChainKey}{$chainKey}[$jobCounter]"; #first and last jobID start with ":" and end without ":"
          }
          elsif ($jobCounter == 0) { #First jobID
               $jobIDs .= ":$jobID{$familyIDChainKey}{$chainKey}[$jobCounter]:"; #first jobID start with :
          }
          elsif ($jobCounter eq (scalar( @{ $jobID{$familyIDChainKey}{$chainKey} }) -1) ) { #Last jobID
               $jobIDs .= "$jobID{$familyIDChainKey}{$chainKey}[$jobCounter]"; #last jobID finish without :
          }
          else { #JobIDs in the middle
               $jobIDs .= "$jobID{$familyIDChainKey}{$chainKey}[$jobCounter]:";
          }
     }
}
     return $jobIDs;
}

sub PushToJobID {
    
    my $familyIDChainKey = $_[0]; 
    my $sampleIDChainKey = $_[1];
    my $sampleID = $_[2];
    my $path = $_[3];
    my $chainKeyType = $_[4]; #Single, parallel, merged (familyID_sampleID)
    
    my $chainKey;
    
    if ($chainKeyType eq "Parallel") { #Push parallel jobs

	if ($scriptParameter{'analysisType'} eq "rapid" && $sampleInfo{$scriptParameter{'familyID'}}{$sampleID}{'pBwaMem'}{'sbatchBatchProcesses'}) {

	    for (my $sbatchCounter=0;$sbatchCounter<$sampleInfo{$scriptParameter{'familyID'}}{$sampleID}{'pBwaMem'}{'sbatchBatchProcesses'};$sbatchCounter++) {

		$chainKey = $sampleID."_parallel_".$path.$sbatchCounter; #Set key

		if ($jobID{$familyIDChainKey}{$chainKey}) { #job exists
		    
		    for (my $jobCounter=0;$jobCounter<scalar( @{ $jobID{$familyIDChainKey}{$chainKey} });$jobCounter++) { #All previous jobs i.e. jobs in this case equals to infiles in number
			
			push ( @{ $jobID{$familyIDChainKey}{$sampleIDChainKey} }, $jobID{$familyIDChainKey}{$chainKey}[$jobCounter]); #Add jobID to hash
		    }    
		}
	    }	
	    $sampleInfo{$scriptParameter{'familyID'}}{$sampleID}{'pBwaMem'}{'sbatchBatchProcesses'} = ();
	}
	else {

	    for (my $infileCounter=0;$infileCounter<scalar( @{ $infilesLaneNoEnding{$sampleID} });$infileCounter++) { #All infiles
		
		$chainKey = $sampleID."_parallel_".$path.$infileCounter; #Set key
		
		if ($jobID{$familyIDChainKey}{$chainKey}) { #job exists
		    
		    for (my $jobCounter=0;$jobCounter<scalar( @{ $jobID{$familyIDChainKey}{$chainKey} });$jobCounter++) { #All previous jobs i.e. jobs in this case equals to infiles in number
			
			push ( @{ $jobID{$familyIDChainKey}{$sampleIDChainKey} }, $jobID{$familyIDChainKey}{$chainKey}[$jobCounter]); #Add jobID to hash
		    }    
		}
	    }
	}
    }
    elsif ( ($chainKeyType eq "Merged") || ($chainKeyType eq "Family_Merged")  ) { #Push merged jobs
	
	$chainKey = $familyIDChainKey."_".$sampleIDChainKey; #Set key
	
	if ($jobID{$familyIDChainKey}{$chainKey}) { #job exists
	    
	    for (my $jobCounter=0;$jobCounter<scalar( @{ $jobID{$familyIDChainKey}{$chainKey} });$jobCounter++) { #All previous jobs i.e. jobs in this case equals to infiles in number
		
		if ($chainKeyType eq "Family_Merged") { #Use $familyIDChainKey instead of $sampleIDChainKey
		    
		    push ( @{ $jobID{$familyIDChainKey}{$familyIDChainKey} }, $jobID{$familyIDChainKey}{$chainKey}[$jobCounter]); #Add jobID hash
		}
		else {
		    push ( @{ $jobID{$familyIDChainKey}{$sampleIDChainKey} }, $jobID{$familyIDChainKey}{$chainKey}[$jobCounter]); #Add jobID to hash
		}
	    }    
	}
    }
}

sub FIDSubmitJob {
###Submits all jobIDs to SLURM using SLURM dependencies. The trunk is the "MAIN path" and any subsequent splits into  branches "other paths" later is handled by adding relevant previous jobIDs to the new paths key in jobID{family_path_key} hash. The subroutine supports parallel job within each step and submission which do not leave any dependencies. Currently any path downstream of MAIN inherits the relevant previous jobIds, but it is not possible to merge to splited paths downstream of main to each other.

###Dependencies - $_[2]
    
##-1 = Not dependent on earlier scripts, and are self cul-de-sâcs
##0 = Not dependent on earlier scripts
##1 = Dependent on earlier scripts (within sampleID_path or familyID_path)
##2 = Dependent on earlier scripts (within sampleID_path or familyID_path), but are self cul-de-sâcs. 
##3 = Dependent on earlier scripts and executed in parallel within step
##4 = Dependent on earlier scripts and parallel scripts and executed in parallel within step 
##5 = Dependent on earlier scripts both family and sample and adds to both familyID and sampleId jobs
##6 = Not dependent on earlier scripts and adds to sampleId jobs, but sbatch is processed at family level i.e. affects all sampleID jobs e.g. building a reference
    
    my $sampleID = $_[0];
    my $familyID = $_[1];
    my $dependencies = $_[2]; 
    my $path = $_[3]; #Trunk or Branch
    my $sbatchFileName = $_[4]; #sbatch filename to submit.
    my $sbatchScriptTracker = $_[5]; #Track the number of parallel processes (e.g. sbatch scripts for a module)
    
    my $jobIDs=""; #Create string with all previous jobIDs
    my $jobIDsReturn; #Return jobID
    my $sampleIDChainKey = $sampleID."_".$path; #Sample chainkey
    my $familyIDChainKey = $familyID."_".$path; #Family chainkey
    my $sampleIDParallelChainKey = $sampleID."_parallel_".$path.$sbatchScriptTracker; #Sample parallel chainkey
    my $familyIDParallelChainKey = $familyID."_parallel_".$path.$sbatchScriptTracker; #Faimly parallel chainkey
    my $jobID; #The jobID that is returned from submission
    
    if ($dependencies == -1) { #Initiate chain - No dependencies, lonely program "sapling"
	
	$jobIDsReturn = `sbatch $sbatchFileName`; #No jobs have been run: submit
	($jobID) = ($jobIDsReturn =~ /Submitted batch job (\d+)/); #Just submitted jobID
    }
    if ($dependencies == 6) { #Initiate chain - No dependencies, adds to all sampleID(s)
	
	$jobIDsReturn = `sbatch $sbatchFileName`; #No jobs have been run: submit
	($jobID) = ($jobIDsReturn =~ /Submitted batch job (\d+)/); #Just submitted jobID
	
	for (my $sampleIDCounter=0;$sampleIDCounter<scalar(@sampleIDs);$sampleIDCounter++) {

	    my $sampleIDChainKey =  $sampleIDs[$sampleIDCounter]."_".$path;
	    push ( @{ $jobID{$familyIDChainKey}{$sampleIDChainKey} }, $jobID); #Add jobID to hash
	}
    }
    elsif ($dependencies == 0) { #Initiate chain - No dependencies, initiate Trunk (Main or other)
	
	$jobIDsReturn = `sbatch $sbatchFileName`; #No jobs have been run: submit
	($jobID) = ($jobIDsReturn =~ /Submitted batch job (\d+)/); #Just submitted jobID
	push ( @{ $jobID{$familyIDChainKey}{$sampleIDChainKey} }, $jobID); #Add jobID to hash
    }
    else { #Dependent on earlier scripts and/or parallel. JobIDs that do not leave dependencies do not get pushed to jobID hash
	
	if ($sampleID) { #Check jobs within sampleID (exception if dependencies = 5) 
	    
	    if ($dependencies == 5) { #Add familyID_sampleID jobs to current sampleID chain
		
		&PushToJobID($familyIDChainKey, $sampleIDChainKey, $sampleID, $path, "Merged");
	    }
	    if ( ($dependencies == 1) || ($dependencies == 2) ) { #not parallel jobs, but check if last job submission was parallel
		
		&PushToJobID($familyIDChainKey, $sampleIDChainKey, $sampleID, $path, "Parallel");
	    }
	    if ($path eq "MAIN") {
		
		if ( ($dependencies == 4) || ($dependencies == 3) ) { #Parallel jobs
		    
		    $jobIDs = &AddToJobID($familyIDChainKey, $sampleIDParallelChainKey); #Add to jobID string
		    
		    if ($jobID{$familyIDChainKey}{$sampleIDChainKey}) { #Check for previous single jobs - required to initiate broken chain with correct dependencies 
               
			$jobIDs .= &AddToJobID($familyIDChainKey, $sampleIDChainKey); #Add to jobID string
		    }
		    
		}
		else { #Previous job was a single job
		    
		    $jobIDs = &AddToJobID($familyIDChainKey, $sampleIDChainKey); #Add to jobID string
		}
	    }
	    if ($path ne "MAIN") { #Check for any previous jobIDs within path current PATH. Branch.
		
		if ($jobID{$familyIDChainKey}{$sampleIDChainKey}) { #second or later in branch chain
		    
		    $jobIDs = &AddToJobID($familyIDChainKey, $sampleIDChainKey);
		}
		elsif ($jobID{$familyID."_MAIN"}{$sampleID."_MAIN"}) { #Inherit from potential MAIN. Trunk
		    
		    $jobIDs = &AddToJobID($familyID."_MAIN", $sampleID."_MAIN");
		}
	    }     
	    if ($jobIDs) { #Previous jobs for chainkey exists
		$jobIDsReturn = `sbatch --dependency=afterok$jobIDs $sbatchFileName`; #Supply with dependency of previous jobs that this one is dependent on
		($jobID) = ($jobIDsReturn =~ /Submitted batch job (\d+)/); #Just submitted jobID
	    }
	    else { #No previous jobs
		$jobIDsReturn = `sbatch $sbatchFileName`; #No jobs have been run: submit
		($jobID) = ($jobIDsReturn =~ /Submitted batch job (\d+)/); #Just submitted jobID
	    }
	    if ($dependencies == 1) { #Ordinary job push to array
		
		@{ $jobID{$familyIDChainKey}{$sampleIDChainKey} } = (); #Clear latest familyID/sampleID chain submission
		
		##Clear all latest parallel jobs within chainkey
		for (my $infileCounter=0;$infileCounter<scalar( @{ $infilesLaneNoEnding{$sampleID} });$infileCounter++) {
		    
		    my $sampleIDParallelChainKey = $sampleID."_parallel_".$path.$infileCounter; #Create key
		    
		    if ($jobID{$familyIDChainKey}{$sampleIDParallelChainKey}) { #Parallel job exists
			
			@{ $jobID{$familyIDChainKey}{$sampleIDParallelChainKey} } = (); #Clear latest familyID/sampleID chain submission
                    }
		}
		
		push ( @{ $jobID{$familyIDChainKey}{$sampleIDChainKey} }, $jobID); #Add jobID to hash{$sampleID}[]
	    }
	    if ( ($dependencies == 3) || ($dependencies == 4) ) { #Parallel job wait to push to array until all parallel jobs are finished within step
		
		push ( @{ $jobID{$familyIDChainKey}{$sampleIDParallelChainKey} }, $jobID); #Add jobID to hash
	    }
	    if ($dependencies == 5) { #Job dependent on both familyID and sampleID push to array
		
		@{ $jobID{$familyIDChainKey}{$familyIDChainKey."_".$sampleIDChainKey} } = (); #Clear latest familyID_sampleID chainkey
		@{ $jobID{$familyIDChainKey}{$sampleIDChainKey} } = (); #Clear latest sampleID chainkey
		push ( @{ $jobID{$familyIDChainKey}{$familyIDChainKey."_".$sampleIDChainKey} }, $jobID); #Add jobID to hash
	    }
	}
	else { #AFTER merging to familyID
	    
	    if ($dependencies == 5) { ##Add familyID_sampleID jobs to current familyID chain
		
		for (my $sampleIDCounter=0;$sampleIDCounter<scalar(@sampleIDs);$sampleIDCounter++) { #Check jobs for sampleID          
		    
		    my $sampleIDChainKey = $sampleIDs[$sampleIDCounter]."_".$path; #Current chain
		    &PushToJobID($familyIDChainKey, $sampleIDChainKey, $sampleID, $path, "Family_Merged");
		}
	    }
	    if ( ($dependencies == 1) || ($dependencies == 2) ) { #not parallel jobs, but check if last job submission was parallel
		
		if ($jobID{$familyIDChainKey}{$familyIDParallelChainKey}) { #Parallel job exists
		    
		    for (my $jobCounter=0;$jobCounter<scalar( @{ $jobID{$familyIDChainKey}{$familyIDParallelChainKey} });$jobCounter++) {
			
			push ( @{ $jobID{$familyIDChainKey}{$familyIDChainKey} }, $jobID{$familyIDChainKey}{$familyIDParallelChainKey}[$jobCounter]); #Add jobID to hash{$} 
		    }
		}
	    }
	    if ( ($path eq "MAIN") && ($jobID{$familyIDChainKey}{$familyIDChainKey}) ) { #Check for any previous jobIDs within path MAIN. Test for previous must be done to allow initiating from broken chain. Trunk and not first in chain
		if ( ($dependencies == 4) || ($dependencies == 3) ) { #Parallel jobs
		    
		    $jobIDs = &AddToJobID($familyIDChainKey, $familyIDParallelChainKey); #Add to jobID string
		}
		else { #Previous job was a single job 
		    
		    $jobIDs = &AddToJobID($familyIDChainKey, $familyIDChainKey); #Add to jobID string
		}
	    }
	    elsif ($path eq "MAIN") { #First familyID MAIN chain 
		
          ##Add all previous jobId(s) from sampleId chainkey(s)
		for (my $sampleIDCounter=0;$sampleIDCounter<scalar(@sampleIDs);$sampleIDCounter++) {           
		    
		    my $sampleIDChainKey = $sampleIDs[$sampleIDCounter]."_".$path;
		    
		    if ($jobID{$familyIDChainKey}{$sampleIDChainKey}) {
			
			$jobIDs .= &AddToJobID($familyIDChainKey, $sampleIDChainKey); #Add to jobID string, while keeping previous additions
			
		    }
		    for (my $infileCounter=0;$infileCounter<scalar( @{ $infilesLaneNoEnding{$sampleIDs[$sampleIDCounter]} });$infileCounter++) {
			
			my $sampleIDParallelChainKey = $sampleIDs[$sampleIDCounter]."_parallel_".$path.$infileCounter; #Create key
			
			if ($jobID{$familyIDChainKey}{$sampleIDParallelChainKey}) { #Parallel job exists
			    
			    $jobIDs .= &AddToJobID($familyIDChainKey, $sampleIDParallelChainKey); #Add to jobID string, while keeping previous additions
			    
			}
		    }
		}
	    }
	    if ($path ne "MAIN" ) { #Check for any previous jobIDs within path current PATH. Branch
		
		if ($jobID{$familyIDChainKey}{$familyIDChainKey}) { #second or later in branch chain
		    
		    $jobIDs = &AddToJobID($familyIDChainKey, $familyIDChainKey); #Family chain
		}
		elsif ($jobID{$familyID."_MAIN"}{$familyID."_MAIN"}) { #Inherit from potential MAIN. Trunk
		    
		    $jobIDs = &AddToJobID($familyID."_MAIN", $familyID."_MAIN");
		}
		else { #First job in new path and first familyID MAIN chain 
		    
		    for (my $sampleIDCounter=0;$sampleIDCounter<scalar(@sampleIDs);$sampleIDCounter++) {           
			
			my $familyIDChainKey = $familyID."_MAIN";
			my $sampleIDChainKey = $sampleIDs[$sampleIDCounter]."_MAIN";
			
			if ($jobID{$familyIDChainKey}{$sampleIDChainKey}) {
			    
			    $jobIDs .= &AddToJobID($familyIDChainKey, $sampleIDChainKey); 
			}
		    }
		}
	    }
	    if ($jobIDs) {
		$jobIDsReturn = `sbatch --dependency=afterok$jobIDs $sbatchFileName`; #Supply with dependency of previous jobs that this one is dependent on
		($jobID) = ($jobIDsReturn =~ /Submitted batch job (\d+)/);
	    }
	    else {
		$jobIDsReturn = `sbatch $sbatchFileName`; #No jobs have been run: submit
		($jobID) = ($jobIDsReturn =~ /Submitted batch job (\d+)/);
	    }
	    if ($dependencies == 1) { #Ordinary job push to array
		
		@{ $jobID{$familyIDChainKey}{$familyIDChainKey} } = (); #Clear latest familyID/sampleID chain submission
		@{ $jobID{$familyIDChainKey}{$familyIDParallelChainKey} } = (); #Clear latest familyID/sampleID chain submission
		push ( @{ $jobID{$familyIDChainKey}{$familyIDChainKey} }, $jobID); #Add jobID to hash{$sampleID}[]
	    }
	    if ( ($dependencies == 3) || ($dependencies == 4) ) { #Parallel job wait to push to array until all parallel jobs are finished within step
		
		push ( @{ $jobID{$familyIDChainKey}{$familyIDParallelChainKey} }, $jobID); #Add jobID to hash{$sampleID_parallel}[].
	    }    
	    if ($dependencies == 5) { #Job dependent on both familyID and sampleID push to array
		
		for (my $sampleIDCounter=0;$sampleIDCounter<scalar(@sampleIDs);$sampleIDCounter++) { #Check jobs for sampleID          
		    
		    my $sampleIDChainKey = $sampleIDs[$sampleIDCounter]."_".$path; #Current chain
		    @{ $jobID{$familyIDChainKey}{$familyIDChainKey."_".$sampleIDChainKey} } = ();
		    @{ $jobID{$familyIDChainKey}{$familyIDChainKey} } = (); #Clear latest sampleID chainkey
		    push ( @{ $jobID{$familyIDChainKey}{$familyIDChainKey."_".$sampleIDChainKey} }, $jobID);   
		}
	    }
	}
    }
    if ($jobIDsReturn !~/\d+/) { #Catch errors since, propper sbatch submission should only return numbers
	print STDERR $jobIDsReturn."\n";
	print STDERR "\nMIP: Aborting run.\n\n";
	exit;
    }
    print STDOUT "Sbatch script submitted, job id: $jobID\n"; print MIPLOG "Sbatch script submitted, job id: $jobID\n";
    print STDOUT "To check status of job, please run \'squeue -j $jobID\'\n";print MIPLOG "To check status of job, please run \'squeue -j $jobID\'\n";
    print STDOUT "To cancel job, please run \'scancel $jobID\'\n";print MIPLOG "To cancel job, please run \'scancel $jobID\'\n";
    return;
}

sub NrofCoresPerSbatch {
##Set the number of cores to allocate per sbatch job
    
    my $nrCores = $_[0];
    
    if ($nrCores > $scriptParameter{'maximumCores'}) { #Set number of cores depending on how many lanes to process
	
	$nrCores = $scriptParameter{'maximumCores'}; #Set to max on cluster
    }
    return $nrCores;
}

sub InfilesReFormat {
###Reformat files for mosaik output, which have not yet been created into, correct format so that a sbatch script can be generated with the correct filenames.
    
    my $uncompressedFileCounter = 0; #Used to decide later if any inputfiles needs to be compressed before starting analysis 

    for my $sampleID (keys %infile) { #For every sampleID                                                                                       
	
        my $laneTracker=0; #Needed to be able to track when lanes are finished                                                                  
	
        for (my $infileCounter=0;$infileCounter<scalar( @ { $infile{$sampleID} });$infileCounter++) { #All inputfiles for all fastq dir and remakes format     
	    
            if ($infile{$sampleID}[$infileCounter] =~ /\/?([^\.\/]+\.[^\.]+)\.lane(\d+)_([12FfRr])\.fastq.gz/) { #Parse fastq.gz 'old' format, $2="lane", $3="Read direction"

		&AddInfileInfoOld($1, $2, $3, $sampleID, \$laneTracker, $infileCounter, "compressed"); 
            }
            elsif ($infile{$sampleID}[$infileCounter] =~ /\/?([^\.\/]+\.[^\.]+)\.lane(\d+)_([12FfRr])\.fastq/) { #Parse 'old' format                           

		&AddInfileInfoOld($1, $2, $3, $sampleID, \$laneTracker, $infileCounter, "uncompressed");
                $uncompressedFileCounter = 1; #File needs compression before starting analysis                               
            }
	    elsif ($infile{$sampleID}[$infileCounter] =~/(\d+)_(\d+)_([^_]+)_([^_]+)_index([^_]+)_(\d).fastq/) { #Parse 'new' no "index" format $1=lane, $2=date, $3=Flow-cell, $4=SampleID, $5=index,$6=direction                             
		
		my $compressedSwitch = &CheckGzipped(\$infile{$sampleID}[$infileCounter]);#Check gzipped or not
		
		if ($compressedSwitch eq "unCompressed") {
		    
		    $uncompressedFileCounter = "unCompressed"; #File needs compression before starting analysis. Note: All files are rechecked downstream and uncompressed ones are gzipped automatically           
		}
		&CheckSampleIDMatch($sampleID, $4, $infileCounter);
		&AddInfileInfo($1, $2, $3, $4, $5, $6, \$laneTracker, $infileCounter, $compressedSwitch);		
	    }
            elsif ($infile{$sampleID}[$infileCounter] =~/(\d+)_(\d+)_([^_]+)_([^_]+)_([^_]+)_(\d).fastq/) { #Parse 'new' no "index" format $1=lane, $2=date, $3=Flow-cell, $4=SampleID, $5=index,$6=direction                             
		
		my $compressedSwitch = &CheckGzipped(\$infile{$sampleID}[$infileCounter]);#Check gzipped or not

		if ($compressedSwitch eq "unCompressed") {
		   
		    $uncompressedFileCounter = "unCompressed"; #File needs compression before starting analysis. Note: All files are rechecked downstream and uncompressed ones are gzipped automatically           
		}
		&CheckSampleIDMatch($sampleID, $4, $infileCounter);
		&AddInfileInfo($1, $2, $3, $4, $5, $6, \$laneTracker, $infileCounter, $compressedSwitch);		
	    }
        }
    }
    return $uncompressedFileCounter;
}

sub CheckSampleIDMatch {
##Check that the sampleID provided and sampleID in infile name match.
    
    my $sampleID = $_[0]; #SampleID from user
    my $infileSampleID = $_[1]; #SampleID collect with regexp from infile
    my $infileCounter = $_[2];
    
    my %seen;
    $seen{$infileSampleID} = 1; #Add input as first increment
    
    for (my $sampleIDCounter=0;$sampleIDCounter<scalar(@sampleIDs);$sampleIDCounter++) {
	
	$seen{$sampleIDs[ $sampleIDCounter]}++;
    }
    unless ($seen{$infileSampleID} > 1) {

	print STDOUT "\n".$sampleID." supplied and sampleID ".$infileSampleID." found in file : ".$infile{$sampleID}[$infileCounter]." does not match. Please rename file to match sampleID: ".$sampleID."\n\n";
	exit;
    }
}

sub AddInfileInfoOld {
##Adds information derived from infile name to sampleInfo hash. Tracks the number of lanes sequenced and checks unique array elementents.  
    
    my $dateFlowCell = $_[0];
    my $lane = $_[1];
    my $direction = $_[2];
    my $sampleID = $_[3];
    my $laneTrackerRef = $_[4];
    my $infileCounter = $_[5];
    my $compressedInfo = $_[6]; #.fastq.gz or .fastq info governs zcat or cat downstream

    my $readFile;

    if ($compressedInfo eq "compressed") {
	$readFile = "zcat"; #read file in compressed format
    }
    else {
	$readFile = "cat"; #read file in uncompressed format
    }
    
    my $seqLengthRegExp = q?perl -ne 'if ($_!~/@/) {chomp($_);my $seqLength = length($_);print $seqLength;last;}' ?; #Prints sequence length and exits

    if ($direction == 1) { #Read 1
	
	push( @{$lane{$sampleID}}, $lane); #Lane
	$infilesLaneNoEnding{$sampleID}[$$laneTrackerRef]= $dateFlowCell.".".$lane; #Save old format in hash with samplid as keys and inputfiles in array. Note: These files have not been created yet and there is one entry into hash for both strands and .ending is removed (.fastq).
	$sampleInfo{ $scriptParameter{'familyID'} }{$sampleID}{'file'}{$infilesLaneNoEnding{ $sampleID }[$$laneTrackerRef]}{'sequenceRunType'} = "Single-end"; #Single-end until proven otherwise
	$$laneTrackerRef++;
    }
    if ($direction == 2) { #2nd read direction
	$sampleInfo{ $scriptParameter{'familyID'} }{$sampleID}{'file'}{$infilesLaneNoEnding{ $sampleID }[$$laneTrackerRef-1]}{'sequenceRunType'} = "Paired-end"; #$laneTracker -1 since it gets incremented after direction eq 1. 
    }
    
    $infilesBothStrandsNoEnding{ $sampleID }[$infileCounter]= $dateFlowCell.".".$lane."_".$direction; #Save new format in hash with samplid as keys and inputfiles in array. Note: These files have not been created yet and there is one entry per strand and .ending is removed (.fastq).
    $sampleInfo{ $scriptParameter{'familyID'} }{$sampleID}{'file'}{$infilesBothStrandsNoEnding{ $sampleID }[$infileCounter]}{'originalFileName'} = $infile{$sampleID}[$infileCounter]; #Original fileName
    $sampleInfo{ $scriptParameter{'familyID'} }{$sampleID}{'file'}{$infilesBothStrandsNoEnding{ $sampleID }[$infileCounter]}{'originalFileNameNoEnding'} = $dateFlowCell."lane".$lane."_".$direction; #Original fileName, but no ending
    $sampleInfo{ $scriptParameter{'familyID'} }{$sampleID}{'file'}{$infilesBothStrandsNoEnding{ $sampleID }[$infileCounter]}{'sampleBarcode'} = "X"; #Save barcode, but not defined
    $sampleInfo{ $scriptParameter{'familyID'} }{$sampleID}{'file'}{$infilesBothStrandsNoEnding{ $sampleID }[$infileCounter]}{'runBarcode'} = $lane."_".$dateFlowCell; #Save run barcode
    &CheckUniqueArrayElement(\@{ $sampleInfo{ $scriptParameter{'familyID'} }{$sampleID}{'file'}{$infilesBothStrandsNoEnding{ $sampleID }[$infileCounter]}{'readDirection'} }, \$direction); #Check if there are any new info and add it to sampleInfo if so. 
    $sampleInfo{ $scriptParameter{'familyID'} }{$sampleID}{'file'}{$infilesBothStrandsNoEnding{ $sampleID }[$infileCounter]}{'sequenceLength'} = `cd $indirpath{$sampleID};$readFile $infile{$sampleID}[$infileCounter] | $seqLengthRegExp;`; #Collect sequence length
}

sub AddInfileInfo {
##Adds information derived from infile name to sampleInfo hash. Tracks the number of lanes sequenced and checks unique array elementents.  

    my $lane = $_[0];
    my $date = $_[1];
    my $flowCell = $_[2];
    my $sampleID = $_[3];
    my $index = $_[4];
    my $direction = $_[5];
    my $laneTrackerRef = $_[6];
    my $infileCounter = $_[7];
    my $compressedInfo = $_[8]; #.fastq.gz or .fastq info governs zcat or cat downstream

    my $readFile;

    if ($compressedInfo eq "compressed") {
	$readFile = "zcat"; #read file in compressed format
    }
    else {
	$readFile = "cat"; #read file in uncompressed format
    }
    
    my $seqLengthRegExp = q?perl -ne 'if ($_!~/@/) {chomp($_);my $seqLength = length($_);print $seqLength;last;}' ?; #Prints sequence length and exits

    if ($direction == 1) { #Read 1
	
	push( @{$lane{$sampleID}}, $lane); #Lane
	$infilesLaneNoEnding{$sampleID}[$$laneTrackerRef]= $sampleID.".".$date."_".$flowCell."_".$index.".lane".$1; #Save new format (sampleID_date_flow-cell_index_lane) in hash with samplid as keys and inputfiles in array. Note: These files have not been created yet and there is one entry into hash for both strands and .ending is removed (.fastq).
	$sampleInfo{ $scriptParameter{'familyID'} }{$sampleID}{'file'}{$infilesLaneNoEnding{ $sampleID }[$$laneTrackerRef]}{'sequenceRunType'} = "Single-end"; #Single-end until proven otherwise
	$$laneTrackerRef++;
    }
    if ($direction == 2) { #2nd read direction
	$sampleInfo{ $scriptParameter{'familyID'} }{$sampleID}{'file'}{$infilesLaneNoEnding{ $sampleID }[$$laneTrackerRef-1]}{'sequenceRunType'} = "Paired-end"; #$laneTracker -1 since it gets incremented after direction eq 1. 
    }
    
    $infilesBothStrandsNoEnding{ $sampleID }[$infileCounter]= $sampleID.".".$date."_".$flowCell."_".$index.".lane".$1."_".$direction; #Save new format in hash with samplid as keys and inputfiles in array. Note: These files have not been created yet and there is one entry per strand and .ending is removed (.fastq).
    $sampleInfo{ $scriptParameter{'familyID'} }{$sampleID}{'file'}{$infilesBothStrandsNoEnding{ $sampleID }[$infileCounter]}{'originalFileName'} = $infile{$sampleID}[$infileCounter]; #Original fileName
    $sampleInfo{ $scriptParameter{'familyID'} }{$sampleID}{'file'}{$infilesBothStrandsNoEnding{ $sampleID }[$infileCounter]}{'originalFileNameNoEnding'} = $1."_".$date."_".$flowCell."_".$sampleID."_".$index."_".$direction; #Original fileName, but no ending
    $sampleInfo{ $scriptParameter{'familyID'} }{$sampleID}{'file'}{$infilesBothStrandsNoEnding{ $sampleID }[$infileCounter]}{'lane'} = $1; #Save sample lane                  
    $sampleInfo{ $scriptParameter{'familyID'} }{$sampleID}{'file'}{$infilesBothStrandsNoEnding{ $sampleID }[$infileCounter]}{'date'} = $date; #Save Sequence run date          
    $sampleInfo{ $scriptParameter{'familyID'} }{$sampleID}{'file'}{$infilesBothStrandsNoEnding{ $sampleID }[$infileCounter]}{'flow-cell'} = $flowCell; #Save Sequence flow-cell        
    $sampleInfo{ $scriptParameter{'familyID'} }{$sampleID}{'file'}{$infilesBothStrandsNoEnding{ $sampleID }[$infileCounter]}{'sampleBarcode'} = $index; #Save sample barcode
    $sampleInfo{ $scriptParameter{'familyID'} }{$sampleID}{'file'}{$infilesBothStrandsNoEnding{ $sampleID }[$infileCounter]}{'runBarcode'} = $date."_".$flowCell."_".$1."_".$index; #Save run barcode
    
    &CheckUniqueArrayElement(\@{  $sampleInfo{ $scriptParameter{'familyID'} }{$sampleID}{'file'}{$infilesBothStrandsNoEnding{ $sampleID }[$infileCounter]}{'ReadDirection'} }, \$direction); #Check if there are any new info and add it to sampleInfo if so.   
    $sampleInfo{ $scriptParameter{'familyID'} }{$sampleID}{'file'}{$infilesBothStrandsNoEnding{ $sampleID }[$infileCounter]}{'sequenceLength'} = `cd $indirpath{$sampleID};$readFile $infile{$sampleID}[$infileCounter] | $seqLengthRegExp;`; #Collect sequence length
}

sub Checkfnexists {
##Check if a file with with a filename consisting of $filePathRef.$fileCounter.$fileEndingRef exist. If so bumps the version number and return new filename.
    
    my $filePathRef = $_[0];
    my $fileEndingRef = $_[1];
    my $fileNameTrackerRef = $_[2];

    my $fileName;
    
    $$fileNameTrackerRef = 0; #Nr of sbatch scripts with identical filenames
  
    for (my $fileCounter=0;$fileCounter<9999;$fileCounter++) { #Number of possible files with the same name
	
	$fileName = $$filePathRef.$fileCounter.$$fileEndingRef; #filename, filenr and fileending
	$$fileNameTrackerRef = $fileCounter; #Nr of sbatch scripts with identical filenames
	if (-f $fileName) { #if file exists 
	}
	else {
	    last; #Exit loop 
	}	
    }
    $$filePathRef = $fileName; #Transfer to global variable
    return;
}

sub DefineParametersPath {
###Defines all attributes of a parameter, so that the correct value can be set and added to %scriptparameter later

    my $parameterName = $_[0]; #ParameterName
    my $parameterDefault = $_[1]; #Default setting
    my $associatedProgram = $_[2]; #The parameters program
    my $existsCheck = $_[3]; #Check if intendent file exists in reference directory
    my $buildFile = $_[4]; #Autovivication of file if it does not exists (yes or no)
    
    $parameter{$parameterName} = {
	'type' => "path",
	'value' => "nocmdinput",
	'default' => $parameterDefault,
	'associatedProgram' => $associatedProgram,
	'existsCheck' => $existsCheck,
	'buildFile' => $buildFile,
    };
    
    push(@orderParameters, $parameterName); #Add to enable later evaluation of parameters in proper order & write to master file
    
    return;
}

sub DefineParameters {
###Defines all attributes of a parameter, so that the correct value can be set and added to %scriptparameter later

    my $parameterName = $_[0]; #ParameterName
    my $parameterType = $_[1]; #MIP or program
    my $parameterDefault = $_[2]; #Default setting
    my $associatedProgram = $_[3]; #The parameters program
    my $fileEnding = $_[4]; #The filending after the module has been run
    my $parameterChain = $_[5]; #The chain to which the program belongs to
    my @programNamePath = split(":", $_[6]) if (defined($_[6])); #The path name of the program(s) for each sbatch script

    if (defined($programNamePath[0])) {
	
	$parameter{$parameterName} = {
	    'type' => $parameterType,
	    'value' => "nocmdinput",
	    'default' => $parameterDefault,
	    'associatedProgram' => $associatedProgram,
	    'fileEnding' => $fileEnding,
	    'chain' => $parameterChain,
	    'programNamePath' => \@programNamePath,
	};
    }
    else {
	
	$parameter{$parameterName} = {
	    'type' => $parameterType,
	    'value' => "nocmdinput",
	    'default' => $parameterDefault,
	    'associatedProgram' => $associatedProgram,
	    'fileEnding' => $fileEnding,
	    'chain' => $parameterChain,
	};
    }
    
    push(@orderParameters, $parameterName); #Add to enable later evaluation of parameters in proper order & write to master file
    
    return;
}

sub AddToScriptParameter {
###Checks and sets user input or default values to scriptPrameters
    
    my $parameterName = $_[0]; #ParameterName
    my $parameterValue = $_[1]; #Parameter to evaluate
    my $parameterType = $_[2]; #Path or program
    my $parameterDefault = $_[3]; #Default setting
    my @associatedPrograms = split(/,/, $_[4]); #The parameters program(s)
    my $parameterExistsCheck = $_[5]; #Check if intendent file exists in reference directory
   
##Validation
    #print "parameterName: ".$parameterName, "\n";
    #print "parameterValue: ".$parameterValue, "\n";
    #print "parameterType: ".$parameterType, "\n";
    #print "parameterDefault: ".$parameterDefault, "\n";
    #foreach my $associatedProgram (@associatedPrograms) {
#	print "associatedProgram: ".$associatedProgram, "\n";
 #   }
    
    foreach my $associatedProgram (@associatedPrograms) { #Check all programs that use parameter

	my $parameterSetSwitch = 0;

	if (defined($scriptParameter{$associatedProgram}) && ($scriptParameter{$associatedProgram} > 0) ) { #Only add active programs parameters
	    
	    $parameterSetSwitch = 1;

	    if ($parameterType eq "path") {
		
		if ($parameterValue eq "nocmdinput") { #No input from cmd
		    
		    if (defined($scriptParameter{$parameterName})) { #Input from config file
			
			if ($parameterName eq "sampleIDs") { #SampleIDs is a comma separated list 
			   
			    @sampleIDs = split(/,/, $scriptParameter{'sampleIDs'}); #Transfer to array
			}
			if ($parameterName eq "inFilesDirs") { #inFilesDirs is a comma separated list 

			    @inFilesDirs = split(/,/, $scriptParameter{'inFilesDirs'}); #Transfer to array			    
			} 
			if ($parameterName eq "picardToolsMergeSamFilesPrevious") {

			    @picardToolsMergeSamFilesPrevious = split(/,/, $scriptParameter{'picardToolsMergeSamFilesPrevious'}); #Transfer to array
			}
			if ($parameterName eq "exomeTargetBedInfileLists") { #exomeTargetBedInfileListss is a comma separated list 

			    &SetTargetandAutoBuild(\@sampleIDs, \$parameterName, \$referenceFileEndings{'exomeTargetBedInfileLists'});
			}
			if ($parameterName eq "exomeTargetPaddedBedInfileLists") { #exomeTargetPaddedBedInfileLists is a comma separated list 
			    
			    &SetTargetandAutoBuild(\@sampleIDs, \$parameterName, \$referenceFileEndings{'exomeTargetPaddedBedInfileLists'});
			}
			if ($parameterName eq "GATKTargetPaddedBedIntervalLists") { #GATKTargetPaddedBedIntervalLists is a comma separated list 
			    
			    &SetTargetandAutoBuild(\@sampleIDs, \$parameterName, \$referenceFileEndings{'GATKTargetPaddedBedIntervalLists'});
			}
			if ($parameterName eq "annovarTableNames") { #Input from config file
			    
			    @annovarTableNames = split(/,/, $scriptParameter{'annovarTableNames'}); #Transfer to array
			}
			if ($parameterName eq "humanGenomeReference") {
			    
			    ($humanGenomeReferenceVersion, $humanGenomeReferenceSource, $humanGenomeReferenceNameNoEnding) = ParseHumanGenomeReference($scriptParameter{'humanGenomeReference'});
			}
			if ($parameterName eq "pedigreeFile") {
			    
			    &ReadPlinkPedigreeFile($scriptParameter{'pedigreeFile'});
			}
		    }
		    elsif ($parameterDefault ne "nodefault") { #add default value
			
			if ($parameterName eq "inFilesDirs") {
			    
			    for (my $indirectoryCount=0;$indirectoryCount<scalar(@sampleIDs);$indirectoryCount++) {
				
				push(@inFilesDirs, $scriptParameter{'clusterConstantPath'}."/".$scriptParameter{'analysisType'}."/".$sampleIDs[$indirectoryCount]."/fastq");					
			    }
			    &EnableArrayParameter(\@inFilesDirs, \$parameterName);
			}
			elsif ($parameterName eq "exomeTargetBedInfileLists") { #Note that potential pedigree files entries will be updated with GenomeReferenceSource and version here
			    
			    &SetTargetandAutoBuild(\@sampleIDs, \$parameterName, \$referenceFileEndings{'exomeTargetBedInfileLists'});
			}
			elsif ($parameterName eq "exomeTargetPaddedBedInfileLists") { #Note that potential pedigree files entries will be updated with GenomeReferenceSource and version here
			    &SetTargetandAutoBuild(\@sampleIDs, \$parameterName, \$referenceFileEndings{'exomeTargetPaddedBedInfileLists'});
			}
			elsif ($parameterName eq "GATKTargetPaddedBedIntervalLists") { #Note that potential pedigree files entries will be updated with GenomeReferenceSource and version here 
			
			    &SetTargetandAutoBuild(\@sampleIDs, \$parameterName, \$referenceFileEndings{'GATKTargetPaddedBedIntervalLists'});
			}
			elsif ($parameterName eq "annovarTableNames") {

			    @annovarTableNames = ("refGene", "mce46way", "gerp++elem", "segdup", "tfbs", "mirna", "snp137NonFlagged", "1000g2012apr_all", "esp6500si_all", "ljb2_sift", "ljb2_pp2hdiv", "ljb2_pp2hvar", "ljb2_mt", "ljb2_lrt", "ljb2_gerp++","ljb2_phylop"); #Set default annovar table names
			    &EnableArrayParameter(\@inFilesDirs, \$parameterName);
			}
			else {
			    
			    $scriptParameter{$parameterName} = $parameterDefault; #Set default value
			}
		    }
		    else {
			
			if ($parameterName eq "picardToolsMergeSamFilesPrevious") {  

			    @picardToolsMergeSamFilesPrevious = (); #Empty to not add a 0 as a value, which will cause errors in later conditions use
			}
			elsif ( ($parameterName eq "sampleIDs") && (defined($scriptParameter{'pedigreeFile'})) ) { #Special case 
			    @sampleIDs = (); #Empty to not add a 0 as a value, which will cause errors in later conditions use
			}
			elsif ($parameterName eq "pedigreeFile") { #Special case - do nothing
			}
			elsif ($parameterName eq "mosaikAlignReference") { #Special case - do nothing, since file can be created by MIP from the humanGenomeReference if required
			}
			elsif ( ($parameterName eq "bwaMemRapidDb") && ($scriptParameter{'analysisType'} ne "rapid")) { #Do nothing since file is not required unless rapid mode is enabled
			}
			else {
			    
			    print STDERR $USAGE, "\n";
			    print STDERR "\nSupply '-".$parameterName."' if you want to run ".$associatedProgram, "\n\n";
			    exit;
			}
		    }
		}
		else { #Add to enable or overwrite info gathered from config and use in recreation of cmd line later
		    
		    if ($parameterName eq "sampleIDs") {	  

			&EnableArrayParameter(\@sampleIDs, \$parameterName);  
		    }
		    elsif ($parameterName eq "inFilesDirs") {	    

			&EnableArrayParameter(\@inFilesDirs, \$parameterName);
		    }
		    elsif ($parameterName eq "picardToolsMergeSamFilesPrevious") {
			
			&EnableArrayParameter(\@picardToolsMergeSamFilesPrevious, \$parameterName);
		    }
		    elsif ($parameterName eq "exomeTargetBedInfileLists") {	    
			
			&EnableArrayParameter(\@exomeTargetBedInfileLists, \$parameterName);
			&CompareArrayElements(\@sampleIDs, \@exomeTargetBedInfileLists, "sampleIDs", $parameterName);
			&SetAutoBuildAndScriptParameterPerSample(\@sampleIDs, \@exomeTargetBedInfileLists, \$parameterName);
		    }
		    elsif ($parameterName eq "exomeTargetPaddedBedInfileLists") {	    
			
			&EnableArrayParameter(\@exomeTargetPaddedBedInfileLists, \$parameterName);
			&CompareArrayElements(\@sampleIDs, \@exomeTargetPaddedBedInfileLists, "sampleIDs", $parameterName);
			&SetAutoBuildAndScriptParameterPerSample(\@sampleIDs, \@exomeTargetPaddedBedInfileLists, \$parameterName);
		    }
		    elsif ($parameterName eq "GATKTargetPaddedBedIntervalLists") {	    
			
			&EnableArrayParameter(\@GATKTargetPaddedBedIntervalLists, \$parameterName);
			&CompareArrayElements(\@sampleIDs, \@GATKTargetPaddedBedIntervalLists, "sampleIDs", $parameterName);
			&SetAutoBuildAndScriptParameterPerSample(\@sampleIDs, \@GATKTargetPaddedBedIntervalLists, \$parameterName);
		    }
		    elsif ($parameterName eq "annovarTableNames") {
			
			@annovarTableNames = ("refGene", "mce46way", "gerp++elem", "segdup", "tfbs", "mirna", "snp137NonFlagged", "1000g2012apr_all", "esp6500si_all", "ljb2_sift", "ljb2_pp2hdiv", "ljb2_pp2hvar", "ljb2_mt", "ljb2_lrt", "ljb2_gerp++","ljb2_phylop"); #Set default annovar table names
			&EnableArrayParameter(\@inFilesDirs, \$parameterName);
		    }
		    elsif ($parameterName eq "pedigreeFile") { #Must come after arrays that can be populated from pedigree file to not overwrite user cmd input 

			$scriptParameter{$parameterName} = $parameterValue;
			&ReadPlinkPedigreeFile($scriptParameter{'pedigreeFile'});
		    }
		    else {
			
			if ($parameterName eq "humanGenomeReference") {
			    
			    ($humanGenomeReferenceVersion, $humanGenomeReferenceSource, $humanGenomeReferenceNameNoEnding) = &ParseHumanGenomeReference($parameterValue);
			}
			$scriptParameter{$parameterName} = $parameterValue;
		    }
		}
		if ( $parameterExistsCheck && ($parameterExistsCheck eq "directory") ) { #Check dir existence
		    
		    if ($parameterName eq "inFilesDirs") {
			
			@inFilesDirs = split(/,/, join(',', @inFilesDirs));
			
			for (my $indirectoryCount=0;$indirectoryCount<scalar(@inFilesDirs);$indirectoryCount++) {
			    
			    &CheckExistance(\$inFilesDirs[$indirectoryCount], \$parameterName, "d");
			}
		    }
		    else {
			
			&CheckExistance(\$scriptParameter{$parameterName}, \$parameterName, "d");

			if ($parameterName eq "genomeAnalysisToolKitPath") { #To enable addition of version to sampleInfo
			    
			    if ($scriptParameter{$parameterName}=~/GenomeAnalysisTK-([^,]+)/) {
				$sampleInfo{$scriptParameter{'familyID'}}{'program'}{"GATK"}{'Version'} = $1;
			    }
			}
			if ($parameterName eq "picardToolsPath") { #To enable addition of version to sampleInfo                                                                       

                            if ($scriptParameter{$parameterName}=~/picard-tools-([^,]+)/) {
                                $sampleInfo{$scriptParameter{'familyID'}}{'program'}{"PicardTools"}{'Version'} = $1;
                            }
                        }
		    }
		}
		elsif ( ($parameterExistsCheck) && ($parameterExistsCheck eq "file") && (defined($scriptParameter{$parameterName})) ) { #Check file existence in reference directory
		    
		    if ($parameterName eq "mosaikJumpDbStub") {
			
			&CheckFileEndingsToBeBuilt(\@mosaikJumpDbStubFileEndings, $parameterName); 
		    }
		    elsif ($parameterName eq "bwaBuildReference") {
			
			&CheckFileEndingsToBeBuilt(\@bwaBuildReferenceFileEndings, $parameterName);
		    }
		    elsif ($parameterName eq "humanGenomeReference") {
			
			&CheckExistance(\($scriptParameter{'referencesDir'}."/".$scriptParameter{$parameterName}), \$parameterName, "f");#Check reference genome
			$sampleInfo{$scriptParameter{'familyID'}}{"HumanGenomeBuild"}{'Path'} = $scriptParameter{'referencesDir'}."/".$scriptParameter{$parameterName};
			$sampleInfo{$scriptParameter{'familyID'}}{"HumanGenomeBuild"}{'Source'} = $humanGenomeReferenceSource;
			$sampleInfo{$scriptParameter{'familyID'}}{"HumanGenomeBuild"}{'Version'} = $humanGenomeReferenceVersion;

			#Enable autoBuild of metafiles 	       
			$parameter{$parameterName.".dict"}{'buildFile'} = "yesAutoBuild";
			$parameter{$parameterName.".fasta.fai"}{'buildFile'} = "yesAutoBuild";

			for (my $fileEndingsCounter=0;$fileEndingsCounter<scalar(@humanGenomeReferenceFileEndings);$fileEndingsCounter++) {
			
			    my $intendedFilePathRef = \($scriptParameter{'referencesDir'}."/".$humanGenomeReferenceNameNoEnding.$humanGenomeReferenceFileEndings[$fileEndingsCounter]);
			    
			    &CheckExistance($intendedFilePathRef, \($parameterName.$humanGenomeReferenceFileEndings[$fileEndingsCounter]), "f");
			}
		
			if ($parameter{$parameterName.".dict"}{'buildFile'} eq 0) {
			    ##Collect sequence contigs from human reference ".dict" file since it exists
			    &CollectSeqContigs(); #Preparation for future changes but not active yet
			}
		    }
		    elsif ( ($parameterName eq "exomeTargetBedInfileLists") || ($parameterName eq "exomeTargetPaddedBedInfileLists") || ($parameterName eq "GATKTargetPaddedBedIntervalLists") ) {
			
			for (my $sampleIDsCounter=0;$sampleIDsCounter<scalar(@sampleIDs);$sampleIDsCounter++) { #All sampleIDs
			    
			    &CheckExistance(\($scriptParameter{'referencesDir'}."/".$scriptParameter{ $scriptParameter{'familyID'} }{$sampleIDs[$sampleIDsCounter]}{$parameterName}), \$parameterName, "f", \$sampleIDs[$sampleIDsCounter]);			    
			
			    my $exomeTargetBedFileNoEnding = &RemoveFileEnding(\$scriptParameter{ $scriptParameter{'familyID'} }{$sampleIDs[$sampleIDsCounter]}{$parameterName} , $referenceFileEndings{$parameterName}); #Remove ".fileending" from reference filename
			    &CheckTargetExistFileBed(\$exomeTargetBedFileNoEnding, $parameterName);
			}
			undef($scriptParameter{$parameterName}); #Remove parameter to avoid unnecessary print to STDOUT and config
		    }
		    elsif ($parameterName eq "annovarTableNames") {
			
			&DefineAnnovarTables(); #Set all AnnovarTables properties
			my $intendedFilePathRef;
		
			for (my $tableNamesCounter=0;$tableNamesCounter<scalar(@annovarTableNames);$tableNamesCounter++) { #All AnnovarTables
		 
			    if (defined($annovarTables{$annovarTableNames[$tableNamesCounter]}{'file'})) {
				
				for (my $filesCounter=0;$filesCounter<scalar(@{$annovarTables{ $annovarTableNames[$tableNamesCounter] }{'file'}});$filesCounter++) { #All annovarTables file(s), some tables have multiple files downloaded from the same call
				      $intendedFilePathRef = \($scriptParameter{'annovarPath'}."/humandb/".$annovarTables{ $annovarTableNames[$tableNamesCounter] }{'file'}[$filesCounter]);
				     &CheckExistance($intendedFilePathRef, \$annovarTableNames[$tableNamesCounter], "f");
				}
			    }
			    elsif (defined($annovarTables{ $annovarTableNames[$tableNamesCounter] }{'ucscAlias'})){
				
				$intendedFilePathRef = \($scriptParameter{'annovarPath'}."/humandb/".$scriptParameter{'annovarGenomeBuildVersion'}."_".$annovarTables{ $annovarTableNames[$tableNamesCounter] }{'ucscAlias'}.".txt");
				&CheckExistance($intendedFilePathRef, \$annovarTableNames[$tableNamesCounter], "f");
			    }
			    else {
				
				$intendedFilePathRef = \($scriptParameter{'annovarPath'}."/humandb/".$scriptParameter{'annovarGenomeBuildVersion'}."_".$annovarTableNames[$tableNamesCounter].".txt");
				&CheckExistance($intendedFilePathRef, \$annovarTableNames[$tableNamesCounter], "f");
			    }
			    
			}
		    }
		    elsif ($parameterName eq "configFile") {  #Do nothing since file existence is checked by &LoadYAML
		    }
		    elsif ($parameterName eq "pedigreeFile") { #Do nothing since file existence is checked by ReadPlinkPedigreeFile
		    }
		    elsif ($parameterName eq "sampleInfoFile") {

			if (defined($scriptParameter{'sampleInfoFile'})) {

			    if (-f $scriptParameter{'sampleInfoFile'}) {

				%sampleInfo = &LoadYAML($scriptParameter{'sampleInfoFile'}); #Load parameters from previous run from sampleInfoFile	  
				
			    }
			    if (defined($scriptParameter{'pedigreeFile'}) ) {
				
				$sampleInfo{$scriptParameter{'familyID'}}{'pedigreeFile'}{'Path'} = $scriptParameter{'pedigreeFile'}; #Add pedigreeFile to sampleInfo
				$sampleInfo{$scriptParameter{'familyID'}}{'pedigreeFileAnalysis'}{'Path'} = $scriptParameter{'outDataDir'}."/".$scriptParameter{'familyID'}."/qc_pedigree.yaml"; #Add pedigreeFile info used in this analysis to SampleInfoFile
			    }
			} 
		    }
		    elsif ( ($parameterName eq "bwaMemRapidDb") && ($scriptParameter{'analysisType'} ne "rapid")) { #Do nothing since file is not required unless rapid mode is enabled
		    }
		    elsif ( ($parameterName eq "GATKHaploTypeCallerRefBAMInfile") && ($scriptParameter{'analysisType'} =~/rapid|genomes/) ) { #Do nothing since file is not required unless exome mode is enabled
		    }
		    else {
			
			&CheckExistance(\($scriptParameter{'referencesDir'}."/".$scriptParameter{$parameterName}), \$parameterName, "f");}
		    
		}
	    }
	    
	    if ($parameterType eq "MIP") {
		
		if ($parameterValue eq "nocmdinput") { #No input from cmd
		    
		    if (defined($scriptParameter{$parameterName})) { #Input from config file - do nothing
		    }
		    elsif ($parameterDefault ne "nodefault") {
		
			$scriptParameter{$parameterName} = $parameterDefault; #Set default value
		    }
		    else {
			
			if ($parameterName eq "aligner") { #set to "nocmdinput"
			
			    $scriptParameter{'aligner'} = "nocmdinput";
			}
			else {
			    
			    print STDERR $USAGE, "\n";
			    print STDERR "\nSupply '-".$parameterName."' if you want to run ".$associatedProgram, "\n\n";
			    exit;
			}
		    }
		}
		else { #Add to enable or overwrite info gathered from config and use in recreation of cmd line later
		    
		    $scriptParameter{$parameterName} = $parameterValue; 
		}
	    }
	    
	    if ( $parameterType eq "program") {

		if($parameterValue eq "nocmdinput") { #No input from cmd
		    
		    if (defined($scriptParameter{$parameterName})) { #Input from config file - do nothing
			
			if ($parameterName eq "ImportantDbFileOutFiles") {
			    
			    @ImportantDbFileOutFiles = split(/,/, $scriptParameter{'ImportantDbFileOutFiles'});
			}
		    }
		    elsif ($parameterDefault ne "nodefault") {
			
			if ($parameterName eq "ImportantDbFileOutFiles") {
	
			    my $inDirectoryResearch = $scriptParameter{'outDataDir'}."/".$scriptParameter{'familyID'}."/".$scriptParameter{'aligner'}."/GATK/candidates/ranking";
			    my $inDirectoryClinical = $scriptParameter{'outDataDir'}."/".$scriptParameter{'familyID'}."/".$scriptParameter{'aligner'}."/GATK/candidates/ranking/clinical"; 
			    @ImportantDbFileOutFiles = ($inDirectoryResearch."/".$scriptParameter{'familyID'}."_orphan.selectVariants", $inDirectoryClinical."/".$scriptParameter{'familyID'}.".selectVariants");
			    $scriptParameter{'ImportantDbFileOutFiles'} = join(",", @ImportantDbFileOutFiles);
			}
			else {
			    
			    $scriptParameter{$parameterName} = $parameterDefault; #Set default value
			}
		    }
		}
		else {

		    if ($parameterName eq "ImportantDbFileOutFiles") {

			&EnableArrayParameter(\@ImportantDbFileOutFiles, \$parameterName); #Enables comma separated list of sample IDs from user supplied cmd info
		    }
		    else {

			$scriptParameter{$parameterName} = $parameterValue;
		    }
		}
		
		if (defined($parameter{$parameterName}{'programNamePath'}[0])) { #Code for checking commands in your path and executable
		
		    if ($scriptParameter{$parameterName} > 0) { #Only check path(s) for active programs
		
			for (my $programNamePathCounter=0;$programNamePathCounter<scalar(@{$parameter{$parameterName}{'programNamePath'}});$programNamePathCounter++) { #Check all binaries for sbatch program
			    
			    if ( grep { -x "$_/".$parameter{$parameterName}{'programNamePath'}[$programNamePathCounter]} split(/:/,$ENV{PATH}) ) {
				
				print STDOUT "ProgramCheck: ".$parameter{$parameterName}{'programNamePath'}[$programNamePathCounter]." installed\n"; 
			    }
			    else {
				print STDOUT "Warning: Could not detect ".$parameter{$parameterName}{'programNamePath'}[$programNamePathCounter]." in your Path\n";
				exit;
			    }
			}
		    }
		}
	    }
	    
	    if ($parameterName eq "aligner") {
		
		if ( ($scriptParameter{'pMosaikBuild'} > 0) || ($scriptParameter{'pMosaikAlign'} > 0)) { #Mosaik track
		    
		    if ( ($scriptParameter{'pBwaAln'} == 0) && ($scriptParameter{'pBwaSampe'} == 0)) {
			
			if ($scriptParameter{'aligner'} eq "bwa") {
			    $scriptParameter{'aligner'} = "mosaik";
			}
		    }
		    else {
		
			print STDERR $USAGE, "\n";
			print STDERR "You have to choose either mosaik or bwa to perform alignments or specify which aligner (-aligner 'mosaik' or 'bwa') was used if you want to only run programs after alignment.", "\n\n";
			exit;
		    }
		}
		elsif ( ($scriptParameter{'pBwaAln'} > 0) || ($scriptParameter{'pBwaSampe'} > 0)) { #BWA track
		    
		    if ( ($scriptParameter{'aligner'} eq "mosaik") || ($scriptParameter{'aligner'} =~ /bwa/i) ) {

			$scriptParameter{'aligner'} = "bwa";
		    }
		    else {
			print STDERR $USAGE, "\n";
			print STDERR "You have to choose either mosaik or bwa to perform alignments or specify which aligner (-aligner 'mosaik' or 'bwa') was used if you want to only run programs after alignment.", "\n\n";
			exit;
		    }
		}
		elsif ($scriptParameter{'aligner'} eq "nocmdinput") {
		    print STDERR $USAGE, "\n";
		    print STDERR "You have to choose either mosaik or bwa to perform alignments or specify which aligner (-aligner 'mosaik' or 'bwa') was used if you want to only run programs after alignment.", "\n\n";
		    exit;
		}
	    }
	}
	if ($parameterSetSwitch eq 1) { #No need to set parameter more than once
	    last;
	}
    }	
##Parameter set
    if (defined($scriptParameter{$parameterName})) {

	print STDOUT "Set ".$parameterName." to: ".$scriptParameter{$parameterName}, "\n";
    }
    return;
}

sub CreateFileEndings {
###Creates the fileEndings depending on which modules are used by the user to relevant chain. 
    
    my %tempFileEnding; #Used to enable seqential build-up of fileEndings between modules
    
    foreach my $orderParameterElement (@orderParameters) {
	
	if (defined($scriptParameter{$orderParameterElement})) { #Only active parameters

	    if ( ($orderParameterElement =~ /^p[A-Z]/) && ($parameter{$orderParameterElement}{'associatedProgram'}) ) { #Only process programs

		if ($parameter{$orderParameterElement}{'chain'} eq "MAIN") { #MAIN chain
		    
		    if ($parameter{$orderParameterElement}{'fileEnding'} ne "nofileEnding") { #FileEnding exist
			
###MAIN/Per sampleID
			for (my $sampleIDCounter=0;$sampleIDCounter<scalar(@sampleIDs);$sampleIDCounter++) {
			    
			    if ($scriptParameter{$orderParameterElement} > 0) { #Fileending should be added    
				
				if ($orderParameterElement eq "pPicardToolsMergeSamFiles") { #Special case
				    
				    if ( (@picardToolsMergeSamFilesPrevious) || (scalar( @{ $infilesLaneNoEnding{ $sampleIDs[$sampleIDCounter] } }) > 1) ) { #Sanity check that we have something to merge and hence to fileEnding should be added
					
					$sampleInfo{ $scriptParameter{'familyID'} }{ $sampleIDs[$sampleIDCounter] }{'pPicardToolsMergeSamFiles'}{'fileEnding'} = $tempFileEnding{$sampleIDs[$sampleIDCounter]}.$parameter{$orderParameterElement}{'fileEnding'}; #Adds from previous entry 
				    }
				    else {
					
					$sampleInfo{ $scriptParameter{'familyID'} }{ $sampleIDs[$sampleIDCounter] }{'pPicardToolsMergeSamFiles'}{'fileEnding'} = $tempFileEnding{$sampleIDs[$sampleIDCounter]}."";
				    }
				}
				else {
				    if (defined($tempFileEnding{$sampleIDs[$sampleIDCounter]})) {
					
					$sampleInfo{ $scriptParameter{'familyID'} }{ $sampleIDs[$sampleIDCounter] }{$orderParameterElement}{'fileEnding'} = $tempFileEnding{$sampleIDs[$sampleIDCounter]}.$parameter{$orderParameterElement}{'fileEnding'};
				    }
				    else  { #First module that should add filending
					$sampleInfo{ $scriptParameter{'familyID'} }{ $sampleIDs[$sampleIDCounter] }{$orderParameterElement}{'fileEnding'} = $parameter{$orderParameterElement}{'fileEnding'};
				    } 
				}
			    }
			    else { #Do not add new module fileEnding
				$sampleInfo{ $scriptParameter{'familyID'} }{ $sampleIDs[$sampleIDCounter] }{$orderParameterElement}{'fileEnding'} = $tempFileEnding{$sampleIDs[$sampleIDCounter]};
			    }
			    $tempFileEnding{$sampleIDs[$sampleIDCounter]} = $sampleInfo{ $scriptParameter{'familyID'} }{ $sampleIDs[$sampleIDCounter] }{$orderParameterElement}{'fileEnding'}; #To enable sequential build-up of fileending
			}
			
###MAIN/Per familyID
			if ($scriptParameter{$orderParameterElement} > 0) { #Fileending should be added 

			    if ($orderParameterElement eq "pPicardToolsMergeSamFiles") { #Special case - do nothing
			    }
			    elsif ( ($orderParameterElement eq "pPicardToolsSortSam") && ($scriptParameter{'analysisType'} eq "rapid") ) { #Special case - do nothing
			    }
			    elsif ( ($orderParameterElement eq "pPicardToolsMergeRapidReads") && ($scriptParameter{'analysisType'} ne "rapid") ) { #Special case - do nothing
			    }
			    else {
				
				if (defined($tempFileEnding{$scriptParameter{'familyID'}})) {
				    $sampleInfo{ $scriptParameter{'familyID'} }{$orderParameterElement}{'fileEnding'} = $tempFileEnding{$scriptParameter{'familyID'}}.$parameter{$orderParameterElement}{'fileEnding'};
				}
				else  { #First module that should add filending
				    $sampleInfo{ $scriptParameter{'familyID'} }{$orderParameterElement}{'fileEnding'} = $parameter{$orderParameterElement}{'fileEnding'};
				}
				$tempFileEnding{$scriptParameter{'familyID'}} = $sampleInfo{ $scriptParameter{'familyID'} }{$orderParameterElement}{'fileEnding'}; #To enable sequential build-up of fileending 
			    }		
			}
		    }
		}
		if ($parameter{$orderParameterElement}{'chain'} ne "MAIN") { #Other chain(s)
		    
		    my $chainfork = $parameter{$orderParameterElement}{'chain'}; 

		    if ($parameter{$orderParameterElement}{'fileEnding'} ne "nofileEnding") { #FileEnding exist
			
###OTHER/Per sampleID
			for (my $sampleIDCounter=0;$sampleIDCounter<scalar(@sampleIDs);$sampleIDCounter++) {
			    
			    if ($scriptParameter{$orderParameterElement} > 0) { #Fileending should be added    
			
				unless (defined($tempFileEnding{$chainfork}{$sampleIDs[$sampleIDCounter]})) {	
				    $tempFileEnding{$chainfork}{$sampleIDs[$sampleIDCounter]} = $tempFileEnding{$sampleIDs[$sampleIDCounter]}; #Inherit current MAIN chain. 
				}
				if (defined($tempFileEnding{$chainfork}{$sampleIDs[$sampleIDCounter]})) {
				    $sampleInfo{ $scriptParameter{'familyID'} }{ $sampleIDs[$sampleIDCounter] }{$orderParameterElement}{'fileEnding'} = $tempFileEnding{$chainfork}{$sampleIDs[$sampleIDCounter]}.$parameter{$orderParameterElement}{'fileEnding'};
				}
				else  { #First module that should add filending
				    $sampleInfo{ $scriptParameter{'familyID'} }{ $sampleIDs[$sampleIDCounter] }{$orderParameterElement}{'fileEnding'} = $parameter{$orderParameterElement}{'fileEnding'};
				} 
			    }
			    else { #Do not add new module fileEnding
				$sampleInfo{ $scriptParameter{'familyID'} }{ $sampleIDs[$sampleIDCounter] }{$orderParameterElement}{'fileEnding'} = $tempFileEnding{$chainfork}{$sampleIDs[$sampleIDCounter]};
			    }
			    #NOTE: No sequential build-up of fileending
			}
###Other/Per familyID

			if ($scriptParameter{$orderParameterElement} > 0) { #Fileending should be added
			    
			    unless (defined($tempFileEnding{$chainfork}{$scriptParameter{'familyID'}})) {	
				$tempFileEnding{$chainfork}{$scriptParameter{'familyID'}} =  $tempFileEnding{$scriptParameter{'familyID'}}; #Inherit current MAIN chain. 
			    }
			    if (defined($tempFileEnding{$chainfork}{$scriptParameter{'familyID'}})) {
				$sampleInfo{ $scriptParameter{'familyID'} }{$orderParameterElement}{'fileEnding'} = $tempFileEnding{$chainfork}{$scriptParameter{'familyID'}}.$parameter{$orderParameterElement}{'fileEnding'};
			    }
			    else  { #First module that should add filending
				$sampleInfo{ $scriptParameter{'familyID'} }{$orderParameterElement}{'fileEnding'} = $parameter{$orderParameterElement}{'fileEnding'};
			    }
			    $tempFileEnding{$chainfork}{$scriptParameter{'familyID'}} = $sampleInfo{ $scriptParameter{'familyID'} }{$orderParameterElement}{'fileEnding'}; #To enable sequential build-up of fileending 
			}
		    }
		}
	    }
	}
    }
}

sub ProgramPreRequisites {
###Creates program directories (info & programData & programScript), program script filenames and creates sbatch header.

    my $directoryID = $_[0]; #$samplID|$familyID
    my $programName = $_[1]; #Assigns filename to sbatch script
    my $programDirectory = $_[2]; #Builds from $directoryID/$aligner
    my $callType = $_[3]; ##SNV,INDEL or BOTH
    my $fileHandle = $_[4]; #Program filehandle
    my $nrofCores = $_[5]; #The number of cores to allocate
    my $processTime = $_[6]; #Hours 

    my $fileNamePath;
    my $dryRunFilenamePath;
    my $programDataDirectory;
    my $fileInfoPath;
    my $dryRunFileInfoPath;
###Sbatch script names and directory creation
    
    $programDataDirectory = $scriptParameter{'outDataDir'}."/".$directoryID."/".$programDirectory;
    $fileNamePath = $scriptParameter{'outScriptDir'}."/".$directoryID."/".$programDirectory."/".$programName."_".$directoryID;
    $dryRunFilenamePath = $scriptParameter{'outScriptDir'}."/".$directoryID."/".$programDirectory."/dry_run_".$programName."_".$directoryID;
    $fileInfoPath = $scriptParameter{'outDataDir'}."/".$directoryID."/".$programDirectory."/info/".$programName."_".$directoryID;
    $dryRunFileInfoPath = $scriptParameter{'outDataDir'}."/".$directoryID."/".$programDirectory."/info/dry_run_".$programName."_".$directoryID;
    
    if ($callType ne 0) {
	$fileNamePath .= "_".$callType.".";
	$dryRunFilenamePath .= "_".$callType.".";
	$fileInfoPath .= "_".$callType.".";
	$dryRunFileInfoPath .= "_".$callType.".";
    }
    else {
	$fileNamePath .= ".";
	$dryRunFilenamePath .= ".";
	$fileInfoPath .= ".";
	$dryRunFileInfoPath .= ".";
    }
    	
    `mkdir -p $scriptParameter{'outDataDir'}/$directoryID/$programDirectory/info;`; #Creates the aligner folder and info data file directory
    `mkdir -p $programDataDirectory`; #Creates the aligner folder and if supplied the program data file directory
    `mkdir -p $scriptParameter{'outScriptDir'}/$directoryID/$programDirectory`; #Creates the aligner folder script file directory

    if ( ($scriptParameter{"p".$programName} == 1) && ($scriptParameter{'dryRunAll'} == 0) ) {
	$fileName = $fileNamePath; 
    }
    elsif ($scriptParameter{"p".$programName} == 2) { #Dry run single program
	$fileName = $dryRunFilenamePath; 
	print STDOUT "Dry Run:\n";print MIPLOG  "Dry Run:\n";
    }
    else { #Dry run
	$fileName = $dryRunFilenamePath;
	print STDOUT "Dry Run:\n";print MIPLOG  "Dry Run:\n";
    }

    &Checkfnexists(\$fileName, \$fnend, \$fileNameTracker);

###Info and Log
    print STDOUT "Creating sbatch script for ".$programName." and writing script file(s) to: ".$fileName, "\n";print MIPLOG "Creating sbatch script for ".$programName." and writing script file(s) to: ".$fileName, "\n";

    if ($programName eq "RankVariants") { #Special case

	for (my $ImportantDbFileOutFilesCounter=0;$ImportantDbFileOutFilesCounter<scalar(@ImportantDbFileOutFiles);$ImportantDbFileOutFilesCounter++) {
	    
	    my ($volume,$directories,$file) = File::Spec->splitpath($ImportantDbFileOutFiles[$ImportantDbFileOutFilesCounter]);
	    `mkdir -p $directories;`; 
	    print STDOUT "RankVariants data files will be written to: ".$directories.$directoryID."_ranked_".$callType.".txt", "\n";print MIPLOG "RankVariants data files will be written to: ".$directories.$directoryID."_ranked_".$callType.".txt", "\n";    
	}
    }
    else {
	print STDOUT "Sbatch script ".$programName." data files will be written to: ".$programDataDirectory, "\n";print MIPLOG "Sbatch script ".$programName." data files will be written to: ".$programDataDirectory, "\n";
    }

###Sbatch header
    open ($fileHandle, ">".$fileName) or die "Can't write to ".$fileName.":".$!, "\n";
    
    print $fileHandle "#! /bin/bash -l", "\n";
    print $fileHandle "#SBATCH -A ".$scriptParameter{'projectID'}, "\n";
    print $fileHandle "#SBATCH -n ".$nrofCores, "\n";
    print $fileHandle "#SBATCH -t ".$processTime.":00:00", "\n";
    print $fileHandle "#SBATCH -J ".$programName."_".$directoryID."_".$callType, "\n";
    
    if ( ($scriptParameter{"p".$programName} == 1) && ($scriptParameter{'dryRunAll'} == 0) ) {
	print $fileHandle "#SBATCH -e ".$fileInfoPath.$fileNameTracker.".stderr.txt", "\n";
	print $fileHandle "#SBATCH -o ".$fileInfoPath.$fileNameTracker.".stdout.txt", "\n";
    }
    elsif ($scriptParameter{'pSampleCheck'} == 2) { #Single program dry run
	print $fileHandle "#SBATCH -e ".$dryRunFileInfoPath.$fileNameTracker.".stderr.txt", "\n";
	print $fileHandle "#SBATCH -o ".$dryRunFileInfoPath.$fileNameTracker.".stdout.txt", "\n";
    }
    else { #Dry run
	print $fileHandle "#SBATCH -e ".$dryRunFileInfoPath.$fileNameTracker.".stderr.txt", "\n";
	print $fileHandle "#SBATCH -o ".$dryRunFileInfoPath.$fileNameTracker.".stdout.txt", "\n";
    }
    
    unless ($scriptParameter{'email'} eq 0) {
	print $fileHandle "#SBATCH --mail-type=END", "\n";
	print $fileHandle "#SBATCH --mail-type=FAIL", "\n";
	print $fileHandle "#SBATCH --mail-user=".$scriptParameter{'email'}, "\n\n";	
    }
    
    print $fileHandle 'echo "Running on: $(hostname)"',"\n\n";
    return ($fileInfoPath.$fileNameTracker.".stdout.txt"); #Return stdout for QC check later
}

sub CheckIfMergedFiles {
###Check if any files for this sampleID were merged previously to set infile and PicardToolsMergeSwitch
    my $sampleID = $_[0];

    my $infile;
    my $mergeLanes; #To pick up merged lanes later 
    my $PicardToolsMergeSwitch = 0;

    if ($sampleInfo{ $scriptParameter{'familyID'} }{$sampleID}{'picardToolsMergeSamFilesPrevious'} == 1) { # Files merged this round with merged file from previous round
	
	for (my $mergeFileCounter=0;$mergeFileCounter<scalar(@picardToolsMergeSamFilesPrevious);$mergeFileCounter++) {
	    
	    if ($picardToolsMergeSamFilesPrevious[$mergeFileCounter] =~ /lane(\d+)|s_(\d+)/) { #Look for lanes_ or lane\d in previously generated file to be merged with current run to be able to extract previous lanes
		
		if($1) {$mergeLanes = $1;} 
		else {$mergeLanes = $2;} #Make sure to always supply lanes from previous regexp  
		$infile = $sampleID."_lanes_".$mergeLanes;

		for (my $laneCounter=0;$laneCounter<scalar(@ { $lane{$sampleID} });$laneCounter++) {
		    $infile .= $lane{$sampleID}[$laneCounter]; #Extract lanes per sampleID
		}
		$PicardToolsMergeSwitch = 1;
	    }
	}
    }
    elsif ( ($scriptParameter{'pPicardToolsMergeSamFiles'} > 0) && (scalar( @{ $infilesLaneNoEnding{$sampleID} }) > 1) ) { #but only if there is more than one mosaikBuild/BWA_Aln file per sample ID (Sanity check)
	$infile = $sampleID."_lanes_";

	for (my $laneCounter=0;$laneCounter<scalar(@ { $lane{$sampleID} });$laneCounter++) {
	    $infile .= $lane{$sampleID}[$laneCounter]; #Extract lanes per sampleID
	}
	$PicardToolsMergeSwitch = 1;
    }
    else {
	$PicardToolsMergeSwitch = 0;
    }
    return ($infile, $PicardToolsMergeSwitch);
}

sub SampleInfoQC {
###Adds outDirectory and outFile to sampleInfo to track all files that QC metrics are to be extracted from later

    my $familyID = $_[0];
    my $sampleID = $_[1]; #SampleID or "noSampleID" for family level data
    my $programName = $_[2];
    my $infile = $_[3]; #infile or "noInFile for family level data"
    my $outDirectory = $_[4];
    my $outFileEnding = $_[5]; #Actually complete outfile for "static" & "infoDirectory" 
    my $outDataType = $_[6];

    if ($sampleID eq "noSampleID") {

	$sampleInfo{$familyID}{'program'}{$programName}{'OutDirectory'} = $outDirectory; #OutDirectory of QC File                                                            
	if ($outDataType eq "static") { #programs which add a static file in its own directory                                                                                                 

	    $sampleInfo{$familyID}{'program'}{$programName}{'OutFile'} = $outFileEnding; #Static QC outFile                                                                     
	}
	if ($outDataType eq "infoDirectory") { #QC metrics are sent to info files                                                                                                                   
	    $sampleInfo{$familyID}{'program'}{$programName}{'OutFile'} = $outFileEnding; #info stdout file                                                                      
	}
	if ($outDataType eq "infileDependent") { #Programs which Add a filending to infile                                                                                                          
	    $sampleInfo{$familyID}{'program'}{$programName}{'OutFile'} = $outFileEnding; #Infile dependent QC outFile                                                                                                                                                                                       
	}

    }
    else {
	
	$sampleInfo{$familyID}{$sampleID}{'program'}{$programName}{$infile}{'OutDirectory'} = $outDirectory; #OutDirectory of QC File                                                              

	if ($outDataType eq "static") { #programs which add a static file in its own directory 
	    
	    $sampleInfo{$familyID}{$sampleID}{'program'}{$programName}{$infile}{'OutFile'} = $outFileEnding; #Static QC outFile
	}
	if ($outDataType eq "infoDirectory") { #QC metrics are sent to info files
	    
	    $sampleInfo{$familyID}{$sampleID}{'program'}{$programName}{$infile}{'OutFile'} = $outFileEnding; #info stdout file
	}
	if ($outDataType eq "infileDependent") { #Programs which Add a filending to infile
	    
	    $sampleInfo{$familyID}{$sampleID}{'program'}{$programName}{$infile}{'OutFile'} = $infile.$outFileEnding; #Infile dependent QC outFile                                                                      
	}
    }
}

sub GATKTargetListFlag {
###Detects if there are different capture kits across sampleIDs. Creates a temporary merged interval_list for all interval_list that have been supplied and returns temporary list. Will also extract specific contigs if requested and return that list if enabled.
    
    my $FILEHANDLE = $_[0];
    my $contigRef = $_[1];

    my %GATKTargetPaddedBedIntervalListTracker;
    my @GATKTargetPaddedBedIntervalListFiles;

    for (my $sampleIDCounter=0;$sampleIDCounter<scalar(@sampleIDs);$sampleIDCounter++) { #Collect infiles for all sampleIDs
	
	if (defined($scriptParameter{ $scriptParameter{'familyID'} }{ $sampleIDs[$sampleIDCounter] }{'GATKTargetPaddedBedIntervalLists'})) {

	    $scriptParameter{'GATKTargetPaddedBedIntervalLists'} = $scriptParameter{'referencesDir'}."/".$scriptParameter{ $scriptParameter{'familyID'} }{ $sampleIDs[$sampleIDCounter] }{'GATKTargetPaddedBedIntervalLists'};
       
	    $GATKTargetPaddedBedIntervalListTracker{ $scriptParameter{'GATKTargetPaddedBedIntervalLists'} }++;
	    
	    if ($GATKTargetPaddedBedIntervalListTracker{ $scriptParameter{'GATKTargetPaddedBedIntervalLists'} } == 1) { #Not detected previously
		
		push(@GATKTargetPaddedBedIntervalListFiles, $scriptParameter{ $scriptParameter{'familyID'} }{ $sampleIDs[$sampleIDCounter] }{'GATKTargetPaddedBedIntervalLists'});
	    }
	}
    }
    
    ##Determine file to print to module (untouched/merged and/or splited)
    my $outDirectory = $scriptParameter{'GATKTempDirectory'}.'$SLURM_JOB_ID'; #For merged and/or splitet

    if (scalar(@GATKTargetPaddedBedIntervalListFiles) > 1) { #Merge files
      
	print $FILEHANDLE "\n#Generate merged interval_list\n\n"; 
	print $FILEHANDLE "java -Xmx2g -jar ".$scriptParameter{'picardToolsPath'}."/IntervalListTools.jar ";
	print $FILEHANDLE "UNIQUE=TRUE "; #merge overlapping and adjacent intervals to create a list of unique intervals
    
	for (my $fileCounter=0;$fileCounter<scalar(@GATKTargetPaddedBedIntervalListFiles);$fileCounter++) {
	
	    print $FILEHANDLE "INPUT=".$scriptParameter{'referencesDir'}."/".$GATKTargetPaddedBedIntervalListFiles[$fileCounter]." ";
	}
	print $FILEHANDLE "OUTPUT=".$outDirectory."/merged.interval_list", "\n\n"; #Merged outfile

	if (defined($$contigRef)) {
	    
	    my $inDirectory = $scriptParameter{'GATKTempDirectory'}.'$SLURM_JOB_ID';
	    return &SplitTargetFile(*$FILEHANDLE, \$inDirectory, \$outDirectory, \("merged.interval_list"), \$$contigRef);
	}
        return $outDirectory."/merged.interval_list"; #No split
    }
    elsif (defined($$contigRef)) { #Supply original file but create splitted temp file

	return &SplitTargetFile(*$FILEHANDLE, \$scriptParameter{'referencesDir'}, \$outDirectory, \$GATKTargetPaddedBedIntervalListFiles[0], \$$contigRef); #Only 1 file for all samples
    }
    else {#No merge and no split. return original and only file
	return  $scriptParameter{'referencesDir'}."/".$GATKTargetPaddedBedIntervalListFiles[0];
    }

}

sub SplitTargetFile {
##Splits a target file into new contig specific target file

    my $FILEHANDLE = $_[0];
    my $inDirectoryRef = $_[1];
    my $outDirectoryRef = $_[2];
    my $infileRef = $_[3];
    my $contigRef = $_[4]; #The contig to extract
    
    if (defined($$contigRef)) {
	
	print $FILEHANDLE "\n#Generate contig specific interval_list\n\n"; 
	print $FILEHANDLE q?perl -nae 'if($_=~/^\@/) {print $_;} elsif($_=~/^?.$$contigRef.q?\s+/) {print $_;}' ?; #Select header and contig
	print $FILEHANDLE $$inDirectoryRef."/".$$infileRef." "; #Infile
	print $FILEHANDLE "> ".$$outDirectoryRef."/".$$contigRef."_".$$infileRef, "\n\n";#Extract genomic interval info
	
	return $$outDirectoryRef."/".$$contigRef."_".$$infileRef;
    }
}

sub GATKPedigreeFlag {
###Check if "--pedigree" and "--pedigreeValidationType" should be included in analysis
    
    my $FILEHANDLE = $_[0];
    my $outFamilyFileDirectory = $_[1];
    my $pedigreeValidationType = $_[2];

    if (scalar(@sampleIDs) > 2) {

	my $famFile = $outFamilyFileDirectory."/".$scriptParameter{'familyID'}.".fam";
	my $parentCounter;
	my $pqParentCounter = q?perl -ne 'my $parentCounter=0; while (<>) { my @line = split(/\t/, $_); unless ($_=~/^#/) { if ( ($line[2] eq 0) || ($line[3] eq 0) ) { $parentCounter++} } } print $parentCounter; last;'?;
	my $childCounter;
	my $pqChildCounter = q?perl -ne 'my $childCounter=0; while (<>) { my @line = split(/\t/, $_); unless ($_=~/^#/) { if ( ($line[2] ne 0) || ($line[3] ne 0) ) { $childCounter++} } } print $childCounter; last;'?;

	if ($FILEHANDLE eq "*main::GATK_PHTR") { #Special case - GATK PhaseByTransmission needs parent/child or trio 
	    
	    if (scalar(@sampleIDs) < 4) { #i.e.2-3 individuals in pedigree
		    
		$parentCounter = `$pqParentCounter $famFile`;
		$childCounter = `$pqChildCounter $famFile`;		    
		
		if ( ($childCounter == 1) && ($parentCounter > 0) ) { #parent/child or trio
		    print $FILEHANDLE "--pedigreeValidationType ".$pedigreeValidationType." --pedigree ".$outFamilyFileDirectory."/".$scriptParameter{'familyID'}.".fam "; #Pedigree files for samples
		}
		else {
		    $scriptParameter{'pGATKPhaseByTransmission'} = 0; #Override input since pedigree is not valid for analysis
		    print STDERR "Switched GATK PhaseByTransmission to no run mode since MIP did not detect a valid pedigree for this type of analysis. ";print MIPLOG "Switched GATK PhaseByTransmission to no run mode since MIP did not detect a valid pedigree for this type of analysis. ";
		    if ($scriptParameter{'pGATKReadBackedPhasing'} > 0) { #Broadcast
			print STDERR "MIP will still try to run GATK ReadBackedPhasing, but with the '-respectPhaseInInput' flag set to false\n";print MIPLOG "MIP will still try to run GATK ReadBackedPhasing, but with the '-respectPhaseInInput' flag set to false\n";
		    }
		    print STDERR "\n";
		}
	    }
	    else {
		$scriptParameter{'pGATKPhaseByTransmission'} = 0; #Override input since pedigree is not valid for analysis
		print STDERR "Switched GATK PhaseByTransmission to no run mode since MIP did not detect a valid pedigree for this type of analysis. ";print MIPLOG "Switched GATK PhaseByTransmission to no run mode since MIP did not detect a valid pedigree for this type of analysis. ";
		if ($scriptParameter{'pGATKReadBackedPhasing'} > 0) { #Broadcast
		    print STDERR "MIP will still try to run GATK ReadBackedPhasing, but with the '-respectPhaseInInput' flag set to false";print MIPLOG "MIP will still try to run GATK ReadBackedPhasing, but with the '-respectPhaseInInput' flag set to false\n";
		}
		print STDERR "\n";
	    }
	}
	else {

	    $parentCounter = `$pqParentCounter $famFile`;
	    
	    if ($parentCounter > 0) { #Parent
		print $FILEHANDLE "--pedigreeValidationType ".$pedigreeValidationType." --pedigree ".$outFamilyFileDirectory."/".$scriptParameter{'familyID'}.".fam "; #Pedigree files for samples		
	    }		
	}
    }
    return;
}

sub WriteCMDMipLog {
    
    open (MIPLOG, ">>".$mipLogName) or die "Can't write to ".$mipLogName.":".$!, "\n"; #Open file run log
    
    foreach my $orderParameterElement (@orderParameters) {
	
	if (defined($scriptParameter{$orderParameterElement}) ) {

	    if ( ($orderParameterElement eq "configFile") && ($scriptParameter{'configFile'} eq 0) ) { #Do not print
	    }
	    else {
		print MIPLOG "-".$orderParameterElement." ".$scriptParameter{$orderParameterElement}." ";
	    }
	}
    }
    print MIPLOG "\n\n";

    #Note FileHandle MIPLOG not closed
    return;
}

sub WriteYAML {
###Writes a YAML hash to file. 
###Note: 2nd argument should be a hash reference

    my $yamlFile = $_[0]; #Filename
    my $yamlHashRef = $_[1]; #Hash reference to write to file

    open (YAML, ">". $yamlFile) or die "can't open ".$yamlFile.":".$!, "\n";
    print YAML Dump( $yamlHashRef ), "\n";
    close(YAML);
    print STDOUT "Wrote: ".$yamlFile, "\n";
}

sub LoadYAML {
###Loads a YAML file into an arbitrary hash and returns it. Note: Currently only supports hashreferences and hashes and no mixed entries 

    my $yamlFile = $_[0];
    my %yamlHash;

    my $fileType = &DetectYamlContentType($yamlFile);

    open (YAML, "<". $yamlFile) or die "can't open ".$yamlFile.":".$!, "\n";    
        
        if ($fileType eq "reference") {
        %yamlHash = %{ YAML::LoadFile($yamlFile) }; #Load hashreference as hash
        }
        if ($fileType eq "hash") {
        %yamlHash = YAML::LoadFile($yamlFile); #File contained a hash = no workup
        }
    close(YAML);
    
    print STDOUT "Read Yaml file: ". $yamlFile, "\n";
    return %yamlHash;
}

sub DetectYamlContentType {
###Check the content of the YAML file for seperating hashreferences and hash. Return the content type.

    my $yamlFile = $_[0];
    my $fileType;

    open (YAML, "<". $yamlFile) or die "can't open ".$yamlFile.":".$!, "\n";
        
        while (<YAML>) {

            if ($. == 1 && $_=~/^---$/) { #YAML file contains a hashreference
                $fileType = "reference";
                last;
            }
            else {
                $fileType = "hash";
                last;
            }
        }
    close(YAML);
    return $fileType;
}

sub CheckUniqueArrayElement {
###Detects if there are elements in arrayQueryRef that are not present in scalarQueryRef or arrayToCheckRef. If unique adds the unique element to arrayToCheckRef

    my $arrayToCheckRef = $_[0]; #the arrayref to be queried
    my $arrayQueryRef;
    my $scalarQueryRef;

    if (ref($_[1]) eq "ARRAY") {
	$arrayQueryRef = $_[1];
	
	##For each arrayQueryRef element, loop through corresponding arrayToCheckRef element(s), add if there are none or an updated/unique entry.
	for (my $elementsInfoCounter=0;$elementsInfoCounter<scalar(@{$arrayQueryRef});$elementsInfoCounter++) { #all element(s)
    
	    my $elementFound = 0; #Track if there element is present in arrayToCheckRef
	    
	    for (my $elementsCounter=0;$elementsCounter<scalar( @{$arrayToCheckRef});$elementsCounter++) { #all arrayToCheckRef elements
		
		if (${$arrayToCheckRef}[$elementsCounter] eq ${$arrayQueryRef}[$elementsInfoCounter]) { #Check presens
		    
		    $elementFound = 1;  #Entry is present in both arrays
		}
	    }
	    if ($elementFound == 0) { #Not seen in arrayToCheckRef
		push( @{$arrayToCheckRef}, ${$arrayQueryRef}[$elementsInfoCounter]); #Go ahead and add	
	    }
	}
    }
    if (ref($_[1]) eq "SCALAR") {

	$scalarQueryRef = $_[1]; 

	my $elementFound = 0; #Track if there element is present in arrayToCheckRef
	
	for (my $elementsCounter=0;$elementsCounter<scalar( @{$arrayToCheckRef});$elementsCounter++) { #all arrayToCheckRef elements
	    
	    if (${$arrayToCheckRef}[$elementsCounter] eq $$scalarQueryRef) { #Check presens
		
		$elementFound = 1;  #Entry is present in both arrays
	    }
	}
	if ($elementFound == 0) { #Not seen in arrayToCheckRef
	    push( @{$arrayToCheckRef}, $$scalarQueryRef); #Go ahead and add
	}
    }
    return;
}

sub DetermineNrofRapidNodes {
##Determines the number of nodes to allocate depending on the sequence length, which affects the infile size.
    
    my $seqLength = $_[0]; 
    my $infileSize = $_[1];
    
    my $numberNodes = 0; #Nodes to allocate
    my $readPositionWeight = 1; #Scales the readStart and readStop position
    my $ReadNrofLines;    

    if ($seqLength > 75 && $seqLength <= 101) {
	$ReadNrofLines = 190000000; #Read batch size
	$numberNodes = floor($infileSize / (12 * $ReadNrofLines) ); #Determines the number of nodes to use, 150000000 ~ 37,5 million reads, 13 = 2 sdtdev from sample population - currently poor estimate with compression confunding calculation.	
	print STDOUT "Number of Nodes: ".$numberNodes, "\n";
    }
    if ($seqLength > 50 && $seqLength <= 75) {
	$ReadNrofLines = 190000000; #Read batch size
	$numberNodes = floor($infileSize / (9.75 * $ReadNrofLines) ); #Determines the number of nodes to use, 150000000 ~ 37,5 million reads, 13 = 2 sdtdev from sample population - currently poor estimate with compression confunding calculation.	
	print STDOUT "Number of Nodes: ".$numberNodes, "\n";
    }
    if ($seqLength >= 50 && $seqLength < 75) {
	$ReadNrofLines = 130000000; #Read batch size
	$numberNodes = floor($infileSize / (7 * $ReadNrofLines) ); #Determines the number of nodes to use, 150000000 ~ 37,5 million reads, 13 = 2 sdtdev from sample population - currently poor estimate with compression confunding calculation.
	print STDOUT "Number of Nodes: ".$numberNodes, "\n";
    }
    if ($seqLength >= 35 && $seqLength < 50) {
	$ReadNrofLines = 95000000; #Read batch size
	$numberNodes = floor($infileSize / (6 * $ReadNrofLines) ); #Determines the number of nodes to use, 150000000 ~ 37,5 million reads, 13 = 2 sdtdev from sample population - currently poor estimate with compression confunding calculation.
	print STDOUT "Number of Nodes: ".$numberNodes, "\n";
    }
    if ($numberNodes <= 1) {
	
	$numberNodes = 2; #Ensure that at least 1 readbatch is processed
    }
    return $numberNodes, $ReadNrofLines;
}

sub CheckUniqueIDNs {
##Test that the familyID and the sampleID(s) exists and are unique.

    my %seen; #Hash to test duplicate sampleIDs later

    if (scalar(@sampleIDs) == 0) {

	print STDOUT "\nPlease provide sampleID(s)\n\n";
	exit;
    }

    for (my $sampleIDCounter=0;$sampleIDCounter<scalar(@sampleIDs);$sampleIDCounter++) {

	$seen{$sampleIDs[$sampleIDCounter]}++; #Increment instance to check duplictaes later
	
	if ($scriptParameter{'familyID'} eq $sampleIDs[$sampleIDCounter]) {
	    
	    print STDOUT "\nFamilyID: ".$scriptParameter{'familyID'}." equals sampleID: ".$sampleIDs[$sampleIDCounter].". Please make sure that the familyID and sampleID(s) are unique.\n";
	    exit;
	}
	if ($seen{$sampleIDs[$sampleIDCounter]} > 1) {
	
	    print STDOUT "\nSampleID: ".$sampleIDs[$sampleIDCounter]." is not uniqe.\n\n";
	    exit;
	}
    }
    return;
}

sub UpdateYAML {
##Updates the config file to particular user/cluster for entries following specifications. Leaves other entries untouched.

    my $orderParameterElement = $_[0]; #Parameter to update
    my $clusterConstantPath = $_[1]; #Set the project specific path for this cluster
    my $analysisConstantPath = $_[2]; #Set the project specific path for this cluster
    my $analysisType =  $_[3]; #Sets the analysis run type e.g., "exomes", "genomes", "rapid"
    my $familyID = $_[4]; #Sets the familyID
    my $aligner = $_[5]; #Sets the aligner used
    
    if ($scriptParameter{$orderParameterElement}) {
	
	$scriptParameter{$orderParameterElement} =~ s/CLUSTERCONSTANTPATH!/$clusterConstantPath/gi; #Exchange CLUSTERCONSTANTPATH! for current cluster path
	$scriptParameter{$orderParameterElement} =~ s/ANALYSISCONSTANTPATH!/$analysisConstantPath/gi; #Exchange ANALYSISCONSTANTPATH! for the current analysis path
	$scriptParameter{$orderParameterElement} =~ s/ANALYSISTYPE!/$analysisType/gi; #Exchange ANALYSISTYPE! for the current analysis type
	$scriptParameter{$orderParameterElement} =~ s/FDN!/$familyID/gi; #Exchange FND! for the current familyID
	$scriptParameter{$orderParameterElement} =~ s/ALIGNER!/$aligner/gi; #Exchange ALIGNER! for the current aligner
    }
}

sub CheckAutoBuild {
##Checks if autobuild is on and returns "1" if enabled or "0" if not)

    my $parameterNameRef = $_[0];
    my $sampleIDRef = $_[1];

    if (defined($sampleIDRef)) {
	
	if ( ($parameter{ $scriptParameter{'familyID'} }{$$sampleIDRef}{$$parameterNameRef}{'buildFile'} eq "yesAutoBuild") || ($parameter{ $scriptParameter{'familyID'} }{$$sampleIDRef}{$$parameterNameRef}{'buildFile'} eq 1) ) {
	    
	    return "1"; #Flag that autobuild is needed
	}
	else {
	    return "0"; #No autobuild is needed   
	}
    }
    else {
	
	if ( ($parameter{$$parameterNameRef}{'buildFile'} eq "yesAutoBuild") || ($parameter{$$parameterNameRef}{'buildFile'} eq 1) ) { #1 for arrays
	    
	    return "1"; #Flag that autobuild is needed
	}
	else {
	    return "0"; #No autobuild is needed   
	}
    }
}

sub ParseHumanGenomeReference {
##Detect the humanGenomeReference: Source (hg19 or GRCh, Version and chromosome prefix (prefix might be removed in the future))
    
    my $humanGenomeReference = $_[0];
    
    my $humanGenomeReferenceVersion; #Version of GenomeBuild
    my $humanGenomeReferenceSource; #Ensembl or NCBI
    my $humanGenomeReferenceNameNoEnding;
    
    if ($humanGenomeReference =~/^Homo_sapiens.GRCh(\d+\.\d+|\d+)/) { #Used to change capture kit genome reference version later
	$humanGenomeReferenceVersion = $1;
	$humanGenomeReferenceSource = "GRCh"; #Ensembl
    }
    elsif ($humanGenomeReference =~/^Homo_sapiens.hg(\d+)/) { #Used to change capture kit genome reference version later
	$humanGenomeReferenceVersion = $1;
	$humanGenomeReferenceSource = "hg"; #Refseq
    }
    else {
	print STDERR "MIP cannot detect what kind of humanGenomeReference you have supplied. If you want to automatically set the capture kits used please supply the refrence on this format: [Species].[Source][Version].", "\n\n";
    }
    ($humanGenomeReferenceNameNoEnding) = &RemoveFileEnding(\$humanGenomeReference, ".fasta");
    ($humanGenomeCompressed) = &CheckGzipped(\$humanGenomeReference);
    return ($humanGenomeReferenceVersion, $humanGenomeReferenceSource, $humanGenomeReferenceNameNoEnding);    
}

sub CheckFileEndingsToBeBuilt {
##Checks files to be built by combining filename stub with fileendings. 
    
    my $fileEndingsRef = $_[0]; #Reference to the fileEndings to be added to the filename stub
    my $parameterName = $_[1]; 
    
    for (my $fileEndingsRefCounter=0;$fileEndingsRefCounter<scalar(@{$fileEndingsRef});$fileEndingsRefCounter++) { #All fileEndings
	
	&CheckExistance(\($scriptParameter{'referencesDir'}."/".$scriptParameter{$parameterName}.${$fileEndingsRef}[$fileEndingsRefCounter]), \$parameterName, "f");
    }
}

sub CheckExistance {
##Checks if a file/directory exists and if autoBuild is on or not. If file/directory does not extis and there is no autobuild, croaks and exists.

    my $itemNameRef = $_[0];
    my $parameterNameRef = $_[1];
    my $itemToCheck = $_[2];    
    my $sampleIDRef = $_[3];
    
    
    if ($itemToCheck eq "d") {

	unless (-d $$itemNameRef) { #Check existence of supplied directory
	    print STDERR $USAGE, "\n";
	    print STDERR "\nCould not find intended ".$$parameterNameRef." directory: ".$$itemNameRef, "\n\n";
	    exit;		
	}
    }
    elsif ($itemToCheck eq "f") {
	
	unless (-f $$itemNameRef) { #Check existence of supplied file in supplied reference dir
	    
	    if (defined($sampleIDRef)) { #Individual files per sampleID
		
		$parameter{ $scriptParameter{'familyID'} }{$$sampleIDRef}{$$parameterNameRef}{'buildFile'} = &CheckAutoBuild(\$$parameterNameRef, \$$sampleIDRef); #Check autoBuild or not and return value
		
		if ($parameter{ $scriptParameter{'familyID'} }{$$sampleIDRef}{$$parameterNameRef}{'buildFile'} == 0) { #No autobuild
		    
		    print STDERR $USAGE, "\n";
		    print STDERR "\nCould not find intended ".$$parameterNameRef." file: ".$$itemNameRef, "\n\n";
		    exit;		
		}
	    }
	    else {
 
		$parameter{$$parameterNameRef}{'buildFile'} = &CheckAutoBuild(\$$parameterNameRef); #Check autoBuild or not and return value
	       
		if ($parameter{$$parameterNameRef}{'buildFile'} == 0) { #No autobuild
		    
		    print STDERR $USAGE, "\n";
		    print STDERR "\nCould not find intended ".$$parameterNameRef." file: ".$$itemNameRef, "\n\n";
		    exit;		
		}
	    }
	}
	else {
	    
	    if (defined($sampleIDRef)) {
		
		$parameter{ $scriptParameter{'familyID'} }{$$sampleIDRef}{$$parameterNameRef}{'buildFile'} = 0; #File exist in this check
	    }
	    else {
		$parameter{$$parameterNameRef}{'buildFile'} =  0; #File exist in this check
	    }
	}
    }
    return;
}

 sub SetAutoBuildFeature {
##Sets parameters with autoBuild enabled to the new value dependent on $referenceName
     
     my $featureName = $_[0];
     my $referenceFileEndingRef = $_[1];
     my $referenceNameRef = $_[2];
     my $printSwitch = $_[3];
     
     if( defined($scriptParameter{$featureName}) && ($scriptParameter{$featureName} eq "notSetYet") ) {

	 $scriptParameter{$featureName} = $$referenceNameRef.$$referenceFileEndingRef;

	 if ( (defined($printSwitch)) && ($printSwitch ne "noPrint") ) {

	     print STDOUT "Set ".$featureName." to: ".$scriptParameter{$featureName}, "\n";
	 }
	 if ($featureName eq "bwaBuildReference") {

	     &CheckFileEndingsToBeBuilt(\@bwaBuildReferenceFileEndings, "bwaBuildReference");
	 }
	 elsif ($featureName eq "mosaikJumpDbStub") {

	     &CheckFileEndingsToBeBuilt(\@mosaikJumpDbStubFileEndings, "mosaikJumpDbStub");
	 }
	 else {#Complete fileName - No stubs
	    
	     &CheckExistance(\($scriptParameter{'referencesDir'}."/".$scriptParameter{$featureName}), \$featureName, "f");
         }
    }
}

sub MoveMosaikNN {
##Locate MOSAIK path and move neural network files in place if lacking

    my @paths = split(/:/,$ENV{PATH});

    for (my $pathsCounter=0;$pathsCounter<scalar(@paths);$pathsCounter++) {

	if ($paths[$pathsCounter] =~/MOSAIK/) {
	    
	   $paths[$pathsCounter] =~ s/bin\//src\/networkFile/g; #Location of NN files

	   print STDOUT "\nCould not find Mosaik Network Files in ".$scriptParameter{'referencesDir'},"\n";
	   print STDOUT "\nCopying Mosaik Network Files ".$scriptParameter{'mosaikAlignNeuralNetworkSeFile'}." and ".$scriptParameter{'mosaikAlignNeuralNetworkPeFile'}." to ".$scriptParameter{'referencesDir'}." from ".$paths[$pathsCounter], "\n\n";
	   `cp $paths[$pathsCounter]/$scriptParameter{'mosaikAlignNeuralNetworkSeFile'} $scriptParameter{'referencesDir'}/`;
	   `cp $paths[$pathsCounter]/$scriptParameter{'mosaikAlignNeuralNetworkPeFile'} $scriptParameter{'referencesDir'}/`;
	   last;
	}
    }
}

sub CheckUserInfoArrays {
##Determine if the user supplied info on array parameter
    
    my $arrayRef = $_[0];
    my $parameterName = $_[1];
    
    my $userSuppliedInfoSwitch;
    
    if (scalar(@{$arrayRef}) == 0) { ##No user supplied sample info
	
	if (defined($scriptParameter{$parameterName})) { #sampleIDs info in config file
	    
	    $userSuppliedInfoSwitch = 1; #No user supplied sample info, but present in config file do NOT overwrite using info from pedigree file
	}
	else { #No sampleIDs info in config file
	    
	    $userSuppliedInfoSwitch = 0; #No user supplied sample info, not defined $scriptParameter{'sampleIDs'} in config file, add it from pedigree file
	}
    }
    else {
	$userSuppliedInfoSwitch = 1; # User supplied sample info, do NOT overwrite using info from pedigree file	
    }
    return $userSuppliedInfoSwitch;
}

sub SetTargetFiles {
    
    
    my $familyIDRef = $_[0];
    my $sampleIDRef = $_[1];
    my $parameterNameRef = $_[2];
    my $referenceFileEndingRef = $_[3];
    
    if (defined($scriptParameter{$$familyIDRef}{$$sampleIDRef}{$$parameterNameRef})) { #Capture kit check
	
	$scriptParameter{$$familyIDRef}{$$sampleIDRef}{$$parameterNameRef} =~ s/GenomeReferenceSource/$humanGenomeReferenceSource/; #Replace with Refseq genome or Ensembl genome
	$scriptParameter{$$familyIDRef}{$$sampleIDRef}{$$parameterNameRef} =~ s/Version/$humanGenomeReferenceVersion/; #Replace with actual version 
	$sampleInfo{$$familyIDRef}{$$sampleIDRef}{$$parameterNameRef} = $scriptParameter{$$familyIDRef}{$$sampleIDRef}{$$parameterNameRef}; #Add to sampleInfo for qc print later
	
	&CheckExistance(\($scriptParameter{'referencesDir'}."/".$scriptParameter{$$familyIDRef}{$$sampleIDRef}{$$parameterNameRef}), \$$parameterNameRef, "f", \$$sampleIDRef);

	print STDOUT "Set ".$$parameterNameRef." to: ".$scriptParameter{$$familyIDRef}{$$sampleIDRef}{$$parameterNameRef}, "\n";
    }
    else {
	
	$supportedCaptureKits{'Latest'} =~ s/GenomeReferenceSource/$humanGenomeReferenceSource/; #Replace with Refseq genome or Ensembl genome
	$supportedCaptureKits{'Latest'} =~ s/Version/$humanGenomeReferenceVersion/; #Replace with actual version
	$scriptParameter{$$parameterNameRef} = "notSetYet"; #Required for autobuild
	&SetAutoBuildFeature($$parameterNameRef, \$$referenceFileEndingRef, \$supportedCaptureKits{'Latest'}, "noPrint"); #Always use the most updated capture kit when building target list
    }
}

sub PrepareArrayParameters {
##Check if user supplied cmd info and supplies arrayParameters to scriptParameters

    my $arrayRef = $_[0];
    my $parameterName = $_[1];
    my $parameterType = $_[2];
    my $parameterDefault = $_[3];
    my $associatedPrograms = $_[4]; #comma separated string
    my $parameterExistsCheck = $_[5]; #Check if intendent file exists in reference directory

    if (scalar(@{$arrayRef}) == 0) { #No input from cmd or from pedigree
	
	$parameter{$parameterName}{'value'} = "nocmdinput"; #To enable use of subroutine &AddToScriptParameter
    }
    else {
	$parameter{$parameterName}{'value'} = "SetbyUser";
	@{$arrayRef} = join(',',@{$arrayRef}); #If user supplied parameter a comma separated list
    }
    push(@orderParameters, $parameterName); #Add to enable later evaluation of parameters in proper order & write to master file
    &AddToScriptParameter($parameterName, $parameter{$parameterName}{'value'}, $parameterType, $parameterDefault, $associatedPrograms, $parameterExistsCheck);
}

sub CheckUniqueTargetFiles {
##Checks target files within parameters for identical entries
    
    my $arrayRef = $_[0]; #Array to loop in for parameter (e.g. sampleID)
    my $countRef = $_[1]; #Offset in array
    my $fileToCompareRef = $_[2]; #The file to compare against rest of array
    my $parameterName = $_[3]; #Parameter to evaluate
    
    for (my $compareCounter=($$countRef + 1);$compareCounter<scalar(@{$arrayRef});$compareCounter++) { #Compare all target files to remove autoBuild if file names are identical for each flag
	if ( (defined($$fileToCompareRef)) && (defined($scriptParameter{ $scriptParameter{'familyID'} }{${$arrayRef}[$compareCounter]}{$parameterName})) ) {

	    if ($$fileToCompareRef eq $scriptParameter{ $scriptParameter{'familyID'} }{${$arrayRef}[$compareCounter]}{$parameterName}) {
	    
		$parameter{ $scriptParameter{'familyID'} }{${$arrayRef}[$compareCounter]}{$parameterName}{'buildFile'} = 0;
	    }
	}
    }
    return;
}


sub CheckGzipped {
##Check if a file is gzipped

    my $fileNameRef = $_[0];

    my $fileCompressionStatus = "unCompressed";

    if ( (defined($$fileNameRef)) && ($$fileNameRef =~/.gz$/) ) {
	
	$fileCompressionStatus = "compressed"; 
    }
    return $fileCompressionStatus;
}

sub RemoveFileEnding {
##Removes ".fileEnding" in filename.FILENDING

    my $fileNameRef = $_[0];
    my $fileEnding = $_[1];

    my $fileNameNoEnding;

    if ( (defined($$fileNameRef)) && $$fileNameRef =~/(\S+)($fileEnding$|$fileEnding.gz$)/) {

	$fileNameNoEnding = $1;
    }
    return $fileNameNoEnding;
}

sub ScriptParameterPerSampleID {
##Enables files handled per SampleID to be processed by AddToScriptParameters

    my $familyRef = $_[0];
    my $sampleIDRef = $_[1];
    my $parameterName = $_[2];
    
    if (defined($scriptParameter{$$familyRef}{$$sampleIDRef}{$parameterName})) {
	
	$scriptParameter{$parameterName} = 1; #Define in scriptParameter so that we now that parameter is present per SampleID
    }
}

sub EnableArrayParameter {
##Adds arrayRef to scriptParameters for recreation of cmd in log and seperated input parameter string into array elements
    
    my $arrayRef = $_[0];
    my $parameterNameRef = $_[1];
    
    $scriptParameter{$$parameterNameRef} = join(',',@{$arrayRef}); #Add to enable recreation of cmd line later
    @{$arrayRef} = split(/,/,join(',', @{$arrayRef})); #Enables comma separated list of sample IDs from user supplied cmd info

    return;
}

sub SetTargetandAutoBuild {
##Set autoBuild for target files and calls SetTargetFile sub

    my $arrayRef = $_[0];
    my $parameterNameRef = $_[1];
    my $fileEndingRef = $_[2];
    
    for (my $elementsCounter=0;$elementsCounter<scalar(@{$arrayRef});$elementsCounter++) {
	
	$parameter{ $scriptParameter{'familyID'} }{${$arrayRef}[$elementsCounter]}{$$parameterNameRef}{'buildFile'} = "yesAutoBuild";
	&SetTargetFiles(\$scriptParameter{'familyID'}, \${$arrayRef}[$elementsCounter], \$$parameterNameRef, \$$fileEndingRef);
    }
return;    
}

sub CheckTargetExistFileBed {
##Check that supplied target file ends with ".bed" and exists

    my $fileRef = $_[0];
    my $parameterName = $_[1];

    if ($$fileRef !~/.bed$/) {

	print STDERR "Could not find intendended 'file ending with .bed' for target file: ".$$fileRef." in parameter '-".$parameterName."'", "\n";
	exit;
    }
    unless (-f $scriptParameter{'referencesDir'}."/".$$fileRef) {

	print STDERR "Could not find intendended '.bed' file for target file: ".$scriptParameter{'referencesDir'}."/".$$fileRef." in parameter '-".$parameterName."'", "\n\n";
	exit;
    }
    return;
}

sub CompareArrayElements {
##Compares the number of elements in two arrays 

    my $arrayRef = $_[0]; #Array to match
    my $arrayQueryRef = $_[1]; #Array to be compared
    my $parameterName = $_[2]; #Reference parameter
    my $parameterNameQuery = $_[3]; #Query parameter
    
    if (scalar(@{$arrayRef}) != scalar(@{$arrayQueryRef})) {
	
	print STDERR "\nThe supplied '-".$parameterNameQuery."' lists do not equal the number of elements in '-".$parameterName."'. Please specify a equal number of elements in both lists", "\n\n";
	exit;
    }
    return;
}

sub SetAutoBuildAndScriptParameterPerSample {
##Sets autoBuild and populates scriptParameter hash with array elements per sampleID

    my $sampleIDArrayRef = $_[0];
    my $parameterArrayRef = $_[1];
    my $parameterNameRef = $_[2];

    for (my $sampleIDsCounter=0;$sampleIDsCounter<scalar(@{$sampleIDArrayRef});$sampleIDsCounter++) { #All sampleIDs
	
	$parameter{ $scriptParameter{'familyID'} }{${$sampleIDArrayRef}[$sampleIDsCounter]}{$$parameterNameRef}{'buildFile'} = "yesAutoBuild"; #Turn on autoBuild
	$scriptParameter{ $scriptParameter{'familyID'} }{${$sampleIDArrayRef}[$sampleIDsCounter]}{$$parameterNameRef} = ${$parameterArrayRef}[$sampleIDsCounter]; #Populate hash that is used in modules
    }
    return;
}

sub SetTargetFileGeneralBuildParameter {
##Sets the general build parameters $sampleIDBuildFile and $sampleIDBuildFileNoEnding
    
    my $targetfileRef = $_[0];
    my $parameterName = $_[1];
    my $sampleIDBuildFileRef = $_[2];
    my $sampleIDBuildFileNoEndingRef = $_[3];
    my $sampleIDRef = $_[4];
    
    $$sampleIDBuildFileNoEndingRef = &RemoveFileEnding(\$$targetfileRef, $referenceFileEndings{$parameterName}); #Remove ".fileending" from reference filename
    $parameter{ $scriptParameter{'familyID'} }{$$sampleIDRef}{$parameterName}{'buildFile'} = 0; #Build once then done
    $$sampleIDBuildFileRef = $$targetfileRef;
    
}

sub PrintCheckExistandMoveFile {
##Checks if a file exists and moves the file in place if file is lacking or has a size of 0 bytes.

    my $FILEHANDLE = $_[0]; #Sbatch filehandle to print to
    my $intendedFilePathRef = $_[1]; #File to check
    my $temporaryFilePathRef = $_[2]; #File that has been created

    print $FILEHANDLE "[ -s ".$$intendedFilePathRef." ] "; #Check file exists and is larger than 0
    print $FILEHANDLE "&& rm ".$$temporaryFilePathRef." "; #If other processes already has created file, remove temp file
    print $FILEHANDLE "|| "; #File has not been created by other processes
    print $FILEHANDLE "mv ".$$temporaryFilePathRef." ".$$intendedFilePathRef,"\n\n"; #Move file in place
    
}

sub DefineAnnovarTables {
##Loads annovar tables parameters.
    
    my $annovarGenomeBuildVersion = $scriptParameter{'annovarGenomeBuildVersion'}; #Set the current annovar genome build

    my @annovarTablesGeneAnno = ("refGene", "knownGene", "ensGene"); #Tables using annotation option "geneanno"
    my @annovarTablesRegionAnno = ("mce46way", "gerp++elem", "segdup", "tfbs", "mirna"); #Tables using annotation option "regionanno"
    my @annovarTablesFilter = ("snp137", "snp135", "snp132", "snp131", "snp130", "snp129", "snp137NonFlagged", "snp135NonFlagged", "snp132NonFlagged", "snp131NonFlagged", "snp130NonFlagged", "1000g2012apr_all", "1000g2012apr_amr", "1000g2012apr_eur", "1000g2012apr_asn", "1000g2012apr_afr", "1000g2012feb_all", "esp6500si_all", "esp6500_all", "esp6500_aa", "esp6500_ea", "esp5400_all", "esp5400_aa", "esp5400_ea","clinvar_20131105", "ljb2_sift", "ljb2_pp2hdiv", "ljb2_pp2hvar", "ljb2_mt", "ljb2_ma", "ljb2_fathmm", "ljb2_siphy", "ljb2_lrt", "ljb_all", "ljb2_gerp++", "ljb2_phylop"); #Tables using annotation option "filter"
    my @annovarTablesUrlUcsc = ("mce46way", "segdup", "tfbs", "mirna"); #Tables using urlAlias "ucsc"
    my @annovarGenericFiltering = ("esp6500si_all", "esp6500_all", "esp6500_aa", "esp6500_ea", "esp5400_all", "esp5400_aa", "esp5400_ea","clinvar_20131105"); #Tables using generic option
    my @annovarGenericFiles = ($annovarGenomeBuildVersion."_esp6500si_all.txt", $annovarGenomeBuildVersion."_esp6500_all.txt", $annovarGenomeBuildVersion."_esp6500_aa.txt", $annovarGenomeBuildVersion."_esp6500_ea.txt", $annovarGenomeBuildVersion."_esp5400_all.txt", $annovarGenomeBuildVersion."_esp5400_aa.txt", $annovarGenomeBuildVersion."_esp5400_ea.txt", $annovarGenomeBuildVersion."_clinvar_20131105.txt"); #Generic table files
    my @annovarRefgeneFiles = ($annovarGenomeBuildVersion."_refGene.txt", $annovarGenomeBuildVersion."_refGeneMrna.fa", $annovarGenomeBuildVersion."_refLink.txt"); #Cater for multiple download
    my @annovarKnownGeneFiles = ($annovarGenomeBuildVersion."_knownGene.txt", $annovarGenomeBuildVersion."_kgXref.txt", $annovarGenomeBuildVersion."_knownGeneMrna.fa"); #Cater for multiple download
    my @annovarEnsGeneFiles = ($annovarGenomeBuildVersion."_ensGene.txt", $annovarGenomeBuildVersion."_ensGeneMrna.fa"); #Cater for multiple download

    #Set UCSC alias for download from UCSC
    $annovarTables{'mce46way'}{'ucscAlias'} = "phastConsElements46way";
    $annovarTables{'segdup'}{'ucscAlias'} = "genomicSuperDups";
    $annovarTables{'tfbs'}{'ucscAlias'} = "tfbsConsSites";
    $annovarTables{'mirna'}{'ucscAlias'} = "wgRna";

    #Set GeneAnno files
    push(@{$annovarTables{'refGene'}{'file'}}, @annovarRefgeneFiles);
    push(@{$annovarTables{'knownGene'}{'file'}}, @annovarKnownGeneFiles);
    push(@{$annovarTables{'ensGene'}{'file'}}, @annovarEnsGeneFiles); 

    for (my $tablesCounter=0;$tablesCounter<scalar(@annovarSupportedTableNames);$tablesCounter++) {
	
	&AnnovarTableParameters(\$annovarSupportedTableNames[$tablesCounter], \@annovarSupportedTableNames, "dbtype", $annovarSupportedTableNames[$tablesCounter]);
	&AnnovarTableParameters(\$annovarSupportedTableNames[$tablesCounter], \@annovarSupportedTableNames, "download", $annovarSupportedTableNames[$tablesCounter]);
	$parameter{$annovarSupportedTableNames[$tablesCounter]}{'buildFile'} = "yesAutoBuild";
    }


#Tables using different download call from dbtype call
    $annovarTables{'1000g2012apr_all'}{'download'} = "ALL.sites.2012_04";
    $annovarTables{'1000g2012feb_all'}{'download'} = "ALL.sites.2012_02";
    $annovarTables{'1000g2012apr_afr'}{'download'} = "AFR.sites.2012_04";
    $annovarTables{'1000g2012apr_amr'}{'download'} = "AMR.sites.2012_04";
    $annovarTables{'1000g2012apr_eur'}{'download'} = "EUR.sites.2012_04";
    $annovarTables{'1000g2012apr_asn'}{'download'} = "ASN.sites.2012_04";

#Set 1000G Table filename
    $annovarTables{'1000g2012apr_all'}{'file'}[0] = $annovarGenomeBuildVersion."_ALL.sites.2012_04.txt";
    $annovarTables{'1000g2012feb_all'}{'file'}[0] = $annovarGenomeBuildVersion."_ALL.sites.2012_02.txt";
    $annovarTables{'1000g2012apr_afr'}{'file'}[0] = $annovarGenomeBuildVersion."_AFR.sites.2012_04.txt";
    $annovarTables{'1000g2012apr_amr'}{'file'}[0] = $annovarGenomeBuildVersion."_AMR.sites.2012_04.txt";
    $annovarTables{'1000g2012apr_eur'}{'file'}[0] = $annovarGenomeBuildVersion."_EUR.sites.2012_04.txt";
    $annovarTables{'1000g2012apr_asn'}{'file'}[0] = $annovarGenomeBuildVersion."_ASN.sites.2012_04.txt";

    for (my $tablesCounter=0;$tablesCounter<scalar(@annovarTablesGeneAnno);$tablesCounter++) {

	&AnnovarTableParameters(\$annovarTablesGeneAnno[$tablesCounter], \@annovarTablesGeneAnno, "annotation", "geneanno");
	&AnnovarTableParameters(\$annovarTablesGeneAnno[$tablesCounter], \@annovarTablesGeneAnno, "urlAlias", "annovar");
    }
    for (my $tablesCounter=0;$tablesCounter<scalar(@annovarTablesRegionAnno);$tablesCounter++) {

	&AnnovarTableParameters(\$annovarTablesRegionAnno[$tablesCounter], \@annovarTablesRegionAnno, "annotation", "regionanno");
	&AnnovarTableParameters(\$annovarTablesRegionAnno[$tablesCounter], \@annovarTablesRegionAnno, "urlAlias", "annovar");
	&AnnovarTableParameters(\$annovarTablesRegionAnno[$tablesCounter], \@annovarTablesUrlUcsc, "urlAlias", "ucsc"); #Overwrite for ucsc tables NOTE: not all in RegionAnno
    }
    for (my $tablesCounter=0;$tablesCounter<scalar(@annovarTablesFilter);$tablesCounter++) {

	&AnnovarTableParameters(\$annovarTablesFilter[$tablesCounter], \@annovarTablesFilter, "annotation", "filter");
	&AnnovarTableParameters(\$annovarTablesFilter[$tablesCounter], \@annovarTablesFilter, "urlAlias", "annovar");
	&AnnovarTableParameters(\$annovarTablesFilter[$tablesCounter], \@annovarTablesFilter, "indexFile", ".idx"); 
    }	
    for (my $tablesCounter=0;$tablesCounter<scalar(@annovarGenericFiltering);$tablesCounter++) {
	
	&AnnovarTableParameters(\$annovarGenericFiltering[$tablesCounter], \@annovarGenericFiltering, "dbtype", "generic");
	&AnnovarTableParameters(\$annovarGenericFiltering[$tablesCounter], \@annovarGenericFiltering, "file", $annovarGenericFiles[$tablesCounter]);
    }
}

sub AnnovarTableParameters {
    
    my $tableNameRef = $_[0];
    my $arrayRef = $_[1];
    my $parameterType = $_[2];
    my $parameterValue = $_[3];
    
    for (my $tablesCounter=0;$tablesCounter<scalar(@{$arrayRef});$tablesCounter++) {
		
	if (${$arrayRef}[$tablesCounter] eq $$tableNameRef) {
	
	    if ($parameterType eq "file") { #Add as array instead, since some annovar tables have multiple files downloaded for the same call

		push(@{$annovarTables{$$tableNameRef}{$parameterType}}, $parameterValue);
	    }
	    else {
		
		$annovarTables{$$tableNameRef}{$parameterType} = $parameterValue;
	    }
	    last; #No table should be represented twice within the same array
	}
    }
}

sub CollectSeqContigs {
##Collects sequences contigs used in analysis from human genome sequence dictionnary

    my $pqSeqDict = q?perl -nae 'if($F[0]=~/^\@SQ/) { if($F[1]=~/SN\:(\S+)/) {print $1, ",";} }' ?; 
    my $SeqDictLocation = $scriptParameter{'referencesDir'}."/".$humanGenomeReferenceNameNoEnding.".dict";
    @contigs = `$pqSeqDict $SeqDictLocation `; #returns a comma seperated string of sequence contigs
    @contigs = split(/,/,join(',', @contigs));
}

sub OverWriteConfigParamWithCMDInfo {

    my $parameterName = $_[0];

    if ($parameter{$parameterName}{'value'} ne "nocmdinput") { #Overwrite config with cmd info for regExp entries
	
	$scriptParameter{$parameterName} = $parameter{$parameterName}{'value'};
    }
}

####
#Decommissioned
####<|MERGE_RESOLUTION|>--- conflicted
+++ resolved
@@ -2734,16 +2734,13 @@
     
     if ($PicardToolsMergeSwitch == 1) { #Files was merged previously
        
-<<<<<<< HEAD
-	print $FILEHANDLE "java -Xmx12g ";
-=======
 	print $FILEHANDLE "java -Xmx24g ";
 
 	if ($scriptParameter{'JavaUseLargePages'} ne "no") {
 	    
 	    print $FILEHANDLE "-XX:-UseLargePages "; #UseLargePages for requiring large memory pages (cross-platform flag)
 	}
->>>>>>> 0c00302f
+
 	print $FILEHANDLE "-Djava.io.tmpdir=".$scriptParameter{'GATKTempDirectory'}.'$SLURM_JOB_ID'." "; #Temporary Directory per chr
 	print $FILEHANDLE "-jar ".$scriptParameter{'genomeAnalysisToolKitPath'}."/GenomeAnalysisTK.jar ";
 	print $FILEHANDLE "-l INFO "; #Set the minimum level of logging
@@ -2783,17 +2780,14 @@
 	for (my $infileCounter=0;$infileCounter<scalar( @{ $infilesLaneNoEnding{$sampleID} });$infileCounter++) { #For all infiles per lane
 	    
 	    my $infile = $infilesLaneNoEnding{$sampleID}[$infileCounter];
-	    
-<<<<<<< HEAD
-	    print $FILEHANDLE "java -Xmx12g ";
-=======
+	   
 	    print $FILEHANDLE "java -Xmx24g ";
 	    
 	    if ($scriptParameter{'JavaUseLargePages'} ne "no") {
 		
 		print $FILEHANDLE "-XX:-UseLargePages "; #UseLargePages for requiring large memory pages (cross-platform flag)
 	    }
->>>>>>> 0c00302f
+
 	    print $FILEHANDLE "-Djava.io.tmpdir=".$scriptParameter{'GATKTempDirectory'}.'$SLURM_JOB_ID'." "; #Temporary Directory per chr
 	    print $FILEHANDLE "-jar ".$scriptParameter{'genomeAnalysisToolKitPath'}."/GenomeAnalysisTK.jar ";
 	    print $FILEHANDLE "-l INFO "; #Set the minimum level of logging
@@ -2865,16 +2859,13 @@
     
     if ($PicardToolsMergeSwitch == 1) { #Files was merged previously
 	
-<<<<<<< HEAD
-	print $FILEHANDLE "java -Xmx12g ";
-=======
 	print $FILEHANDLE "java -Xmx24g ";
 
 	if ($scriptParameter{'JavaUseLargePages'} ne "no") {
 
 	    print $FILEHANDLE "-XX:-UseLargePages "; #UseLargePages for requiring large memory pages (cross-platform flag)
 	}
->>>>>>> 0c00302f
+
 	print $FILEHANDLE "-Djava.io.tmpdir=".$scriptParameter{'GATKTempDirectory'}.'$SLURM_JOB_ID'." "; #Temporary Directory
 	print $FILEHANDLE "-jar ".$scriptParameter{'genomeAnalysisToolKitPath'}."/GenomeAnalysisTK.jar ";
 	print $FILEHANDLE "-l INFO "; #Set the minimum level of logging
@@ -2912,15 +2903,12 @@
 	    
 	    my $infile = $infilesLaneNoEnding{$sampleID}[$infileCounter];
 		
-<<<<<<< HEAD
-	    print $FILEHANDLE "java -Xmx12g ";
-=======
 	    print $FILEHANDLE "java -Xmx24g ";
 	    if ($scriptParameter{'JavaUseLargePages'} ne "no") {
 		
 		print $FILEHANDLE "-XX:-UseLargePages "; #UseLargePages for requiring large memory pages (cross-platform flag)
 	    }
->>>>>>> 0c00302f
+
 	    print $FILEHANDLE "-Djava.io.tmpdir=".$scriptParameter{'GATKTempDirectory'}.'$SLURM_JOB_ID'." "; #Temporary Directory
 	    print $FILEHANDLE "-jar ".$scriptParameter{'genomeAnalysisToolKitPath'}."/GenomeAnalysisTK.jar ";
 	    print $FILEHANDLE "-l INFO "; #Set the minimum level of logging
