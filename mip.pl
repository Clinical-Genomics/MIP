#!/usr/bin/env perl

#### Master script for analysing paired end reads from the Illumina plattform in fastq(.gz) format to annotated ranked disease causing variants. The program performs QC, aligns reads using BWA, performs variant discovery and annotation as well as ranking the found variants according to disease potential.

#### Copyright 2011 Henrik Stranneheim

# Require at least perl 5.18
use 5.018;
use Modern::Perl qw{ 2014 };
use autodie qw{ open close :all };

# Required for autodie :all
use IPC::System::Simple;
use English qw{ -no_match_vars };
use Carp;

## Unicode boilerplate
use warnings qw{ FATAL utf8 };
use utf8;
use open qw{ :encoding(UTF-8) :std };
use charnames qw{ :full :short };

use Getopt::Long;
use POSIX;
use Params::Check qw{ check allow last_error };
use Cwd;
use Cwd qw{ abs_path };
use File::Basename qw{ dirname basename fileparse };
use File::Spec::Functions qw{ catdir catfile devnull splitpath };
use File::Path qw{ make_path };
use File::Copy qw{ copy };
use FindBin qw{ $Bin };
use IPC::Cmd qw{ can_run run};
use Time::Piece;

## Third party module(s)
use Path::Iterator::Rule;
use List::MoreUtils qw { any uniq all };
use Readonly;

##MIPs lib/
# Add MIPs internal lib
use lib catdir( $Bin, q{lib} );
use MIP::Check::Cluster qw{ check_max_core_number };
use MIP::Check::Modules qw{ check_perl_modules };
use MIP::Check::Parameter
  qw{ check_allowed_temp_directory check_cmd_config_vs_definition_file check_parameter_hash };
use MIP::Check::Path qw{ check_target_bed_file_exist check_parameter_files };
use MIP::Check::Reference
  qw{ check_bwa_prerequisites check_capture_file_prerequisites check_file_endings_to_build check_human_genome_file_endings check_human_genome_prerequisites check_parameter_metafiles check_references_for_vt };
use MIP::Delete::List qw{ delete_non_wes_contig delete_male_contig };
use MIP::File::Format::Pedigree
  qw{ create_fam_file reload_previous_pedigree_info };
use MIP::File::Format::Yaml qw{ load_yaml write_yaml order_parameter_names };
use MIP::Get::Analysis qw{ get_overall_analysis_type print_program };
use MIP::Get::File qw{ get_select_file_contigs };
use MIP::Log::MIP_log4perl qw{ initiate_logger set_default_log4perl_file };
use MIP::QC::Record qw{ add_most_complete_vcf };
use MIP::Script::Utils qw{ help };
use MIP::Set::Contigs qw{ set_contigs };
use MIP::Set::Parameter
  qw{ set_config_to_active_parameters set_default_config_dynamic_parameters set_dynamic_parameter set_parameter_reference_dir_path set_parameter_to_broadcast };
use MIP::Update::Contigs qw{ update_contigs_for_run };
use MIP::Update::Parameters
  qw{ update_dynamic_config_parameters update_reference_parameters update_vcfparser_outfile_counter };
use MIP::Update::Path qw{ update_to_absolute_path };
use MIP::Update::Programs
  qw{ update_program_mode_with_dry_run_all update_program_mode update_prioritize_flag };

## Recipes
use MIP::Recipes::Analysis::Bamcalibrationblock
  qw{ analysis_bamcalibrationblock };
use MIP::Recipes::Analysis::Bedtools_genomecov
  qw{ analysis_bedtools_genomecov };
use MIP::Recipes::Analysis::Bwa_mem qw{ analysis_bwa_mem };
use MIP::Recipes::Build::Human_genome_prerequisites
  qw{ build_human_genome_prerequisites };
use MIP::Recipes::Analysis::Chanjo_sex_check qw{ analysis_chanjo_sex_check };
use MIP::Recipes::Analysis::Cnvnator qw{ analysis_cnvnator };
use MIP::Recipes::Analysis::Delly_call qw{ analysis_delly_call };
use MIP::Recipes::Analysis::Delly_reformat qw{ analysis_delly_reformat };
use MIP::Recipes::Analysis::Fastqc qw{ analysis_fastqc };
use MIP::Recipes::Analysis::Freebayes qw { analysis_freebayes_calling };
use MIP::Recipes::Analysis::Gatk_baserecalibration
  qw{ analysis_gatk_baserecalibration };
use MIP::Recipes::Analysis::Gatk_combinevariantcallsets
  qw{ analysis_gatk_combinevariantcallsets };
use MIP::Recipes::Analysis::Gatk_concatenate_genotypegvcfs
  qw{ analysis_gatk_concatenate_genotypegvcfs };
use MIP::Recipes::Analysis::Gatk_genotypegvcfs
  qw{ analysis_gatk_genotypegvcfs };
use MIP::Recipes::Analysis::Gatk_haplotypecaller
  qw{ analysis_gatk_haplotypecaller };
use MIP::Recipes::Analysis::Gatk_realigner qw{ analysis_gatk_realigner };
use MIP::Recipes::Analysis::Gatk_variantevalall
  qw{ analysis_gatk_variantevalall };
use MIP::Recipes::Analysis::Gatk_variantevalexome
  qw{ analysis_gatk_variantevalexome };
use MIP::Recipes::Analysis::Gatk_variantrecalibration
  qw{ analysis_gatk_variantrecalibration_wgs analysis_gatk_variantrecalibration_wes };
use MIP::Recipes::Analysis::Manta qw{ analysis_manta };
use MIP::Recipes::Analysis::Markduplicates qw{ analysis_markduplicates };
use MIP::Recipes::Analysis::Peddy qw{ analysis_peddy };
use MIP::Recipes::Analysis::Picardtools_collecthsmetrics
  qw{ analysis_picardtools_collecthsmetrics };
use MIP::Recipes::Analysis::Picardtools_collectmultiplemetrics
  qw{ analysis_picardtools_collectmultiplemetrics };
use MIP::Recipes::Analysis::Picardtools_genotypeconcordance
  qw{ analysis_picardtools_genotypeconcordance };
use MIP::Recipes::Analysis::Picardtools_mergesamfiles
  qw{ analysis_picardtools_mergesamfiles };
use MIP::Recipes::Analysis::Plink qw{ analysis_plink };
use MIP::Recipes::Qc::Qccollect qw{ analysis_qccollect };
use MIP::Recipes::Analysis::Rankvariant
  qw{ analysis_rankvariant analysis_rankvariant_rio analysis_rankvariant_rio_unaffected analysis_rankvariant_unaffected analysis_sv_rankvariant analysis_sv_rankvariant_unaffected };
use MIP::Recipes::Analysis::Rcoverageplots qw{ analysis_rcoverageplots };
use MIP::Recipes::Analysis::Rhocall
  qw{ analysis_rhocall_annotate analysis_rhocall_annotate_rio };
use MIP::Recipes::Analysis::Sambamba_depth qw{ analysis_sambamba_depth };
use MIP::Recipes::Analysis::Bcftools_mpileup qw { analysis_bcftools_mpileup };
use MIP::Recipes::Analysis::Split_fastq_file qw{ analysis_split_fastq_file };
use MIP::Recipes::Analysis::Sv_combinevariantcallsets
  qw{ analysis_sv_combinevariantcallsets };
use MIP::Recipes::Analysis::Tiddit qw{ analysis_tiddit };
use MIP::Recipes::Analysis::Variant_integrity qw{ analysis_variant_integrity };
use MIP::Recipes::Analysis::Vep
  qw{ analysis_vep analysis_vep_rio analysis_vep_sv };
use MIP::Recipes::Analysis::Vt qw{ analysis_vt analysis_vt_rio };
use MIP::Recipes::Analysis::Vt_core qw{ analysis_vt_core analysis_vt_core_rio};
use MIP::Recipes::Pipeline::Wts qw{ pipeline_wts };
use MIP::Recipes::Qc::Multiqc qw{ analysis_multiqc };

our $USAGE = build_usage( {} );

BEGIN {

    require MIP::Check::Modules;

    my @modules = (
        qw{ YAML Path::Iterator::Rule
          List::Util Log::Log4perl
          MIP::File::Format::Yaml MIP::Set::File
          MIP::Log::MIP_log4perl  MIP::Script::Utils }
    );

    ## Evaluate that all modules required are installed
    check_perl_modules(
        {
            modules_ref  => \@modules,
            program_name => $PROGRAM_NAME,
        }
    );
}

## Constants
Readonly my $DOT       => q{.};
Readonly my $EMPTY_STR => q{};
Readonly my $NEWLINE   => qq{\n};
Readonly my $SPACE     => q{ };
Readonly my $TAB       => qq{\t};

#### Script parameters

## Add date_time_stamp for later use in log and qc_metrics yaml file
my $date_time       = localtime;
my $date_time_stamp = $date_time->datetime;
my $date            = $date_time->ymd;

# Catches script name and removes ending
my $script = fileparse( basename( $PROGRAM_NAME, $DOT . q{pl} ) );
my $definitions_file =
  catfile( $Bin, qw{ definitions define_parameters.yaml } );
chomp( $date_time_stamp, $date, $script );

#### Set program parameters

### %parameter holds all defined parameters for MIP
## Loads a YAML file into an arbitrary hash and returns it.
my %parameter = load_yaml( { yaml_file => $definitions_file, } );

### To add/write parameters in the correct order
## Adds the order of first level keys from yaml file to array
my @order_parameters = order_parameter_names(
    {
        file_path => $definitions_file,
    }
);

## Load mandatory keys and values for parameters
my %mandatory_key = load_yaml(
    {
        yaml_file =>
          catfile( $Bin, qw{ definitions mandatory_parameter_keys.yaml } ),
    }
);

## Load non mandatory keys and values for parameters
my %non_mandatory_key = load_yaml(
    {
        yaml_file =>
          catfile( $Bin, qw{ definitions non_mandatory_parameter_keys.yaml } ),

    }
);

## Eval parameter hash
check_parameter_hash(
    {
        parameter_href         => \%parameter,
        mandatory_key_href     => \%mandatory_key,
        non_mandatory_key_href => \%non_mandatory_key,
        file_path              => $definitions_file,
    }
);

## Set MIP version
our $VERSION = 'v5.0.12';

## Holds all active parameters
my %active_parameter;

## Directories, files, job_ids and sample_info
my ( %infile, %indir_path, %infile_lane_prefix, %lane,
    %infile_both_strands_prefix, %job_id, %sample_info );

my %file_info = (
    exome_target_bed =>
      [qw{ .infile_list .pad100.infile_list .pad100.interval_list }],

    # BWA human genome reference file endings
    bwa_build_reference => [qw{ .amb .ann .bwt .pac .sa }],

    # Human genome meta files
    human_genome_reference_file_endings => [qw{ .dict .fai }],
);

#### Staging Area
### Get and/or set input parameters

## Pprint usage help if no arguments
if ( not @ARGV ) {

    help(
        {
            USAGE     => $USAGE,
            exit_code => 0,
        }
    );
}

### User Options
GetOptions(
    q{ifd|infile_dirs:s}   => \%{ $active_parameter{infile_dirs} },
    q{rd|reference_dir:s}  => \$active_parameter{reference_dir},
    q{p|project_id:s}      => \$active_parameter{project_id},
    q{s|sample_ids:s}      => \@{ $active_parameter{sample_ids} },
    q{odd|outdata_dir:s}   => \$active_parameter{outdata_dir},
    q{osd|outscript_dir:s} => \$active_parameter{outscript_dir},
    q{f|family_id:s}       => \$active_parameter{family_id},
    q{sck|supported_capture_kit:s} =>
      \%{ $active_parameter{supported_capture_kit} },
    q{dnr|decompose_normalize_references:s} =>
      \@{ $active_parameter{decompose_normalize_references} },
    q{ped|pedigree_file:s} => \$active_parameter{pedigree_file},
    q{hgr|human_genome_reference:s} =>
      \$active_parameter{human_genome_reference},
    q{al|outaligner_dir:s}    => \$active_parameter{outaligner_dir},
    q{at|analysis_type:s}     => \%{ $active_parameter{analysis_type} },
    q{pl|platform:s}          => \$active_parameter{platform},
    q{ec|expected_coverage:s} => \%{ $active_parameter{expected_coverage} },
    q{c|config_file:s}        => \$active_parameter{config_file},
    q{ccp|cluster_constant_path:s} => \$active_parameter{cluster_constant_path},
    q{acp|analysis_constant_path:s} =>
      \$active_parameter{analysis_constant_path},
    q{cfa|config_file_analysis:s} => \$active_parameter{config_file_analysis},
    q{sif|sample_info_file:s}     => \$active_parameter{sample_info_file},
    q{dra|dry_run_all=i}          => \$active_parameter{dry_run_all},
    q{jul|java_use_large_pages=n} => \$active_parameter{java_use_large_pages},
    q{ges|genomic_set:s}          => \$active_parameter{genomic_set},
    q{rio|reduce_io=n}            => \$active_parameter{reduce_io},
    q{riu|replace_iupac=n}        => \$active_parameter{replace_iupac},
    q{ppm|print_program_mode=n}   => \$active_parameter{print_program_mode},
    q{pp|print_program}           => sub {
        ## Force ppm to be read before function call
        GetOptions( q{ppm|print_program_mode=n} =>
              \$active_parameter{print_program_mode} );
        print_program(
            {
                parameter_href     => \%parameter,
                print_program_mode => $active_parameter{print_program_mode},
            }
        );
        exit;
    },
    q{l|log_file:s} => \$active_parameter{log_file},
    q{h|help}       => sub { say STDOUT $USAGE; exit; },
    q{v|version}    => sub {
        say STDOUT $NEWLINE . basename($PROGRAM_NAME) . $SPACE . $VERSION,
          $NEWLINE;
        exit;
    },

    #### Bash
    q{bse|bash_set_errexit:s}   => \$active_parameter{bash_set_errexit},
    q{bsu|bash_set_nounset:s}   => \$active_parameter{bash_set_nounset},
    q{bsp|bash_set_pipefail:s}  => \$active_parameter{bash_set_pipefail},
    q{em|email:s}               => \$active_parameter{email},
    q{emt|email_types:s}        => \@{ $active_parameter{email_types} },
    q{mcn|module_core_number:s} => \%{ $active_parameter{module_core_number} },
    q{mot|module_time:s}        => \%{ $active_parameter{module_time} },
    q{mse|module_source_environment_command:s} =>
      \%{ $active_parameter{module_source_environment_command} },
    q{sen|source_main_environment_commands=s{,}} =>
      \@{ $active_parameter{source_main_environment_commands} },
    q{mcn|max_cores_per_node=n} => \$active_parameter{max_cores_per_node},
    q{nrm|node_ram_memory=n}    => \$active_parameter{node_ram_memory},
    q{tmd|temp_directory:s}     => \$active_parameter{temp_directory},
    q{qos|slurm_quality_of_service=s} =>
      \$active_parameter{slurm_quality_of_service},
    q{psfq|psplit_fastq_file=n} => \$active_parameter{psplit_fastq_file},
    q{sfqrdb|split_fastq_file_read_batch=n} =>
      \$active_parameter{split_fastq_file_read_batch},
    q{pgz|pgzip_fastq=n}         => \$active_parameter{pgzip_fastq},
    q{pfqc|pfastqc=n}            => \$active_parameter{pfastqc},
    q{pcta|pcutadapt=n}          => \$active_parameter{pcutadapt},
    q{pmem|pbwa_mem=n}           => \$active_parameter{pbwa_mem},
    q{memhla|bwa_mem_hla=n}      => \$active_parameter{bwa_mem_hla},
    q{memcrm|bwa_mem_cram=n}     => \$active_parameter{bwa_mem_cram},
    q{memsts|bwa_mem_bamstats=n} => \$active_parameter{bwa_mem_bamstats},
    q{memssm|bwa_sambamba_sort_memory_limit:s} =>
      \$active_parameter{bwa_sambamba_sort_memory_limit},
    q{ptp|picardtools_path:s} => \$active_parameter{picardtools_path},
    q{pptm|ppicardtools_mergesamfiles=n} =>
      \$active_parameter{ppicardtools_mergesamfiles},
    q{pmd|pmarkduplicates=n} => \$active_parameter{pmarkduplicates},
    q{mdpmd|markduplicates_picardtools_markduplicates=n} =>
      \$active_parameter{markduplicates_picardtools_markduplicates},
    q{mdsmd|markduplicates_sambamba_markdup=n} =>
      \$active_parameter{markduplicates_sambamba_markdup},
    q{mdshts|markduplicates_sambamba_markdup_hash_table_size=n} =>
      \$active_parameter{markduplicates_sambamba_markdup_hash_table_size},
    q{mdsols|markduplicates_sambamba_markdup_overflow_list_size=n} =>
      \$active_parameter{markduplicates_sambamba_markdup_overflow_list_size},
    q{mdsibs|markduplicates_sambamba_markdup_io_buffer_size=n} =>
      \$active_parameter{markduplicates_sambamba_markdup_io_buffer_size},
    q{pchs|pchanjo_sexcheck=n} => \$active_parameter{pchanjo_sexcheck},
    q{chslle|chanjo_sexcheck_log_level:s} =>
      \$active_parameter{chanjo_sexcheck_log_level},
    q{psdt|psambamba_depth=n}       => \$active_parameter{psambamba_depth},
    q{sdtmod|sambamba_depth_mode:s} => \$active_parameter{sambamba_depth_mode},
    q{sdtcut|sambamba_depth_cutoffs:s} =>
      \@{ $active_parameter{sambamba_depth_cutoffs} },
    q{sdtbed|sambamba_depth_bed:s} => \$active_parameter{sambamba_depth_bed},
    q{sdtbaq|sambamba_depth_base_quality=n} =>
      \$active_parameter{sambamba_depth_base_quality},
    q{sdtmaq|sambamba_depth_mapping_quality=n} =>
      \$active_parameter{sambamba_depth_mapping_quality},
    q{sdtndu|sambamba_depth_noduplicates=n} =>
      \$active_parameter{sambamba_depth_noduplicates},
    q{sdtfqc|sambamba_depth_quality_control=n} =>
      \$active_parameter{sambamba_depth_quality_control},
    q{pbgc|pbedtools_genomecov=n} => \$active_parameter{pbedtools_genomecov},
    q{bgcmc|bedtools_genomecov_max_coverage=n} =>
      \$active_parameter{bedtools_genomecov_max_coverage},
    q{pptcmm|ppicardtools_collectmultiplemetrics=n} =>
      \$active_parameter{ppicardtools_collectmultiplemetrics},
    q{pptchs|ppicardtools_collecthsmetrics=n} =>
      \$active_parameter{ppicardtools_collecthsmetrics},
    q{extb|exome_target_bed=s}     => \%{ $active_parameter{exome_target_bed} },
    q{prcp|prcovplots=n}           => \$active_parameter{prcovplots},
    q{pcnv|pcnvnator=n}            => \$active_parameter{pcnvnator},
    q{cnvhbs|cnv_bin_size=n}       => \$active_parameter{cnv_bin_size},
    q{pdelc|pdelly_call=n}         => \$active_parameter{pdelly_call},
    q{pdel|pdelly_reformat=n}      => \$active_parameter{pdelly_reformat},
    q{deltyp|delly_types:s}        => \@{ $active_parameter{delly_types} },
    q{delexc|delly_exclude_file:s} => \$active_parameter{delly_exclude_file},
    q{pmna|pmanta=n}               => \$active_parameter{pmanta},
    q{ptid|ptiddit=n}              => \$active_parameter{ptiddit},
    q{tidmsp|tiddit_minimum_number_supporting_pairs=n} =>
      \$active_parameter{tiddit_minimum_number_supporting_pairs},
    q{psvc|psv_combinevariantcallsets=n} =>
      \$active_parameter{psv_combinevariantcallsets},
    q{svcvtd|sv_vt_decompose=n} => \$active_parameter{sv_vt_decompose},
    q{svsvdbmp|sv_svdb_merge_prioritize:s} =>
      \$active_parameter{sv_svdb_merge_prioritize},
    q{svcbtv|sv_bcftools_view_filter=n} =>
      \$active_parameter{sv_bcftools_view_filter},
    q{svcdbq|sv_svdb_query=n} => \$active_parameter{sv_svdb_query},
    q{svcdbqd|sv_svdb_query_db_files:s} =>
      \%{ $active_parameter{sv_svdb_query_db_files} },
    q{svcvan|sv_vcfanno=n}        => \$active_parameter{sv_vcfanno},
    q{svcval|sv_vcfanno_lua:s}    => \$active_parameter{sv_vcfanno_lua},
    q{svcvac|sv_vcfanno_config:s} => \$active_parameter{sv_vcfanno_config},
    q{svcvacf|sv_vcfanno_config_file:s} =>
      \$active_parameter{sv_vcfanno_config_file},
    q{svcvah|sv_vcfannotation_header_lines_file:s} =>
      \$active_parameter{sv_vcfannotation_header_lines_file},
    q{svcgmf|sv_genmod_filter=n} => \$active_parameter{sv_genmod_filter},
    q{svcgfr|sv_genmod_filter_1000g:s} =>
      \$active_parameter{sv_genmod_filter_1000g},
    q{svcgft|sv_genmod_filter_threshold:s} =>
      \$active_parameter{sv_genmod_filter_threshold},
    q{svcbcf|sv_combinevariantcallsets_bcf_file=n} =>
      \$active_parameter{sv_combinevariantcallsets_bcf_file},
    q{psvv|psv_varianteffectpredictor=n} =>
      \$active_parameter{psv_varianteffectpredictor},
    q{svvepf|sv_vep_features:s} => \@{ $active_parameter{sv_vep_features} },
    q{svvepl|sv_vep_plugins:s}  => \@{ $active_parameter{sv_vep_plugins} },
    q{psvvcp|psv_vcfparser=n}   => \$active_parameter{psv_vcfparser},
    q{svvcpvt|sv_vcfparser_vep_transcripts=n} =>
      \$active_parameter{sv_vcfparser_vep_transcripts},
    q{svvcppg|sv_vcfparser_per_gene=n} =>
      \$active_parameter{sv_vcfparser_per_gene},
    q{svvcprff|sv_vcfparser_range_feature_file:s} =>
      \$active_parameter{sv_vcfparser_range_feature_file},
    q{svvcprfa|sv_vcfparser_range_feature_annotation_columns:s} =>
      \@{ $active_parameter{sv_vcfparser_range_feature_annotation_columns} },
    q{svvcpsf|sv_vcfparser_select_file:s} =>
      \$active_parameter{sv_vcfparser_select_file},
    q{svvcpsfm|sv_vcfparser_select_file_matching_column=n} =>
      \$active_parameter{sv_vcfparser_select_file_matching_column},
    q{svvcpsfa|sv_vcfparser_select_feature_annotation_columns:s} =>
      \@{ $active_parameter{sv_vcfparser_select_feature_annotation_columns} },
    q{psvr|psv_rankvariant=n} => \$active_parameter{psv_rankvariant},
    q{svravanr|sv_genmod_annotate_regions:n} =>
      \$active_parameter{sv_genmod_annotate_regions},
    q{svravgft|sv_genmod_models_family_type:s} =>
      \$active_parameter{sv_genmod_models_family_type},
    q{svravrpf|sv_genmod_models_reduced_penetrance_file:s} =>
      \$active_parameter{sv_genmod_models_reduced_penetrance_file},
    q{svravwg|sv_genmod_models_whole_gene=n} =>
      \$active_parameter{sv_genmod_models_whole_gene},
    q{svravrm|sv_rank_model_file:s} => \$active_parameter{sv_rank_model_file},
    q{psvre|psv_reformat=n}         => \$active_parameter{psv_reformat},
    q{svrevbf|sv_rankvariant_binary_file=n} =>
      \$active_parameter{sv_rankvariant_binary_file},
    q{svrergf|sv_reformat_remove_genes_file:s} =>
      \$active_parameter{sv_reformat_remove_genes_file},
    q{pbmp|pbcftools_mpileup=n} => \$active_parameter{pbcftools_mpileup},
    q{pbmpfv|bcftools_mpileup_filter_variant} =>
      \$active_parameter{bcftools_mpileup_filter_variant},
    q{pfrb|pfreebayes=n}        => \$active_parameter{pfreebayes},
    q{gtp|gatk_path:s}          => \$active_parameter{gatk_path},
    q{gll|gatk_logging_level:s} => \$active_parameter{gatk_logging_level},
    q{gbdv|gatk_bundle_download_version:s} =>
      \$active_parameter{gatk_bundle_download_version},
    q{gdco|gatk_downsample_to_coverage=n} =>
      \$active_parameter{gatk_downsample_to_coverage},
    q{gdai|gatk_disable_auto_index_and_file_lock=n} =>
      \$active_parameter{gatk_disable_auto_index_and_file_lock},
    q{pgra|pgatk_realigner=n} => \$active_parameter{pgatk_realigner},
    q{graks|gatk_realigner_indel_known_sites:s} =>
      \@{ $active_parameter{gatk_realigner_indel_known_sites} },
    q{pgbr|pgatk_baserecalibration=n} =>
      \$active_parameter{pgatk_baserecalibration},
    q{gbrcov|gatk_baserecalibration_covariates:s} =>
      \@{ $active_parameter{gatk_baserecalibration_covariates} },
    q{gbrkst|gatk_baserecalibration_known_sites:s} =>
      \@{ $active_parameter{gatk_baserecalibration_known_sites} },
    q{gbrrf|gatk_baserecalibration_read_filters=s} =>
      \@{ $active_parameter{gatk_baserecalibration_read_filters} },
    q{gbrdiq|gatk_baserecalibration_disable_indel_qual=n} =>
      \$active_parameter{gatk_baserecalibration_disable_indel_qual},
    q{gbrsqq|gatk_baserecalibration_static_quantized_quals:s} =>
      \@{ $active_parameter{gatk_baserecalibration_static_quantized_quals} },
    q{pghc|pgatk_haplotypecaller=n} =>
      \$active_parameter{pgatk_haplotypecaller},
    q{ghcann|gatk_haplotypecaller_annotation:s} =>
      \@{ $active_parameter{gatk_haplotypecaller_annotation} },
    q{ghckse|gatk_haplotypecaller_snp_known_set:s} =>
      \$active_parameter{gatk_haplotypecaller_snp_known_set},
    q{ghcscb|gatk_haplotypecaller_no_soft_clipped_bases=n} =>
      \$active_parameter{gatk_haplotypecaller_no_soft_clipped_bases},
    q{ghcpim|gatk_haplotypecaller_pcr_indel_model:s} =>
      \$active_parameter{gatk_haplotypecaller_pcr_indel_model},
    q{pggt|pgatk_genotypegvcfs=n} => \$active_parameter{pgatk_genotypegvcfs},
    q{ggtgrl|gatk_genotypegvcfs_ref_gvcf:s} =>
      \$active_parameter{gatk_genotypegvcfs_ref_gvcf},
    q{ggtals|gatk_genotypegvcfs_all_sites=n} =>
      \$active_parameter{gatk_genotypegvcfs_all_sites},
    q{ggbcf|gatk_concatenate_genotypegvcfs_bcf_file=n} =>
      \$active_parameter{gatk_concatenate_genotypegvcfs_bcf_file},
    q{pgvr|pgatk_variantrecalibration=n} =>
      \$active_parameter{pgatk_variantrecalibration},
    q{gvrann|gatk_variantrecalibration_annotations:s} =>
      \@{ $active_parameter{gatk_variantrecalibration_annotations} },
    q{gvrres|gatk_variantrecalibration_resource_snv=s} =>
      \%{ $active_parameter{gatk_variantrecalibration_resource_snv} },
    q{gvrrei|gatk_variantrecalibration_resource_indel=s} =>
      \%{ $active_parameter{gatk_variantrecalibration_resource_indel} },
    q{gvrstf|gatk_variantrecalibration_snv_tsfilter_level:s} =>
      \$active_parameter{gatk_variantrecalibration_snv_tsfilter_level},
    q{gvritf|gatk_variantrecalibration_indel_tsfilter_level:s} =>
      \$active_parameter{gatk_variantrecalibration_indel_tsfilter_level},
    q{gvrdpa|gatk_variantrecalibration_dp_annotation=n} =>
      \$active_parameter{gatk_variantrecalibration_dp_annotation},
    q{gvrsmg|gatk_variantrecalibration_snv_max_gaussians=n} =>
      \$active_parameter{gatk_variantrecalibration_snv_max_gaussians},
    q{gvrimg|gatk_variantrecalibration_indel_max_gaussians=n} =>
      \$active_parameter{gatk_variantrecalibration_indel_max_gaussians},
    q{gcgpss|gatk_calculategenotypeposteriors_support_set:s} =>
      \$active_parameter{gatk_calculategenotypeposteriors_support_set},
    q{pgcv|pgatk_combinevariantcallsets=n} =>
      \$active_parameter{pgatk_combinevariantcallsets},
    q{gcvgmo|gatk_combinevariants_genotype_merge_option:s} =>
      \$active_parameter{gatk_combinevariants_genotype_merge_option},
    q{gcvpc|gatk_combinevariants_prioritize_caller:s} =>
      \$active_parameter{gatk_combinevariants_prioritize_caller},
    q{gcvbcf|gatk_combinevariantcallsets_bcf_file=n} =>
      \$active_parameter{gatk_combinevariantcallsets_bcf_file},
    q{pgvea|pgatk_variantevalall=n} => \$active_parameter{pgatk_variantevalall},
    q{pgvee|pgatk_variantevalexome=n} =>
      \$active_parameter{pgatk_variantevalexome},
    q{gveedbs|gatk_varianteval_dbsnp:s} =>
      \$active_parameter{gatk_varianteval_dbsnp},
    q{gveedbg|gatk_varianteval_gold:s} =>
      \$active_parameter{gatk_varianteval_gold},
    q{ppvab|pprepareforvariantannotationblock=n} =>
      \$active_parameter{pprepareforvariantannotationblock},
    q{prhc|prhocall=n} => \$active_parameter{prhocall},
    q{rhcf|rhocall_frequency_file:s} =>
      \$active_parameter{rhocall_frequency_file},
    q{pvt|pvt=n}             => \$active_parameter{pvt},
    q{vtddec|vt_decompose=n} => \$active_parameter{vt_decompose},
    q{vtdnor|vt_normalize=n} => \$active_parameter{vt_normalize},
    q{vtunq|vt_uniq=n}       => \$active_parameter{vt_uniq},
    q{vtmaa|vt_missing_alt_allele=n} =>
      \$active_parameter{vt_missing_alt_allele},
    q{vtgmf|vt_genmod_filter=n} => \$active_parameter{vt_genmod_filter},
    q{vtgfr|vt_genmod_filter_1000g:s} =>
      \$active_parameter{vt_genmod_filter_1000g},
    q{vtmaf|vt_genmod_filter_max_af=n} =>
      \$active_parameter{vt_genmod_filter_max_af},
    q{vtgft|vt_genmod_filter_threshold:s} =>
      \$active_parameter{vt_genmod_filter_threshold},
    q{pvep|pvarianteffectpredictor=n} =>
      \$active_parameter{pvarianteffectpredictor},
    q{vepp|vep_directory_path:s}  => \$active_parameter{vep_directory_path},
    q{vepc|vep_directory_cache:s} => \$active_parameter{vep_directory_cache},
    q{vepr|vep_reference:n}       => \$active_parameter{vep_reference},
    q{vepf|vep_features:s}        => \@{ $active_parameter{vep_features} },
    q{veppl|vep_plugins:s}        => \@{ $active_parameter{vep_plugins} },
    q{pvcp|pvcfparser=n}          => \$active_parameter{pvcfparser},
    q{vcpvt|vcfparser_vep_transcripts=n} =>
      \$active_parameter{vcfparser_vep_transcripts},
    q{vcprff|vcfparser_range_feature_file:s} =>
      \$active_parameter{vcfparser_range_feature_file},
    q{vcprfa|vcfparser_range_feature_annotation_columns:s} =>
      \@{ $active_parameter{vcfparser_range_feature_annotation_columns} },
    q{vcpsf|vcfparser_select_file:s} =>
      \$active_parameter{vcfparser_select_file},
    q{vcpsfm|vcfparser_select_file_matching_column=n} =>
      \$active_parameter{vcfparser_select_file_matching_column},
    q{vcpsfa|vcfparser_select_feature_annotation_columns:s} =>
      \@{ $active_parameter{vcfparser_select_feature_annotation_columns} },
    q{psne|psnpeff=n}      => \$active_parameter{psnpeff},
    q{snep|snpeff_path:s}  => \$active_parameter{snpeff_path},
    q{sneann|snpeff_ann=n} => \$active_parameter{snpeff_ann},
    q{snegbv|snpeff_genome_build_version:s} =>
      \$active_parameter{snpeff_genome_build_version},
    q{snesaf|snpsift_annotation_files=s} =>
      \%{ $active_parameter{snpsift_annotation_files} },
    q{snesaoi|snpsift_annotation_outinfo_key=s} =>
      \%{ $active_parameter{snpsift_annotation_outinfo_key} },
    q{snesdbnsfp|snpsift_dbnsfp_file:s} =>
      \$active_parameter{snpsift_dbnsfp_file},
    q{snesdbnsfpa|snpsift_dbnsfp_annotations:s} =>
      \@{ $active_parameter{snpsift_dbnsfp_annotations} },
    q{prav|prankvariant=n} => \$active_parameter{prankvariant},
    q{ravgft|genmod_models_family_type:s} =>
      \$active_parameter{genmod_models_family_type},
    q{ravanr|genmod_annotate_regions:n} =>
      \$active_parameter{genmod_annotate_regions},
    q{ravcad|genmod_annotate_cadd_files:s} =>
      \@{ $active_parameter{genmod_annotate_cadd_files} },
    q{ravspi|genmod_annotate_spidex_file:s} =>
      \$active_parameter{genmod_annotate_spidex_file},
    q{ravwg|genmod_models_whole_gene=n} =>
      \$active_parameter{genmod_models_whole_gene},
    q{ravrpf|genmod_models_reduced_penetrance_file:s} =>
      \$active_parameter{genmod_models_reduced_penetrance_file},
    q{ravrm|rank_model_file:s} => \$active_parameter{rank_model_file},
    q{pevab|pendvariantannotationblock=n} =>
      \$active_parameter{pendvariantannotationblock},
    q{evabrgf|endvariantannotationblock_remove_genes_file:s} =>
      \$active_parameter{endvariantannotationblock_remove_genes_file},
    q{ravbf|rankvariant_binary_file=n} =>
      \$active_parameter{rankvariant_binary_file},
    q{pped|ppeddy=n}             => \$active_parameter{ppeddy},
    q{pplink|pplink=n}           => \$active_parameter{pplink},
    q{pvai|pvariant_integrity=n} => \$active_parameter{pvariant_integrity},
    q{pevl|pevaluation=n}        => \$active_parameter{pevaluation},
    q{evlnid|nist_id:s}          => \$active_parameter{nist_id},
    q{evlnhc|nist_high_confidence_call_set:s} =>
      \$active_parameter{nist_high_confidence_call_set},
    q{evlnil|nist_high_confidence_call_set_bed:s} =>
      \$active_parameter{nist_high_confidence_call_set_bed},
    q{pqcc|pqccollect=n} => \$active_parameter{pqccollect},
    q{qccsi|qccollect_sampleinfo_file:s} =>
      \$active_parameter{qccollect_sampleinfo_file},
    q{qccref|qccollect_regexp_file:s} =>
      \$active_parameter{qccollect_regexp_file},
    q{qccske|qccollect_skip_evaluation} =>
      \$active_parameter{qccollect_skip_evaluation},
    q{pmqc|pmultiqc=n} => \$active_parameter{pmultiqc},
    q{prem|premoveredundantfiles=n} =>
      \$active_parameter{premoveredundantfiles},
    q{pars|panalysisrunstatus=n} => \$active_parameter{panalysisrunstatus},
    q{psac|psacct=n}             => \$active_parameter{psacct},
    q{sacfrf|sacct_format_fields:s} =>
      \@{ $active_parameter{sacct_format_fields} },
  )
  or help(
    {
        USAGE     => $USAGE,
        exit_code => 1,
    }
  );

##Special case:Enable/activate MIP. Cannot be changed from cmd or config
$active_parameter{mip} = $parameter{mip}{default};

## Change relative path to absolute path for parameter with "update_path: absolute_path" in config
update_to_absolute_path(
    {
        parameter_href        => \%parameter,
        active_parameter_href => \%active_parameter,
    }
);

### Config file
## If config from cmd
if ( exists $active_parameter{config_file}
    && defined $active_parameter{config_file} )
{

    ## Loads a YAML file into an arbitrary hash and returns it.
    my %config_parameter =
      load_yaml( { yaml_file => $active_parameter{config_file}, } );

    ## Remove previous analysis specific info not relevant for current run e.g. log file, which is read from pedigree or cmd
    my @remove_keys = (qw{ log_file });

  KEY:
    foreach my $key (@remove_keys) {

        delete $config_parameter{$key};
    }

## Set config parameters into %active_parameter unless $parameter
## has been supplied on the command line
    set_config_to_active_parameters(
        {
            config_parameter_href => \%config_parameter,
            active_parameter_href => \%active_parameter,
        }
    );

    ## Compare keys from config and cmd (%active_parameter) with definitions file (%parameter)
    check_cmd_config_vs_definition_file(
        {
            active_parameter_href => \%active_parameter,
            parameter_href        => \%parameter,
        }
    );

    my @config_dynamic_parameters = qw{ analysis_constant_path outaligner_dir };

    ## Replace config parameter with cmd info for config dynamic parameter
    set_default_config_dynamic_parameters(
        {
            parameter_href        => \%parameter,
            active_parameter_href => \%active_parameter,
            parameter_names_ref   => \@config_dynamic_parameters,
        }
    );

    ## Loop through all parameters and update info
  PARAMETER:
    foreach my $parameter_name (@order_parameters) {

        ## Updates the active parameters to particular user/cluster for dynamic config parameters following specifications. Leaves other entries untouched.
        update_dynamic_config_parameters(
            {
                active_parameter_href => \%active_parameter,
                parameter_name        => $parameter_name,
            }
        );
    }
}

## Set the default Log4perl file using supplied dynamic parameters.
$active_parameter{log_file} = set_default_log4perl_file(
    {
        active_parameter_href => \%active_parameter,
        cmd_input             => $active_parameter{log_file},
        script                => $script,
        date                  => $date,
        date_time_stamp       => $date_time_stamp,
    }
);

## Creates log object
my $log = initiate_logger(
    {
        file_path => $active_parameter{log_file},
        log_name  => q{MIP},
    }
);

## Parse pedigree file
## Reads family_id_pedigree file in PLINK|YAML format. Checks for pedigree data for allowed entries and correct format. Add data to sample_info depending on user info.
# Meta data in YAML format
if ( defined $active_parameter{pedigree_file}
    && $active_parameter{pedigree_file} =~ /[.]yaml$/ )
{

    ## Loads a YAML file into an arbitrary hash and returns it. Load parameters from previous run from sample_info_file
    my %pedigree =
      load_yaml( { yaml_file => $active_parameter{pedigree_file}, } );
    $log->info( q{Loaded: } . $active_parameter{pedigree_file} );

    read_yaml_pedigree_file(
        {
            parameter_href        => \%parameter,
            active_parameter_href => \%active_parameter,
            sample_info_href      => \%sample_info,
            file_info_href        => \%file_info,
            file_path             => $active_parameter{pedigree_file},
            pedigree_href         => \%pedigree,
        }
    );
}

## Detect if all samples has the same sequencing type and return consensus if reached
$parameter{dynamic_parameter}{consensus_analysis_type} =
  get_overall_analysis_type(
    { analysis_type_href => \%{ $active_parameter{analysis_type} }, } );

### Populate uninitilized active_parameters{parameter_name} with default from parameter
PARAMETER:
foreach my $parameter_name (@order_parameters) {

    ## If hash and set - skip
    next PARAMETER
      if ( ref $active_parameter{$parameter_name} eq qw{HASH}
        && keys %{ $active_parameter{$parameter_name} } );

    ## If array and set - skip
    next PARAMETER
      if ( ref $active_parameter{$parameter_name} eq qw{ARRAY}
        && @{ $active_parameter{$parameter_name} } );

    ## If scalar and set - skip
    next PARAMETER
      if ( defined $active_parameter{$parameter_name}
        && ref( $active_parameter{$parameter_name} ) !~ / HASH | ARRAY /sxm );

    ### Special case for parameters that are dependent on other parameters values
    my @custom_default_parameters =
      qw{ exome_target_bed bwa_build_reference analysis_type infile_dirs sample_info_file };

    if ( any { $_ eq $parameter_name } @custom_default_parameters ) {

        set_custom_default_to_active_parameter(
            {
                parameter_href        => \%parameter,
                active_parameter_href => \%active_parameter,
                file_info_href        => \%file_info,
                parameter_name        => $parameter_name,
            }
        );
        next PARAMETER;
    }

    ## Checks and sets user input or default values to active_parameters
    set_default_to_active_parameter(
        {
            parameter_href        => \%parameter,
            active_parameter_href => \%active_parameter,
            associated_programs_ref =>
              \@{ $parameter{$parameter_name}{associated_program} },
            parameter_name => $parameter_name,
        }
    );
}

## Update path for supplied reference(s) associated with parameter that should reside in the mip reference directory to full path
set_parameter_reference_dir_path(
    {
        active_parameter_href => \%active_parameter,
        parameter_name        => q{human_genome_reference},
    }
);

## Detect version and source of the human_genome_reference: Source (hg19 or GRCh).
parse_human_genome_reference(
    {
        file_info_href => \%file_info,
        human_genome_reference_ref =>
          \basename( $active_parameter{human_genome_reference} ),
    }
);

## Update exome_target_bed files with human_genome_reference_source_ref and human_genome_reference_version_ref
update_exome_target_bed(
    {
        exome_target_bed_file_href => $active_parameter{exome_target_bed},
        human_genome_reference_source_ref =>
          \$file_info{human_genome_reference_source},
        human_genome_reference_version_ref =>
          \$file_info{human_genome_reference_version},
    }
);

# Holds all active parameters values for broadcasting
my @broadcasts;

set_parameter_to_broadcast(
    {
        parameter_href        => \%parameter,
        active_parameter_href => \%active_parameter,
        order_parameters_ref  => \@order_parameters,
        broadcasts_ref        => \@broadcasts,
    }
);

## Reference in MIP reference directory
PARAMETER:
foreach my $parameter_name ( keys %parameter ) {

    ## Expect file to be in reference directory
    if ( exists $parameter{$parameter_name}{reference} ) {

        update_reference_parameters(
            {
                active_parameter_href => \%active_parameter,
                associated_programs_ref =>
                  \@{ $parameter{$parameter_name}{associated_program} },
                parameter_name => $parameter_name,
            }
        );
    }
}

### Checks

## Check existance of files and directories
PARAMETER:
foreach my $parameter_name ( keys %parameter ) {

    if ( exists $parameter{$parameter_name}{exists_check} ) {

        check_parameter_files(
            {
                parameter_href        => \%parameter,
                active_parameter_href => \%active_parameter,
                associated_programs_ref =>
                  \@{ $parameter{$parameter_name}{associated_program} },
                parameter_name => $parameter_name,
                parameter_exists_check =>
                  $parameter{$parameter_name}{exists_check},
            }
        );
    }
}

## Updates sample_info hash with previous run pedigree info
reload_previous_pedigree_info(
    {
        active_parameter_href => \%active_parameter,
        sample_info_href      => \%sample_info,
        sample_info_file_path => $active_parameter{sample_info_file},
    }
);

## Special case since dict is created with .fastq removed
## Check the existance of associated human genome files
check_human_genome_file_endings(
    {
        parameter_href        => \%parameter,
        active_parameter_href => \%active_parameter,
        file_info_href        => \%file_info,
        parameter_name        => q{human_genome_reference},
    }
);

## Check that supplied target file ends with ".bed" and otherwise croaks
TARGET_FILE:
foreach my $target_bed_file ( keys %{ $active_parameter{exome_target_bed} } ) {

    check_target_bed_file_exist(
        {
            parameter_name => q{exome_target_bed},
            path           => $target_bed_file,
        }
    );
}

## Checks parameter metafile exists
check_parameter_metafiles(
    {
        parameter_href        => \%parameter,
        active_parameter_href => \%active_parameter,
        file_info_href        => \%file_info,
    }
);

## Update the expected number of outfile after vcfparser
update_vcfparser_outfile_counter(
    { active_parameter_href => \%active_parameter, } );

## Collect select file contigs to loop over downstream
if ( $active_parameter{vcfparser_select_file} ) {

## Collects sequences contigs used in select file
    @{ $file_info{select_file_contigs} } = get_select_file_contigs(
        {
            select_file_path =>
              catfile( $active_parameter{vcfparser_select_file} ),
            log => $log,
        }
    );
}

## Detect family constellation based on pedigree file
$parameter{dynamic_parameter}{trio} = detect_trio(
    {
        active_parameter_href => \%active_parameter,
        sample_info_href      => \%sample_info,
    }
);

## Detect number of founders (i.e. parents ) based on pedigree file
detect_founders(
    {
        active_parameter_href => \%active_parameter,
        sample_info_href      => \%sample_info,
    }
);

## Check email adress format
if ( defined $active_parameter{email} ) {    #Allow no malformed email adress

    check_email_address( { email_ref => \$active_parameter{email}, } );
}

if (
    not check_allowed_temp_directory(
        { temp_directory => $active_parameter{temp_directory}, }
    )
  )
{

    $log->fatal( q{'--temp_directory }
          . $active_parameter{temp_directory}
          . q{' is not allowed because MIP will remove the temp directory after processing.}
          . "\n" );
    exit 1;
}

## Parameters that have keys as MIP program names
my @parameter_keys_to_check =
  (qw{ module_time module_core_number module_source_environment_command });
foreach my $parameter_name (@parameter_keys_to_check) {

    ## Test if key from query hash exists truth hash
    check_key_exists_in_hash(
        {
            truth_href     => \%parameter,
            query_href     => \%{ $active_parameter{$parameter_name} },
            parameter_name => $parameter_name,
        }
    );
}

## Check that the module core number do not exceed the maximum per node
foreach my $program_name ( keys %{ $active_parameter{module_core_number} } ) {

    ## Limit number of cores requested to the maximum number of cores available per node
    $active_parameter{module_core_number}{$program_name} =
      check_max_core_number(
        {
            max_cores_per_node => $active_parameter{max_cores_per_node},
            core_number_requested =>
              $active_parameter{module_core_number}{$program_name},
        }
      );
}

## Parameters that have elements as MIP program names
my @parameter_elements_to_check =
  (qw(associated_program decompose_normalize_references));
foreach my $parameter_name (@parameter_elements_to_check) {

    ## Test if element from query array exists truth hash
    check_element_exists_in_hash(
        {
            truth_href     => \%parameter,
            queryies       => \@{ $active_parameter{$parameter_name} },
            parameter_name => $parameter_name,
        }
    );
}

## Parameters with key(s) that have elements as MIP program names
my @parameter_key_to_check = qw(associated_program);
PARAMETER:
foreach my $parameter ( keys %parameter ) {

  KEY:
    foreach my $parameter_name (@parameter_key_to_check) {

        if ( exists $parameter{$parameter}{$parameter_name} ) {

            ## Test if element from query array exists truth hash
            check_element_exists_in_hash(
                {
                    truth_href => \%parameter,
                    queryies   => \@{ $parameter{$parameter}{$parameter_name} },
                    parameter_name => $parameter_name,
                }
            );
        }
    }
}

## Check programs in path, and executable
check_command_in_path(
    {
        parameter_href        => \%parameter,
        active_parameter_href => \%active_parameter,
    }
);

## Test that the family_id and the sample_id(s) exists and are unique. Check if id sample_id contains "_".
check_unique_ids(
    {
        active_parameter_href => \%active_parameter,
        sample_ids_ref        => \@{ $active_parameter{sample_ids} },
    }
);

## Check sample_id provided in hash parameter is included in the analysis and only represented once
check_sample_id_in_parameter(
    {
        active_parameter_href => \%active_parameter,
        sample_ids_ref        => \@{ $active_parameter{sample_ids} },
        parameter_names_ref   => [qw{ expected_coverage analysis_type }],
    }
);

## Check sample_id provided in hash path parameter is included in the analysis and only represented once
check_sample_id_in_parameter_path(
    {
        active_parameter_href => \%active_parameter,
        sample_ids_ref        => \@{ $active_parameter{sample_ids} },
        parameter_names_ref   => [qw{ infile_dirs exome_target_bed }],
    }
);

## Check that VEP directory and VEP cache match
check_vep_directories(
    {
        vep_directory_path_ref  => \$active_parameter{vep_directory_path},
        vep_directory_cache_ref => \$active_parameter{vep_directory_cache},
    }
);

## Check that the supplied vcfanno toml frequency file match record 'file=' within toml config file
if (   ( $active_parameter{psv_combinevariantcallsets} > 0 )
    && ( $active_parameter{sv_vcfanno} > 0 ) )
{

    check_vcfanno_toml(
        {
            vcfanno_file_toml => $active_parameter{sv_vcfanno_config},
            vcfanno_file_freq => $active_parameter{sv_vcfanno_config_file},
        }
    );
}

check_snpsift_keys(
    {
        snpsift_annotation_files_href =>
          \%{ $active_parameter{snpsift_annotation_files} },
        snpsift_annotation_outinfo_key_href =>
          \%{ $active_parameter{snpsift_annotation_outinfo_key} },
    }
);

## Adds dynamic aggregate information from definitions to parameter hash
set_dynamic_parameter(
    {
        parameter_href => \%parameter,
        aggregates_ref => [
            ## Collects all programs that MIP can handle
            q{type:program},
            ## Collects all variant_callers
            q{program_type:variant_callers},
            ## Collects all structural variant_callers
            q{program_type:structural_variant_callers},
            ## Collect all aligners
            q{program_type:aligners},
            ## Collects all references in that are supposed to be in reference directory
            q{reference:reference_dir},
            ## Collect all programs outfiles that are redundant
            q{remove_redundant_file:yes},
        ],
    }
);

## Check correct value for program mode in MIP
check_program_mode(
    {
        parameter_href        => \%parameter,
        active_parameter_href => \%active_parameter
    }
);

## Update program mode depending on dry_run_all flag
update_program_mode_with_dry_run_all(
    {
        active_parameter_href => \%active_parameter,
        programs_ref          => \@{ $parameter{dynamic_parameter}{program} },
        dry_run_all           => $active_parameter{dry_run_all},
    }
);

## Check that the correct number of aligners is used in MIP and sets the aligner flag accordingly
check_aligner(
    {
        parameter_href        => \%parameter,
        active_parameter_href => \%active_parameter,
        broadcasts_ref        => \@broadcasts,
    }
);

## Check that all active variant callers have a prioritization order and that the prioritization elements match a supported variant caller.
my %priority_call_parameter = (
    variant_callers            => 'gatk_combinevariants_prioritize_caller',
    structural_variant_callers => 'sv_svdb_merge_prioritize',
);
while ( my ( $variant_caller_type, $prioritize_parameter_name ) =
    each %priority_call_parameter )
{

    ## Check if we have any active callers
    my $activate_caller_tracker = 0;
    foreach my $variant_caller (
        @{ $parameter{dynamic_parameter}{$variant_caller_type} } )
    {

        if ( $active_parameter{$variant_caller} > 0 ) {

            $activate_caller_tracker++;
        }
    }
    if ( $activate_caller_tracker > 0 ) {

        check_prioritize_variant_callers(
            {
                parameter_href        => \%parameter,
                active_parameter_href => \%active_parameter,
                variant_callers_ref =>
                  \@{ $parameter{dynamic_parameter}{$variant_caller_type} },
                parameter_names_ref => \$prioritize_parameter_name,
            }
        );
    }
}

## Broadcast set parameters info
foreach my $parameter_info (@broadcasts) {

    $log->info($parameter_info);
}

## Update program mode depending on analysis run value as some programs are not applicable for e.g. wes
my @warning_msgs = update_program_mode(
    {
        active_parameter_href => \%active_parameter,
        programs_ref => [qw{ cnvnator delly_call delly_reformat tiddit }],
        consensus_analysis_type =>
          $parameter{dynamic_parameter}{consensus_analysis_type},
    }
);

## Broadcast
if (@warning_msgs) {

    foreach my $warning_msg (@warning_msgs) {

        $log->warn($warning_msg);
    }
}
## Update prioritize flag depending on analysis run value as some programs are not applicable for e.g. wes
$active_parameter{sv_svdb_merge_prioritize} = update_prioritize_flag(
    {
        prioritize_key => $active_parameter{sv_svdb_merge_prioritize},
        programs_ref   => [qw{ cnvnator delly_call delly_reformat tiddit }],
        consensus_analysis_type =>
          $parameter{dynamic_parameter}{consensus_analysis_type},
    }
);

## Write config file for family
if ( $active_parameter{config_file_analysis} ne 0 ) {

    ## Create directory unless it already exists
    make_path( dirname( $active_parameter{config_file_analysis} ) );

    ## Remove previous analysis specific info not relevant for current run e.g. log file, sample_ids which are read from pedigree or cmd
    my @remove_keys = (qw{ associated_program });

  KEY:
    foreach my $key (@remove_keys) {

        delete $active_parameter{$key};
    }

    ## Writes a YAML hash to file
    write_yaml(
        {
            yaml_href      => \%active_parameter,
            yaml_file_path => $active_parameter{config_file_analysis},
        }
    );
    $log->info( 'Wrote: ' . $active_parameter{config_file_analysis}, "\n" );

    ## Add to qc_sample_info
    $sample_info{config_file_analysis} =
      $active_parameter{config_file_analysis};
}

## Detect the gender included in current analysis
(

    $active_parameter{found_male},
    $active_parameter{found_female},
    $active_parameter{found_other},
    $active_parameter{found_other_count},
  )
  = detect_sample_id_gender(
    {
        active_parameter_href => \%active_parameter,
        sample_info_href      => \%sample_info,
    }
  );

### Contigs
## Set contig prefix and contig names depending on reference used
set_contigs(
    {
        file_info_href         => \%file_info,
        human_genome_reference => $active_parameter{human_genome_reference},
    }
);

## Update contigs depending on settings in run (wes or if only male samples)
update_contigs_for_run(
    {
        file_info_href     => \%file_info,
        analysis_type_href => \%{ $active_parameter{analysis_type} },
        found_male         => $active_parameter{found_male},
    }
);

## Sorts array depending on reference array. NOTE: Only entries present in reference array will survive in sorted array.
@{ $file_info{sorted_select_file_contigs} } = size_sort_select_file_contigs(
    {
        file_info_href => \%file_info,
        consensus_analysis_type_ref =>
          \$parameter{dynamic_parameter}{consensus_analysis_type},
        hash_key_to_sort        => 'select_file_contigs',
        hash_key_sort_reference => 'contigs_size_ordered',
    }
);

## Write CMD to MIP log file
write_cmd_mip_log(
    {
        parameter_href        => \%parameter,
        active_parameter_href => \%active_parameter,
        order_parameters_ref  => \@order_parameters,
        script_ref            => \$script,
        log_file_ref          => \$active_parameter{log_file},
        mip_version_ref       => \$VERSION,
    }
);

## Collects the ".fastq(.gz)" files from the supplied infiles directory. Checks if any of the files exist
collect_infiles(
    {
        active_parameter_href => \%active_parameter,
        indir_path_href       => \%indir_path,
        infile_href           => \%infile,
    }
);

## Reformat files for MIP output, which have not yet been created into, correct format so that a sbatch script can be generated with the correct filenames
my $uncompressed_file_switch = infiles_reformat(
    {
        active_parameter_href           => \%active_parameter,
        sample_info_href                => \%sample_info,
        file_info_href                  => \%file_info,
        infile_href                     => \%infile,
        indir_path_href                 => \%indir_path,
        infile_lane_prefix_href         => \%infile_lane_prefix,
        infile_both_strands_prefix_href => \%infile_both_strands_prefix,
        lane_href                       => \%lane,
        job_id_href                     => \%job_id,
        outaligner_dir_ref              => \$active_parameter{outaligner_dir},
        program_name                    => 'infiles_reformat',
    }
);

## Creates all fileendings as the samples is processed depending on the chain of modules activated
create_file_endings(
    {
        parameter_href          => \%parameter,
        active_parameter_href   => \%active_parameter,
        file_info_href          => \%file_info,
        infile_lane_prefix_href => \%infile_lane_prefix,
        order_parameters_ref    => \@order_parameters,
    }
);

## Create .fam file to be used in variant calling analyses
create_fam_file(
    {
        parameter_href        => \%parameter,
        active_parameter_href => \%active_parameter,
        sample_info_href      => \%sample_info,
        execution_mode        => 'system',
        fam_file_path         => catfile(
            $active_parameter{outdata_dir},
            $active_parameter{family_id},
            $active_parameter{family_id} . '.fam'
        ),
    }
);

## Add to SampleInfo
add_to_sample_info(
    {
        active_parameter_href => \%active_parameter,
        sample_info_href      => \%sample_info,
        file_info_href        => \%file_info,
    }
);

############
####MAIN####
############

if ( $active_parameter{dry_run_all} == 0 ) {

    $sample_info{analysis_date} = $date_time_stamp;
    $sample_info{mip_version}   = $VERSION;
}

### Build recipes
$log->info(q{[Reference check - Reference prerequisites]});
## Check capture file prerequistes exists
foreach
  my $program_name ( @{ $parameter{exome_target_bed}{associated_program} } )
{

    if ( $active_parameter{$program_name} > 0 ) {

        ## Remove initial "p" from program_name
        substr( $program_name, 0, 1 ) = $EMPTY_STR;

        check_capture_file_prerequisites(
            {
                parameter_href              => \%parameter,
                active_parameter_href       => \%active_parameter,
                sample_info_href            => \%sample_info,
                infile_lane_prefix_href     => \%infile_lane_prefix,
                job_id_href                 => \%job_id,
                infile_list_suffix          => $file_info{exome_target_bed}[0],
                padded_infile_list_suffix   => $file_info{exome_target_bed}[1],
                padded_interval_list_suffix => $file_info{exome_target_bed}[2],
                program_name                => $program_name,
                log                         => $log,
            }
        );
    }
}

## Check human genome prerequistes exists
PROGRAM:
foreach my $program_name (
    @{ $parameter{human_genome_reference}{associated_program} } )
{

    next PROGRAM if ( $program_name eq q{mip} );

    if ( $active_parameter{$program_name} ) {

        ## Remove initial "p" from program_name
        substr( $program_name, 0, 1 ) = $EMPTY_STR;

        my $is_finished = check_human_genome_prerequisites(
            {
                parameter_href          => \%parameter,
                active_parameter_href   => \%active_parameter,
                sample_info_href        => \%sample_info,
                file_info_href          => \%file_info,
                infile_lane_prefix_href => \%infile_lane_prefix,
                job_id_href             => \%job_id,
                program_name            => $program_name,
                log                     => $log,
            }
        );
        last PROGRAM if ($is_finished);
    }
}

## Check BWA build prerequisites

if ( $active_parameter{pbwa_mem} ) {

    my $program_name = lc q{bwa_mem};

    check_bwa_prerequisites(
        {
            parameter_href          => \%parameter,
            active_parameter_href   => \%active_parameter,
            sample_info_href        => \%sample_info,
            file_info_href          => \%file_info,
            infile_lane_prefix_href => \%infile_lane_prefix,
            job_id_href             => \%job_id,
            program_name            => $program_name,
            parameter_build_name    => q{bwa_build_reference},
        }
    );
}
$log->info( $TAB . q{Reference check: Reference prerequisites checked} );

## Check if vt has processed references, if not try to reprocesses them before launcing modules
$log->info(q{[Reference check - Reference processed by VT]});
if (   $active_parameter{vt_decompose}
    || $active_parameter{vt_normalize} )
{

    my @to_process_references = check_references_for_vt(
        {
            parameter_href        => \%parameter,
            active_parameter_href => \%active_parameter,
            vt_references_ref =>
              \@{ $active_parameter{decompose_normalize_references} },
            log => $log,
        }
    );

  REFERENCE:
    foreach my $reference_file_path (@to_process_references) {

        $log->info(q{[VT - Normalize and decompose]});
        $log->info( $TAB . q{File: } . $reference_file_path );

        ## Split multi allelic records into single records and normalize
        analysis_vt_core(
            {
                parameter_href          => \%parameter,
                active_parameter_href   => \%active_parameter,
                infile_lane_prefix_href => \%infile_lane_prefix,
                job_id_href             => \%job_id,
                infile_path             => $reference_file_path,
                program_directory       => q{vt},
                decompose               => 1,
                normalize               => 1,
            }
        );
    }
}

## Split of fastq files in batches
if ( $active_parameter{psplit_fastq_file} > 0 ) {

    $log->info(q{[Split fastq files in batches]});

    my $program_name = lc q{split_fastq_file};

    foreach my $sample_id ( @{ $active_parameter{sample_ids} } ) {

        ## Split input fastq files into batches of reads, versions and compress. Moves original file to subdirectory
        analysis_split_fastq_file(
            {
                parameter_href        => \%parameter,
                active_parameter_href => \%active_parameter,
                infile_href           => \%infile,
                job_id_href           => \%job_id,
                insample_directory    => $indir_path{$sample_id},
                outsample_directory   => $indir_path{$sample_id},
                sample_id             => $sample_id,
                program_name          => $program_name,
                sequence_read_batch =>
                  $active_parameter{split_fastq_file_read_batch},
            }
        );
    }

    # End here if this module is turned on
    exit;
}

### WTS
if ( $parameter{dynamic_parameter}{consensus_analysis_type} eq q{wts} ) {

    $log->info( q{Pipeline analysis type: }
          . $parameter{dynamic_parameter}{consensus_analysis_type} );

    ## Pipeline recipe for wts data
    pipeline_wts(
        {
            parameter_href          => \%parameter,
            active_parameter_href   => \%active_parameter,
            sample_info_href        => \%sample_info,
            file_info_href          => \%file_info,
            indir_path_href         => \%indir_path,
            infile_href             => \%infile,
            infile_lane_prefix_href => \%infile_lane_prefix,
            lane_href               => \%lane,
            job_id_href             => \%job_id,
            outaligner_dir          => $active_parameter{outaligner_dir},
            log                     => $log,
        }
    );

    exit;
}

### WES|WGS

## GZip of fastq files
if (   ( $active_parameter{pgzip_fastq} > 0 )
    && ( $uncompressed_file_switch eq q{uncompressed} ) )
{

    $log->info(q{[Gzip for fastq files]});

    my $program_name = lc q{gzip_fastq};

  SAMPLES:
    foreach my $sample_id ( @{ $active_parameter{sample_ids} } ) {

        ## Determine which sample id had the uncompressed files
      INFILES:
        foreach my $infile ( @{ $infile{$sample_id} } ) {

            my $infile_suffix = $parameter{pgzip_fastq}{infile_suffix};

            if ( $infile =~ /$infile_suffix$/ ) {

                ## Automatically gzips fastq files
                analysis_gzip_fastq(
                    {
                        parameter_href          => \%parameter,
                        active_parameter_href   => \%active_parameter,
                        sample_info_href        => \%sample_info,
                        infile_href             => \%infile,
                        infile_lane_prefix_href => \%infile_lane_prefix,
                        job_id_href             => \%job_id,
                        insample_directory      => $indir_path{$sample_id},
                        sample_id               => $sample_id,
                        program_name            => $program_name,
                    }
                );

                # Call once per sample_id
                last INFILES;
            }
        }
    }
}

# Run FastQC
if ( $active_parameter{pfastqc} > 0 ) {

    $log->info(q{[Fastqc]});

    foreach my $sample_id ( @{ $active_parameter{sample_ids} } ) {

        my $program_name = lc q{fastqc};
        my $outsample_directory =
          catdir( $active_parameter{outdata_dir}, $sample_id, $program_name );
        analysis_fastqc(
            {
                parameter_href        => \%parameter,
                active_parameter_href => \%active_parameter,
                sample_info_href      => \%sample_info,
                infiles_ref           => \@{ $infile{$sample_id} },

                infile_lane_prefix_href => \%infile_lane_prefix,
                job_id_href             => \%job_id,
                insample_directory      => $indir_path{$sample_id},
                outsample_directory     => $outsample_directory,
                sample_id               => $sample_id,
                program_name            => $program_name,
            }
        );
    }
}

# Run BWA Mem
if ( $active_parameter{pbwa_mem} > 0 ) {

    $log->info(q{[BWA Mem]});

    my $program_name = lc q{bwa_mem};

  SAMPLE_ID:
    foreach my $sample_id ( @{ $active_parameter{sample_ids} } ) {

        my $outsample_directory = catdir( $active_parameter{outdata_dir},
            $sample_id, $active_parameter{outaligner_dir} );

        analysis_bwa_mem(
            {
                parameter_href          => \%parameter,
                active_parameter_href   => \%active_parameter,
                sample_info_href        => \%sample_info,
                file_info_href          => \%file_info,
                infiles_ref             => \@{ $infile{$sample_id} },
                infile_lane_prefix_href => \%infile_lane_prefix,
                job_id_href             => \%job_id,
                insample_directory      => $indir_path{$sample_id},
                outsample_directory     => $outsample_directory,
                sample_id               => $sample_id,
                program_name            => $program_name,
            }
        );
    }
}

## Run consecutive models
if ( $active_parameter{reduce_io} ) {

    ## Enable as program
    $active_parameter{pbamcalibrationblock} = 1;
    $log->info(q{[Bamcalibrationblock]});

    my $program_name = lc q{bamcalibrationblock};

    analysis_bamcalibrationblock(
        {
            parameter_href          => \%parameter,
            active_parameter_href   => \%active_parameter,
            sample_info_href        => \%sample_info,
            file_info_href          => \%file_info,
            infile_lane_prefix_href => \%infile_lane_prefix,
            lane_href               => \%lane,
            job_id_href             => \%job_id,
            outaligner_dir          => $active_parameter{outaligner_dir},
            program_name            => q{bamcalibrationblock},
            log                     => $log,
        }
    );

}
else {

    ## Always run even for single samples to rename them correctly for standardised downstream processing.
    ## Will also split alignment per contig and copy to temporary directory for '-rio 1' block to enable selective removal of block submodules.
    if ( $active_parameter{ppicardtools_mergesamfiles} > 0 ) {

        $log->info(q{[Picardtools mergesamfiles]});

        my $program_name = lc q{picardtools_mergesamfiles};

        foreach my $sample_id ( @{ $active_parameter{sample_ids} } ) {

            my $insample_directory = catdir( $active_parameter{outdata_dir},
                $sample_id, $active_parameter{outaligner_dir} );
            my $outsample_directory = catdir( $active_parameter{outdata_dir},
                $sample_id, $active_parameter{outaligner_dir} );

            analysis_picardtools_mergesamfiles(
                {
                    parameter_href          => \%parameter,
                    active_parameter_href   => \%active_parameter,
                    sample_info_href        => \%sample_info,
                    file_info_href          => \%file_info,
                    infile_lane_prefix_href => \%infile_lane_prefix,
                    lane_href               => \%lane,
                    job_id_href             => \%job_id,
                    insample_directory      => $insample_directory,
                    outsample_directory     => $outsample_directory,
                    sample_id               => $sample_id,
                    program_name            => $program_name,
                }
            );
        }
    }

    # Markduplicates
    if ( $active_parameter{pmarkduplicates} > 0 ) {

        $log->info(q{[Markduplicates]});

        my $program_name = lc q{markduplicates};

      SAMPLE_ID:
        foreach my $sample_id ( @{ $active_parameter{sample_ids} } ) {

            ## Assign directories
            my $insample_directory = catdir( $active_parameter{outdata_dir},
                $sample_id, $active_parameter{outaligner_dir} );
            my $outsample_directory = catdir( $active_parameter{outdata_dir},
                $sample_id, $active_parameter{outaligner_dir} );

            analysis_markduplicates(
                {
                    parameter_href          => \%parameter,
                    active_parameter_href   => \%active_parameter,
                    sample_info_href        => \%sample_info,
                    file_info_href          => \%file_info,
                    infile_lane_prefix_href => \%infile_lane_prefix,
                    job_id_href             => \%job_id,
                    insample_directory      => $insample_directory,
                    outsample_directory     => $outsample_directory,
                    sample_id               => $sample_id,
                    program_name            => $program_name,
                }
            );
        }
    }

    #Run GATK realignertargetcreator/indelrealigner
    if ( $active_parameter{pgatk_realigner} > 0 ) {

        $log->info(q{[GATK realignertargetcreator/indelrealigner]});

        my $program_name = lc q{gatk_realigner};

      SAMPLE_ID:
        foreach my $sample_id ( @{ $active_parameter{sample_ids} } ) {

            ## Assign directories
            my $insample_directory = catdir( $active_parameter{outdata_dir},
                $sample_id, $active_parameter{outaligner_dir} );
            my $outsample_directory = catdir( $active_parameter{outdata_dir},
                $sample_id, $active_parameter{outaligner_dir} );

            analysis_gatk_realigner(
                {
                    parameter_href          => \%parameter,
                    active_parameter_href   => \%active_parameter,
                    sample_info_href        => \%sample_info,
                    file_info_href          => \%file_info,
                    infile_lane_prefix_href => \%infile_lane_prefix,
                    job_id_href             => \%job_id,
                    sample_id               => $sample_id,
                    insample_directory      => $insample_directory,
                    outsample_directory     => $outsample_directory,
                    program_name            => $program_name,
                }
            );
        }
    }

    ## Run GATK baserecalibrator/printreads
    if ( $active_parameter{pgatk_baserecalibration} > 0 ) {

        $log->info(q{[GATK baserecalibrator/printreads]});

        my $program_name = lc q{gatk_baserecalibration};

      SAMPLE_ID:
        foreach my $sample_id ( @{ $active_parameter{sample_ids} } ) {

            ## Assign directories
            my $insample_directory = catdir( $active_parameter{outdata_dir},
                $sample_id, $active_parameter{outaligner_dir} );
            my $outsample_directory = catdir( $active_parameter{outdata_dir},
                $sample_id, $active_parameter{outaligner_dir} );

            analysis_gatk_baserecalibration(
                {
                    parameter_href          => \%parameter,
                    active_parameter_href   => \%active_parameter,
                    sample_info_href        => \%sample_info,
                    file_info_href          => \%file_info,
                    infile_lane_prefix_href => \%infile_lane_prefix,
                    job_id_href             => \%job_id,
                    sample_id               => $sample_id,
                    insample_directory      => $insample_directory,
                    outsample_directory     => $outsample_directory,
                    program_name            => $program_name,
                }
            );
        }
    }
}

if ( $active_parameter{pchanjo_sexcheck} > 0 ) {

    $log->info(q{[Chanjo sexcheck]});

    my $program_name = lc q{chanjo_sexcheck};

  SAMPLE_IDS:
    foreach my $sample_id ( @{ $active_parameter{sample_ids} } ) {

        my $insample_directory = catdir( $active_parameter{outdata_dir},
            $sample_id, $active_parameter{outaligner_dir} );
        my $outsample_directory = catdir(
            $active_parameter{outdata_dir},    $sample_id,
            $active_parameter{outaligner_dir}, q{coveragereport}
        );

        analysis_chanjo_sex_check(
            {
                parameter_href          => \%parameter,
                active_parameter_href   => \%active_parameter,
                sample_info_href        => \%sample_info,
                file_info_href          => \%file_info,
                infile_lane_prefix_href => \%infile_lane_prefix,
                job_id_href             => \%job_id,
                sample_id               => $sample_id,
                insample_directory      => $insample_directory,
                outsample_directory     => $outsample_directory,
                program_name            => $program_name,
            }
        );
    }
}

if ( $active_parameter{psambamba_depth} > 0 ) {

    $log->info(q{[Sambamba depth]});

    my $program_name = lc q{sambamba_depth};

  SAMPLE_ID:
    foreach my $sample_id ( @{ $active_parameter{sample_ids} } ) {

        my $insample_directory = catdir( $active_parameter{outdata_dir},
            $sample_id, $active_parameter{outaligner_dir} );
        my $outsample_directory = catdir(
            $active_parameter{outdata_dir},    $sample_id,
            $active_parameter{outaligner_dir}, q{coveragereport}
        );

        analysis_sambamba_depth(
            {
                parameter_href          => \%parameter,
                active_parameter_href   => \%active_parameter,
                sample_info_href        => \%sample_info,
                file_info_href          => \%file_info,
                infile_lane_prefix_href => \%infile_lane_prefix,
                job_id_href             => \%job_id,
                sample_id               => $sample_id,
                insample_directory      => $insample_directory,
                outsample_directory     => $outsample_directory,
                program_name            => $program_name,
            }
        );
    }
}

# Run bedtools genomecov
if ( $active_parameter{pbedtools_genomecov} > 0 ) {

    $log->info(q{[Bedtools genomecov]});

    my $program_name = lc q{bedtools_genomecov};

  SAMPLE_ID:
    foreach my $sample_id ( @{ $active_parameter{sample_ids} } ) {

        ## Assign directories
        my $insample_directory = catdir( $active_parameter{outdata_dir},
            $sample_id, $active_parameter{outaligner_dir} );
        my $outsample_directory = catdir(
            $active_parameter{outdata_dir},    $sample_id,
            $active_parameter{outaligner_dir}, q{coveragereport}
        );

        analysis_bedtools_genomecov(
            {
                parameter_href          => \%parameter,
                active_parameter_href   => \%active_parameter,
                sample_info_href        => \%sample_info,
                file_info_href          => \%file_info,
                infile_lane_prefix_href => \%infile_lane_prefix,
                job_id_href             => \%job_id,
                sample_id               => $sample_id,
                insample_directory      => $insample_directory,
                outsample_directory     => $outsample_directory,
                program_name            => $program_name,
            }
        );
    }
}

## Run picardtools_collectmultiplemetrics
if ( $active_parameter{ppicardtools_collectmultiplemetrics} > 0 ) {

    $log->info(q{[Picardtools collectmultiplemetrics]});

    my $program_name = lc q{picardtools_collectmultiplemetrics};

  SAMPLE_ID:
    foreach my $sample_id ( @{ $active_parameter{sample_ids} } ) {

        ## Assign directories
        my $insample_directory = catdir( $active_parameter{outdata_dir},
            $sample_id, $active_parameter{outaligner_dir} );
        my $outsample_directory = catdir(
            $active_parameter{outdata_dir},    $sample_id,
            $active_parameter{outaligner_dir}, q{coveragereport}
        );

        analysis_picardtools_collectmultiplemetrics(
            {
                parameter_href          => \%parameter,
                active_parameter_href   => \%active_parameter,
                sample_info_href        => \%sample_info,
                file_info_href          => \%file_info,
                infile_lane_prefix_href => \%infile_lane_prefix,
                job_id_href             => \%job_id,
                sample_id               => $sample_id,
                insample_directory      => $insample_directory,
                outsample_directory     => $outsample_directory,
                program_name            => $program_name,
            }
        );
    }
}

## Run Picardtools_collecthsmetrics
if ( $active_parameter{ppicardtools_collecthsmetrics} > 0 ) {

    $log->info(q{[Picardtools collecthsmetrics]});

    my $program_name = lc q{picardtools_collecthsmetrics};

  SAMPLE_ID:
    foreach my $sample_id ( @{ $active_parameter{sample_ids} } ) {

        ## Assign directories
        my $insample_directory = catdir( $active_parameter{outdata_dir},
            $sample_id, $active_parameter{outaligner_dir} );
        my $outsample_directory = catdir(
            $active_parameter{outdata_dir},    $sample_id,
            $active_parameter{outaligner_dir}, q{coveragereport}
        );

        analysis_picardtools_collecthsmetrics(
            {
                parameter_href          => \%parameter,
                active_parameter_href   => \%active_parameter,
                sample_info_href        => \%sample_info,
                file_info_href          => \%file_info,
                infile_lane_prefix_href => \%infile_lane_prefix,
                job_id_href             => \%job_id,
                sample_id               => $sample_id,
                insample_directory      => $insample_directory,
                outsample_directory     => $outsample_directory,
                program_name            => $program_name,
            }
        );
    }
}

## Run Rcovplot scripts
if ( $active_parameter{prcovplots} > 0 ) {

    if ( $active_parameter{pbedtools_genomecov} > 0 ) {

        $log->info(q{[Rcovplots]});

        my $program_name = lc q{rcovplots};

      SAMPLE_ID:
        foreach my $sample_id ( @{ $active_parameter{sample_ids} } ) {

            ## Assign directories
            my $insample_directory = catdir( $active_parameter{outdata_dir},
                $sample_id, $active_parameter{outaligner_dir} );
            my $outsample_directory = catdir(
                $active_parameter{outdata_dir},    $sample_id,
                $active_parameter{outaligner_dir}, q{coveragereport}
            );
            analysis_rcoverageplots(
                {
                    parameter_href          => \%parameter,
                    active_parameter_href   => \%active_parameter,
                    sample_info_href        => \%sample_info,
                    file_info_href          => \%file_info,
                    lane_href               => \%lane,
                    infile_lane_prefix_href => \%infile_lane_prefix,
                    job_id_href             => \%job_id,
                    sample_id               => $sample_id,
                    insample_directory      => $insample_directory,
                    outsample_directory     => $outsample_directory,
                    program_name            => $program_name,
                }
            );
        }
    }
}

#Run CNVnator
if ( $active_parameter{pcnvnator} > 0 ) {

    $log->info(q{[CNVnator]});

    my $program_name = lc q{cnvnator};

    foreach my $sample_id ( @{ $active_parameter{sample_ids} } ) {

        ## Assign directories
        my $insample_directory = catdir( $active_parameter{outdata_dir},
            $sample_id, $active_parameter{outaligner_dir} );

        my $outsample_directory = catdir(
            $active_parameter{outdata_dir},    $sample_id,
            $active_parameter{outaligner_dir}, $program_name
        );

        analysis_cnvnator(
            {
                parameter_href          => \%parameter,
                active_parameter_href   => \%active_parameter,
                sample_info_href        => \%sample_info,
                file_info_href          => \%file_info,
                infile_lane_prefix_href => \%infile_lane_prefix,
                job_id_href             => \%job_id,
                sample_id               => $sample_id,
                insample_directory      => $insample_directory,
                outsample_directory     => $outsample_directory,
                program_name            => $program_name,
            }
        );
    }
}

if ( $active_parameter{pdelly_call} > 0 ) {    #Run delly_call

    $log->info(q{[Delly_call]});

    my $program_name = q{delly_call};
    my $program_outdirectory_name =
      $parameter{ q{p} . $program_name }{outdir_name};

    foreach my $sample_id ( @{ $active_parameter{sample_ids} } ) {

        my $insample_directory = catdir( $active_parameter{outdata_dir},
            $sample_id, $active_parameter{outaligner_dir} );
        my $outsample_directory = catdir(
            $active_parameter{outdata_dir},    $sample_id,
            $active_parameter{outaligner_dir}, $program_outdirectory_name
        );

        analysis_delly_call(
            {
                active_parameter_href   => \%active_parameter,
                file_info_href          => \%file_info,
                infile_lane_prefix_href => \%infile_lane_prefix,
                insample_directory      => $insample_directory,
                job_id_href             => \%job_id,
                outsample_directory     => $outsample_directory,
                parameter_href          => \%parameter,
                program_name            => $program_name,
                sample_id               => $sample_id,
                sample_info_href        => \%sample_info,
            }
        );
    }
}

if ( $active_parameter{pdelly_reformat} > 0 )
{    #Run Delly merge, regenotype, bcftools merge

    $log->info(q{[Delly_reformat]});

    my $program_name = q{delly_reformat};
    my $program_outdirectory_name =
      $parameter{ q{p} . $program_name }{outdir_name};

    my $outfamily_directory = catfile(
        $active_parameter{outdata_dir},    $active_parameter{family_id},
        $active_parameter{outaligner_dir}, $program_outdirectory_name
    );

    analysis_delly_reformat(
        {
            active_parameter_href   => \%active_parameter,
            file_info_href          => \%file_info,
            infile_lane_prefix_href => \%infile_lane_prefix,
            job_id_href             => \%job_id,
            outfamily_directory     => $outfamily_directory,
            parameter_href          => \%parameter,
            program_name            => $program_name,
            sample_info_href        => \%sample_info,
        }
    );
}

if ( $active_parameter{pmanta} > 0 ) {    #Run Manta

    $log->info(q{[Manta]});
    my $program_name = lc q{manta};

    my $outfamily_directory = catfile(
        $active_parameter{outdata_dir},    $active_parameter{family_id},
        $active_parameter{outaligner_dir}, $program_name,
    );

    analysis_manta(
        {
            parameter_href          => \%parameter,
            active_parameter_href   => \%active_parameter,
            sample_info_href        => \%sample_info,
            file_info_href          => \%file_info,
            infile_lane_prefix_href => \%infile_lane_prefix,
            job_id_href             => \%job_id,
            program_name            => $program_name,
            outfamily_directory     => $outfamily_directory,
        }
    );
}

if ( $active_parameter{ptiddit} > 0 ) {    #Run Tiddit

    $log->info(q{[Tiddit]});

    my $program_name = lc q{tiddit};

    my $outfamily_directory = catfile(
        $active_parameter{outdata_dir},    $active_parameter{family_id},
        $active_parameter{outaligner_dir}, $program_name,
    );

    analysis_tiddit(
        {
            parameter_href          => \%parameter,
            active_parameter_href   => \%active_parameter,
            sample_info_href        => \%sample_info,
            file_info_href          => \%file_info,
            infile_lane_prefix_href => \%infile_lane_prefix,
            job_id_href             => \%job_id,
            program_name            => $program_name,
            outfamily_directory     => $outfamily_directory,
        }
    );
}

if ( $active_parameter{psv_combinevariantcallsets} > 0 )
{   #Run combinevariantcallsets. For all Sample_ids and StructuralVariantCallers

    $log->info(q{[SV combinevariantcallsets]});

    my $program_name = lc q{sv_combinevariantcallsets};

    analysis_sv_combinevariantcallsets(
        {
            parameter_href          => \%parameter,
            active_parameter_href   => \%active_parameter,
            sample_info_href        => \%sample_info,
            file_info_href          => \%file_info,
            infile_lane_prefix_href => \%infile_lane_prefix,
            job_id_href             => \%job_id,
            program_name            => $program_name,
        }
    );
}

# Run sv_varianteffectpredictor. Family-level
if ( $active_parameter{psv_varianteffectpredictor} > 0 ) {

    $log->info(q{[SV varianteffectpredictor]});

    my $program_name = lc q{sv_varianteffectpredictor};

    analysis_vep_sv(
        {
            parameter_href          => \%parameter,
            active_parameter_href   => \%active_parameter,
            sample_info_href        => \%sample_info,
            file_info_href          => \%file_info,
            infile_lane_prefix_href => \%infile_lane_prefix,
            job_id_href             => \%job_id,
            contigs_ref             => \@{ $file_info{contigs_sv} },
            program_name            => $program_name,
        }
    );
}

if ( $active_parameter{psv_vcfparser} > 0 ) { #Run sv_vcfparser. Done per family

    $log->info("[SV vcfparser]\n");

    sv_vcfparser(
        {
            parameter_href          => \%parameter,
            active_parameter_href   => \%active_parameter,
            sample_info_href        => \%sample_info,
            file_info_href          => \%file_info,
            infile_lane_prefix_href => \%infile_lane_prefix,
            job_id_href             => \%job_id,
            program_name            => "sv_vcfparser",
        }
    );
}

## Run sv_rankvariant. Done per family
if ( $active_parameter{psv_rankvariant} ) {

    $log->info(q{[SV rankvariant]});

    my $program_name = lc q{sv_rankvariant};

    if ( defined $parameter{dynamic_parameter}{unaffected}
        && @{ $parameter{dynamic_parameter}{unaffected} } eq
        @{ $active_parameter{sample_ids} } )
    {

        $log->warn(
q{Only unaffected sample(s) in pedigree - skipping genmod 'models', 'score' and 'compound'}
        );

        analysis_sv_rankvariant_unaffected(
            {
                active_parameter_href   => \%active_parameter,
                file_info_href          => \%file_info,
                infile_lane_prefix_href => \%infile_lane_prefix,
                job_id_href             => \%job_id,
                parameter_href          => \%parameter,
                program_name            => $program_name,
                sample_info_href        => \%sample_info,
            }
        );
    }
    else {
        analysis_sv_rankvariant(
            {
                active_parameter_href   => \%active_parameter,
                file_info_href          => \%file_info,
                infile_lane_prefix_href => \%infile_lane_prefix,
                job_id_href             => \%job_id,
                parameter_href          => \%parameter,
                program_name            => $program_name,
                sample_info_href        => \%sample_info,
            }
        );
    }
}

if ( $active_parameter{psv_reformat} > 0 ) {   #Run sv_reformat. Done per family

    $log->info("[SV reformat]\n");

    sv_reformat(
        {
            parameter_href          => \%parameter,
            active_parameter_href   => \%active_parameter,
            sample_info_href        => \%sample_info,
            file_info_href          => \%file_info,
            infile_lane_prefix_href => \%infile_lane_prefix,
            job_id_href             => \%job_id,
            program_name            => "sv_reformat",
        }
    );
}

## Run bcftools mpileup
if ( $active_parameter{pbcftools_mpileup} ) {

    $log->info(q{[Bcftools mpileup]});
    my $program_name = q{bcftools_mpileup};

    my $program_outdirectory_name = $parameter{pbcftools_mpileup}{outdir_name};

    my $outfamily_directory = catfile(
        $active_parameter{outdata_dir},    $active_parameter{family_id},
        $active_parameter{outaligner_dir}, $program_outdirectory_name,
    );

    analysis_bcftools_mpileup(
        {
            parameter_href          => \%parameter,
            active_parameter_href   => \%active_parameter,
            sample_info_href        => \%sample_info,
            file_info_href          => \%file_info,
            infile_lane_prefix_href => \%infile_lane_prefix,
            job_id_href             => \%job_id,
            program_name            => $program_name,
            outfamily_directory     => $outfamily_directory,
        }
    );
}

# Run Freebayes
if ( $active_parameter{pfreebayes} > 0 ) {

    $log->info(q{[Freebayes]});
    my $program_name = q{freebayes};

    my $program_outdirectory_name = $parameter{pfreebayes}{outdir_name};

    my $outfamily_directory = catfile(
        $active_parameter{outdata_dir},    $active_parameter{family_id},
        $active_parameter{outaligner_dir}, $program_outdirectory_name
    );

    analysis_freebayes_calling(
        {
            parameter_href          => \%parameter,
            active_parameter_href   => \%active_parameter,
            sample_info_href        => \%sample_info,
            file_info_href          => \%file_info,
            infile_lane_prefix_href => \%infile_lane_prefix,
            job_id_href             => \%job_id,
            program_name            => $program_name,
            outfamily_directory     => $outfamily_directory,
        }
    );
}

## Run GATK haplotypecaller
if ( $active_parameter{pgatk_haplotypecaller} > 0 ) {

    $log->info(q{[GATK haplotypecaller]});
    my $program_name = lc q{gatk_haplotypecaller};

  SAMPLE_ID:
    foreach my $sample_id ( @{ $active_parameter{sample_ids} } ) {

        my $insample_directory = catdir( $active_parameter{outdata_dir},
            $sample_id, $active_parameter{outaligner_dir} );
        my $outsample_directory = catdir(
            $active_parameter{outdata_dir},    $sample_id,
            $active_parameter{outaligner_dir}, q{gatk}
        );

        analysis_gatk_haplotypecaller(
            {
                parameter_href          => \%parameter,
                active_parameter_href   => \%active_parameter,
                sample_info_href        => \%sample_info,
                file_info_href          => \%file_info,
                infile_lane_prefix_href => \%infile_lane_prefix,
                job_id_href             => \%job_id,
                sample_id               => $sample_id,
                insample_directory      => $insample_directory,
                outsample_directory     => $outsample_directory,
                program_name            => $program_name,
            }
        );
    }
}

## Run GATK genotypegvcfs. Done per family
if ( $active_parameter{pgatk_genotypegvcfs} > 0 ) {

    $log->info(q{[GATK genotypegvcfs]});

    my $program_name = lc q{gatk_genotypegvcfs};

    my $family_analysis_directory = catfile(
        $active_parameter{outdata_dir},
        $active_parameter{family_id},
        $active_parameter{outaligner_dir}, q{gatk},
    );

    my $outfamily_file_directory =
      catdir( $active_parameter{outdata_dir}, $active_parameter{family_id}, );

    analysis_gatk_genotypegvcfs(
        {
            parameter_href           => \%parameter,
            active_parameter_href    => \%active_parameter,
            sample_info_href         => \%sample_info,
            file_info_href           => \%file_info,
            infile_lane_prefix_href  => \%infile_lane_prefix,
            job_id_href              => \%job_id,
            program_name             => $program_name,
            family_id                => $active_parameter{family_id},
            outfamily_directory      => $family_analysis_directory,
            outfamily_file_directory => $outfamily_file_directory,
        }
    );

    $log->info(q{[GATK concatenate genotypegvcfs files]});

    analysis_gatk_concatenate_genotypegvcfs(
        {
            parameter_href          => \%parameter,
            active_parameter_href   => \%active_parameter,
            sample_info_href        => \%sample_info,
            file_info_href          => \%file_info,
            infile_lane_prefix_href => \%infile_lane_prefix,
            job_id_href             => \%job_id,
            infamily_directory      => $family_analysis_directory,
            outfamily_directory     => $family_analysis_directory,
            program_name            => $program_name,
        }
    );
}

## Run GATK VariantRecalibrator/ApplyRecalibration. Done per family
if ( $active_parameter{pgatk_variantrecalibration} > 0 ) {

    $log->info(q{[GATK variantrecalibrator/applyrecalibration]});

    my $program_name = lc q{gatk_variantrecalibration};

    my $program_outdirectory_name =
      $parameter{pgatk_variantrecalibration}{outdir_name};

    my $infamily_directory = catfile(
        $active_parameter{outdata_dir},    $active_parameter{family_id},
        $active_parameter{outaligner_dir}, $program_outdirectory_name
    );
    my $outfamily_directory = $infamily_directory;
    my $consensus_analysis_type =
      $parameter{dynamic_parameter}{consensus_analysis_type};

    if ( $consensus_analysis_type eq q{wes} ) {

        analysis_gatk_variantrecalibration_wes(
            {
                parameter_href          => \%parameter,
                active_parameter_href   => \%active_parameter,
                sample_info_href        => \%sample_info,
                file_info_href          => \%file_info,
                infile_lane_prefix_href => \%infile_lane_prefix,
                job_id_href             => \%job_id,
                infamily_directory      => $infamily_directory,
                outfamily_directory     => $outfamily_directory,
                program_name            => $program_name,
            }
        );
    }
    else {

        ## WGS and WES/WGS
        analysis_gatk_variantrecalibration_wgs(
            {
                parameter_href          => \%parameter,
                active_parameter_href   => \%active_parameter,
                sample_info_href        => \%sample_info,
                file_info_href          => \%file_info,
                infile_lane_prefix_href => \%infile_lane_prefix,
                job_id_href             => \%job_id,
                infamily_directory      => $infamily_directory,
                outfamily_directory     => $outfamily_directory,
                program_name            => $program_name,
            }
        );
    }
}

## Run gatk_combinevariantcallsets. Done per family
if ( $active_parameter{pgatk_combinevariantcallsets} > 0 ) {

    $log->info(q{[GATK combinevariantcallsets]});

    my $program_name = lc q{gatk_combinevariantcallsets};

    my $outfamily_directory = catfile(
        $active_parameter{outdata_dir},
        $active_parameter{family_id},
        $active_parameter{outaligner_dir}
    );
    analysis_gatk_combinevariantcallsets(
        {
            parameter_href          => \%parameter,
            active_parameter_href   => \%active_parameter,
            sample_info_href        => \%sample_info,
            file_info_href          => \%file_info,
            infile_lane_prefix_href => \%infile_lane_prefix,
            job_id_href             => \%job_id,
            outfamily_directory     => $outfamily_directory,
            program_name            => $program_name,
        }
    );
}

# Run Peddy. Done per family
if ( $active_parameter{ppeddy} > 0 ) {

    $log->info(q{[Peddy]});
    my $program_name = q{peddy};

    my $infamily_directory = catdir(
        $active_parameter{outdata_dir},
        $active_parameter{family_id},
        $active_parameter{outaligner_dir}
    );

    my $outfamily_directory = catfile(
        $active_parameter{outdata_dir},
        $active_parameter{family_id},
        $active_parameter{outaligner_dir},
        q{casecheck}, $program_name
    );

    analysis_peddy(
        {
            parameter_href          => \%parameter,
            active_parameter_href   => \%active_parameter,
            sample_info_href        => \%sample_info,
            file_info_href          => \%file_info,
            infile_lane_prefix_href => \%infile_lane_prefix,
            job_id_href             => \%job_id,
            program_name            => $program_name,
            infamily_directory      => $infamily_directory,
            outfamily_directory     => $outfamily_directory,
        }
    );
}

if ( $active_parameter{pplink} > 0 ) {    #Run plink. Done per family

    $log->info(q{[Plink]});
    my $program_name       = q{plink};
    my $infamily_directory = catdir(
        $active_parameter{outdata_dir},
        $active_parameter{family_id},
        $active_parameter{outaligner_dir}
    );

    my $outfamily_directory = catfile(
        $active_parameter{outdata_dir},
        $active_parameter{family_id},
        $active_parameter{outaligner_dir},
        q{casecheck}, $program_name
    );

    analysis_plink(
        {
            parameter_href          => \%parameter,
            active_parameter_href   => \%active_parameter,
            sample_info_href        => \%sample_info,
            file_info_href          => \%file_info,
            infile_lane_prefix_href => \%infile_lane_prefix,
            job_id_href             => \%job_id,
            program_name            => $program_name,
            infamily_directory      => $infamily_directory,
            outfamily_directory     => $outfamily_directory,
        }
    );
}

if ( $active_parameter{pvariant_integrity} > 0 ) {

    #Run variant_integrity. Done per family
    $log->info(q{[Variant_integrity]});

    my $program_name = lc q{variant_integrity};

    my $infamily_directory = catdir(
        $active_parameter{outdata_dir},
        $active_parameter{family_id},
        $active_parameter{outaligner_dir}
    );
    my $outfamily_directory = catfile(
        $active_parameter{outdata_dir},
        $active_parameter{family_id},
        $active_parameter{outaligner_dir},
        q{casecheck}, $program_name
    );

    analysis_variant_integrity(
        {
            parameter_href          => \%parameter,
            active_parameter_href   => \%active_parameter,
            sample_info_href        => \%sample_info,
            file_info_href          => \%file_info,
            infile_lane_prefix_href => \%infile_lane_prefix,
            job_id_href             => \%job_id,
            program_name            => $program_name,
            infamily_directory      => $infamily_directory,
            outfamily_directory     => $outfamily_directory,
        }
    );
}

if ( $active_parameter{pevaluation} > 0 ) {    #Run evaluation. Done per family

    foreach my $sample_id ( @{ $active_parameter{sample_ids} } ) {

        if ( $sample_id =~ /$active_parameter{nist_id}/ ) {

            $log->info("[Evaluation]\n");

            my $program_name = lc q{evaluation};

            ## Assign directories
            my $infamily_directory = catdir(
                $active_parameter{outdata_dir},
                $active_parameter{family_id},
                $active_parameter{outaligner_dir}
            );
            my $outfamily_directory = catfile(
                $active_parameter{outdata_dir},
                $active_parameter{family_id},
                $active_parameter{outaligner_dir},
                $program_name
            );
            analysis_picardtools_genotypeconcordance(
                {
                    parameter_href          => \%parameter,
                    active_parameter_href   => \%active_parameter,
                    sample_info_href        => \%sample_info,
                    file_info_href          => \%file_info,
                    infile_lane_prefix_href => \%infile_lane_prefix,
                    job_id_href             => \%job_id,
                    sample_id               => $sample_id,
                    call_type               => q{BOTH},
                    infamily_directory      => $infamily_directory,
                    outfamily_directory     => $outfamily_directory,
                    program_name            => $program_name,
                }
            );
        }

    }
}

## Run GATK varianteval for all variants. Done per sample_id
if ( $active_parameter{pgatk_variantevalall} > 0 ) {

    $log->info(q{[GATK variantevalall]});

    my $program_name = lc q{gatk_variantevalall};

  SAMPLE_ID:
    foreach my $sample_id ( @{ $active_parameter{sample_ids} } ) {

        ## Assign directories
        my $insample_directory = catdir( $active_parameter{outdata_dir},
            $sample_id, $active_parameter{outaligner_dir} );

        my $outsample_directory = catdir(
            $active_parameter{outdata_dir},    $sample_id,
            $active_parameter{outaligner_dir}, $program_name
        );

        analysis_gatk_variantevalall(
            {
                parameter_href          => \%parameter,
                active_parameter_href   => \%active_parameter,
                sample_info_href        => \%sample_info,
                file_info_href          => \%file_info,
                infile_lane_prefix_href => \%infile_lane_prefix,
                job_id_href             => \%job_id,
                sample_id               => $sample_id,
                insample_directory      => $insample_directory,
                outsample_directory     => $outsample_directory,
                program_name            => $program_name,
            }
        );
    }
}

### If no males or other remove contig Y from all downstream analysis
my @file_info_contig_keys = ( "contigs_size_ordered", "contigs" );

foreach my $key (@file_info_contig_keys) {

    ## Removes contig_names from contigs array if no male or 'other' found
    @{ $file_info{$key} } = delete_male_contig(
        {
            contigs_ref => \@{ $file_info{$key} },
            found_male  => $active_parameter{found_male},
        }
    );
}

if ( $active_parameter{reduce_io} ) {    #Run consecutive models

    $active_parameter{pvariantannotationblock} = 1;    #Enable as program
    $log->info("[Variantannotationblock]\n");

    variantannotationblock(
        {
            parameter_href          => \%parameter,
            active_parameter_href   => \%active_parameter,
            sample_info_href        => \%sample_info,
            file_info_href          => \%file_info,
            infile_lane_prefix_href => \%infile_lane_prefix,
            job_id_href             => \%job_id,
            outaligner_dir_ref      => \$active_parameter{outaligner_dir},
            call_type               => q{BOTH},
            program_name            => "variantannotationblock",
        }
    );
}
else {

    if ( $active_parameter{pprepareforvariantannotationblock} > 0 ) {

        $log->info("[Prepareforvariantannotationblock]\n");

        prepareforvariantannotationblock(
            {
                parameter_href          => \%parameter,
                active_parameter_href   => \%active_parameter,
                sample_info_href        => \%sample_info,
                file_info_href          => \%file_info,
                infile_lane_prefix_href => \%infile_lane_prefix,
                job_id_href             => \%job_id,
                call_type               => q{BOTH},
                program_name            => "prepareforvariantannotationblock",
            }
        );
    }

    # Run rhocall. Done per family
    if ( $active_parameter{prhocall} > 0 ) {

        $log->info(q{[Rhocall]});

        my $program_name = q{rhocall};

        my $infamily_directory = catdir(
            $active_parameter{outdata_dir},
            $active_parameter{family_id},
            $active_parameter{outaligner_dir}
        );
        my $outfamily_directory = $infamily_directory;

        analysis_rhocall_annotate(
            {
                active_parameter_href   => \%active_parameter,
                call_type               => q{BOTH},
                file_info_href          => \%file_info,
                infamily_directory      => $infamily_directory,
                infile_lane_prefix_href => \%infile_lane_prefix,
                job_id_href             => \%job_id,
                outfamily_directory     => $outfamily_directory,
                parameter_href          => \%parameter,
                program_name            => $program_name,
                sample_info_href        => \%sample_info,
            }
        );
    }

    ## Run vt. Done per family
    if ( $active_parameter{pvt} ) {

        $log->info(q{[Vt]});

        my $program_name = q{vt};

        my $infamily_directory = catdir(
            $active_parameter{outdata_dir},
            $active_parameter{family_id},
            $active_parameter{outaligner_dir}
        );
        my $outfamily_directory = $infamily_directory;

        analysis_vt(
            {
                parameter_href          => \%parameter,
                active_parameter_href   => \%active_parameter,
                sample_info_href        => \%sample_info,
                file_info_href          => \%file_info,
                infile_lane_prefix_href => \%infile_lane_prefix,
                infamily_directory      => $infamily_directory,
                job_id_href             => \%job_id,
                call_type               => q{BOTH},
                outfamily_directory     => $outfamily_directory,
                program_name            => $program_name,
            }
        );
    }
    ## Run varianteffectpredictor {family-level}
    if ( $active_parameter{pvarianteffectpredictor} > 0 ) {

        $log->info(q{[Varianteffectpredictor]});

        my $program_name = lc q{varianteffectpredictor};

        analysis_vep(
            {
                parameter_href          => \%parameter,
                active_parameter_href   => \%active_parameter,
                sample_info_href        => \%sample_info,
                file_info_href          => \%file_info,
                infile_lane_prefix_href => \%infile_lane_prefix,
                job_id_href             => \%job_id,
                call_type               => q{BOTH},
                program_name            => $program_name,
            }
        );
    }
    if ( $active_parameter{pvcfparser} > 0 ) {  #Run pvcfparser. Done per family

        $log->info("[Vcfparser]\n");

        mvcfparser(
            {
                parameter_href          => \%parameter,
                active_parameter_href   => \%active_parameter,
                sample_info_href        => \%sample_info,
                file_info_href          => \%file_info,
                infile_lane_prefix_href => \%infile_lane_prefix,
                job_id_href             => \%job_id,
                call_type               => q{BOTH},
                program_name            => "vcfparser",
            }
        );
    }

    if ( $active_parameter{psnpeff} > 0 ) {    #Run snpEff. Done per family

        $log->info("[Snpeff]\n");

        snpeff(
            {
                parameter_href          => \%parameter,
                active_parameter_href   => \%active_parameter,
                sample_info_href        => \%sample_info,
                file_info_href          => \%file_info,
                infile_lane_prefix_href => \%infile_lane_prefix,
                job_id_href             => \%job_id,
                call_type               => q{BOTH},
                program_name            => "snpeff",
            }
        );
    }
    ## Run rankvariant. Done per family
    if ( $active_parameter{prankvariant} ) {

        $log->info(q{[Rankvariant]});

        my $program_name = lc q{rankvariant};

        if ( defined $parameter{dynamic_parameter}{unaffected}
            && @{ $parameter{dynamic_parameter}{unaffected} } eq
            @{ $active_parameter{sample_ids} } )
        {

            $log->warn(
q{Only unaffected sample in pedigree - skipping genmod 'models', 'score' and 'compound'}
            );

            analysis_rankvariant_unaffected(
                {
                    parameter_href          => \%parameter,
                    active_parameter_href   => \%active_parameter,
                    sample_info_href        => \%sample_info,
                    file_info_href          => \%file_info,
                    infile_lane_prefix_href => \%infile_lane_prefix,
                    job_id_href             => \%job_id,
                    call_type               => q{BOTH},
                    program_name            => $program_name,
                }
            );
        }
        else {

            analysis_rankvariant(
                {
                    parameter_href          => \%parameter,
                    active_parameter_href   => \%active_parameter,
                    sample_info_href        => \%sample_info,
                    file_info_href          => \%file_info,
                    infile_lane_prefix_href => \%infile_lane_prefix,
                    job_id_href             => \%job_id,
                    call_type               => q{BOTH},
                    program_name            => $program_name,
                }
            );
        }
    }
    if ( $active_parameter{pendvariantannotationblock} > 0 )
    {    #Run endvariantannotationblock. Done per family

        $log->info("[Endvariantannotationblock]\n");

        endvariantannotationblock(
            {
                parameter_href          => \%parameter,
                active_parameter_href   => \%active_parameter,
                sample_info_href        => \%sample_info,
                file_info_href          => \%file_info,
                infile_lane_prefix_href => \%infile_lane_prefix,
                job_id_href             => \%job_id,
                call_type               => q{BOTH},
                program_name            => "endvariantannotationblock",
            }
        );
    }
}

## Run GATK varianteval for exome variants. Done per sample_id
if ( $active_parameter{pgatk_variantevalexome} > 0 ) {

    $log->info(q{[GATK variantevalexome]});

    my $program_name = lc q{gatk_variantevalexome};

    ## Assign directories
    my $infamily_directory = catdir(
        $active_parameter{outdata_dir},
        $active_parameter{family_id},
        $active_parameter{outaligner_dir}
    );

  SAMPLE_ID:
    foreach my $sample_id ( @{ $active_parameter{sample_ids} } ) {

        ## Assign directories
        my $outsample_directory = catdir(
            $active_parameter{outdata_dir},    $sample_id,
            $active_parameter{outaligner_dir}, $program_name
        );

        analysis_gatk_variantevalexome(
            {
                parameter_href          => \%parameter,
                active_parameter_href   => \%active_parameter,
                sample_info_href        => \%sample_info,
                file_info_href          => \%file_info,
                infile_lane_prefix_href => \%infile_lane_prefix,
                job_id_href             => \%job_id,
                sample_id               => $sample_id,
                infamily_directory      => $infamily_directory,
                outsample_directory     => $outsample_directory,
                program_name            => $program_name,
            }
        );
    }
}

if ( $active_parameter{pqccollect} > 0 ) {    #Run qccollect. Done per family

    $log->info(q{[Qccollect]});
    my $program_name = q{qccollect};
    my $outfamily_directory =
      catdir( $active_parameter{outdata_dir}, $active_parameter{family_id} );

    analysis_qccollect(
        {
            parameter_href          => \%parameter,
            active_parameter_href   => \%active_parameter,
            sample_info_href        => \%sample_info,
            infile_lane_prefix_href => \%infile_lane_prefix,
            job_id_href             => \%job_id,
            program_name            => $program_name,
            outfamily_directory     => $outfamily_directory,
        }
    );
}

if ( $active_parameter{pmultiqc} > 0 ) {

    $log->info(q{[Multiqc]});
    my $program_name = q{multiqc};

    analysis_multiqc(
        {
            parameter_href          => \%parameter,
            active_parameter_href   => \%active_parameter,
            sample_info_href        => \%sample_info,
            infile_lane_prefix_href => \%infile_lane_prefix,
            job_id_href             => \%job_id,
            program_name            => $program_name,
        }
    );
}

if ( $active_parameter{premoveredundantfiles} > 0 )
{    #Sbatch generation of removal of alignment files

    $log->info("[Removal of redundant files]\n");

    removeredundantfiles(
        {
            parameter_href          => \%parameter,
            active_parameter_href   => \%active_parameter,
            sample_info_href        => \%sample_info,
            file_info_href          => \%file_info,
            infile_lane_prefix_href => \%infile_lane_prefix,
            job_id_href             => \%job_id,
            lane_href               => \%lane,
            program_name            => "removeredundantfiles",
        }
    );
}

if (   ( $active_parameter{panalysisrunstatus} == 1 )
    && ( !$active_parameter{dry_run_all} ) )
{

    $sample_info{analysisrunstatus} =
      "not_finished";    #Add analysis run status flag.
}

if ( $active_parameter{panalysisrunstatus} > 0 ) {

    $log->info("[Analysis run status]\n");

    analysisrunstatus(
        {
            parameter_href          => \%parameter,
            active_parameter_href   => \%active_parameter,
            sample_info_href        => \%sample_info,
            infile_lane_prefix_href => \%infile_lane_prefix,
            job_id_href             => \%job_id,
            program_name            => "analysisrunstatus",
        }
    );
}

if (   ( $active_parameter{psacct} > 0 )
    && ( $active_parameter{dry_run_all} == 0 ) )
{    #Sbatch generation of sacct job_id data info

    $log->info("[Sacct]\n");

    msacct(
        {
            parameter_href          => \%parameter,
            active_parameter_href   => \%active_parameter,
            sample_info_href        => \%sample_info,
            infile_lane_prefix_href => \%infile_lane_prefix,
            job_id_href             => \%job_id,
            program_name            => "sacct",
        }
    );
}

#Write QC for programs used in analysis
if ( $active_parameter{sample_info_file} ne 0 ) { #Write SampleInfo to yaml file

    ## Writes a YAML hash to file
    write_yaml(
        {
            yaml_href      => \%sample_info,
            yaml_file_path => $active_parameter{sample_info_file},
        }
    );
    $log->info( "Wrote: " . $active_parameter{sample_info_file}, "\n" );
}

######################
####Sub routines######
######################

sub build_usage {

##Function : Build the USAGE instructions
##Returns  :
##Arguments: $program_name => Name of the script

    my ($arg_href) = @_;

    ## Default(s)
    my $program_name;

    my $tmpl = {
        program_name => {
            default     => basename($PROGRAM_NAME),
            strict_type => 1,
            store       => \$program_name,
        },
    };

    check( $tmpl, $arg_href, 1 ) or croak q{Could not parse arguments!};

    return <<"END_USAGE";
 $program_name [options] -ifd [infile_dirs=sample_id] -rd [reference_dir] -p [project_id] -s [sample_ids,.,.,.,n] -em [email] -osd [outscript_dir] -odd [outdata_dir] -f [family_id] -p[program] -at [sample_id=analysis_type]

    ####MIP
    -ifd/--infile_dirs Infile directory(s) (Hash infile_dirs=sample_id; mandatory)
    -rd/--reference_dir Reference(s) directory (mandatory)
    -p/--project_id The project ID (mandatory)
    -s/--sample_ids The sample ID(s)(comma sep; mandatory)
    -odd/--outdata_dir The data output directory (mandatory)
    -osd/--outscript_dir The script files (.sh) output directory (mandatory)
    -f/--family_id Group id of samples to be compared (defaults to "", (Ex: 1 for IDN 1-1-1A))
    -sck/--supported_capture_kit Set the capture kit acronym shortcut in pedigree file
    -dnr/--decompose_normalize_references Set the references to be decomposed and normalized (defaults: "gatk_realigner_indel_known_sites", "gatk_baserecalibration_known_sites","gatk_haplotypecaller_snp_known_set", "gatk_variantrecalibration_resource_snv", "gatk_variantrecalibration_resource_indel", "vt_genmod_filter_1000g", "sv_vcfanno_config_file", "gatk_varianteval_gold", "gatk_varianteval_dbsnp","snpsift_annotation_files")
    -ped/--pedigree_file Meta data on samples (defaults to "")
    -hgr/--human_genome_reference Fasta file for the human genome reference (defaults to "GRCh37_homo_sapiens_-d5-.fasta;1000G decoy version 5")
    -ald/--outaligner_dir Setting which aligner out directory was used for alignment in previous analysis (defaults to "{outdata_dir}{outaligner_dir}")
    -at/--analysis_type Type of analysis to perform (sample_id=analysis_type, defaults to "wgs";Valid entries: "wgs", "wes", "wts")
    -pl/--platform Platform/technology used to produce the reads (defaults to "ILLUMINA")
    -ec/--expected_coverage Expected mean target coverage for analysis (sample_id=expected_coverage, defaults to "")
    -c/--config_file YAML config file for analysis parameters (defaults to "")
    -ccp/--cluster_constant_path Set the cluster constant path (defaults to "")
    -acp/--analysis_constant_path Set the analysis constant path (defaults to "analysis")
    -cfa/--config_file_analysis Write YAML configuration file for analysis parameters (defaults to "")
    -sif/--sample_info_file YAML file for sample info used in the analysis (defaults to "{outdata_dir}/{family_id}/{family_id}_qc_sample_info.yaml")
    -dra/--dry_run_all Sets all programs to dry run mode i.e. no sbatch submission (defaults to "0" (=no))
    -jul/--java_use_large_pages Use large page memory. (defaults to "0" (=no))
    -ges/--genomic_set Selection of relevant regions post alignment (Format=sorted BED; defaults to "")
    -rio/--reduce_io Run consecutive models at nodes (defaults to "0" (=no))
    -riu/--replace_iupac Replace IUPAC code in alternative alleles with N (defaults to "0" (=no))
    -pp/--print_program Print all programs that are supported
    -ppm/--print_program_mode Print all programs that are supported in: 0 (off mode), 1 (on mode), 2 (dry run mode; defaults to "2")
    -l/--log_file Mip log file (defaults to "{outdata_dir}/{family_id}/mip_log/{date}/{scriptname}_{timestamp}.log")
    -h/--help Display this help message
    -v/--version Display version of MIP

    ####Bash
    -bse/--bash_set_errexit Set errexit in bash scripts (defaults to "0")
    -bsu/--bash_set_nounset Set nounset in bash scripts (defaults to "0")
    -bsp/--bash_set_pipefail Set pipefail in bash scripts (defaults to "0")
    -mot/--module_time Set the time allocation for each module (Format: module "program name"=time(Hours))
    -mcn/--module_core_number Set the number of cores for each module (Format: module "program_name"=X(cores))
    -mse/--module_source_environment_command Set environment variables specific for each module (Format: module "program_name"="command"
    -sen/--source_main_environment_commands Source main environment command in sbatch scripts (defaults to "")
    -mcn/--max_cores_per_node The maximum number of processor cores per node used in the analysis (defaults to "16")
    -nrm/--node_ram_memory The RAM memory size of the node(s) in GigaBytes (Defaults to 24)
    -tmd/--temp_directory Set the temporary directory for all programs (defaults to "/scratch/SLURM_JOB_ID";supply whole path)
    -em/--email E-mail (defaults to "")
    -emt/--email_types E-mail type (defaults to FAIL (=FAIL);Options: BEGIN (=BEGIN) and/or F (=FAIL) and/or END=(END))
    -qos/--slurm_quality_of_service SLURM quality of service command in sbatch scripts (defaults to "normal")

    ####Programs
    -psfq/--psplit_fastq_file Split fastq files in batches of X reads and exits (defaults to "0" (=no))
      -sfqrdb/--split_fastq_file_read_batch The number of sequence reads to place in each batch (defaults to "25,000,000")
    -pgz/--pgzip_fastq Gzip fastq files (defaults to "0" (=no))
    -pfqc/--pfastqc Sequence quality analysis using FastQC (defaults to "0" (=no))
    -pcta/--pcutadapt trim input reads using cutadapt (defaults to "0" (=no))

    ##BWA
    -pmem/--pbwa_mem Align reads using Bwa Mem (defaults to "0" (=no))
      -memhla/--bwa_mem_hla Apply HLA typing (defaults to "1" (=yes))
      -memcrm/--bwa_mem_cram Use CRAM-format for additional output file (defaults to "1" (=yes))
      -memsts/--bwa_mem_bamstats Collect statistics from BAM files (defaults to "1" (=yes))
      -memssm/--bwa_sambamba_sort_memory_limit Set the memory limit for Sambamba sort after bwa alignment (defaults to "32G")

    ##Picardtools
    -ptp/--picardtools_path Path to Picardtools. Mandatory for use of Picardtools (defaults to "")
    -pptm/--ppicardtools_mergesamfiles Merge (BAM file(s) ) using Picardtools mergesamfiles or rename single samples for downstream processing (defaults to "0" (=no))

    ##Markduplicates
    -pmd/--pmarkduplicates Markduplicates using either Picardtools markduplicates or sambamba markdup (defaults to "0" (=no))
    -mdpmd/--markduplicates_picardtools_markduplicates Markduplicates using Picardtools markduplicates (defaults to "1" (=yes))
    -mdsmd/--markduplicates_sambamba_markdup Markduplicates using Sambamba markduplicates (defaults to "0" (=no))
      -mdshts/--markduplicates_sambamba_markdup_hash_table_size Sambamba size of hash table for finding read pairs (defaults to "262144")
      -mdsols/--markduplicates_sambamba_markdup_overflow_list_size Sambamba size of the overflow list (defaults to "200000")
      -mdsibs/--markduplicates_sambamba_markdup_io_buffer_size Sambamba size of the io buffer for reading and writing BAM during the second pass (defaults to "2048")

    ###Coverage calculations
    -pchs/--pchanjo_sexcheck Predicts gender from sex chromosome coverage (defaults to "0" (=no))
      -chslle/--chanjo_sexcheck_log_level Set chanjo sex log level (defaults to "DEBUG")
    -psdt/--psambamba_depth Sambamba depth coverage analysis (defaults to "0" (=no))
      -sdtmod/--sambamba_depth_mode Mode unit to print the statistics on (defaults to "region")
      -sdtcut/--sambamba_depth_cutoffs Read depth cutoff (comma sep; defaults to "10", "20", "30", "50", "100")
      -sdtbed/--sambamba_depth_bed Reference database (defaults to "CCDS.current.bed")
      -sdtbaq/--sambamba_depth_base_quality Do not count bases with lower base quality (defaults to "10")
      -stdmaq/--sambamba_depth_mapping_quality  Do not count reads with lower mapping quality (defaults to "10")
      -stdndu/--sambamba_depth_noduplicates Do not include duplicates in coverage calculation (defaults to "1" (=yes))
      -stdfqc/--sambamba_depth_quality_control Do not include reads with failed quality control (defaults to "1" (=yes))
    -pbgc/--pbedtools_genomecov Genome coverage calculation using bedtools genomecov (defaults to "0" (=no))
     -bgcmc/--bedtools_genomecov_max_coverage Max coverage depth when using '-pbedtools_genomecov' (defaults to "30")
    -pptcmm/--ppicardtools_collectmultiplemetrics Metrics calculation using Picardtools CollectMultipleMetrics (defaults to "0" (=no))
    -pptchs/--ppicardtools_collecthsmetrics Capture calculation using Picardtools Collecthsmetrics (defaults to "0" (=no))
      -extb/--exome_target_bed Exome target bed file per sample_id (defaults to "latest_supported_capturekit.bed"; -extb file.bed=Sample_idX,Sample_idY -extb file.bed=Sample_idZ)
    -prcp/--prcovplots Plots of genome coverage using rcovplots (defaults to "0" (=no))

    ###Structural variant callers
    -pcnv/--pcnvnator Structural variant calling using CNVnator (defaults to "0" (=no))
      -cnvhbs/--cnv_bin_size CNVnator bin size (defaults to "1000")
    -pdelc/--pdelly_call Structural variant calling using Delly (defaults to "0" (=no))
    -pdel/--pdelly_reformat Merge, regenotype and filter using Delly (defaults to "0" (=no))
      -deltyp/--delly_types Type of SV to call (defaults to "DEL,DUP,INV,TRA"; comma sep)
      -delexc/--delly_exclude_file Exclude centomere and telemore regions in delly calling (defaults to "hg19_human_excl_-0.7.6-.tsv")
    -pmna/--pmanta Structural variant calling using Manta (defaults to "0" (=no))
    -ptid/--ptiddit Structural variant calling using Tiddit (defaults to "0" (=no))
      -tidmsp/--tiddit_minimum_number_supporting_pairs The minimum number of supporting reads (defaults to "6")
    -psvc/--psv_combinevariantcallsets Combine variant call sets (defaults to "0" (=no))
      -svcvtd/--sv_vt_decompose Split multi allelic records into single records (defaults to "1" (=yes))
      -svsvdbmp/--sv_svdb_merge_prioritize The prioritization order of structural variant callers.(defaults to ""; comma sep; Options: manta|delly|cnvnator|tiddit)
      -svcbtv/--sv_bcftools_view_filter Include structural variants with PASS in FILTER column (defaults to "1" (=yes))
      -svcdbq/--sv_svdb_query Annotate structural variants using svdb query (defaults to "1" (=yes))
      -svcdbqd/--sv_svdb_query_db_files Database file(s) for annotation (defaults to "")
      -svcvan/--sv_vcfanno Annotate structural variants (defaults to "1" (=yes)
      -svcval/--sv_vcfanno_lua vcfAnno lua postscripting file (defaults to "")
      -svcvac/--sv_vcfanno_config vcfAnno toml config (defaults to "")
      -svcvacf/--sv_vcfanno_config_file Annotation file within vcfAnno config toml file (defaults to "GRCh37_all_sv_-phase3_v2.2013-05-02-.vcf.gz")
      -svcvah/--sv_vcfannotation_header_lines_file Adjust for postscript by adding required header lines to vcf (defaults to "")
      -svcgmf/--sv_genmod_filter Remove common structural variants from vcf (defaults to "1" (=yes))
      -svcgfr/--sv_genmod_filter_1000g Genmod annotate structural variants from 1000G reference (defaults to "GRCh37_all_wgs_-phase3_v5b.2013-05-02-.vcf.gz")
      -svcgft/--sv_genmod_filter_threshold Threshold for filtering structural variants (defaults to "0.10")
      -svcbcf/--sv_combinevariantcallsets_bcf_file Produce a bcf from the CombineStructuralVariantCallSet vcf (defaults to "1" (=yes))
    -psvv/--psv_varianteffectpredictor Annotate SV variants using VEP (defaults to "0" (=no))
      -svvepf/--sv_vep_features VEP features (defaults to ("hgvs","symbol","numbers","sift","polyphen","humdiv","domains","protein","ccds","uniprot","biotype","regulatory", "tsl", "canonical", "per_gene", "appris"); comma sep)
      -svveppl/--sv_vep_plugins VEP plugins (defaults to ("UpDownDistance, LoFtool, LoF"); comma sep)
    -psvvcp/--psv_vcfparser Parse structural variants using vcfParser.pl (defaults to "0" (=no))
      -svvcpvt/--sv_vcfparser_vep_transcripts Parse VEP transcript specific entries (defaults to "0" (=no))
      -vcppg/--vcfparser_per_gene Keep only most severe consequence per gene (defaults to "1" (=yes))
      -svvcprff/--sv_vcfparser_range_feature_file Range annotations file (defaults to ""; tab-sep)
      -svvcprfa/--sv_vcfparser_range_feature_annotation_columns Range annotations feature columns (defaults to ""; comma sep)
      -svvcpsf/--sv_vcfparser_select_file File containging list of genes to analyse seperately (defaults to "";tab-sep file and HGNC Symbol required)
      -svvcpsfm/--sv_vcfparser_select_file_matching_column Position of HGNC Symbol column in select file (defaults to "")
      -svvcpsfa/--sv_vcfparser_select_feature_annotation_columns Feature columns to use in annotation (defaults to ""; comma sep)
    -psvr/--psv_rankvariant Ranking of annotated SV variants (defaults to "0" (=no))
      -svravanr/--sv_genmod_annotate_regions Use predefined gene annotation supplied with genmod for defining genes (defaults to "1" (=yes))
      -svravgft/--sv_genmod_models_family_type Use one of the known setups (defaults to "mip")
      -svravwg/--sv_genmod_models_whole_gene Allow compound pairs in intronic regions (defaults to "0" (=yes))
      -svravrpf/--sv_genmod_models_reduced_penetrance_file File containg genes with reduced penetrance (defaults to "")
      -svravrm/--sv_rank_model_file Rank model config file (defaults to "")
    -psvre/--psv_reformat Concatenating files (defaults to "0" (=no))
      -svrevbf/--sv_rankvariant_binary_file Produce binary file from the rank variant chromosome sorted vcfs (defaults to "1" (=yes))
      -svrergf/--sv_reformat_remove_genes_file Remove variants in hgnc_ids (defaults to "")

    ##Bcftools
    -pbmp/--pbcftools_mpileup Variant calling using bcftools mpileup (defaults to "0" (=no))
      -pbmpfv/--bcftools_mpileup_filter_variant (Supply flag to enable)

    ##Freebayes
    -pfrb/--pfreebayes Variant calling using Freebayes and bcftools (defaults to "0" (=no))

    ##GATK
    -gtp/--gatk_path  Path to GATK. Mandatory for use of GATK (defaults to "")
    -gll/--gatk_logging_level Set the GATK log level (defaults to "INFO")
    -gbdv/--gatk_bundle_download_version  GATK FTP bundle download version.(defaults to "2.8")
    -gdco/--gatk_downsample_to_coverage Coverage to downsample to at any given locus (defaults to "1000")
    -gdai/--gatk_disable_auto_index_and_file_lock Disable auto index creation and locking when reading rods (defaults to "0" (=no))
    -pgra/--pgatk_realigner Realignments of reads using GATK ReAlignerTargetCreator/IndelRealigner (defaults to "0" (=no))
      -graks/--gatk_realigner_indel_known_sites GATK ReAlignerTargetCreator/IndelRealigner known indel site (defaults to "GRCh37_1000g_indels_-phase1-.vcf", "GRCh37_mills_and_1000g_indels_-gold_standard-.vcf")
    -pgbr/--pgatk_baserecalibration Recalibration of bases using GATK BaseReCalibrator/PrintReads (defaults to "0" (=no))
      -gbrcov/--gatk_baserecalibration_covariates GATK BaseReCalibration covariates (defaults to "ReadGroupCovariate", "ContextCovariate", "CycleCovariate", "QualityScoreCovariate")
      -gbrkst/--gatk_baserecalibration_known_sites GATK BaseReCalibration known SNV and INDEL sites (defaults to "GRCh37_dbsnp_-138-.vcf", "GRCh37_1000g_indels_-phase1-.vcf", "GRCh37_mills_and_1000g_indels_-gold_standard-.vcf")
      -gbrrf/--gatk_baserecalibration_read_filters Filter out reads according to set filter (defaults to "1" (=yes))
      -gbrdiq/--gatk_baserecalibration_disable_indel_qual Disable indel quality scores (defaults to "1" (=yes))
      -gbrsqq/--gatk_baserecalibration_static_quantized_quals Static binning of base quality scores (defaults to "10,20,30,40"; comma sep)
    -pghc/--pgatk_haplotypecaller Variant discovery using GATK HaplotypeCaller (defaults to "0" (=no))
      -ghcann/--gatk_haplotypecaller_annotation GATK HaploTypeCaller annotations (defaults to "BaseQualityRankSumTest", "ChromosomeCounts", "Coverage", "DepthPerAlleleBySample", "FisherStrand", "MappingQualityRankSumTest", "QualByDepth", "RMSMappingQuality", "ReadPosRankSumTest", "StrandOddsRatio")
      -ghckse/--gatk_haplotypecaller_snp_known_set GATK HaplotypeCaller dbSNP set for annotating ID columns (defaults to "GRCh37_dbsnp_-138-.vcf")
      -ghcscb/--gatk_haplotypecaller_no_soft_clipped_bases Do not include soft clipped bases in the variant calling (defaults to "1" (=yes))
      -ghcpim/--gatk_haplotypecaller_pcr_indel_model The PCR indel model to use (defaults to "None"; Set to "0" to disable)
    -pggt/--pgatk_genotypegvcfs Merge gVCF records using GATK GenotypeGVCFs (defaults to "0" (=no))
      -ggtgrl/--gatk_genotypegvcfs_ref_gvcf GATK GenoTypeGVCFs gVCF reference infile list for joint genotyping (defaults to "")
      -ggtals/--gatk_genotypegvcfs_all_sites Emit non-variant sites to the output vcf file (defaults to "0" (=no))
      -ggbcf/gatk_concatenate_genotypegvcfs_bcf_file Produce a bcf from the GATK ConcatenateGenoTypeGVCFs vcf (defaults to "1" (=yes))
    -pgvr/--pgatk_variantrecalibration Variant recalibration using GATK VariantRecalibrator/ApplyRecalibration (defaults to "0" (=no))
      -gvrann/--gatk_variantrecalibration_annotations Annotations to use with GATK VariantRecalibrator (defaults to "QD", "MQRankSum", "ReadPosRankSum", "FS", "SOR", "DP")
      -gvrres/gatk_variantrecalibration_resource_snv Resource to use with GATK VariantRecalibrator in SNV|BOTH mode (defaults to "GRCh37_dbsnp_-138-.vcf: dbsnp,known=true,training=false,truth=false,prior=2.0, GRCh37_hapmap_-3.3-.vcf: hapmap,VCF,known=false,training=true,truth=true,prior=15.0, GRCh37_1000g_omni_-2.5-.vcf: omni,VCF,known=false,training=true,truth=false,prior=12.0, GRCh37_1000g_snps_high_confidence_-phase1-.vcf: 1000G,known=false,training=true,truth=false,prior=10.0")
      -gvrrei/gatk_variantrecalibration_resource_indel Resource to use with GATK VariantRecalibrator in INDEL|BOTH (defaults to "GRCh37_dbsnp_-138-.vcf: dbsnp,known=true,training=false,truth=false,prior=2.0, GRCh37_mills_and_1000g_indels_-gold_standard-.vcf: mills,VCF,known=true,training=true,truth=true,prior=12.0")
      -gvrstf/--gatk_variantrecalibration_snv_tsfilter_level The truth sensitivity level for snvs at which to start filtering used in GATK VariantRecalibrator (defaults to "99.9")
      -gvritf/--gatk_variantrecalibration_indel_tsfilter_level The truth sensitivity level for indels at which to start filtering used in GATK VariantRecalibrator (defaults to "99.9")
      -gvrdpa/--gatk_variantrecalibration_dp_annotation Use the DP annotation in variant recalibration. (defaults to "1" (=yes))
      -gvrsmg/--gatk_variantrecalibration_snv_max_gaussians Use hard filtering for snvs (defaults to "0" (=no))
      -gvrimg/--gatk_variantrecalibration_indel_max_gaussians Use hard filtering for indels (defaults to "1" (=yes))
      -gcgpss/--gatk_calculategenotypeposteriors_support_set GATK CalculateGenotypePosteriors support set (defaults to "1000g_sites_GRCh37_phase3_v4_20130502.vcf")
    -pgcv/--pgatk_combinevariantcallsets Combine variant call sets (defaults to "0" (=no))
      -gcvbcf/--gatk_combinevariantcallsets_bcf_file Produce a bcf from the GATK CombineVariantCallSet vcf (defaults to "1" (=yes))
      -gcvgmo/--gatk_combinevariants_genotype_merge_option Type of merge to perform (defaults to "PRIORITIZE")
      -gcvpc/--gatk_combinevariants_prioritize_caller The prioritization order of variant callers.(defaults to ""; comma sep; Options: gatk|bcftools|freebayes)
    -pgvea/--pgatk_variantevalall Variant evaluation using GATK varianteval for all variants  (defaults to "0" (=no))
    -pgvee/--pgatk_variantevalexome Variant evaluation using GATK varianteval for exonic variants  (defaults to "0" (=no))
      -gveedbs/--gatk_varianteval_dbsnp DbSNP file used in GATK varianteval (defaults to "dbsnp_GRCh37_138_esa_129.vcf")
      -gveedbg/--gatk_varianteval_gold Gold indel file used in GATK varianteval (defaults to "GRCh37_mills_and_1000g_indels_-gold_standard-.vcf")

    ###Annotation
    -ppvab/--pprepareforvariantannotationblock Prepare for variant annotation block by copying and splitting files per contig (defaults to "0" (=no))
    -prhc/--prhocall Rhocall performs annotation of variants in autozygosity regions (defaults to "0" (=no))
      -rhcf/--rhocall_frequency_file Frequency file for bcftools roh calculation (defaults to "GRCh37_anon_swegen_snp_-2016-10-19-.tab.gz", tab sep)
    -pvt/--pvt VT decompose and normalize (defaults to "0" (=no))
      -vtdec/--vt_decompose Split multi allelic records into single records (defaults to "1" (=yes))
      -vtnor/--vt_normalize Normalize variants (defaults to "1" (=yes))
      -vtunq/--vt_uniq Remove variant duplicates (defaults to "1" (=yes))
      -vtmaa/--vt_missing_alt_allele Remove missing alternative alleles '*' (defaults to "1" (=yes))
      -vtgmf/--vt_genmod_filter Remove common variants from vcf file (defaults to "1" (=yes))
      -vtgfr/--vt_genmod_filter_1000g Genmod annotate 1000G reference (defaults to "GRCh37_all_wgs_-phase3_v5b.2013-05-02-.vcf.gz")
      -vtmaf/--vt_genmod_filter_max_af Annotate MAX_AF from reference (defaults to "")
      -vtgft/--vt_genmod_filter_threshold Threshold for filtering variants (defaults to "0.10")
    -pvep/--pvarianteffectpredictor Annotate variants using VEP (defaults to "0" (=no))
      -vepp/--vep_directory_path Path to VEP script directory (defaults to "")
      -vepc/--vep_directory_cache Specify the cache directory to use (defaults to "")
      -vepr/--vep_reference Use Human reference file with VEP (defaults to "0" (=no))
      -vepf/--vep_features VEP features (defaults to ("hgvs","symbol","numbers","sift","polyphen","humdiv","domains","protein","ccds","uniprot","biotype","regulatory", "tsl", "canonical", "appris"); comma sep)
      -veppl/--vep_plugins VEP plugins (defaults to ("UpDownDistance, LoFtool, LoF"); comma sep)
    -pvcp/--pvcfparser Parse variants using vcfParser.pl (defaults to "0" (=no))
      -vcpvt/--vcfparser_vep_transcripts Parse VEP transcript specific entries (defaults to "0" (=no))
      -vcprff/--vcfparser_range_feature_file Range annotations file (defaults to ""; tab-sep)
      -vcprfa/--vcfparser_range_feature_annotation_columns Range annotations feature columns (defaults to ""; comma sep)
      -vcpsf/--vcfparser_select_file File containging list of genes to analyse seperately (defaults to "";tab-sep file and HGNC Symbol required)
      -vcpsfm/--vcfparser_select_file_matching_column Position of HGNC symbol column in SelectFile (defaults to "")
      -vcpsfa/--vcfparser_select_feature_annotation_columns Feature columns to use in annotation (defaults to ""; comma sep)
    -psne/--psnpeff Variant annotation using snpEff (defaults to "0" (=no))
#snpEffAnn
      -snep/--snpeff_path Path to snpEff. Mandatory for use of snpEff (defaults to "")
      -sneann/--snpeff_ann Annotate variants using snpeff (defaults to "1" (=yes))
      -snegbv/--snpeff_genome_build_version snpeff genome build version (defaults to "GRCh37.75")
      -snesaf/--snpsift_annotation_files Annotation files to use with snpsift (default to (GRCh37_all_wgs_-phase3_v5b.2013-05-02-.vcf.gz=AF GRCh37_exac_reheader_-r0.3.1-.vcf.gz=AF GRCh37_anon-swegen_snp_-1000samples-.vcf.gz=AF GRCh37_anon-swegen_indel_-1000samples-.vcf.gz=AF); Hash flag i.e. --Flag key=value)
      -snesaoi/--snpsift_annotation_outinfo_key snpsift output INFO key (default to (GRCh37_all_wgs_-phase3_v5b.2013-05-02-.vcf=1000G GRCh37_exac_reheader_-r0.3.1-.vcf.gz=EXAC GRCh37_anon-swegen_snp_-1000samples-.vcf.gz=SWEREF GRCh37_anon-swegen_indel_-1000samples-.vcf.gz=SWEREF); Hash flag i.e. --Flag key=value)
      -snesdbnsfp/--snpsift_dbnsfp_file DbNSFP File (defaults to "GRCh37_dbnsfp_-v2.9-.txt.gz")
      -snesdbnsfpa/--snpsift_dbnsfp_annotations DbNSFP annotations to use with snpsift (defaults to ("SIFT_pred","Polyphen2_HDIV_pred","Polyphen2_HVAR_pred","GERP++_NR","GERP++_RS","phastCons100way_vertebrate"); comma sep)

    ##Rankvariant
    -prav/--prankvariant Ranking of annotated variants (defaults to "0" (=no))
      -ravgft/--genmod_models_family_type Use one of the known setups (defaults to "mip")
      -ravanr/--genmod_annotate_regions Use predefined gene annotation supplied with genmod for defining genes (defaults to "1" (=yes))
      -ravcad/--genmod_annotate_cadd_files CADD score files (defaults to ""; comma sep)
      -ravspi/--genmod_annotate_spidex_file Spidex database for alternative splicing (defaults to "")
      -ravwg/--genmod_models_whole_gene Allow compound pairs in intronic regions (defaults to "1" (=yes))
      -ravrpf/--genmod_models_reduced_penetrance_file File containg genes with reduced penetrance (defaults to "")
      -ravrm/--rank_model_file Rank model config file (defaults to "")

    -pevab/--pendvariantannotationblock End variant annotation block by concatenating files (defaults to "0" (=no))
      -ravbf/--rankvariant_binary_file Produce binary file from the rank variant chromosomal sorted vcfs (defaults to "1" (=yes))
      -evabrgf/--endvariantannotationblock_remove_genes_file Remove variants in hgnc_ids (defaults to "")

    ###Utility
    -pped/--ppeddy QC for familial-relationships and sexes (defaults to "0" (=no) )
    -pplink/--pplink QC for samples gender and relationship (defaults to "0" (=no) )
    -pvai/--pvariant_integrity QC for samples relationship (defaults to "0" (=no) )
    -pevl/--pevaluation Compare concordance with NIST data set (defaults to "0" (=no) )
      -evlnid/--nist_id NIST high-confidence sample_id (defaults to "NA12878")
      -evlnhc/--nist_high_confidence_call_set NIST high-confidence variant calls (defaults to "GRCh37_nist_hg001_-na12878_v2.19-.vcf")
      -evlnil/--nist_high_confidence_call_set_bed NIST high-confidence variant calls interval list (defaults to "GRCh37_nist_hg001_-na12878_v2.19-.bed")
    -pqcc/--pqccollect Collect QC metrics from programs processed (defaults to "0" (=no) )
      -qccsi/--qccollect_sampleinfo_file SampleInfo file containing info on what to parse from this analysis run (defaults to "{outdata_dir}/{family_id}/{family_id}_qc_sample_info.yaml")
      -qccref/--qccollect_regexp_file Regular expression file containing the regular expression to be used for each program (defaults to "qc_regexp_-v1.13-.yaml")
      -qccske/--qccollect_skip_evaluation Skip evaluation step in qccollect (boolean)
    -pmqc/--pmultiqc Create aggregate bioinformatics analysis report across many samples (defaults to "0" (=no))
    -prem/--premoveredundantfiles Generating sbatch script for deletion of redundant files (defaults to "0" (=no);Note: Must be submitted manually to SLURM)
    -pars/--panalysisrunstatus Sets the analysis run status flag to finished in sample_info_file (defaults to "0" (=no))
    -psac/--psacct Generating sbatch script for SLURM info on each submitted job (defaults to "0" (=no))
    -sacfrf/--sacct_format_fields Format and fields of sacct output (defaults to "jobid", "jobname%50", "account", "partition", "alloccpus", "TotalCPU", "elapsed", "start", "end", "state", "exitcode")
END_USAGE
}

sub msacct {

##msacct

##Function : Output SLURM info on each job via sacct command
##Returns  : ""
##Arguments: $parameter_href, $active_parameter_href, $sample_info_href, $infile_lane_prefix_href, $job_id_href, $program_name, $family_id_ref
##         : $parameter_href             => Parameter hash {REF}
##         : $active_parameter_href      => Active parameters for this analysis hash {REF}
##         : $sample_info_href           => Info on samples and family hash {REF}
##         : $infile_lane_prefix_href => Infile(s) without the ".ending" {REF}
##         : $job_id_href                => Job id hash {REF}
##         : $program_name               => Program name
##         : $family_id_ref              => Family id {REF}

    my ($arg_href) = @_;

    ## Default(s)
    my $family_id_ref;

    ## Flatten argument(s)
    my $parameter_href;
    my $active_parameter_href;
    my $sample_info_href;
    my $infile_lane_prefix_href;
    my $job_id_href;
    my $program_name;

    my $tmpl = {
        parameter_href => {
            required    => 1,
            defined     => 1,
            default     => {},
            strict_type => 1,
            store       => \$parameter_href,
        },
        active_parameter_href => {
            required    => 1,
            defined     => 1,
            default     => {},
            strict_type => 1,
            store       => \$active_parameter_href,
        },
        sample_info_href => {
            required    => 1,
            defined     => 1,
            default     => {},
            strict_type => 1,
            store       => \$sample_info_href,
        },
        infile_lane_prefix_href => {
            required    => 1,
            defined     => 1,
            default     => {},
            strict_type => 1,
            store       => \$infile_lane_prefix_href,
        },
        job_id_href => {
            required    => 1,
            defined     => 1,
            default     => {},
            strict_type => 1,
            store       => \$job_id_href,
        },
        program_name => {
            required    => 1,
            defined     => 1,
            strict_type => 1,
            store       => \$program_name,
        },
        family_id_ref => {
            default     => \$arg_href->{active_parameter_href}{family_id},
            strict_type => 1,
            store       => \$family_id_ref,
        },
    };

    check( $tmpl, $arg_href, 1 ) or croak q{Could not parse arguments!};

    use MIP::Script::Setup_script qw(setup_script);
    use MIP::Workloadmanager::Slurm qw(slurm_sacct);
    use MIP::Processmanagement::Slurm_processes
      qw(slurm_submit_chain_job_ids_dependency_add_to_path);

    my $job_id_chain = $parameter_href->{ "p" . $program_name }{chain};

    ## Filehandles
    my $FILEHANDLE = IO::Handle->new();    #Create anonymous filehandle

    ## Creates program directories (info & programData & programScript), program script filenames and writes sbatch header
    my ($file_path) = setup_script(
        {
            active_parameter_href => $active_parameter_href,
            job_id_href           => $job_id_href,
            FILEHANDLE            => $FILEHANDLE,
            directory_id          => $$family_id_ref,
            program_name          => $program_name,
            program_directory     => lc($program_name),
            core_number => $active_parameter_href->{module_core_number}
              { "p" . $program_name },
            process_time =>
              $active_parameter_href->{module_time}{ "p" . $program_name },
        }
    );

    slurm_sacct(
        {
            fields_format_ref =>
              \@{ $active_parameter_href->{sacct_format_fields} },
            job_ids_ref => \@{ $job_id_href->{PAN}{PAN} },
            FILEHANDLE  => $FILEHANDLE,
        }
    );
    say $FILEHANDLE "\n";

    close $FILEHANDLE;

    if ( $active_parameter_href->{ "p" . $program_name } == 1 ) {

        slurm_submit_chain_job_ids_dependency_add_to_path(
            {
                job_id_href         => $job_id_href,
                path                => $job_id_chain,
                log                 => $log,
                sbatch_file_name    => $file_path,
                job_dependency_type => q{afterany},
            }
        );
    }
}

sub analysisrunstatus {

##analysisrunstatus

##Function : Execute last in MAIN chain, tests that all recorded files exists, have a file sixe greater than zero, checks QC-metrics for PASS or FAIL and sets analysis run status flag to finished.
##Returns  : ""
##Arguments: $parameter_href, $active_parameter_href, $sample_info_href, $infile_lane_prefix_href, $job_id_href, $program_name, $family_id_ref,
##         : $parameter_href             => Parameter hash {REF}
##         : $active_parameter_href      => Active parameters for this analysis hash {REF}
##         : $sample_info_href           => Info on samples and family hash {REF}
##         : $infile_lane_prefix_href => Infile(s) without the ".ending" {REF}
##         : $job_id_href                => Job id hash {REF}
##         : $program_name               => Program name
##         : $family_id_ref              => Family id {REF}

    my ($arg_href) = @_;

    ## Default(s)
    my $family_id_ref;

    ## Flatten argument(s)
    my $parameter_href;
    my $active_parameter_href;
    my $sample_info_href;
    my $infile_lane_prefix_href;
    my $job_id_href;
    my $program_name;

    my $tmpl = {
        parameter_href => {
            required    => 1,
            defined     => 1,
            default     => {},
            strict_type => 1,
            store       => \$parameter_href,
        },
        active_parameter_href => {
            required    => 1,
            defined     => 1,
            default     => {},
            strict_type => 1,
            store       => \$active_parameter_href,
        },
        sample_info_href => {
            required    => 1,
            defined     => 1,
            default     => {},
            strict_type => 1,
            store       => \$sample_info_href,
        },
        infile_lane_prefix_href => {
            required    => 1,
            defined     => 1,
            default     => {},
            strict_type => 1,
            store       => \$infile_lane_prefix_href,
        },
        job_id_href => {
            required    => 1,
            defined     => 1,
            default     => {},
            strict_type => 1,
            store       => \$job_id_href,
        },
        program_name => {
            required    => 1,
            defined     => 1,
            strict_type => 1,
            store       => \$program_name,
        },
        family_id_ref => {
            default     => \$arg_href->{active_parameter_href}{family_id},
            strict_type => 1,
            store       => \$family_id_ref,
        },
    };

    check( $tmpl, $arg_href, 1 ) or croak q{Could not parse arguments!};

    use MIP::Script::Setup_script qw(setup_script);
    use MIP::Processmanagement::Slurm_processes
      qw(slurm_submit_chain_job_ids_dependency_add_to_path);

    my $job_id_chain = $parameter_href->{ "p" . $program_name }{chain};

    ## Filehandles
    my $FILEHANDLE = IO::Handle->new();    #Create anonymous filehandle

    ## Creates program directories (info & programData & programScript), program script filenames and writes sbatch header
    my ($file_path) = setup_script(
        {
            active_parameter_href => $active_parameter_href,
            job_id_href           => $job_id_href,
            FILEHANDLE            => $FILEHANDLE,
            directory_id          => $$family_id_ref,
            program_name          => $program_name,
            program_directory     => lc($program_name),
            core_number => $active_parameter_href->{module_core_number}
              { "p" . $program_name },
            process_time =>
              $active_parameter_href->{module_time}{ "p" . $program_name },
        }
    );

    say $FILEHANDLE q?STATUS="0"?
      ;  #Set status flagg so that perl not_finished remains in sample_info_file

    ###Test all file that are supposed to exists as they are present in the sample_info file
    my @paths_ref;

    ## Collects all programs file path(s) created by MIP located in %sample_info
    collect_path_entries(
        {
            sample_info_href => $sample_info_href,
            paths_ref        => \@paths_ref,
        }
    );

    print {$FILEHANDLE} q?readonly FILES=(?;    #Create bash array
    foreach my $path (@paths_ref) {

        if ( defined($path) )
        { #First analysis and dry run will otherwise cause try to print uninitialized values

            print {$FILEHANDLE} q?"? . $path . q?" ?;    #Add to array
        }
    }
    say $FILEHANDLE ")";                           #Close bash array
    say $FILEHANDLE q?for file in "${FILES[@]}"?;  #loop over files
    say $FILEHANDLE "do ";                         #for each element in array do
    say $FILEHANDLE "\t"
      . q?if [ -s "$file" ]; then?;    #file exists and is larger than zero
    say $FILEHANDLE "\t\t" . q?echo "Found file $file"?;    #Echo
    say $FILEHANDLE "\t" . q?else?;
    say $FILEHANDLE "\t\t"
      . q?echo "Could not find $file" >&2?;                 #Redirect to STDERR
    say $FILEHANDLE "\t\t"
      . q?STATUS="1"?
      ;   #Set status flagg so that perl notFinished remains in sample_info_file
    say $FILEHANDLE "\t" . q?fi?;
    say $FILEHANDLE q?done ?, "\n";

    ## Test varianteffectpredictor fork status. If varianteffectpredictor is unable to fork it will prematurely end the analysis and we will lose variants.
    if (
        defined(
            $sample_info_href->{program}{varianteffectpredictor}{stderrfile}
              {path}
        )
      )
    {

        my $variant_effect_predictor_file = catfile(
            $sample_info_href->{program}{varianteffectpredictor}{stderrfile}
              {path},
        );

        print {$FILEHANDLE}
          q?if grep -q "WARNING Unable to fork" ?
          ;    #not output the matched text only return the exit status code
        say $FILEHANDLE $variant_effect_predictor_file . q?; then?;    #Infile
        say $FILEHANDLE "\t" . q?STATUS="1"?;    #Found pattern
        say $FILEHANDLE "\t"
          . q?echo "variant_effector_predictor fork status=FAILED for file: ?
          . $variant_effect_predictor_file
          . q?" >&2?;                            #Echo
        say $FILEHANDLE q?else?;                 #Infile is clean
        say $FILEHANDLE "\t"
          . q?echo "variant_effector_predictor fork status=PASSED for file: ?
          . $variant_effect_predictor_file
          . q?" >&2?;                            #Echo
        say $FILEHANDLE q?fi?, "\n";
    }

    ## Test if FAIL exists in qccollect file i.e. issues with samples e.g. Sex and seq data correlation, relationship etc
    if ( !$active_parameter_href->{qccollect_skip_evaluation} ) {

        if ( defined( $sample_info_href->{program}{qccollect}{outfile} ) ) {

            my $qccollect_file = catfile(
                $sample_info_href->{program}{qccollect}{outdirectory},
                $sample_info_href->{program}{qccollect}{outfile}
            );

            print {$FILEHANDLE}
              q?if grep -q "FAIL" ?
              ;    #not output the matched text only return the exit status code
            say $FILEHANDLE $qccollect_file . q?; then?;    #Infile
            say $FILEHANDLE "\t" . q?STATUS="1"?;           #Found pattern
            say $FILEHANDLE "\t"
              . q?echo "qccollect status=FAILED for file: ?
              . $qccollect_file
              . q?" >&2?;                                   #Echo
            say $FILEHANDLE q?else?;                        #Infile is clean
            say $FILEHANDLE "\t"
              . q?echo "qccollect status=PASSED for file: ?
              . $qccollect_file
              . q?" >&2?;                                   #Echo
            say $FILEHANDLE q?fi?, "\n";
        }
    }

    ## Test integrity of vcf data keys in header and body
    if (   ( defined( $sample_info_href->{vcf_file}{clinical}{path} ) )
        || ( defined( $sample_info_href->{vcf_file}{research}{path} ) )
        || ( defined( $sample_info_href->{sv_vcf_file}{clinical}{path} ) )
        || ( defined( $sample_info_href->{sv_vcf_file}{research}{path} ) ) )
    {

        print {$FILEHANDLE} q?perl -MTest::Harness -e ' ?;    #Execute on cmd
        print {$FILEHANDLE} q?my %args = (?; #Adjust arguments to harness object
        print {$FILEHANDLE}
          q?verbosity => 1, ?;    #Print individual test results to STDOUT
        print {$FILEHANDLE} q?test_args => { ?;    #Argument to test script

        if ( defined( $sample_info_href->{vcf_file}{clinical}{path} ) ) {

            print {$FILEHANDLE}
              q?"test select file" => [ ?; #Add test for select file using alias
            print {$FILEHANDLE} q?"?
              . $sample_info_href->{vcf_file}{clinical}{path}
              . q?", ?;                    #Infile
            print {$FILEHANDLE} q?"?
              . $active_parameter_href->{config_file_analysis}
              . q?", ?;                    #ConfigFile
            print {$FILEHANDLE} q?], ?;
        }

        if ( defined( $sample_info_href->{vcf_file}{research}{path} ) ) {

            print {$FILEHANDLE}
              q?"test research file" => [ ?; #Add test research file using alias
            print {$FILEHANDLE} q?"?
              . $sample_info_href->{vcf_file}{research}{path}
              . q?", ?;                      #Infile
            print {$FILEHANDLE} q?"?
              . $active_parameter_href->{config_file_analysis}
              . q?", ?;                      #ConfigFile
            print {$FILEHANDLE} q?], ?;
        }
        if ( defined( $sample_info_href->{sv_vcf_file}{clinical}{path} ) ) {

            print {$FILEHANDLE}
              q?"test sv select file" => [ ?
              ;    #Add test for select file using alias
            print {$FILEHANDLE} q?"?
              . $sample_info_href->{vcf_file}{clinical}{path}
              . q?", ?;    #Infile
            print {$FILEHANDLE} q?"?
              . $active_parameter_href->{config_file_analysis}
              . q?", ?;    #ConfigFile
            print {$FILEHANDLE} q?], ?;
        }

        if ( defined( $sample_info_href->{sv_vcf_file}{research}{path} ) ) {

            print {$FILEHANDLE}
              q?"test sv research file" => [ ?
              ;            #Add test research file using alias
            print {$FILEHANDLE} q?"?
              . $sample_info_href->{vcf_file}{research}{path}
              . q?", ?;    #Infile
            print {$FILEHANDLE} q?"?
              . $active_parameter_href->{config_file_analysis}
              . q?", ?;    #ConfigFile
            print {$FILEHANDLE} q?], ?;
        }

        print {$FILEHANDLE} q?}); ?;
        print {$FILEHANDLE}
          q?my $harness = TAP::Harness->new( \%args ); ?
          ;                #Create harness using arguments provided
        print {$FILEHANDLE} q?$harness->runtests( ?;    #Execute test(s)

        if ( defined( $sample_info_href->{vcf_file}{clinical}{path} ) ) {

            print {$FILEHANDLE} q?["?
              . catfile( $Bin, "t", "mip_analysis.t" )
              . q?", "test select file"], ?;
        }

        if ( defined( $sample_info_href->{vcf_file}{research}{path} ) ) {

            print {$FILEHANDLE} q?["?
              . catfile( $Bin, "t", "mip_analysis.t" )
              . q?", "test research file"], ?;
        }
        if ( defined( $sample_info_href->{sv_vcf_file}{clinical}{path} ) ) {

            print {$FILEHANDLE} q?["?
              . catfile( $Bin, "t", "mip_analysis.t" )
              . q?", "test sv select file"], ?;
        }

        if ( defined( $sample_info_href->{sv_vcf_file}{research}{path} ) ) {

            print {$FILEHANDLE} q?["?
              . catfile( $Bin, "t", "mip_analysis.t" )
              . q?", "test sv research file"], ?;
        }
        print {$FILEHANDLE} q?)'?;
        say $FILEHANDLE "\n";
    }

    say $FILEHANDLE q?if [ $STATUS -ne 1 ]; then?;    #eval status flag
    say $FILEHANDLE "\t"
      . q?perl -i -p -e 'if($_=~/analysisrunstatus\:/) { s/not_finished/finished/g }' ?
      . $active_parameter_href->{sample_info_file} . q? ?;
    say $FILEHANDLE q?else?;    #Found discrepancies - exit
    say $FILEHANDLE "\t" . q?exit 1?;
    say $FILEHANDLE q?fi?, "\n";

    close $FILEHANDLE;

    if ( $active_parameter_href->{ "p" . $program_name } == 1 ) {

        slurm_submit_chain_job_ids_dependency_add_to_path(
            {
                job_id_href      => $job_id_href,
                path             => $job_id_chain,
                log              => $log,
                sbatch_file_name => $file_path,
            }
        );
    }
    return;
}

sub removeredundantfiles {

##removeredundantfiles

##Function : Generates a sbatch script, which removes redundant files.
##Returns  : ""
##Arguments: $parameter_href, $active_parameter_href, $sample_info_href, $file_info_href, $infile_lane_prefix_href, $job_id_href, $lane_href, $program_name, family_id_ref, $outaligner_dir_ref, $call_type
##         : $parameter_href             => Parameter hash {REF}
##         : $active_parameter_href      => Active parameters for this analysis hash {REF}
##         : $sample_info_href           => Info on samples and family hash {REF}
##         : $file_info_href             => File info hash {REF}
##         : $infile_lane_prefix_href => Infile(s) without the ".ending" {REF}
##         : $job_id_href                => Job id hash {REF}
##         : $lane_href                  => The lane info hash {REF}
##         : $program_name               => Program name
##         : $family_id_ref              => Family id {REF}
##         : $outaligner_dir_ref         => Outaligner_dir used in the analysis {REF}
##         : $call_type                  => Variant call type

    my ($arg_href) = @_;

    ## Default(s)
    my $family_id_ref;
    my $outaligner_dir_ref;
    my $call_type;

    ## Flatten argument(s)
    my $parameter_href;
    my $active_parameter_href;
    my $sample_info_href;
    my $file_info_href;
    my $infile_lane_prefix_href;
    my $job_id_href;
    my $lane_href    = $arg_href->{lane_href};
    my $program_name = $arg_href->{program_name};

    my $tmpl = {
        parameter_href => {
            required    => 1,
            defined     => 1,
            default     => {},
            strict_type => 1,
            store       => \$parameter_href,
        },
        active_parameter_href => {
            required    => 1,
            defined     => 1,
            default     => {},
            strict_type => 1,
            store       => \$active_parameter_href,
        },
        sample_info_href => {
            required    => 1,
            defined     => 1,
            default     => {},
            strict_type => 1,
            store       => \$sample_info_href,
        },
        file_info_href => {
            required    => 1,
            defined     => 1,
            default     => {},
            strict_type => 1,
            store       => \$file_info_href,
        },
        infile_lane_prefix_href => {
            required    => 1,
            defined     => 1,
            default     => {},
            strict_type => 1,
            store       => \$infile_lane_prefix_href,
        },
        job_id_href => {
            required    => 1,
            defined     => 1,
            default     => {},
            strict_type => 1,
            store       => \$job_id_href,
        },
        lane_href => {
            required    => 1,
            defined     => 1,
            default     => {},
            strict_type => 1,
            store       => \$lane_href
        },
        program_name => {
            required    => 1,
            defined     => 1,
            strict_type => 1,
            store       => \$program_name,
        },
        family_id_ref => {
            default     => \$arg_href->{active_parameter_href}{family_id},
            strict_type => 1,
            store       => \$family_id_ref,
        },
        outaligner_dir_ref => {
            default     => \$arg_href->{active_parameter_href}{outaligner_dir},
            strict_type => 1,
            store       => \$outaligner_dir_ref,
        },
        call_type =>
          { default => q{BOTH}, strict_type => 1, store => \$call_type, },
    };

    check( $tmpl, $arg_href, 1 ) or croak q{Could not parse arguments!};

    use MIP::Script::Setup_script qw(setup_script);

    my $reduce_io_ref = \$active_parameter_href->{reduce_io};
    my $xargs_file_path_prefix;

    ## Filehandles
    my $FILEHANDLE      = IO::Handle->new();    #Create anonymous filehandle
    my $XARGSFILEHANDLE = IO::Handle->new();    #Create anonymous filehandle

    ## Creates program directories (info & programData & programScript), program script filenames and writes sbatch header
    my ($file_path) = setup_script(
        {
            active_parameter_href => $active_parameter_href,
            job_id_href           => $job_id_href,
            FILEHANDLE            => $FILEHANDLE,
            directory_id          => $$family_id_ref,
            program_name          => $program_name,
            program_directory     => $$outaligner_dir_ref,
            core_number => $active_parameter_href->{module_core_number}
              { "p" . $program_name },
            process_time =>
              $active_parameter_href->{module_time}{ "p" . $program_name },
        }
    );

    foreach my $sample_id ( @{ $active_parameter_href->{sample_ids} } ) {

        ## Sample files
        ##Removes intermediate files from the MIP analysis depending on set MIP parameters
        remove_redundant_files(
            {
                parameter_href          => $parameter_href,
                active_parameter_href   => $active_parameter_href,
                infile_lane_prefix_href => $infile_lane_prefix_href,
                sample_info_href        => $sample_info_href,
                file_info_href          => $file_info_href,
                lane_href               => $lane_href,
                FILEHANDLE              => $FILEHANDLE,
                sample_id               => $sample_id,
                reduce_io_ref           => $reduce_io_ref,
                outaligner_dir_ref      => $outaligner_dir_ref,
            }
        );
    }

    ## Family files
    ##Removes intermediate files from the MIP analysis depending on set MIP parameters
    remove_redundant_files(
        {
            parameter_href          => $parameter_href,
            active_parameter_href   => $active_parameter_href,
            infile_lane_prefix_href => $infile_lane_prefix_href,
            sample_info_href        => $sample_info_href,
            file_info_href          => $file_info_href,
            lane_href               => $lane_href,
            FILEHANDLE              => $FILEHANDLE,
            reduce_io_ref           => $reduce_io_ref,
            outaligner_dir_ref      => $outaligner_dir_ref,
        }
    );
    close $FILEHANDLE;
}

sub endvariantannotationblock {

##endvariantannotationblock

##Function : Concatenate ouput from variant annotation block.
##Returns  : "|$xargs_file_counter"
##Arguments: $parameter_href, $active_parameter_href, $sample_info_href, $file_info_href, $infile_lane_prefix_href, $job_id_href, $program_name, $program_info_path, $file_path, $FILEHANDLE, family_id_ref, $temp_directory_ref, $reference_dir_ref, $outaligner_dir_ref, $call_type, $xargs_file_counter
##         : $parameter_href             => Parameter hash {REF}
##         : $active_parameter_href      => Active parameters for this analysis hash {REF}
##         : $sample_info_href           => Info on samples and family hash {REF}
##         : $file_info_href             => File info hash {REF}
##         : $infile_lane_prefix_href => Infile(s) without the ".ending" {REF}
##         : $job_id_href                => Job id hash {REF}
##         : $program_name               => Program name
##         : $program_info_path          => The program info path
##         : $file_path                  => File path
##         : $FILEHANDLE                 => Sbatch filehandle to write to
##         : $family_id_ref              => Family id {REF}
##         : $temp_directory_ref         => Temporary directory {REF}
##         : $reference_dir_ref          => MIP reference directory {REF}
##         : $outaligner_dir_ref         => Outaligner_dir used in the analysis {REF}
##         : $call_type                  => Variant call type
##         : $xargs_file_counter         => The xargs file counter

    my ($arg_href) = @_;

    ## Default(s)
    my $family_id_ref;
    my $temp_directory_ref;
    my $reference_dir_ref;
    my $outaligner_dir_ref;
    my $call_type;
    my $xargs_file_counter;

    ## Flatten argument(s)
    my $parameter_href;
    my $active_parameter_href;
    my $sample_info_href;
    my $file_info_href;
    my $infile_lane_prefix_href;
    my $job_id_href;
    my $program_name;
    my $program_info_path;
    my $file_path;
    my $FILEHANDLE;

    my $tmpl = {
        parameter_href => {
            required    => 1,
            defined     => 1,
            default     => {},
            strict_type => 1,
            store       => \$parameter_href,
        },
        active_parameter_href => {
            required    => 1,
            defined     => 1,
            default     => {},
            strict_type => 1,
            store       => \$active_parameter_href,
        },
        sample_info_href => {
            required    => 1,
            defined     => 1,
            default     => {},
            strict_type => 1,
            store       => \$sample_info_href,
        },
        file_info_href => {
            required    => 1,
            defined     => 1,
            default     => {},
            strict_type => 1,
            store       => \$file_info_href,
        },
        infile_lane_prefix_href => {
            required    => 1,
            defined     => 1,
            default     => {},
            strict_type => 1,
            store       => \$infile_lane_prefix_href,
        },
        job_id_href => {
            required    => 1,
            defined     => 1,
            default     => {},
            strict_type => 1,
            store       => \$job_id_href,
        },
        program_name => {
            required    => 1,
            defined     => 1,
            strict_type => 1,
            store       => \$program_name,
        },
        program_info_path => { strict_type => 1, store => \$program_info_path },
        file_path         => { strict_type => 1, store => \$file_path },
        FILEHANDLE    => { store => \$FILEHANDLE, },
        family_id_ref => {
            default     => \$arg_href->{active_parameter_href}{family_id},
            strict_type => 1,
            store       => \$family_id_ref,
        },
        temp_directory_ref => {
            default     => \$arg_href->{active_parameter_href}{temp_directory},
            strict_type => 1,
            store       => \$temp_directory_ref,
        },
        reference_dir_ref => {
            default     => \$arg_href->{active_parameter_href}{reference_dir},
            strict_type => 1,
            store       => \$reference_dir_ref,
        },
        outaligner_dir_ref => {
            default     => \$arg_href->{active_parameter_href}{outaligner_dir},
            strict_type => 1,
            store       => \$outaligner_dir_ref,
        },
        call_type =>
          { default => q{BOTH}, strict_type => 1, store => \$call_type, },
        xargs_file_counter => {
            default     => 0,
            allow       => qr/ ^\d+$ /xsm,
            strict_type => 1,
            store       => \$xargs_file_counter,
        },
    };

    check( $tmpl, $arg_href, 1 ) or croak q{Could not parse arguments!};

    use MIP::Set::File qw{set_file_suffix};
    use MIP::Get::File qw{get_file_suffix};
    use MIP::Delete::List qw{ delete_contig_elements };
    use MIP::IO::Files qw{ xargs_migrate_contig_files };
    use MIP::Program::Utility::Htslib qw(htslib_bgzip htslib_tabix);
    use MIP::Gnu::Software::Gnu_grep qw(gnu_grep);
    use MIP::QC::Record qw(add_program_metafile_to_sample_info);
    use MIP::Processmanagement::Slurm_processes
      qw(slurm_submit_job_sample_id_dependency_add_to_family);
    use MIP::Program::Variantcalling::Gatk qw{ gatk_concatenate_variants };

    my $reduce_io_ref = \$active_parameter_href->{reduce_io};
    my $consensus_analysis_type =
      $parameter_href->{dynamic_parameter}{consensus_analysis_type};
    my $xargs_file_path_prefix;
    my $job_id_chain = $parameter_href->{ "p" . $program_name }{chain};
    my $vcfparser_analysis_type  = "";
    my $contigs_size_ordered_ref = \@{ $file_info_href->{contigs_size_ordered} }
      ;    #Set default for size ordered contigs
    my @contigs = @{ $file_info_href->{contigs} };    #Set default for contigs

    ## Set the number of cores
    my $core_number =
      $active_parameter_href->{module_core_number}{ "p" . $program_name };

    ## Filehandles
    my $XARGSFILEHANDLE = IO::Handle->new();    #Create anonymous filehandle

    unless ( defined($FILEHANDLE) ) {           #Run as individual sbatch script

        $FILEHANDLE = IO::Handle->new();        #Create anonymous filehandle

        use MIP::Script::Setup_script qw(setup_script);
        use MIP::IO::Files qw(migrate_file);

        ## Creates program directories (info & programData & programScript), program script filenames and writes sbatch header
        ( $file_path, $program_info_path ) = setup_script(
            {
                active_parameter_href => $active_parameter_href,
                job_id_href           => $job_id_href,
                FILEHANDLE            => $FILEHANDLE,
                directory_id          => $$family_id_ref,
                program_name          => $program_name,
                program_directory     => catfile( lc($$outaligner_dir_ref) ),
                core_number           => $core_number,
                process_time =>
                  $active_parameter_href->{module_time}{ "p" . $program_name },
                temp_directory => $$temp_directory_ref
            }
        );
    }

    ## Assign directories
    my $infamily_directory = catdir( $active_parameter_href->{outdata_dir},
        $$family_id_ref, $$outaligner_dir_ref );
    my $outfamily_directory = catdir( $active_parameter_href->{outdata_dir},
        $$family_id_ref, $$outaligner_dir_ref );
    my $outfamily_file_directory =
      catfile( $active_parameter_href->{outdata_dir}, $$family_id_ref );

    ## Assign file_tags
    my $infile_tag = $file_info_href->{$$family_id_ref}{prankvariant}{file_tag};
    my $infile_prefix = $$family_id_ref . $infile_tag . $call_type;
    my $file_path_prefix = catfile( $$temp_directory_ref, $infile_prefix );
    my $outfile_tag =
      $file_info_href->{$$family_id_ref}{prankvariant}{file_tag};
    my $outfile_prefix      = $$family_id_ref . $outfile_tag . $call_type;
    my $outfile_path_prefix = catfile( $$temp_directory_ref,
        $$family_id_ref . $outfile_tag . $call_type );
    my $final_path_prefix = catfile( $outfamily_directory, $outfile_prefix );

    ## Assign suffix
    my $infile_suffix = get_file_suffix(
        {
            parameter_href => $parameter_href,
            suffix_key     => q{variant_file_suffix},
            jobid_chain    => $job_id_chain,
        }
    );

    my $outfile_suffix = set_file_suffix(
        {
            parameter_href => $parameter_href,
            suffix_key     => q{variant_file_suffix},
            job_id_chain   => $job_id_chain,
            file_suffix =>
              $parameter_href->{ "p" . $program_name }{outfile_suffix},
        }
    );

    for (
        my $vcfparser_outfile_counter = 0 ;
        $vcfparser_outfile_counter <
        $active_parameter_href->{vcfparser_outfile_count} ;
        $vcfparser_outfile_counter++
      )
    {

        if ( $vcfparser_outfile_counter == 1 ) {

            $vcfparser_analysis_type = ".selected";    #SelectFile variants
            $contigs_size_ordered_ref =
              \@{ $file_info_href->{sorted_select_file_contigs} }
              ;                                        #Selectfile contigs
            @contigs = @{ $file_info_href->{select_file_contigs} };

            if ( $consensus_analysis_type eq "wes" )
            {    #Remove MT|M since no exome kit so far has mitochondrial probes

                ## Removes an element from array and return new array while leaving orginal elements_ref untouched
                @contigs = delete_contig_elements(
                    {
                        elements_ref =>
                          \@{ $file_info_href->{select_file_contigs} },
                        remove_contigs_ref => [qw{ MT M }],
                    }
                );
            }
        }

        if ( !$$reduce_io_ref ) {    #Run as individual sbatch script

            ## Copy file(s) to temporary directory
            say {$FILEHANDLE} q{## Copy file(s) to temporary directory};
            $xargs_file_counter = xargs_migrate_contig_files(
                {
                    FILEHANDLE         => $FILEHANDLE,
                    XARGSFILEHANDLE    => $XARGSFILEHANDLE,
                    contigs_ref        => $contigs_size_ordered_ref,
                    file_path          => $file_path,
                    program_info_path  => $program_info_path,
                    core_number        => $core_number,
                    xargs_file_counter => $xargs_file_counter,
                    infile             => $infile_prefix,
                    file_ending        => $vcfparser_analysis_type
                      . $infile_suffix . "*",
                    indirectory    => $infamily_directory,
                    temp_directory => $active_parameter_href->{temp_directory},
                }
            );
        }

        ## Writes sbatch code to supplied filehandle to concatenate variants in vcf format. Each array element is combined with the infile prefix and postfix.
        gatk_concatenate_variants(
            {
                active_parameter_href => $active_parameter_href,
                FILEHANDLE            => $FILEHANDLE,
                elements_ref          => \@contigs,
                infile_prefix         => $file_path_prefix . "_",
                infile_postfix => $vcfparser_analysis_type . $infile_suffix,
                outfile_path_prefix => $outfile_path_prefix
                  . $vcfparser_analysis_type,
                outfile_suffix => $outfile_suffix,
            }
        );

        ## Remove variants in hgnc_id list from vcf
        if ( $active_parameter_href
            ->{endvariantannotationblock_remove_genes_file} )
        {

            ## Removes contig_names from contigs array if no male or other found
            gnu_grep(
                {
                    filter_file_path => catfile(
                        $$reference_dir_ref,
                        $active_parameter_href->{sv_reformat_remove_genes_file}
                    ),
                    infile_path => $outfile_path_prefix
                      . $vcfparser_analysis_type
                      . $outfile_suffix,
                    outfile_path => $outfile_path_prefix
                      . $vcfparser_analysis_type
                      . "_filtered"
                      . $outfile_suffix,
                    invert_match => 1,
                    FILEHANDLE   => $FILEHANDLE,
                }
            );
            say {$FILEHANDLE} "\n";

            if ( $vcfparser_outfile_counter == 1 ) {

                $sample_info_href->{program}{$program_name}
                  {reformat_remove_genes_file}{clinical}{path} =
                    $final_path_prefix
                  . $vcfparser_analysis_type
                  . "_filtered"
                  . $outfile_suffix;    #Save filtered file
            }
            else {

                $sample_info_href->{program}{$program_name}
                  {reformat_remove_genes_file}{research}{path} =
                    $final_path_prefix
                  . $vcfparser_analysis_type
                  . "_filtered"
                  . $outfile_suffix;    #Save filtered file
            }

            ## Copies file from temporary directory.
            say {$FILEHANDLE} q{## Copy file from temporary directory};
            migrate_file(
                {
                    infile_path => $outfile_path_prefix
                      . $vcfparser_analysis_type
                      . q{_filtered}
                      . $outfile_suffix,
                    outfile_path => $outfamily_directory,
                    FILEHANDLE   => $FILEHANDLE,
                }
            );
            say {$FILEHANDLE} q{wait}, "\n";
        }

        if ( $active_parameter_href->{rankvariant_binary_file} ) {

            ## Compress or decompress original file or stream to outfile (if supplied)
            htslib_bgzip(
                {
                    FILEHANDLE  => $FILEHANDLE,
                    infile_path => $outfile_path_prefix
                      . $vcfparser_analysis_type
                      . $outfile_suffix,
                    stdoutfile_path => $outfile_path_prefix
                      . $vcfparser_analysis_type
                      . $outfile_suffix . ".gz",
                    write_to_stdout => 1,
                }
            );
            say {$FILEHANDLE} "\n";

            ## Index file using tabix
            htslib_tabix(
                {
                    FILEHANDLE  => $FILEHANDLE,
                    infile_path => $outfile_path_prefix
                      . $vcfparser_analysis_type
                      . $outfile_suffix . ".gz",
                    force  => 1,
                    preset => substr( $outfile_suffix, 1 ),
                }
            );
            say {$FILEHANDLE} "\n";
        }

        ## Copies file from temporary directory.
        say {$FILEHANDLE} q{## Copy file from temporary directory};
        migrate_file(
            {
                infile_path => $outfile_path_prefix
                  . $vcfparser_analysis_type
                  . $outfile_suffix . q{*},
                outfile_path => $outfamily_directory,
                FILEHANDLE   => $FILEHANDLE,
            }
        );
        say {$FILEHANDLE} q{wait}, "\n";

        ## Adds the most complete vcf file to sample_info
        add_most_complete_vcf(
            {
                active_parameter_href => $active_parameter_href,
                sample_info_href      => $sample_info_href,
                program_name          => $program_name,
                path                  => $final_path_prefix
                  . $vcfparser_analysis_type
                  . $outfile_suffix,
                vcfparser_outfile_counter => $vcfparser_outfile_counter,
            }
        );

        if ( $active_parameter_href->{ "p" . $program_name } == 1 ) {

            if ( $vcfparser_outfile_counter == 1 ) {

                # Save clinical candidate list path
                my $clinical_candidate_path =
                    $final_path_prefix
                  . $vcfparser_analysis_type
                  . $outfile_suffix;
                add_program_metafile_to_sample_info(
                    {
                        sample_info_href => $sample_info_href,
                        program_name     => $program_name,
                        metafile_tag     => q{clinical},
                        path             => $clinical_candidate_path,
                    }
                );

                if ( $active_parameter_href->{rankvariant_binary_file} ) {

                    $sample_info_href->{vcf_binary_file}{clinical}{path} =
                        $final_path_prefix
                      . $vcfparser_analysis_type
                      . $outfile_suffix . ".gz";
                }
            }
            else {

                # Save research candidate list path
                my $research_candidate_path =
                    $final_path_prefix
                  . $vcfparser_analysis_type
                  . $outfile_suffix;
                add_program_metafile_to_sample_info(
                    {
                        sample_info_href => $sample_info_href,
                        program_name     => $program_name,
                        metafile_tag     => q{research},
                        path             => $research_candidate_path,
                    }
                );

                if ( $active_parameter_href->{rankvariant_binary_file} ) {

                    $sample_info_href->{vcf_binary_file}{research}{path} =
                        $final_path_prefix
                      . $vcfparser_analysis_type
                      . $outfile_suffix . ".gz";
                }
            }
        }
    }

    close $FILEHANDLE;

    if ( $active_parameter_href->{ "p" . $program_name } == 1 ) {

        slurm_submit_job_sample_id_dependency_add_to_family(
            {
                job_id_href             => $job_id_href,
                infile_lane_prefix_href => $infile_lane_prefix_href,
                sample_ids_ref   => \@{ $active_parameter_href->{sample_ids} },
                family_id        => $$family_id_ref,
                path             => $job_id_chain,
                log              => $log,
                sbatch_file_name => $file_path,
            }
        );
    }
    if ($$reduce_io_ref) {

        return
          $xargs_file_counter
          ; #Track the number of created xargs scripts per module for Block algorithm
    }
}

sub snpeff {

##snpeff

##Function : snpeff annotates variants from different sources.
##Returns  : "|$xargs_file_counter"
##Arguments: $parameter_href, $active_parameter_href, $sample_info_href, $file_info_href, $infile_lane_prefix_href, $job_id_href, $program_name, $program_info_path, $file_path, $FILEHANDLE, family_id_ref, $temp_directory_ref, $outaligner_dir_ref, $call_type, $xargs_file_counter
##         : $parameter_href             => Parameter hash {REF}
##         : $active_parameter_href      => Active parameters for this analysis hash {REF}
##         : $sample_info_href           => Info on samples and family hash {REF}
##         : $file_info_href             => File info hash {REF}
##         : $infile_lane_prefix_href => Infile(s) without the ".ending" {REF}
##         : $job_id_href                => Job id hash {REF}
##         : $program_name               => Program name
##         : $program_info_path          => The program info path
##         : $file_path                  => File path
##         : $FILEHANDLE                 => Sbatch filehandle to write to
##         : $family_id_ref              => Family id {REF}
##         : $temp_directory_ref         => Temporary directory {REF}
##         : $outaligner_dir_ref         => Outaligner_dir used in the analysis {REF}
##         : $call_type                  => Variant call type

    my ($arg_href) = @_;

    ## Default(s)
    my $family_id_ref;
    my $temp_directory_ref;
    my $outaligner_dir_ref;
    my $call_type;
    my $xargs_file_counter;

    ## Flatten argument(s)
    my $parameter_href;
    my $active_parameter_href;
    my $sample_info_href;
    my $file_info_href;
    my $infile_lane_prefix_href;
    my $job_id_href;
    my $program_name;
    my $program_info_path;
    my $file_path;
    my $FILEHANDLE;

    my $tmpl = {
        parameter_href => {
            required    => 1,
            defined     => 1,
            default     => {},
            strict_type => 1,
            store       => \$parameter_href,
        },
        active_parameter_href => {
            required    => 1,
            defined     => 1,
            default     => {},
            strict_type => 1,
            store       => \$active_parameter_href,
        },
        sample_info_href => {
            required    => 1,
            defined     => 1,
            default     => {},
            strict_type => 1,
            store       => \$sample_info_href,
        },
        file_info_href => {
            required    => 1,
            defined     => 1,
            default     => {},
            strict_type => 1,
            store       => \$file_info_href,
        },
        infile_lane_prefix_href => {
            required    => 1,
            defined     => 1,
            default     => {},
            strict_type => 1,
            store       => \$infile_lane_prefix_href,
        },
        job_id_href => {
            required    => 1,
            defined     => 1,
            default     => {},
            strict_type => 1,
            store       => \$job_id_href,
        },
        program_name => {
            required    => 1,
            defined     => 1,
            strict_type => 1,
            store       => \$program_name,
        },
        program_info_path => { strict_type => 1, store => \$program_info_path },
        file_path         => { strict_type => 1, store => \$file_path },
        FILEHANDLE    => { store => \$FILEHANDLE, },
        family_id_ref => {
            default     => \$arg_href->{active_parameter_href}{family_id},
            strict_type => 1,
            store       => \$family_id_ref,
        },
        temp_directory_ref => {
            default     => \$arg_href->{active_parameter_href}{temp_directory},
            strict_type => 1,
            store       => \$temp_directory_ref,
        },
        outaligner_dir_ref => {
            default     => \$arg_href->{active_parameter_href}{outaligner_dir},
            strict_type => 1,
            store       => \$outaligner_dir_ref,
        },
        call_type =>
          { default => q{BOTH}, strict_type => 1, store => \$call_type, },
        xargs_file_counter => {
            default     => 0,
            allow       => qr/ ^\d+$ /xsm,
            strict_type => 1,
            store       => \$xargs_file_counter,
        },
    };

    check( $tmpl, $arg_href, 1 ) or croak q{Could not parse arguments!};

    use MIP::Cluster qw(get_core_number);
    use MIP::IO::Files qw(migrate_file xargs_migrate_contig_files);
    use MIP::Set::File qw{set_file_suffix};
    use MIP::Get::File qw{get_file_suffix};
    use MIP::Recipes::Analysis::Xargs qw{ xargs_command };
<<<<<<< HEAD
    use Program::Variantcalling::Snpeff qw(ann);
    use Program::Variantcalling::Snpsift qw(annotate dbnsfp);
    use MIP::Program::Variantcalling::Mip_vcfparser qw(mip_vcfparser);
=======
    use MIP::Program::Variantcalling::Snpeff qw{ snpeff_ann };
    use MIP::Program::Variantcalling::Snpsift qw(snpsift_annotate snpsift_dbnsfp);
    use Program::Variantcalling::Mip qw(vcfparser);
>>>>>>> 9458fa20
    use MIP::QC::Record qw(add_program_outfile_to_sample_info);
    use MIP::Processmanagement::Slurm_processes
      qw(slurm_submit_job_sample_id_dependency_add_to_family);

    my $reduce_io_ref = \$active_parameter_href->{reduce_io};
    my $xargs_file_path_prefix;
    my $job_id_chain = $parameter_href->{ "p" . $program_name }{chain};

    ## Get core number depending on user supplied input exists or not and max number of cores
    my $core_number = get_core_number(
        {
            module_core_number => $active_parameter_href->{module_core_number}
              { "p" . $program_name },
            modifier_core_number => scalar( @{ $file_info_href->{contigs} } ),
            max_cores_per_node => $active_parameter_href->{max_cores_per_node},
        }
    );

    ## Filehandles
    my $XARGSFILEHANDLE = IO::Handle->new();    #Create anonymous filehandle

    unless ( defined($FILEHANDLE) ) {           #Run as individual sbatch script

        $FILEHANDLE = IO::Handle->new();        #Create anonymous filehandle

        use MIP::Script::Setup_script qw(setup_script);

        ## Creates program directories (info & programData & programScript), program script filenames and writes sbatch header
        ( $file_path, $program_info_path ) = setup_script(
            {
                active_parameter_href => $active_parameter_href,
                job_id_href           => $job_id_href,
                FILEHANDLE            => $FILEHANDLE,
                directory_id          => $$family_id_ref,
                program_name          => $program_name,
                program_directory     => catfile( lc($$outaligner_dir_ref) ),
                call_type             => $call_type,
                core_number           => $core_number,
                process_time =>
                  $active_parameter_href->{module_time}{ "p" . $program_name },
                temp_directory => $$temp_directory_ref
            }
        );
    }

    ## Assign directories
    my $infamily_directory = catdir( $active_parameter_href->{outdata_dir},
        $$family_id_ref, $$outaligner_dir_ref );
    my $outfamily_directory = catdir( $active_parameter_href->{outdata_dir},
        $$family_id_ref, $$outaligner_dir_ref );
    $parameter_href->{ "p" . $program_name }{indirectory} =
      $outfamily_directory;    #Used downstream

    ## Assign file_tags
    my $infile_tag = $file_info_href->{$$family_id_ref}{pvcfparser}{file_tag};
    my $outfile_tag =
      $file_info_href->{$$family_id_ref}{ "p" . $program_name }{file_tag};
    my $infile_prefix       = $$family_id_ref . $infile_tag . $call_type;
    my $file_path_prefix    = catfile( $$temp_directory_ref, $infile_prefix );
    my $outfile_prefix      = $$family_id_ref . $outfile_tag . $call_type;
    my $outfile_path_prefix = catfile( $$temp_directory_ref, $outfile_prefix );

    ### Assign suffix
    ## Return the current infile vcf compression suffix for this jobid chain
    my $infile_suffix = get_file_suffix(
        {
            parameter_href => $parameter_href,
            suffix_key     => q{variant_file_suffix},
            jobid_chain    => $job_id_chain,
        }
    );
    my $outfile_suffix = set_file_suffix(
        {
            parameter_href => $parameter_href,
            suffix_key     => q{variant_file_suffix},
            job_id_chain   => $job_id_chain,
            file_suffix =>
              $parameter_href->{ "p" . $program_name }{outfile_suffix},
        }
    );

    my $vcfparser_analysis_type = "";
    my $vcfparser_contigs_ref =
      \@{ $file_info_href->{contigs_size_ordered} };    #Set default

    for (
        my $vcfparser_outfile_counter = 0 ;
        $vcfparser_outfile_counter <
        $active_parameter_href->{vcfparser_outfile_count} ;
        $vcfparser_outfile_counter++
      )
    {

        if ( $vcfparser_outfile_counter == 1 ) {

            $vcfparser_analysis_type = ".selected";     #SelectFile variants
            $vcfparser_contigs_ref =
              \@{ $file_info_href->{sorted_select_file_contigs} }
              ;                                         #Selectfile contigs
        }

        if ( !$$reduce_io_ref ) {    #Run as individual sbatch script

            ## Copy file(s) to temporary directory
            say {$FILEHANDLE} q{## Copy file(s) to temporary directory};
            ($xargs_file_counter) = xargs_migrate_contig_files(
                {
                    FILEHANDLE         => $FILEHANDLE,
                    XARGSFILEHANDLE    => $XARGSFILEHANDLE,
                    contigs_ref        => $vcfparser_contigs_ref,
                    file_path          => $file_path,
                    program_info_path  => $program_info_path,
                    core_number        => $core_number,
                    xargs_file_counter => $xargs_file_counter,
                    infile             => $infile_prefix,
                    file_ending        => $vcfparser_analysis_type
                      . $infile_suffix . "*",
                    indirectory    => $infamily_directory,
                    temp_directory => $$temp_directory_ref,
                }
            );
        }

        ## SnpSift Annotation
        say {$FILEHANDLE} "## SnpSift Annotation";

        my $annotation_file_counter = 0;

        if ( $active_parameter_href->{snpeff_ann} eq 1 )
        {    #Annotate using snpeff

            ## Create file commands for xargs
            ( $xargs_file_counter, $xargs_file_path_prefix ) = xargs_command(
                {
                    FILEHANDLE         => $FILEHANDLE,
                    XARGSFILEHANDLE    => $XARGSFILEHANDLE,
                    file_path          => $file_path,
                    program_info_path  => $program_info_path,
                    core_number        => $core_number,
                    xargs_file_counter => $xargs_file_counter,
                    first_command      => "java",
                    memory_allocation  => "Xmx4g -XX:-UseConcMarkSweepGC",
                    java_use_large_pages =>
                      $active_parameter_href->{java_use_large_pages},
                    temp_directory => $$temp_directory_ref,
                    java_jar       => catfile(
                        $active_parameter_href->{snpeff_path}, "snpEff.jar"
                    ),
                }
            );

            foreach my $contig (@$vcfparser_contigs_ref) {

                snpeff_ann(
                    {
                        verbosity => "v",
                        genome_build_version =>
                          $active_parameter_href->{snpeff_genome_build_version},
                        config_file_path => catfile(
                            $active_parameter_href->{snpeff_path},
                            "snpEff.config"
                        ),
                        infile_path => $file_path_prefix . "_"
                          . $contig
                          . $vcfparser_analysis_type
                          . $infile_suffix,
                        stdoutfile_path => $file_path_prefix . "_"
                          . $contig
                          . $vcfparser_analysis_type
                          . $infile_suffix . "."
                          . $xargs_file_counter,
                        stderrfile_path => $xargs_file_path_prefix . "."
                          . $contig
                          . ".stderr.txt",
                        FILEHANDLE => $XARGSFILEHANDLE,
                    }
                );
                say {$XARGSFILEHANDLE} "\n";
            }
            $annotation_file_counter = $xargs_file_counter;
        }

        while ( my ( $annotation_file, $annotation_info_key ) =
            each( %{ $active_parameter_href->{snpsift_annotation_files} } ) )
        {

            ## Create file commands for xargs
            ( $xargs_file_counter, $xargs_file_path_prefix ) = xargs_command(
                {
                    FILEHANDLE         => $FILEHANDLE,
                    XARGSFILEHANDLE    => $XARGSFILEHANDLE,
                    file_path          => $file_path,
                    program_info_path  => $program_info_path,
                    core_number        => $core_number,
                    xargs_file_counter => $xargs_file_counter,
                    first_command      => "java",
                    memory_allocation  => "Xmx2g -XX:-UseConcMarkSweepGC",
                    java_use_large_pages =>
                      $active_parameter_href->{java_use_large_pages},
                    temp_directory => $$temp_directory_ref,
                    java_jar       => catfile(
                        $active_parameter_href->{snpeff_path},
                        "SnpSift.jar"
                    ),
                }
            );
            ## Get parameters
            my $name_prefix;
            my $info_key;
            if ( defined($annotation_info_key) ) {

                ## Apply specific INFO field output key for easier downstream processing
                if (
                    defined(
                        $active_parameter_href->{snpsift_annotation_outinfo_key}
                          {$annotation_file}
                    )
                  )
                {

                    $name_prefix =
                      $active_parameter_href->{snpsift_annotation_outinfo_key}
                      {$annotation_file};
                }
                $info_key = $annotation_info_key;    #Database
            }

            foreach my $contig (@$vcfparser_contigs_ref) {

                ##Get contig specific parameters
                my $infile_path;
                if ( !$annotation_file_counter ) {    #First file per contig

                    $infile_path =
                        $file_path_prefix . "_"
                      . $contig
                      . $vcfparser_analysis_type
                      . $infile_suffix;
                }
                else {

                    my $annotation_infile_number = $xargs_file_counter - 1;
                    $infile_path =
                        $file_path_prefix . "_"
                      . $contig
                      . $vcfparser_analysis_type
                      . $infile_suffix . "."
                      . $annotation_infile_number;   #Infile from previous round
                }
                snpsift_annotate(
                    {
                        verbosity    => "v",
                        infile_path  => $infile_path,
                        stdoutfile_path => $file_path_prefix . "_"
                          . $contig
                          . $vcfparser_analysis_type
                          . $infile_suffix . "."
                          . $xargs_file_counter,
                        config_file_path => catfile(
                            $active_parameter_href->{snpeff_path},
                            "snpEff.config"
                        ),
                        database_path   => $annotation_file,
                        name_prefix     => $name_prefix,
                        info            => $info_key,
                        stderrfile_path => $xargs_file_path_prefix . "."
                          . $contig
                          . ".stderr.txt",
                        stderrfile_path_append => $xargs_file_path_prefix . "."
                          . $contig
                          . ".stderr.txt",
                        FILEHANDLE         => $XARGSFILEHANDLE,
                    }
                );
                say {$XARGSFILEHANDLE} "\n";
            }
            $annotation_file_counter++;    #Increment counter
            close $XARGSFILEHANDLE;
        }

        if ( @{ $active_parameter_href->{snpsift_dbnsfp_annotations} } ) {

            ## SnpSiftDbNSFP Annotation
            say {$FILEHANDLE} "## SnpSiftDnNSFP Annotation";

            ## Create file commands for xargs
            ( $xargs_file_counter, $xargs_file_path_prefix ) = xargs_command(
                {
                    FILEHANDLE         => $FILEHANDLE,
                    XARGSFILEHANDLE    => $XARGSFILEHANDLE,
                    file_path          => $file_path,
                    program_info_path  => $program_info_path,
                    core_number        => $core_number,
                    xargs_file_counter => $xargs_file_counter,
                    first_command      => "java",
                    memory_allocation  => "Xmx2g -XX:-UseConcMarkSweepGC",
                    java_use_large_pages =>
                      $active_parameter_href->{java_use_large_pages},
                    temp_directory => $$temp_directory_ref,
                    java_jar       => catfile(
                        $active_parameter_href->{snpeff_path},
                        "SnpSift.jar"
                    ),
                }
            );

            my $annotation_infile_number = $xargs_file_counter - 1;

            foreach my $contig (@$vcfparser_contigs_ref) {

                snpsift_dbnsfp(
                    {
                        annotate_fields_ref => \@{
                            $active_parameter_href->{snpsift_dbnsfp_annotations}
                        },
                        infile_path => $file_path_prefix . "_"
                          . $contig
                          . $vcfparser_analysis_type
                          . $infile_suffix . "."
                          . $annotation_infile_number,
                        stdoutfile_path => $file_path_prefix . "_"
                          . $contig
                          . $vcfparser_analysis_type
                          . $infile_suffix . "."
                          . $xargs_file_counter,
                        config_file_path => catfile(
                            $active_parameter_href->{snpeff_path},
                            "snpEff.config"
                        ),
                        database_path =>
                          $active_parameter_href->{snpsift_dbnsfp_file},
                        stderrfile_path => $xargs_file_path_prefix . "."
                          . $contig
                          . ".stderr.txt",
                        stderrfile_path_append => $xargs_file_path_prefix . "."
                          . $contig
                          . ".stderr.txt",
                        FILEHANDLE         => $XARGSFILEHANDLE,
                        verbosity          => "v",
                    }
                );
                say {$XARGSFILEHANDLE} "\n";
            }
            close $XARGSFILEHANDLE;
        }

        ## Add INFO headers and FIX_INFO for annotations using vcfparser
        say {$FILEHANDLE}
          "## Add INFO headers and FIX_INFO for annotations using vcfparser";

        ## Create file commands for xargs
        ( $xargs_file_counter, $xargs_file_path_prefix ) = xargs_command(
            {
                FILEHANDLE         => $FILEHANDLE,
                XARGSFILEHANDLE    => $XARGSFILEHANDLE,
                file_path          => $file_path,
                program_info_path  => $program_info_path,
                core_number        => $core_number,
                xargs_file_counter => $xargs_file_counter,
            }
        );

        my $annotation_infile_number = $xargs_file_counter - 1;

        foreach my $contig (@$vcfparser_contigs_ref) {

            mip_vcfparser(
                {
                    infile_path => $file_path_prefix . "_"
                      . $contig
                      . $vcfparser_analysis_type
                      . $infile_suffix . "."
                      . $annotation_infile_number,
                    stdoutfile_path => $outfile_path_prefix . "_"
                      . $contig
                      . $vcfparser_analysis_type
                      . $outfile_suffix,
                    stderrfile_path => $xargs_file_path_prefix . "."
                      . $contig
                      . ".stderr.txt ",
                    stderrfile_path_append => $xargs_file_path_prefix . "."
                      . $contig
                      . ".stderr.txt ",
                    FILEHANDLE         => $XARGSFILEHANDLE,
                }
            );
            say {$XARGSFILEHANDLE} "\n";
        }

        if ( !$$reduce_io_ref ) {    #Run as individual sbatch script

            ## Copies file from temporary directory. Per contig
            say {$FILEHANDLE} q{## Copy file from temporary directory};
            ($xargs_file_counter) = xargs_migrate_contig_files(
                {
                    FILEHANDLE        => $FILEHANDLE,
                    XARGSFILEHANDLE   => $XARGSFILEHANDLE,
                    contigs_ref       => $vcfparser_contigs_ref,
                    file_path         => $file_path,
                    program_info_path => $program_info_path,
                    core_number => $active_parameter_href->{max_cores_per_node},
                    xargs_file_counter => $xargs_file_counter,
                    outfile            => $outfile_prefix,
                    file_ending        => $vcfparser_analysis_type
                      . $outfile_suffix . "*",
                    outdirectory   => $outfamily_directory,
                    temp_directory => $$temp_directory_ref,
                }
            );
        }
        else {

            ## QC Data File(s)
            migrate_file(
                {
                    infile_path => $outfile_path_prefix . "_"
                      . $file_info_href->{contigs_size_ordered}[0]
                      . $vcfparser_analysis_type
                      . $outfile_suffix,
                    outfile_path => $outfamily_directory,
                    FILEHANDLE   => $FILEHANDLE,
                }
            );
            say {$FILEHANDLE} q{wait}, "\n";
        }
    }

    if ( $active_parameter_href->{ "p" . $program_name } == 1 ) {

        ## Collect QC metadata info for later use
        my $qc_snpeff_outfile =
            $outfile_prefix . q{_}
          . $file_info_href->{contigs_size_ordered}[0]
          . $vcfparser_analysis_type
          . $outfile_suffix;
        add_program_outfile_to_sample_info(
            {
                sample_info_href => $sample_info_href,
                program_name     => $program_name,
                outdirectory     => $outfamily_directory,
                outfile          => $qc_snpeff_outfile,
            }
        );
    }

    if ( !$$reduce_io_ref ) {    #Run as individual sbatch script

        close $FILEHANDLE;

        if ( $active_parameter_href->{ "p" . $program_name } == 1 ) {

            slurm_submit_job_sample_id_dependency_add_to_family(
                {
                    job_id_href             => $job_id_href,
                    infile_lane_prefix_href => $infile_lane_prefix_href,
                    sample_ids_ref =>
                      \@{ $active_parameter_href->{sample_ids} },
                    family_id        => $$family_id_ref,
                    path             => $job_id_chain,
                    log              => $log,
                    sbatch_file_name => $file_path,
                }
            );
        }
    }
    if ($$reduce_io_ref) {

        return
          $xargs_file_counter
          ; #Track the number of created xargs scripts per module for Block algorithm
    }
}

sub mvcfparser {

##mvcfparser

##Function : Vcfparser performs parsing of varianteffectpredictor annotated variants
##Returns  : "|$xargs_file_counter"
##Arguments: $parameter_href, $active_parameter_href, $sample_info_href, $file_info_href, $infile_lane_prefix_href, $job_id_href, $program_name, $program_info_path, $file_path, $FILEHANDLE, family_id_ref, $temp_directory_ref, $outaligner_dir_ref, $call_type, $xargs_file_counter
##         : $parameter_href             => Parameter hash {REF}
##         : $active_parameter_href      => Active parameters for this analysis hash {REF}
##         : $sample_info_href           => Info on samples and family hash {REF}
##         : $file_info_href             => File info hash {REF}
##         : $infile_lane_prefix_href => Infile(s) without the ".ending" {REF}
##         : $job_id_href                => Job id hash {REF}
##         : $program_name               => Program name
##         : $program_info_path          => The program info path
##         : $file_path                  => File path
##         : $FILEHANDLE                 => Sbatch filehandle to write to
##         : $family_id_ref              => Family id {REF}
##         : $temp_directory_ref         => Temporary directory {REF}
##         : $outaligner_dir_ref         => Outaligner_dir used in the analysis {REF}
##         : $call_type                  => Variant call type
##         : $xargs_file_counter         => The xargs file counter

    my ($arg_href) = @_;

    ## Default(s)
    my $family_id_ref;
    my $temp_directory_ref;
    my $outaligner_dir_ref;
    my $call_type;
    my $xargs_file_counter;

    ## Flatten argument(s)
    my $parameter_href;
    my $active_parameter_href;
    my $sample_info_href;
    my $file_info_href;
    my $infile_lane_prefix_href;
    my $job_id_href;
    my $program_info_path;
    my $program_name;
    my $file_path;
    my $FILEHANDLE;

    my $tmpl = {
        parameter_href => {
            required    => 1,
            defined     => 1,
            default     => {},
            strict_type => 1,
            store       => \$parameter_href,
        },
        active_parameter_href => {
            required    => 1,
            defined     => 1,
            default     => {},
            strict_type => 1,
            store       => \$active_parameter_href,
        },
        sample_info_href => {
            required    => 1,
            defined     => 1,
            default     => {},
            strict_type => 1,
            store       => \$sample_info_href,
        },
        file_info_href => {
            required    => 1,
            defined     => 1,
            default     => {},
            strict_type => 1,
            store       => \$file_info_href,
        },
        infile_lane_prefix_href => {
            required    => 1,
            defined     => 1,
            default     => {},
            strict_type => 1,
            store       => \$infile_lane_prefix_href,
        },
        job_id_href => {
            required    => 1,
            defined     => 1,
            default     => {},
            strict_type => 1,
            store       => \$job_id_href,
        },
        program_name => {
            required    => 1,
            defined     => 1,
            strict_type => 1,
            store       => \$program_name,
        },
        program_info_path => { strict_type => 1, store => \$program_info_path },
        file_path         => { strict_type => 1, store => \$file_path },
        FILEHANDLE    => { store => \$FILEHANDLE, },
        family_id_ref => {
            default     => \$arg_href->{active_parameter_href}{family_id},
            strict_type => 1,
            store       => \$family_id_ref,
        },
        temp_directory_ref => {
            default     => \$arg_href->{active_parameter_href}{temp_directory},
            strict_type => 1,
            store       => \$temp_directory_ref,
        },
        outaligner_dir_ref => {
            default     => \$arg_href->{active_parameter_href}{outaligner_dir},
            strict_type => 1,
            store       => \$outaligner_dir_ref,
        },
        call_type =>
          { default => q{BOTH}, strict_type => 1, store => \$call_type, },
        xargs_file_counter => {
            default     => 0,
            allow       => qr/ ^\d+$ /xsm,
            strict_type => 1,
            store       => \$xargs_file_counter,
        },
    };

    check( $tmpl, $arg_href, 1 ) or croak q{Could not parse arguments!};

    use MIP::Cluster qw(get_core_number);
    use MIP::IO::Files qw(migrate_file xargs_migrate_contig_files);
    use MIP::Set::File qw{set_file_suffix};
    use MIP::Get::File qw{get_file_suffix};
    use MIP::Recipes::Analysis::Xargs qw{ xargs_command };
    use MIP::Program::Variantcalling::Mip_vcfparser qw(mip_vcfparser);
    use MIP::QC::Record qw(add_program_outfile_to_sample_info);
    use MIP::Processmanagement::Slurm_processes
      qw(slurm_submit_job_sample_id_dependency_add_to_family);

    my $reduce_io_ref = \$active_parameter_href->{reduce_io};
    my $xargs_file_path_prefix;
    my $job_id_chain = $parameter_href->{ "p" . $program_name }{chain};

    ## Get core number depending on user supplied input exists or not and max number of cores
    my $core_number = get_core_number(
        {
            module_core_number => $active_parameter_href->{module_core_number}
              { "p" . $program_name },
            modifier_core_number => scalar( @{ $file_info_href->{contigs} } ),
            max_cores_per_node => $active_parameter_href->{max_cores_per_node},
        }
    );

    ## Filehandles
    my $XARGSFILEHANDLE = IO::Handle->new();    #Create anonymous filehandle

    unless ( defined($FILEHANDLE) ) {           #Run as individual sbatch script

        $FILEHANDLE = IO::Handle->new();        #Create anonymous filehandle

        use MIP::Script::Setup_script qw(setup_script);

        ## Creates program directories (info & programData & programScript), program script filenames and writes sbatch header
        ( $file_path, $program_info_path ) = setup_script(
            {
                active_parameter_href => $active_parameter_href,
                job_id_href           => $job_id_href,
                FILEHANDLE            => $FILEHANDLE,
                directory_id          => $$family_id_ref,
                program_name          => $program_name,
                program_directory     => catfile( lc($$outaligner_dir_ref) ),
                call_type             => $call_type,
                temp_directory        => $$temp_directory_ref,
                core_number           => $core_number,
                process_time =>
                  $active_parameter_href->{module_time}{ "p" . $program_name },
            }
        );
    }

    ## Assign directories
    my $infamily_directory = catdir( $active_parameter_href->{outdata_dir},
        $$family_id_ref, $$outaligner_dir_ref );
    my $outfamily_directory = catdir( $active_parameter_href->{outdata_dir},
        $$family_id_ref, $$outaligner_dir_ref );
    $parameter_href->{ "p" . $program_name }{indirectory} =
      $outfamily_directory;    #Used downstream

    ## Assign file_tags
    my $infile_tag =
      $file_info_href->{$$family_id_ref}{pvarianteffectpredictor}{file_tag};
    my $outfile_tag =
      $file_info_href->{$$family_id_ref}{ "p" . $program_name }{file_tag};
    my $infile_prefix       = $$family_id_ref . $infile_tag . $call_type;
    my $file_path_prefix    = catfile( $$temp_directory_ref, $infile_prefix );
    my $outfile_prefix      = $$family_id_ref . $outfile_tag . $call_type;
    my $outfile_path_prefix = catfile( $$temp_directory_ref, $outfile_prefix );

    ### Assign suffix
    ## Return the current infile vcf compression suffix for this jobid chain
    my $infile_suffix = get_file_suffix(
        {
            parameter_href => $parameter_href,
            suffix_key     => q{variant_file_suffix},
            jobid_chain    => $job_id_chain,
        }
    );
    my $outfile_suffix = set_file_suffix(
        {
            parameter_href => $parameter_href,
            suffix_key     => q{variant_file_suffix},
            job_id_chain   => $job_id_chain,
            file_suffix =>
              $parameter_href->{ "p" . $program_name }{outfile_suffix},
        }
    );

    if ( !$$reduce_io_ref ) {    #Run as individual sbatch script

        ## Copy file(s) to temporary directory
        say {$FILEHANDLE} q{## Copy file(s) to temporary directory};
        ($xargs_file_counter) = xargs_migrate_contig_files(
            {
                FILEHANDLE      => $FILEHANDLE,
                XARGSFILEHANDLE => $XARGSFILEHANDLE,
                contigs_ref => \@{ $file_info_href->{contigs_size_ordered} },
                file_path   => $file_path,
                program_info_path  => $program_info_path,
                core_number        => $core_number,
                xargs_file_counter => $xargs_file_counter,
                infile             => $infile_prefix,
                indirectory        => $infamily_directory,
                temp_directory     => $$temp_directory_ref,
            }
        );
    }

    ## vcfparser
    say {$FILEHANDLE} "## vcfparser";

    ## Create file commands for xargs
    ( $xargs_file_counter, $xargs_file_path_prefix ) = xargs_command(
        {
            FILEHANDLE         => $FILEHANDLE,
            XARGSFILEHANDLE    => $XARGSFILEHANDLE,
            file_path          => $file_path,
            program_info_path  => $program_info_path,
            core_number        => $core_number,
            xargs_file_counter => $xargs_file_counter,
        }
    );

    foreach my $contig ( @{ $file_info_href->{contigs_size_ordered} } ) {

        ## Get parameters
        my $padding;
        if ( $contig =~ /MT|M/ ) {

            $padding = 10;    #Special case for mitochondrial contig annotation
        }

        my @select_feature_annotation_columns;
        my $select_file;
        my $select_file_matching_column;
        my $select_outfile;
        if ( $active_parameter_href->{vcfparser_select_file} ) {

            if (
                !check_entry_hash_of_array(
                    {
                        hash_ref => $file_info_href,
                        key      => "select_file_contigs",
                        element  => $contig,
                    }
                )
              )
            {

                $select_file =
                  catfile( $active_parameter_href->{vcfparser_select_file} )
                  ;    #List of genes to analyse separately
                $select_file_matching_column = $active_parameter_href
                  ->{vcfparser_select_file_matching_column}
                  ;    #Column of HGNC Symbol in SelectFile (-sf)

                if (
                    (
                        $active_parameter_href
                        ->{vcfparser_select_feature_annotation_columns}
                    )
                    && (
                        @{
                            $active_parameter_href
                              ->{vcfparser_select_feature_annotation_columns}
                        }
                    )
                  )
                {

                    @select_feature_annotation_columns =
                      @{ $active_parameter_href
                          ->{vcfparser_select_feature_annotation_columns} };
                }
                $select_outfile =
                    $outfile_path_prefix . "_"
                  . $contig
                  . ".selected"
                  . $infile_suffix;
            }
        }

        mip_vcfparser(
            {
                range_feature_annotation_columns_ref => \@{
                    $active_parameter_href
                      ->{vcfparser_range_feature_annotation_columns}
                },
                select_feature_annotation_columns_ref =>
                  \@select_feature_annotation_columns,
                infile_path => $file_path_prefix . "_"
                  . $contig
                  . $infile_suffix,
                stdoutfile_path => $outfile_path_prefix . "_"
                  . $contig
                  . $infile_suffix,
                stderrfile_path => $xargs_file_path_prefix . "."
                  . $contig
                  . ".stderr.txt ",
                range_feature_file_path =>
                  $active_parameter_href->{vcfparser_range_feature_file},
                select_feature_file_path       => $select_file,
                select_feature_matching_column => $select_file_matching_column,
                select_outfile                 => $select_outfile,
                parse_vep  => $active_parameter_href->{pvarianteffectpredictor},
                padding    => $padding,
                FILEHANDLE => $XARGSFILEHANDLE,
            }
        );
        say {$XARGSFILEHANDLE} "\n";
    }

    ## QC Data File(s)
    migrate_file(
        {
            infile_path => $outfile_path_prefix . q{_}
              . $file_info_href->{contigs_size_ordered}[0]
              . $infile_suffix,
            outfile_path => $outfamily_directory,
            FILEHANDLE   => $FILEHANDLE,
        }
    );
    say {$FILEHANDLE} q{wait}, "\n";

    if ( $active_parameter_href->{ "p" . $program_name } == 1 ) {

        ## Clear old vcfparser entry if present
        if ( defined( $sample_info_href->{$program_name} ) ) {

            delete( $sample_info_href->{$program_name} );
        }

        my %gene_panels = (
            range_file  => "vcfparser_range_feature_file",
            select_file => "vcfparser_select_file",
        );
        while ( my ( $gene_panel_key, $gene_panel_file ) = each(%gene_panels) )
        {

            ## Collect databases(s) from a potentially merged gene panel file and adds them to sample_info
            collect_gene_panels(
                {
                    sample_info_href => $sample_info_href,
                    family_id_ref    => $family_id_ref,
                    program_name_ref => \$program_name,
                    aggregate_gene_panel_file =>
                      $active_parameter_href->{$gene_panel_file},
                    aggregate_gene_panels_key => $gene_panel_key,
                }
            );
        }

        ## Collect QC metadata info for later use
        my $qc_vcfparser_outfile =
            $outfile_prefix . q{_}
          . $file_info_href->{contigs_size_ordered}[0]
          . $infile_suffix;
        add_program_outfile_to_sample_info(
            {
                sample_info_href => $sample_info_href,
                program_name     => $program_name,
                outdirectory     => $outfamily_directory,
                outfile          => $qc_vcfparser_outfile,
            }
        );
    }

    close $XARGSFILEHANDLE;

    if ( !$$reduce_io_ref ) {    #Run as individual sbatch script

        my $vcfparser_analysis_type = "";
        my @vcfparser_contigs_ref =
          \@{ $file_info_href->{contigs_size_ordered} };

        for (
            my $vcfparser_outfile_counter = 0 ;
            $vcfparser_outfile_counter <
            $active_parameter_href->{vcfparser_outfile_count} ;
            $vcfparser_outfile_counter++
          )
        {

            if ( $vcfparser_outfile_counter == 1 ) {

                $vcfparser_analysis_type = ".selected";    #SelectFile variants
                @vcfparser_contigs_ref =
                  \@{ $file_info_href->{sorted_select_file_contigs} };
            }

            ## Copies file from temporary directory.
            say {$FILEHANDLE} "## Copy file(s) from temporary directory";
            ($xargs_file_counter) = xargs_migrate_contig_files(
                {
                    FILEHANDLE         => $FILEHANDLE,
                    XARGSFILEHANDLE    => $XARGSFILEHANDLE,
                    contigs_ref        => @vcfparser_contigs_ref,
                    file_path          => $file_path,
                    program_info_path  => $program_info_path,
                    core_number        => $core_number,
                    xargs_file_counter => $xargs_file_counter,
                    outfile            => $outfile_prefix,
                    file_ending        => $vcfparser_analysis_type
                      . $infile_suffix . "*",
                    outdirectory   => $outfamily_directory,
                    temp_directory => $$temp_directory_ref,
                }
            );
        }
        close $FILEHANDLE;
    }

    if ( $active_parameter_href->{ "p" . $program_name } == 1 ) {

        if ( !$$reduce_io_ref ) {    #Run as individual sbatch script

            slurm_submit_job_sample_id_dependency_add_to_family(
                {
                    job_id_href             => $job_id_href,
                    infile_lane_prefix_href => $infile_lane_prefix_href,
                    sample_ids_ref =>
                      \@{ $active_parameter_href->{sample_ids} },
                    family_id        => $$family_id_ref,
                    path             => $job_id_chain,
                    log              => $log,
                    sbatch_file_name => $file_path,
                }
            );
        }
    }
    if ($$reduce_io_ref) {

        return
          $xargs_file_counter
          ; #Track the number of created xargs scripts per module for Block algorithm
    }
}

sub prepareforvariantannotationblock {

##prepareforvariantannotationblock

##Function : Copy files for variantannotationblock to enable restart and skip of modules within block
##Returns  : "|$xargs_file_counter"
##Arguments: $parameter_href, $active_parameter_href, $sample_info_href, $file_info_href, $infile_lane_prefix_href, $job_id_href, $program_name, $program_info_path, $file_path, $stderr_path, $FILEHANDLE, family_id_ref, $temp_directory_ref, $outaligner_dir_ref, $call_type, $xargs_file_counter
##         : $parameter_href             => Parameter hash {REF}
##         : $active_parameter_href      => Active parameters for this analysis hash {REF}
##         : $sample_info_href           => Info on samples and family hash {REF}
##         : $file_info_href             => File info hash {REF}
##         : $infile_lane_prefix_href => Infile(s) without the ".ending" {REF}
##         : $job_id_href                => Job id hash {REF}
##         : $program_name               => Program name
##         : $program_info_path          => The program info path
##         : $file_path                  => File path
##         : $stderr_path                => The stderr path of the block script
##         : $FILEHANDLE                 => Filehandle to write to
##         : $family_id_ref              => Family id {REF}
##         : $temp_directory_ref         => Temporary directory {REF}
##         : $outaligner_dir_ref         => Outaligner_dir used in the analysis {REF}
##         : $call_type                  => Variant call type
##         : $xargs_file_counter         => The xargs file counter

    my ($arg_href) = @_;

    ## Default(s)
    my $family_id_ref;
    my $temp_directory_ref;
    my $outaligner_dir_ref;
    my $call_type;
    my $xargs_file_counter;

    ## Flatten argument(s)
    my $parameter_href;
    my $active_parameter_href;
    my $sample_info_href;
    my $file_info_href;
    my $infile_lane_prefix_href;
    my $job_id_href;
    my $program_name;
    my $program_info_path;
    my $file_path;
    my $stderr_path;
    my $FILEHANDLE;

    my $tmpl = {
        parameter_href => {
            required    => 1,
            defined     => 1,
            default     => {},
            strict_type => 1,
            store       => \$parameter_href,
        },
        active_parameter_href => {
            required    => 1,
            defined     => 1,
            default     => {},
            strict_type => 1,
            store       => \$active_parameter_href,
        },
        sample_info_href => {
            required    => 1,
            defined     => 1,
            default     => {},
            strict_type => 1,
            store       => \$sample_info_href,
        },
        file_info_href => {
            required    => 1,
            defined     => 1,
            default     => {},
            strict_type => 1,
            store       => \$file_info_href,
        },
        infile_lane_prefix_href => {
            required    => 1,
            defined     => 1,
            default     => {},
            strict_type => 1,
            store       => \$infile_lane_prefix_href,
        },
        job_id_href => {
            required    => 1,
            defined     => 1,
            default     => {},
            strict_type => 1,
            store       => \$job_id_href,
        },
        program_name => {
            required    => 1,
            defined     => 1,
            strict_type => 1,
            store       => \$program_name,
        },
        program_info_path => { strict_type => 1, store => \$program_info_path },
        file_path         => { strict_type => 1, store => \$file_path },
        stderr_path       => { strict_type => 1, store => \$stderr_path },
        FILEHANDLE    => { store => \$FILEHANDLE, },
        family_id_ref => {
            default     => \$arg_href->{active_parameter_href}{family_id},
            strict_type => 1,
            store       => \$family_id_ref,
        },
        temp_directory_ref => {
            default     => \$arg_href->{active_parameter_href}{temp_directory},
            strict_type => 1,
            store       => \$temp_directory_ref,
        },
        outaligner_dir_ref => {
            default     => \$arg_href->{active_parameter_href}{outaligner_dir},
            strict_type => 1,
            store       => \$outaligner_dir_ref,
        },
        call_type =>
          { default => q{BOTH}, strict_type => 1, store => \$call_type, },
        xargs_file_counter => {
            default     => 0,
            allow       => qr/ ^\d+$ /xsm,
            strict_type => 1,
            store       => \$xargs_file_counter,
        },
    };

    check( $tmpl, $arg_href, 1 ) or croak q{Could not parse arguments!};

    use MIP::Cluster qw(get_core_number);
    use MIP::IO::Files qw(migrate_files);
    use MIP::Set::File qw{set_file_suffix};
    use MIP::Get::File qw{get_file_suffix};
    use MIP::Recipes::Analysis::Xargs qw{ xargs_command };
    use MIP::Program::Utility::Htslib qw(htslib_bgzip htslib_tabix);
    use MIP::Processmanagement::Slurm_processes
      qw(slurm_submit_job_sample_id_dependency_add_to_family);

    my $reduce_io_ref = \$active_parameter_href->{reduce_io};
    my $xargs_file_path_prefix;
    my $job_id_chain = $parameter_href->{ "p" . $program_name }{chain};

    ## Filehandles
    my $XARGSFILEHANDLE = IO::Handle->new();    #Create anonymous filehandle

    unless ( defined($FILEHANDLE) ) {           #Run as individual sbatch script

        $FILEHANDLE = IO::Handle->new();        #Create anonymous filehandle
    }

    ## Get core number depending on user supplied input exists or not and max number of cores
    my $core_number = get_core_number(
        {
            module_core_number => $active_parameter_href->{module_core_number}
              { "p" . $program_name },
            modifier_core_number => scalar( @{ $file_info_href->{contigs} } ),
            max_cores_per_node => $active_parameter_href->{max_cores_per_node},
        }
    );

    if ( !$$reduce_io_ref ) {    #Run as individual sbatch script

        use MIP::Script::Setup_script qw(setup_script);

        ## Creates program directories (info & programData & programScript), program script filenames and writes sbatch header
        ( $file_path, $program_info_path ) = setup_script(
            {
                active_parameter_href => $active_parameter_href,
                job_id_href           => $job_id_href,
                FILEHANDLE            => $FILEHANDLE,
                directory_id          => $$family_id_ref,
                program_name          => $program_name,
                program_directory     => catfile( lc($$outaligner_dir_ref) ),
                call_type             => $call_type,
                core_number           => $core_number,
                process_time =>
                  $active_parameter_href->{module_time}{ "p" . $program_name },
                temp_directory => $$temp_directory_ref,
            }
        );
        $stderr_path = $program_info_path . ".stderr.txt";
    }
    my ( $volume, $directory, $stderr_file ) = splitpath($stderr_path)
      ;    #Split to enable submission to &sample_info_qc later

    ## Assign directories
    my $infamily_directory = catdir( $active_parameter_href->{outdata_dir},
        $$family_id_ref, $$outaligner_dir_ref );
    my $outfamily_directory = catdir( $active_parameter_href->{outdata_dir},
        $$family_id_ref, $$outaligner_dir_ref );
    $parameter_href->{ "p" . $program_name }{indirectory} =
      $outfamily_directory;    #Used downstream in removal of files

    ## Assign file_tags
    my $infile_tag =
      $file_info_href->{$$family_id_ref}{pgatk_combinevariantcallsets}
      {file_tag};
    my $infile_prefix = $$family_id_ref . $infile_tag . $call_type;
    my $file_path_prefix = catfile( $$temp_directory_ref, $infile_prefix );

    ## Assign suffix
    my $infile_suffix = get_file_suffix(
        {
            parameter_href => $parameter_href,
            suffix_key     => q{variant_file_suffix},
            jobid_chain    => $job_id_chain,
        }
    );
    my $outfile_suffix = set_file_suffix(
        {
            parameter_href => $parameter_href,
            suffix_key     => q{variant_file_suffix},
            job_id_chain   => $job_id_chain,
            file_suffix =>
              $parameter_href->{ "p" . $program_name }{outfile_suffix},
        }
    );

    ## Copy file(s) to temporary directory
    say {$FILEHANDLE} q{## Copy file(s) to temporary directory};
    migrate_file(
        {
            FILEHANDLE  => $FILEHANDLE,
            infile_path => catfile(
                $infamily_directory, $infile_prefix . $infile_suffix . q{*}
            ),
            outfile_path => $$temp_directory_ref
        }
    );
    say {$FILEHANDLE} q{wait}, "\n";

    ## Compress or decompress original file or stream to outfile (if supplied)
    htslib_bgzip(
        {
            FILEHANDLE      => $FILEHANDLE,
            infile_path     => $file_path_prefix . $infile_suffix,
            stdoutfile_path => $file_path_prefix . $outfile_suffix,
            write_to_stdout => 1,
        }
    );
    say {$FILEHANDLE} "\n";

    ## Index file using tabix
    htslib_tabix(
        {
            FILEHANDLE  => $FILEHANDLE,
            infile_path => $file_path_prefix . $outfile_suffix,
            force       => 1,
            preset      => "vcf",
        }
    );
    say {$FILEHANDLE} "\n";

    ## Create file commands for xargs
    ( $xargs_file_counter, $xargs_file_path_prefix ) = xargs_command(
        {
            FILEHANDLE         => $FILEHANDLE,
            XARGSFILEHANDLE    => $XARGSFILEHANDLE,
            file_path          => $file_path,
            core_number        => $core_number,
            xargs_file_counter => $xargs_file_counter,
        }
    );

    ## Split vcf into contigs
    foreach my $contig ( @{ $file_info_href->{contigs_size_ordered} } ) {

        htslib_tabix(
            {
                regions_ref => [$contig],
                infile_path => $file_path_prefix . $outfile_suffix,
                with_header => 1,
                FILEHANDLE  => $XARGSFILEHANDLE,
            }
        );
        print $XARGSFILEHANDLE "| ";

        ## Compress or decompress original file or stream to outfile (if supplied)
        htslib_bgzip(
            {
                FILEHANDLE      => $XARGSFILEHANDLE,
                stdoutfile_path => $file_path_prefix . "_"
                  . $contig
                  . $outfile_suffix,
                write_to_stdout => 1,
            }
        );
        print $XARGSFILEHANDLE "; ";

        ## Index file using tabix
        htslib_tabix(
            {
                FILEHANDLE  => $XARGSFILEHANDLE,
                infile_path => $file_path_prefix . "_"
                  . $contig
                  . $outfile_suffix,
                force  => 1,
                preset => "vcf",
            }
        );
        print $XARGSFILEHANDLE "\n";
    }

    if ( !$$reduce_io_ref ) {    #Run as individual sbatch script

        ## Copies file from temporary directory.
        say {$FILEHANDLE} q{## Copy file from temporary directory};
        migrate_file(
            {
                infile_path => $file_path_prefix . q{_*}
                  . $infile_suffix . q{*},
                outfile_path => $outfamily_directory,
                FILEHANDLE   => $FILEHANDLE,
            }
        );
        say {$FILEHANDLE} q{wait}, "\n";

        close $FILEHANDLE;
    }
    if ( $active_parameter_href->{ "p" . $program_name } == 1 ) {

        if ( !$$reduce_io_ref ) {    #Run as individual sbatch script

            slurm_submit_job_sample_id_dependency_add_to_family(
                {
                    job_id_href             => $job_id_href,
                    infile_lane_prefix_href => $infile_lane_prefix_href,
                    sample_ids_ref =>
                      \@{ $active_parameter_href->{sample_ids} },
                    family_id        => $$family_id_ref,
                    path             => $job_id_chain,
                    log              => $log,
                    sbatch_file_name => $file_path,
                }
            );
        }
    }
    if ($$reduce_io_ref) {

        return
          $xargs_file_counter
          ; #Track the number of created xargs scripts per module for Block algorithm
    }
}

sub sv_reformat {

##sv_reformat

##Function : Concatenate contig files.
##Returns  : "|$xargs_file_counter"
##Arguments: $parameter_href, $active_parameter_href, $sample_info_href, $file_info_href, $infile_lane_prefix_href, $job_id_href, $program_name, $program_info_path, $file_path, $FILEHANDLE, family_id_ref, $temp_directory_ref, $reference_dir_ref, $outaligner_dir_ref, $call_type, $xargs_file_counter
##         : $parameter_href             => Parameter hash {REF}
##         : $active_parameter_href      => Active parameters for this analysis hash {REF}
##         : $sample_info_href           => Info on samples and family hash {REF}
##         : $file_info_href             => File info hash {REF}
##         : $infile_lane_prefix_href => Infile(s) without the ".ending" {REF}
##         : $job_id_href                => Job id hash {REF}
##         : $family_id_ref              => The family_id_ref {REF}
##         : $call_type                  => Variant call type
##         : $program_name               => Program name
##         : $FILEHANDLE                 => Sbatch filehandle to write to
##         : $family_id_ref              => Family id {REF}
##         : $temp_directory_ref         => Temporary directory {REF}
##         : $reference_dir_ref          => MIP reference directory {REF}
##         : $outaligner_dir_ref         => Outaligner_dir used in the analysis {REF}
##         : $call_type                  => Variant call type
##         : $xargs_file_counter         => The xargs file counter

    my ($arg_href) = @_;

    ## Default(s)
    my $family_id_ref;
    my $temp_directory_ref;
    my $reference_dir_ref;
    my $outaligner_dir_ref;
    my $call_type;
    my $xargs_file_counter;

    ## Flatten argument(s)
    my $parameter_href;
    my $active_parameter_href;
    my $sample_info_href;
    my $file_info_href;
    my $infile_lane_prefix_href;
    my $job_id_href;
    my $program_name;

    my $tmpl = {
        parameter_href => {
            required    => 1,
            defined     => 1,
            default     => {},
            strict_type => 1,
            store       => \$parameter_href,
        },
        active_parameter_href => {
            required    => 1,
            defined     => 1,
            default     => {},
            strict_type => 1,
            store       => \$active_parameter_href,
        },
        sample_info_href => {
            required    => 1,
            defined     => 1,
            default     => {},
            strict_type => 1,
            store       => \$sample_info_href,
        },
        file_info_href => {
            required    => 1,
            defined     => 1,
            default     => {},
            strict_type => 1,
            store       => \$file_info_href,
        },
        infile_lane_prefix_href => {
            required    => 1,
            defined     => 1,
            default     => {},
            strict_type => 1,
            store       => \$infile_lane_prefix_href,
        },
        job_id_href => {
            required    => 1,
            defined     => 1,
            default     => {},
            strict_type => 1,
            store       => \$job_id_href,
        },
        program_name => {
            required    => 1,
            defined     => 1,
            strict_type => 1,
            store       => \$program_name,
        },
        family_id_ref => {
            default     => \$arg_href->{active_parameter_href}{family_id},
            strict_type => 1,
            store       => \$family_id_ref,
        },
        temp_directory_ref => {
            default     => \$arg_href->{active_parameter_href}{temp_directory},
            strict_type => 1,
            store       => \$temp_directory_ref,
        },
        reference_dir_ref => {
            default     => \$arg_href->{active_parameter_href}{reference_dir},
            strict_type => 1,
            store       => \$reference_dir_ref,
        },
        outaligner_dir_ref => {
            default     => \$arg_href->{active_parameter_href}{outaligner_dir},
            strict_type => 1,
            store       => \$outaligner_dir_ref,
        },
        call_type =>
          { default => "SV", strict_type => 1, store => \$call_type, },
        xargs_file_counter => {
            default     => 0,
            allow       => qr/ ^\d+$ /xsm,
            strict_type => 1,
            store       => \$xargs_file_counter,
        },
    };

    check( $tmpl, $arg_href, 1 ) or croak q{Could not parse arguments!};

    use MIP::Script::Setup_script qw(setup_script);
    use MIP::Get::File qw{get_file_suffix};
    use MIP::Delete::List qw{ delete_contig_elements delete_male_contig };
    use MIP::IO::Files qw(migrate_file xargs_migrate_contig_files);
    use MIP::Program::Utility::Htslib qw(htslib_bgzip htslib_tabix);
    use MIP::Gnu::Software::Gnu_grep qw( gnu_grep);
    use MIP::Processmanagement::Slurm_processes
      qw(slurm_submit_job_sample_id_dependency_add_to_family);
    use MIP::Program::Variantcalling::Gatk qw{ gatk_concatenate_variants };
    use MIP::Program::Variantcalling::Picardtools qw{ sort_vcf };

    my $consensus_analysis_type =
      $parameter_href->{dynamic_parameter}{consensus_analysis_type};
    my $xargs_file_path_prefix;
    my $job_id_chain = $parameter_href->{ "p" . $program_name }{chain};

    ## Filehandles
    my $FILEHANDLE      = IO::Handle->new();    #Create anonymous filehandle
    my $XARGSFILEHANDLE = IO::Handle->new();    #Create anonymous filehandle

    ## Set the number of cores
    my $core_number =
      $active_parameter_href->{module_core_number}{ "p" . $program_name };

    ## Creates program directories (info & programData & programScript), program script filenames and writes sbatch header
    my ( $file_path, $program_info_path ) = setup_script(
        {
            active_parameter_href => $active_parameter_href,
            job_id_href           => $job_id_href,
            FILEHANDLE            => $FILEHANDLE,
            directory_id          => $$family_id_ref,
            program_name          => $program_name,
            program_directory     => catfile( lc($$outaligner_dir_ref) ),
            core_number           => $core_number,
            process_time =>
              $active_parameter_href->{module_time}{ "p" . $program_name },
            temp_directory => $$temp_directory_ref
        }
    );

    ## Assign directories
    my $infamily_directory = catdir( $active_parameter_href->{outdata_dir},
        $$family_id_ref, $$outaligner_dir_ref );
    my $outfamily_directory = catdir( $active_parameter_href->{outdata_dir},
        $$family_id_ref, $$outaligner_dir_ref );
    my $outfamily_file_directory =
      catfile( $active_parameter_href->{outdata_dir}, $$family_id_ref );

    ## Assign file_tags
    my $infile_tag =
      $file_info_href->{$$family_id_ref}{psv_rankvariant}{file_tag};
    my $infile_prefix = $$family_id_ref . $infile_tag . $call_type;
    my $file_path_prefix = catfile( $$temp_directory_ref, $infile_prefix );
    my $outfile_tag =
      $file_info_href->{$$family_id_ref}{ "p" . $program_name }{file_tag};
    my $outfile_prefix      = $$family_id_ref . $outfile_tag . $call_type;
    my $outfile_path_prefix = catfile( $$temp_directory_ref,
        $$family_id_ref . $outfile_tag . $call_type );
    my $final_path_prefix = catfile( $outfamily_directory, $outfile_prefix );

    ## Assign suffix
    my $file_suffix = get_file_suffix(
        {
            parameter_href => $parameter_href,
            suffix_key     => q{variant_file_suffix},
            jobid_chain    => $job_id_chain,
        }
    );

    my $vcfparser_analysis_type = "";

    ## Removes an element from array and return new array while leaving orginal elements_ref untouched
    my @contigs = delete_contig_elements(
        {
            elements_ref       => \@{ $file_info_href->{contigs} },
            remove_contigs_ref => [qw{ MT M }],
        }
    );

    my @contigs_size_ordered = delete_contig_elements(
        {
            elements_ref       => \@{ $file_info_href->{contigs_size_ordered} },
            remove_contigs_ref => [qw{ MT M }],
        }
    );

    ### If no males or other remove contig Y from all downstream analysis
    my @contig_arrays = ( \@contigs_size_ordered, \@contigs );

    foreach my $array_ref (@contig_arrays) {

        ## Removes contig_names from contigs array if no male or other found
        $array_ref = delete_male_contig(
            {
                contigs_ref => $array_ref,
                found_male  => $active_parameter_href->{found_male},
            }
        );
    }

    for (
        my $vcfparser_outfile_counter = 0 ;
        $vcfparser_outfile_counter <
        $active_parameter_href->{sv_vcfparser_outfile_count} ;
        $vcfparser_outfile_counter++
      )
    {

        if ( $vcfparser_outfile_counter == 1 ) {

            $vcfparser_analysis_type = ".selected";    #SelectFile variants

            @contigs = delete_contig_elements(
                {
                    elements_ref =>
                      \@{ $file_info_href->{select_file_contigs} },
                    remove_contigs_ref => [qw{ MT M }],
                }
            );

            ## Removes contigs from supplied contigs_ref
            remove_array_element(
                {
                    contigs_ref        => \@contigs,
                    remove_contigs_ref => ["Y"],
                }
            );

            ## Removes an element from array and return new array while leaving orginal elements_ref untouched
            @contigs_size_ordered = delete_contig_elements(
                {
                    elements_ref =>
                      \@{ $file_info_href->{sorted_select_file_contigs} },
                    remove_contigs_ref => [qw{ MT M }],
                }
            );

            ## Removes contigs from supplied contigs_ref
            remove_array_element(
                {
                    contigs_ref        => \@contigs_size_ordered,
                    remove_contigs_ref => ["Y"],
                }
            );
        }

        if (   ( $consensus_analysis_type eq "wgs" )
            || ( $consensus_analysis_type eq "mixed" ) )
        {    #Transfer contig files

            ## Copy file(s) to temporary directory
            say {$FILEHANDLE} q{## Copy file(s) to temporary directory};
            $xargs_file_counter = xargs_migrate_contig_files(
                {
                    FILEHANDLE         => $FILEHANDLE,
                    XARGSFILEHANDLE    => $XARGSFILEHANDLE,
                    contigs_ref        => \@contigs_size_ordered,
                    file_path          => $file_path,
                    program_info_path  => $program_info_path,
                    core_number        => $core_number,
                    xargs_file_counter => $xargs_file_counter,
                    infile             => $infile_prefix,
                    file_ending        => $vcfparser_analysis_type
                      . $file_suffix . "*",
                    indirectory    => $infamily_directory,
                    temp_directory => $active_parameter_href->{temp_directory},
                }
            );
        }
        else {

            ## Copy file(s) to temporary directory
            say {$FILEHANDLE} q{## Copy file(s) to temporary directory};
            migrate_file(
                {
                    FILEHANDLE  => $FILEHANDLE,
                    infile_path => catfile(
                        $infamily_directory,
                        $infile_prefix
                          . $vcfparser_analysis_type
                          . $file_suffix
                    ),
                    outfile_path => $$temp_directory_ref
                }
            );
            say {$FILEHANDLE} q{wait}, "\n";
        }

        my $concatenate_ending = "";
        if (   ( $consensus_analysis_type eq "wgs" )
            || ( $consensus_analysis_type eq "mixed" ) )
        {

            $concatenate_ending = "_cat";

            ## Writes sbatch code to supplied filehandle to concatenate variants in vcf format. Each array element is combined with the infile prefix and postfix.
            gatk_concatenate_variants(
                {
                    active_parameter_href => $active_parameter_href,
                    FILEHANDLE            => $FILEHANDLE,
                    elements_ref          => \@contigs,
                    infile_prefix         => $file_path_prefix . "_",
                    infile_postfix => $vcfparser_analysis_type . $file_suffix,
                    outfile_path_prefix => $file_path_prefix
                      . $vcfparser_analysis_type
                      . $concatenate_ending,
                    outfile_suffix => $file_suffix,
                }
            );
        }

        ## Writes sbatch code to supplied filehandle to sort variants in vcf format
        sort_vcf(
            {
                active_parameter_href => $active_parameter_href,
                FILEHANDLE            => $FILEHANDLE,
                sequence_dict_file    => catfile(
                    $$reference_dir_ref,
                    $file_info_href->{human_genome_reference_name_prefix}
                      . ".dict"
                ),
                infile_paths_ref => [
                        $file_path_prefix
                      . $vcfparser_analysis_type
                      . $concatenate_ending
                      . $file_suffix
                ],
                outfile => $outfile_path_prefix
                  . $vcfparser_analysis_type
                  . $file_suffix,
            }
        );

        print {$FILEHANDLE} "\n";

        ## Remove variants in hgnc_id list from vcf
        if ( $active_parameter_href->{sv_reformat_remove_genes_file} ) {

            ## Removes contig_names from contigs array if no male or other found
            gnu_grep(
                {
                    filter_file_path => catfile(
                        $$reference_dir_ref,
                        $active_parameter_href->{sv_reformat_remove_genes_file}
                    ),
                    infile_path => $outfile_path_prefix
                      . $vcfparser_analysis_type
                      . $file_suffix,
                    outfile_path => $outfile_path_prefix
                      . $vcfparser_analysis_type
                      . "_filtered"
                      . $file_suffix,
                    invert_match => 1,
                    FILEHANDLE   => $FILEHANDLE,
                }
            );
            say {$FILEHANDLE} "\n";

            if ( $vcfparser_outfile_counter == 1 ) {

                $sample_info_href->{program}{$program_name}
                  {sv_reformat_remove_genes_file}{clinical}{path} =
                    $final_path_prefix
                  . $vcfparser_analysis_type
                  . "_filtered"
                  . $file_suffix;    #Save filtered file
            }
            else {

                $sample_info_href->{program}{$program_name}
                  {sv_reformat_remove_genes_file}{research}{path} =
                    $final_path_prefix
                  . $vcfparser_analysis_type
                  . "_filtered"
                  . $file_suffix;    #Save filtered file
            }

            ## Copies file from temporary directory.
            say {$FILEHANDLE} q{## Copy file from temporary directory};
            migrate_file(
                {
                    infile_path => $outfile_path_prefix
                      . $vcfparser_analysis_type
                      . q{_filtered}
                      . $file_suffix,
                    outfile_path => $outfamily_directory,
                    FILEHANDLE   => $FILEHANDLE,
                }
            );
            say {$FILEHANDLE} q{wait}, "\n";
        }

        if ( $active_parameter_href->{sv_rankvariant_binary_file} ) {

            ## Compress or decompress original file or stream to outfile (if supplied)
            htslib_bgzip(
                {
                    FILEHANDLE  => $FILEHANDLE,
                    infile_path => $outfile_path_prefix
                      . $vcfparser_analysis_type
                      . $file_suffix,
                    stdoutfile_path => $outfile_path_prefix
                      . $vcfparser_analysis_type
                      . $file_suffix . ".gz",
                    write_to_stdout => 1,
                }
            );
            say {$FILEHANDLE} "\n";

            ## Index file using tabix
            htslib_tabix(
                {
                    FILEHANDLE  => $FILEHANDLE,
                    infile_path => $outfile_path_prefix
                      . $vcfparser_analysis_type
                      . $file_suffix . ".gz",
                    force  => 1,
                    preset => substr( $file_suffix, 1 ),
                }
            );
            say {$FILEHANDLE} "\n";
        }

        ## Copies file from temporary directory.
        say {$FILEHANDLE} q{## Copy file from temporary directory};
        migrate_file(
            {
                infile_path => $outfile_path_prefix
                  . $vcfparser_analysis_type
                  . $file_suffix . q{*},
                outfile_path => $outfamily_directory,
                FILEHANDLE   => $FILEHANDLE,
            }
        );
        say {$FILEHANDLE} q{wait}, "\n";

        ## Adds the most complete vcf file to sample_info
        add_most_complete_vcf(
            {
                active_parameter_href => $active_parameter_href,
                sample_info_href      => $sample_info_href,
                program_name          => $program_name,
                path                  => $final_path_prefix
                  . $vcfparser_analysis_type
                  . $file_suffix,
                vcfparser_outfile_counter => $vcfparser_outfile_counter,
                vcf_file_key => "sv_" . substr( $file_suffix, 1 ) . "_file",
            }
        );

        if ( $active_parameter_href->{ "p" . $program_name } == 1 ) {

            if ( $vcfparser_outfile_counter == 1 ) {

                # Save clinical candidate list path
                my $clinical_candidate_path =
                  $final_path_prefix . $vcfparser_analysis_type . $file_suffix;
                add_program_metafile_to_sample_info(
                    {
                        sample_info_href => $sample_info_href,
                        program_name     => $program_name,
                        metafile_tag     => q{clinical},
                        path             => $clinical_candidate_path,
                    }
                );

                if ( $active_parameter_href->{sv_rankvariant_binary_file} ) {

                    $sample_info_href->{sv_vcf_binary_file}{clinical}{path} =
                        $final_path_prefix
                      . $vcfparser_analysis_type
                      . $file_suffix . ".gz";
                }
            }
            else {

                # Save research candidate list path
                my $research_candidate_path =
                  $final_path_prefix . $vcfparser_analysis_type . $file_suffix;
                add_program_metafile_to_sample_info(
                    {
                        sample_info_href => $sample_info_href,
                        program_name     => $program_name,
                        metafile_tag     => q{research},
                        path             => $research_candidate_path,
                    }
                );

                if ( $active_parameter_href->{sv_rankvariant_binary_file} ) {

                    $sample_info_href->{sv_vcf_binary_file}{research}{path} =
                        $final_path_prefix
                      . $vcfparser_analysis_type
                      . $file_suffix . ".gz";
                }
            }
        }
    }
    close $FILEHANDLE;

    if ( $active_parameter_href->{ "p" . $program_name } == 1 ) {

        slurm_submit_job_sample_id_dependency_add_to_family(
            {
                job_id_href             => $job_id_href,
                infile_lane_prefix_href => $infile_lane_prefix_href,
                sample_ids_ref   => \@{ $active_parameter_href->{sample_ids} },
                family_id        => $$family_id_ref,
                path             => $job_id_chain,
                log              => $log,
                sbatch_file_name => $file_path,
            }
        );
    }
}

sub sv_vcfparser {

##sv_vcfparser

##Function : sv_vcfparser performs parsing of varianteffectpredictor annotated variants
##Returns  : "|$xargs_file_counter"
##Arguments: $parameter_href, $active_parameter_href, $sample_info_href, $file_info_href, $infile_lane_prefix_href, $job_id_href, $program_name, $program_info_path, $FILEHANDLE, family_id_ref, $temp_directory_ref, $outaligner_dir_ref, $call_type, $xargs_file_counter
##         : $parameter_href             => Parameter hash {REF}
##         : $active_parameter_href      => Active parameters for this analysis hash {REF}
##         : $sample_info_href           => Info on samples and family hash {REF}
##         : $file_info_href             => File info hash {REF}
##         : $infile_lane_prefix_href => Infile(s) without the ".ending" {REF}
##         : $job_id_href                => Job id hash {REF}
##         : $program_name               => Program name
##         : $FILEHANDLE                 => Sbatch filehandle to write to
##         : $family_id_ref              => Family id {REF}
##         : $temp_directory_ref         => Temporary directory {REF}
##         : $outaligner_dir_ref         => Outaligner_dir used in the analysis {REF}
##         : $call_type                  => Variant call type
##         : $xargs_file_counter         => The xargs file counter

    my ($arg_href) = @_;

    ## Default(s)
    my $family_id_ref;
    my $temp_directory_ref;
    my $outaligner_dir_ref;
    my $call_type;
    my $xargs_file_counter;

    ## Flatten argument(s)
    my $parameter_href;
    my $active_parameter_href;
    my $sample_info_href;
    my $file_info_href;
    my $infile_lane_prefix_href;
    my $job_id_href;
    my $program_name;

    my $tmpl = {
        parameter_href => {
            required    => 1,
            defined     => 1,
            default     => {},
            strict_type => 1,
            store       => \$parameter_href,
        },
        active_parameter_href => {
            required    => 1,
            defined     => 1,
            default     => {},
            strict_type => 1,
            store       => \$active_parameter_href,
        },
        sample_info_href => {
            required    => 1,
            defined     => 1,
            default     => {},
            strict_type => 1,
            store       => \$sample_info_href,
        },
        file_info_href => {
            required    => 1,
            defined     => 1,
            default     => {},
            strict_type => 1,
            store       => \$file_info_href,
        },
        infile_lane_prefix_href => {
            required    => 1,
            defined     => 1,
            default     => {},
            strict_type => 1,
            store       => \$infile_lane_prefix_href,
        },
        job_id_href => {
            required    => 1,
            defined     => 1,
            default     => {},
            strict_type => 1,
            store       => \$job_id_href,
        },
        program_name => {
            required    => 1,
            defined     => 1,
            strict_type => 1,
            store       => \$program_name,
        },
        family_id_ref => {
            default     => \$arg_href->{active_parameter_href}{family_id},
            strict_type => 1,
            store       => \$family_id_ref,
        },
        temp_directory_ref => {
            default     => \$arg_href->{active_parameter_href}{temp_directory},
            strict_type => 1,
            store       => \$temp_directory_ref,
        },
        outaligner_dir_ref => {
            default     => \$arg_href->{active_parameter_href}{outaligner_dir},
            strict_type => 1,
            store       => \$outaligner_dir_ref,
        },
        call_type =>
          { default => "SV", strict_type => 1, store => \$call_type, },
        xargs_file_counter => {
            default     => 0,
            allow       => qr/ ^\d+$ /xsm,
            strict_type => 1,
            store       => \$xargs_file_counter,
        },
    };

    check( $tmpl, $arg_href, 1 ) or croak q{Could not parse arguments!};

    use MIP::Script::Setup_script qw(setup_script);
    use MIP::Get::File qw{get_file_suffix};
    use MIP::Delete::List qw{ delete_contig_elements delete_male_contig};
    use MIP::Recipes::Analysis::Xargs qw{ xargs_command };
    use MIP::IO::Files qw(migrate_file xargs_migrate_contig_files);
    use MIP::Program::Variantcalling::Mip_vcfparser qw(mip_vcfparser);
    use MIP::QC::Record qw(add_program_outfile_to_sample_info);
    use MIP::Processmanagement::Slurm_processes
      qw(slurm_submit_job_sample_id_dependency_add_to_family);

    my $consensus_analysis_type =
      $parameter_href->{dynamic_parameter}{consensus_analysis_type};
    my $core_number =
      $active_parameter_href->{module_core_number}{ "p" . $program_name };
    my $xargs_file_path_prefix;
    my $job_id_chain = $parameter_href->{ "p" . $program_name }{chain};

    ## Filehandles
    my $FILEHANDLE      = IO::Handle->new();    #Create anonymous filehandle
    my $XARGSFILEHANDLE = IO::Handle->new();    #Create anonymous filehandle

    ## Creates program directories (info & programData & programScript), program script filenames and writes sbatch header
    my ( $file_path, $program_info_path ) = setup_script(
        {
            active_parameter_href => $active_parameter_href,
            job_id_href           => $job_id_href,
            FILEHANDLE            => $FILEHANDLE,
            directory_id          => $$family_id_ref,
            program_name          => $program_name,
            program_directory     => catfile( lc($$outaligner_dir_ref) ),
            call_type             => $call_type,
            core_number           => $core_number,
            process_time =>
              $active_parameter_href->{module_time}{ "p" . $program_name },
            temp_directory => $$temp_directory_ref,
        }
    );

    ## Assign directories
    my $infamily_directory = catdir( $active_parameter_href->{outdata_dir},
        $$family_id_ref, $$outaligner_dir_ref );
    my $outfamily_directory = catdir( $active_parameter_href->{outdata_dir},
        $$family_id_ref, $$outaligner_dir_ref );
    $parameter_href->{ "p" . $program_name }{indirectory} =
      $outfamily_directory;    #Used downstream

    ## Assign file_tags
    my $infile_tag =
      $file_info_href->{$$family_id_ref}{psv_varianteffectpredictor}{file_tag};
    my $outfile_tag =
      $file_info_href->{$$family_id_ref}{ "p" . $program_name }{file_tag};
    my $infile_prefix       = $$family_id_ref . $infile_tag . $call_type;
    my $outfile_prefix      = $$family_id_ref . $outfile_tag . $call_type;
    my $outfile_path_prefix = catfile( $$temp_directory_ref, $outfile_prefix );

    ## Assign suffix
    my $file_suffix = get_file_suffix(
        {
            parameter_href => $parameter_href,
            suffix_key     => q{variant_file_suffix},
            jobid_chain    => $job_id_chain,
        }
    );

    ## Removes an element from array and return new array while leaving orginal elements_ref untouched
    my @contigs = delete_contig_elements(
        {
            elements_ref       => \@{ $file_info_href->{contigs_size_ordered} },
            remove_contigs_ref => [qw{ MT M }],
        }
    );

    ### If no males or other remove contig Y from all downstream analysis
    ## Removes contig_names from contigs array if no male or other found
    @contigs = delete_male_contig(
        {
            contigs_ref => \@contigs,
            found_male  => $active_parameter_href->{found_male},
        }
    );

    if (   ( $consensus_analysis_type eq "wgs" )
        || ( $consensus_analysis_type eq "mixed" ) )
    {    #Transfer contig files

        ## Copy file(s) to temporary directory
        say {$FILEHANDLE} q{## Copy file(s) to temporary directory};
        ($xargs_file_counter) = xargs_migrate_contig_files(
            {
                FILEHANDLE         => $FILEHANDLE,
                XARGSFILEHANDLE    => $XARGSFILEHANDLE,
                contigs_ref        => \@contigs,
                file_path          => $file_path,
                program_info_path  => $program_info_path,
                core_number        => $core_number,
                xargs_file_counter => $xargs_file_counter,
                infile             => $infile_prefix,
                indirectory        => $infamily_directory,
                temp_directory     => $$temp_directory_ref,
            }
        );
    }
    else {

        ## Copy file(s) to temporary directory
        say {$FILEHANDLE} q{## Copy file(s) to temporary directory};
        migrate_file(
            {
                FILEHANDLE  => $FILEHANDLE,
                infile_path => catfile(
                    $infamily_directory,
                    $$family_id_ref . $infile_tag . $call_type . $file_suffix
                ),
                outfile_path => $$temp_directory_ref
            }
        );
        say {$FILEHANDLE} q{wait}, "\n";
    }

    ## vcfparser
    say {$FILEHANDLE} "## vcfparser";

    ## Create file commands for xargs
    ( $xargs_file_counter, $xargs_file_path_prefix ) = xargs_command(
        {
            FILEHANDLE         => $FILEHANDLE,
            XARGSFILEHANDLE    => $XARGSFILEHANDLE,
            file_path          => $file_path,
            program_info_path  => $program_info_path,
            core_number        => $core_number,
            xargs_file_counter => $xargs_file_counter,
        }
    );

    foreach my $contig (@contigs) {

        ## Get parameters
        my $vcfparser_infile_prefix          = $infile_prefix;
        my $vcfparser_outfile_prefix         = $outfile_prefix;
        my $vcfparser_xargs_file_path_prefix = $xargs_file_path_prefix;

        if (   ( $consensus_analysis_type eq "wgs" )
            || ( $consensus_analysis_type eq "mixed" ) )
        {    #Update endings with contig info

            $vcfparser_infile_prefix  = $infile_prefix . "_" . $contig;
            $vcfparser_outfile_prefix = $outfile_prefix . "_" . $contig;
            $vcfparser_xargs_file_path_prefix =
              $xargs_file_path_prefix . "." . $contig;
        }

        my $padding;
        if ( $contig =~ /MT|M/ ) {

            $padding = 10;    #Special case for mitochondrial contig annotation
        }

        my @select_feature_annotation_columns;
        my $select_file;
        my $select_file_matching_column;
        my $select_outfile;
        if ( $active_parameter_href->{sv_vcfparser_select_file} ) {

            if (
                !check_entry_hash_of_array(
                    {
                        hash_ref => $file_info_href,
                        key      => "select_file_contigs",
                        element  => $contig,
                    }
                )
              )
            {

                $select_file =
                  catfile( $active_parameter_href->{sv_vcfparser_select_file} )
                  ;    #List of genes to analyse separately
                $select_file_matching_column = $active_parameter_href
                  ->{sv_vcfparser_select_file_matching_column}
                  ;    #Column of HGNC Symbol in SelectFile (-sf)

                if (
                    (
                        $active_parameter_href
                        ->{sv_vcfparser_select_feature_annotation_columns}
                    )
                    && (
                        @{
                            $active_parameter_href
                              ->{sv_vcfparser_select_feature_annotation_columns}
                        }
                    )
                  )
                {

                    @select_feature_annotation_columns =
                      @{ $active_parameter_href
                          ->{sv_vcfparser_select_feature_annotation_columns} };
                }
                $select_outfile = catfile( $$temp_directory_ref,
                    $vcfparser_outfile_prefix . ".selected" . $file_suffix );
            }
        }

        mip_vcfparser(
            {
                range_feature_annotation_columns_ref => \@{
                    $active_parameter_href
                      ->{sv_vcfparser_range_feature_annotation_columns}
                },
                select_feature_annotation_columns_ref =>
                  \@select_feature_annotation_columns,
                infile_path => catfile(
                    $$temp_directory_ref,
                    $vcfparser_infile_prefix . $file_suffix
                ),
                stdoutfile_path => catfile(
                    $$temp_directory_ref,
                    $vcfparser_outfile_prefix . $file_suffix
                ),
                stderrfile_path => $vcfparser_xargs_file_path_prefix
                  . ".stderr.txt",
                range_feature_file_path =>
                  $active_parameter_href->{sv_vcfparser_range_feature_file},
                select_feature_file_path       => $select_file,
                select_feature_matching_column => $select_file_matching_column,
                select_outfile                 => $select_outfile,
                parse_vep =>
                  $active_parameter_href->{psv_varianteffectpredictor},
                per_gene   => $active_parameter_href->{sv_vcfparser_per_gene},
                padding    => $padding,
                FILEHANDLE => $XARGSFILEHANDLE,
            }
        );
        say {$XARGSFILEHANDLE} "\n";

        if (   ( $consensus_analysis_type eq "wes" )
            || ( $consensus_analysis_type eq "rapid" ) )
        {    #Update endings with contig info

            last
              ; #Only perform once for exome samples to avoid risking contigs lacking variants throwing errors
        }
    }

    if (   ( $consensus_analysis_type eq "wgs" )
        || ( $consensus_analysis_type eq "mixed" ) )
    {

        ## QC Data File(s)
        migrate_file(
            {
                infile_path => catfile(
                    $$temp_directory_ref,
                    $outfile_prefix . q{_} . $contigs[0] . $file_suffix
                ),    #Add contig info
                outfile_path => $outfamily_directory,
                FILEHANDLE   => $FILEHANDLE,
            }
        );
        say {$FILEHANDLE} q{wait}, "\n";
    }

    if ( $active_parameter_href->{ "p" . $program_name } == 1 ) {

        ## Clear old vcfparser entry if present
        if ( exists( $sample_info_href->{$program_name} ) ) {

            delete( $sample_info_href->{$program_name} );
        }

        my $outfile_sample_info_prefix = $outfile_prefix;

        if (   ( $consensus_analysis_type eq "wgs" )
            || ( $consensus_analysis_type eq "mixed" ) )
        {    #Update endings with contig info

            $outfile_sample_info_prefix .= "_" . $contigs[0];
        }

        ## Collect QC metadata info for later use
        add_program_outfile_to_sample_info(
            {
                sample_info_href => $sample_info_href,
                program_name     => $program_name,
                outdirectory     => $outfamily_directory,
                outfile          => $outfile_sample_info_prefix . $file_suffix,
            }
        );

        my %gene_panels = (
            range_file  => "sv_vcfparser_range_feature_file",
            select_file => "sv_vcfparser_select_file",
        );
        while ( my ( $gene_panel_key, $gene_panel_file ) = each(%gene_panels) )
        {

            ## Collect databases(s) from a potentially merged gene panel file and adds them to sample_info
            collect_gene_panels(
                {
                    sample_info_href => $sample_info_href,
                    family_id_ref    => $family_id_ref,
                    program_name_ref => \$program_name,
                    aggregate_gene_panel_file =>
                      $active_parameter_href->{$gene_panel_file},
                    aggregate_gene_panels_key => $gene_panel_key,
                }
            );
        }
    }

    close $XARGSFILEHANDLE;

    my $vcfparser_analysis_type = "";

    for (
        my $vcfparser_outfile_counter = 0 ;
        $vcfparser_outfile_counter <
        $active_parameter_href->{sv_vcfparser_outfile_count} ;
        $vcfparser_outfile_counter++
      )
    {

        if ( $vcfparser_outfile_counter == 1 ) {

            $vcfparser_analysis_type = ".selected";    #Select file variants

            ## Removes an element from array and return new array while leaving orginal elements_ref untouched
            @contigs = delete_contig_elements(
                {
                    elements_ref =>
                      \@{ $file_info_href->{sorted_select_file_contigs} },
                    remove_contigs_ref => [qw{ MT M }],
                }
            );
        }

        if (   ( $consensus_analysis_type eq "wgs" )
            || ( $consensus_analysis_type eq "mixed" ) )
        {

            ## Copies file from temporary directory.
            say {$FILEHANDLE} "## Copy file(s) from temporary directory";
            ($xargs_file_counter) = xargs_migrate_contig_files(
                {
                    FILEHANDLE         => $FILEHANDLE,
                    XARGSFILEHANDLE    => $XARGSFILEHANDLE,
                    contigs_ref        => \@contigs,
                    file_path          => $file_path,
                    program_info_path  => $program_info_path,
                    core_number        => $core_number,
                    xargs_file_counter => $xargs_file_counter,
                    outfile            => $outfile_prefix,
                    file_ending        => $vcfparser_analysis_type
                      . $file_suffix . "*",
                    outdirectory   => $outfamily_directory,
                    temp_directory => $$temp_directory_ref,
                }
            );
        }
        else {

            ## Copies file from temporary directory.
            say {$FILEHANDLE} q{## Copy file from temporary directory};
            migrate_file(
                {
                    infile_path => $outfile_path_prefix
                      . $vcfparser_analysis_type
                      . $file_suffix . q{*},
                    outfile_path => $outfamily_directory,
                    FILEHANDLE   => $FILEHANDLE,
                }
            );
            say {$FILEHANDLE} q{wait}, "\n";

            ## Adds the most complete vcf file to sample_info
            add_most_complete_vcf(
                {
                    active_parameter_href => $active_parameter_href,
                    sample_info_href      => $sample_info_href,
                    program_name          => $program_name,
                    path                  => catfile(
                        $outfamily_directory,
                        $outfile_prefix
                          . $vcfparser_analysis_type
                          . $file_suffix
                    ),
                    vcfparser_outfile_counter => $vcfparser_outfile_counter,
                    vcf_file_key => "sv_" . substr( $file_suffix, 1 ) . "_file",
                }
            );
        }
    }
    close $FILEHANDLE;

    if ( $active_parameter_href->{ "p" . $program_name } == 1 ) {

        slurm_submit_job_sample_id_dependency_add_to_family(
            {
                job_id_href             => $job_id_href,
                infile_lane_prefix_href => $infile_lane_prefix_href,
                sample_ids_ref   => \@{ $active_parameter_href->{sample_ids} },
                family_id        => $$family_id_ref,
                path             => $job_id_chain,
                log              => $log,
                sbatch_file_name => $file_path,
            }
        );
    }
}

sub variantannotationblock {

##variantannotationblock

##Function : Run consecutive module
##Returns  : ""
##Arguments: $parameter_href, $active_parameter_href, $sample_info_href, $file_info_href, $infile_lane_prefix_href, $job_id_href, $program_name, family_id_ref, $outaligner_dir_ref, $call_type, $xargs_file_counter
##         : $parameter_href             => Parameter hash {REF}
##         : $active_parameter_href      => Active parameters for this analysis hash {REF}
##         : $sample_info_href           => Info on samples and family hash {REF}
##         : $file_info_href             => File info hash {REF}
##         : $infile_lane_prefix_href => Infile(s) without the ".ending" {REF}
##         : $job_id_href                => Job id hash {REF}
##         : $program_name               => Program name
##         : $family_id_ref              => Family id {REF}
##         : $outaligner_dir_ref         => Outaligner_dir used in the analysis {REF}
##         : $call_type                  => Variant call type
##         : $xargs_file_counter         => The xargs file counter

    my ($arg_href) = @_;

    ## Default(s)
    my $family_id_ref;
    my $outaligner_dir_ref;
    my $call_type;
    my $xargs_file_counter;

    ## Flatten argument(s)
    my $parameter_href;
    my $active_parameter_href;
    my $sample_info_href;
    my $file_info_href;
    my $infile_lane_prefix_href;
    my $job_id_href;
    my $program_name;

    my $tmpl = {
        parameter_href => {
            required    => 1,
            defined     => 1,
            default     => {},
            strict_type => 1,
            store       => \$parameter_href,
        },
        active_parameter_href => {
            required    => 1,
            defined     => 1,
            default     => {},
            strict_type => 1,
            store       => \$active_parameter_href,
        },
        sample_info_href => {
            required    => 1,
            defined     => 1,
            default     => {},
            strict_type => 1,
            store       => \$sample_info_href,
        },
        file_info_href => {
            required    => 1,
            defined     => 1,
            default     => {},
            strict_type => 1,
            store       => \$file_info_href,
        },
        infile_lane_prefix_href => {
            required    => 1,
            defined     => 1,
            default     => {},
            strict_type => 1,
            store       => \$infile_lane_prefix_href,
        },
        job_id_href => {
            required    => 1,
            defined     => 1,
            default     => {},
            strict_type => 1,
            store       => \$job_id_href,
        },
        program_name => {
            required    => 1,
            defined     => 1,
            strict_type => 1,
            store       => \$program_name,
        },
        family_id_ref => {
            default     => \$arg_href->{active_parameter_href}{family_id},
            strict_type => 1,
            store       => \$family_id_ref,
        },
        outaligner_dir_ref => {
            default     => \$arg_href->{active_parameter_href}{outaligner_dir},
            strict_type => 1,
            store       => \$outaligner_dir_ref,
        },
        call_type =>
          { default => q{BOTH}, strict_type => 1, store => \$call_type, },
        xargs_file_counter => {
            default     => 0,
            allow       => qr/ ^\d+$ /xsm,
            strict_type => 1,
            store       => \$xargs_file_counter,
        },
    };

    check( $tmpl, $arg_href, 1 ) or croak q{Could not parse arguments!};

    use MIP::Script::Setup_script qw(setup_script);

    my $core_number = $active_parameter_href->{max_cores_per_node};
    my $xargs_file_path_prefix;
    my $time = 80;

    ## Retrieve logger object
    my $log = Log::Log4perl->get_logger(q{MIP});

    ## Filehandles
    my $FILEHANDLE = IO::Handle->new();    #Create anonymous filehandle

    if ( $active_parameter_href->{pprepareforvariantannotationblock} > 0 ) {

        $log->info("\t[Prepareforvariantannotationblock]\n");
    }
    if ( $active_parameter_href->{prhocall} > 0 )
    {                                      #Run rhocall. Done per family

        $log->info("\t[rhocall]\n");
    }
    if ( $active_parameter_href->{pvt} > 0 ) {

        # Run vt. Done per family
        $log->info("\t[Vt]\n");
    }

    # Run varianteffectpredictor. Family-level
    if ( $active_parameter_href->{pvarianteffectpredictor} > 0 ) {

        $log->info( $TAB . q{[Varianteffectpredictor]} );
    }
    if ( $active_parameter_href->{pvcfparser} > 0 )
    {    #Run pvcfparser. Done per family

        $log->info("\t[Vcfparser]\n");
    }
    if ( $active_parameter_href->{psnpeff} > 0 ) {  #Run snpEff. Done per family

        $log->info("\t[Snpeff]\n");
    }
    ## Run rankvariant. Done per family
    if ( $active_parameter_href->{prankvariant} ) {

        $log->info( $TAB . q{[Rankvariant]} );
    }
    if ( $active_parameter{pendvariantannotationblock} > 0 )
    {    #Run endvariantannotationblock. Done per family

        $log->info("\t[Endvariantannotationblock]\n");
    }

    ## Creates program directories (info & programData & programScript), program script filenames and writes sbatch header
    my ( $file_path, $program_info_path ) = setup_script(
        {
            active_parameter_href => $active_parameter_href,
            job_id_href           => $job_id_href,
            FILEHANDLE            => $FILEHANDLE,
            directory_id          => $$family_id_ref,
            program_name          => $program_name,
            program_directory     => lc($$outaligner_dir_ref),
            core_number           => $core_number,
            process_time          => $time,
        }
    );

    ## Copy files for variantannotationblock to enable restart and skip of modules within block
    if ( $active_parameter_href->{pprepareforvariantannotationblock} > 0 ) {

        ($xargs_file_counter) = prepareforvariantannotationblock(
            {
                parameter_href          => $parameter_href,
                active_parameter_href   => $active_parameter_href,
                sample_info_href        => $sample_info_href,
                file_info_href          => $file_info_href,
                infile_lane_prefix_href => $infile_lane_prefix_href,
                job_id_href             => $job_id_href,
                call_type               => $call_type,
                program_name            => "prepareforvariantannotationblock",
                file_path               => $file_path,
                program_info_path       => $program_info_path,
                FILEHANDLE              => $FILEHANDLE,
                xargs_file_counter      => $xargs_file_counter,
                stderr_path             => $program_info_path . ".stderr.txt",
            }
        );
    }

    # Run vt. Done per family
    if ( $active_parameter_href->{prhocall} > 0 ) {

        my $program_name = q{rhocall};

        my $infamily_directory = catdir( $active_parameter_href->{outdata_dir},
            $$family_id_ref, $$outaligner_dir_ref );
        my $outfamily_directory = $infamily_directory;

        ($xargs_file_counter) = analysis_rhocall_annotate_rio(
            {
                active_parameter_href   => $active_parameter_href,
                call_type               => $call_type,
                FILEHANDLE              => $FILEHANDLE,
                file_info_href          => $file_info_href,
                file_path               => $file_path,
                infamily_directory      => $infamily_directory,
                infile_lane_prefix_href => $infile_lane_prefix_href,
                job_id_href             => $job_id_href,
                outfamily_directory     => $outfamily_directory,
                parameter_href          => $parameter_href,
                program_info_path       => $program_info_path,
                program_name            => $program_name,
                sample_info_href        => $sample_info_href,
                stderr_path        => $program_info_path . $DOT . q{stderr.txt},
                xargs_file_counter => $xargs_file_counter,
            }
        );
    }
    ## Run vt. Done per family
    if ( $active_parameter_href->{pvt} ) {

        my $program_name = q{vt};

        my $infamily_directory = catdir( $active_parameter_href->{outdata_dir},
            $$family_id_ref, $$outaligner_dir_ref );
        my $outfamily_directory = $infamily_directory;

        ($xargs_file_counter) = analysis_vt_rio(
            {
                parameter_href          => $parameter_href,
                active_parameter_href   => $active_parameter_href,
                sample_info_href        => $sample_info_href,
                file_info_href          => $file_info_href,
                infile_lane_prefix_href => $infile_lane_prefix_href,
                infamily_directory      => $infamily_directory,
                job_id_href             => $job_id_href,
                call_type               => $call_type,
                program_name            => $program_name,
                file_path               => $file_path,
                outfamily_directory     => $outfamily_directory,
                program_info_path       => $program_info_path,
                FILEHANDLE              => $FILEHANDLE,
                xargs_file_counter      => $xargs_file_counter,
                stderr_path => $program_info_path . $DOT . q{stderr.txt},
            }
        );
    }

    # Run varianteffectpredictor. Family-level
    if ( $active_parameter_href->{pvarianteffectpredictor} > 0 ) {

        my $program_name = lc q{varianteffectpredictor};

        ($xargs_file_counter) = analysis_vep_rio(
            {
                parameter_href          => $parameter_href,
                active_parameter_href   => $active_parameter_href,
                sample_info_href        => $sample_info_href,
                file_info_href          => $file_info_href,
                infile_lane_prefix_href => $infile_lane_prefix_href,
                job_id_href             => $job_id_href,
                call_type               => $call_type,
                program_name            => $program_name,
                file_path               => $file_path,
                program_info_path       => $program_info_path,
                FILEHANDLE              => $FILEHANDLE,
                xargs_file_counter      => $xargs_file_counter,
                stderr_path => $program_info_path . $DOT . q{stderr.txt},
            }
        );
    }
    if ( $active_parameter_href->{pvcfparser} > 0 )
    {    #Run vcfparser. Done per family

        ($xargs_file_counter) = mvcfparser(
            {
                parameter_href          => $parameter_href,
                active_parameter_href   => $active_parameter_href,
                sample_info_href        => $sample_info_href,
                file_info_href          => $file_info_href,
                infile_lane_prefix_href => $infile_lane_prefix_href,
                job_id_href             => $job_id_href,
                call_type               => $call_type,
                program_name            => "vcfparser",
                file_path               => $file_path,
                program_info_path       => $program_info_path,
                FILEHANDLE              => $FILEHANDLE,
                xargs_file_counter      => $xargs_file_counter,
            }
        );
    }
    if ( $active_parameter_href->{psnpeff} > 0 ) {  #Run snpEff. Done per family

        ($xargs_file_counter) = snpeff(
            {
                parameter_href          => $parameter_href,
                active_parameter_href   => $active_parameter_href,
                sample_info_href        => $sample_info_href,
                file_info_href          => $file_info_href,
                infile_lane_prefix_href => $infile_lane_prefix_href,
                job_id_href             => $job_id_href,
                call_type               => $call_type,
                program_name            => "snpeff",
                file_path               => $file_path,
                program_info_path       => $program_info_path,
                FILEHANDLE              => $FILEHANDLE,
                xargs_file_counter      => $xargs_file_counter,
            }
        );
    }
    ## Run rankvariant. Done per family
    if ( $active_parameter_href->{prankvariant} ) {

        my $program_name = lc q{rankvariant};

        if ( defined $parameter_href->{dynamic_parameter}{unaffected}
            && @{ $parameter_href->{dynamic_parameter}{unaffected} } eq
            @{ $active_parameter_href->{sample_ids} } )
        {

            $log->warn(
q{Only unaffected sample in pedigree - skipping genmod 'models', 'score' and 'compound'}
            );

            ($xargs_file_counter) = analysis_rankvariant_rio_unaffected(
                {
                    active_parameter_href   => $active_parameter_href,
                    call_type               => $call_type,
                    FILEHANDLE              => $FILEHANDLE,
                    file_info_href          => $file_info_href,
                    file_path               => $file_path,
                    infile_lane_prefix_href => $infile_lane_prefix_href,
                    job_id_href             => $job_id_href,
                    parameter_href          => $parameter_href,
                    program_name            => $program_name,
                    program_info_path       => $program_info_path,
                    sample_info_href        => $sample_info_href,
                    xargs_file_counter      => $xargs_file_counter,
                }
            );
        }
        else {

            ($xargs_file_counter) = analysis_rankvariant_rio(
                {
                    active_parameter_href   => $active_parameter_href,
                    call_type               => $call_type,
                    FILEHANDLE              => $FILEHANDLE,
                    file_info_href          => $file_info_href,
                    file_path               => $file_path,
                    infile_lane_prefix_href => $infile_lane_prefix_href,
                    job_id_href             => $job_id_href,
                    parameter_href          => $parameter_href,
                    program_name            => $program_name,
                    program_info_path       => $program_info_path,
                    sample_info_href        => $sample_info_href,
                    xargs_file_counter      => $xargs_file_counter,
                }
            );
        }
    }
    if ( $active_parameter{pendvariantannotationblock} > 0 )
    {    #Run endvariantannotationblock. Done per family

        ## Run endvariantannotationblock. Done per family
        ($xargs_file_counter) = endvariantannotationblock(
            {
                parameter_href          => $parameter_href,
                active_parameter_href   => $active_parameter_href,
                sample_info_href        => $sample_info_href,
                file_info_href          => $file_info_href,
                infile_lane_prefix_href => $infile_lane_prefix_href,
                job_id_href             => $job_id_href,
                call_type               => $call_type,
                program_name            => "endvariantannotationblock",
                file_path               => $file_path,
                program_info_path       => $program_info_path,
                FILEHANDLE              => $FILEHANDLE,
                xargs_file_counter      => $xargs_file_counter,
            }
        );
    }
}

sub read_yaml_pedigree_file {

## Function : Reads family_id_pedigree file in YAML format. Checks for pedigree data for allowed entries and correct format. Add data to sample_info depending on user info.
## Returns  :
## Arguments: $parameter_href        => Parameter hash {REF}
##          : $active_parameter_href => Active parameters for this analysis hash {REF}
##          : $sample_info_href      => Info on samples and family hash {REF}
##          : $file_info_href        => The associated reference file endings {REF}
##          : $pedigree_href         => Pedigree hash {REF}
##          : $file_path             => Pedigree file path

    my ($arg_href) = @_;

    ## Flatten argument(s)
    my $parameter_href;
    my $active_parameter_href;
    my $sample_info_href;
    my $file_info_href;
    my $pedigree_href;
    my $file_path;

    my $tmpl = {
        parameter_href => {
            required    => 1,
            defined     => 1,
            default     => {},
            strict_type => 1,
            store       => \$parameter_href,
        },
        active_parameter_href => {
            required    => 1,
            defined     => 1,
            default     => {},
            strict_type => 1,
            store       => \$active_parameter_href,
        },
        sample_info_href => {
            required    => 1,
            defined     => 1,
            default     => {},
            strict_type => 1,
            store       => \$sample_info_href,
        },
        file_info_href => {
            required    => 1,
            defined     => 1,
            default     => {},
            strict_type => 1,
            store       => \$file_info_href,
        },
        pedigree_href => {
            required    => 1,
            defined     => 1,
            default     => {},
            strict_type => 1,
            store       => \$pedigree_href,
        },
        file_path => {
            required    => 1,
            defined     => 1,
            strict_type => 1,
            store       => \$file_path,
        },
    };

    check( $tmpl, $arg_href, 1 ) or croak q{Could not parse arguments!};

    ## Retrieve logger object
    my $log = Log::Log4perl->get_logger(q{MIP});

    ## Defines which values are allowed
    my %allowed_values = (
        sex       => [qw{ male female unknown }],
        phenotype => [qw{ affected unaffected unknown }],
    );

    ## Use to collect which sample_ids have used a certain capture_kit
    my %exom_target_bed_test_file_tracker;
    my @pedigree_sample_ids;
    my $family_id             = $pedigree_href->{family};
    my @mandatory_family_keys = qw{ family samples };
    my @mandatory_sample_keys = qw{ sample_id father mother sex phenotype };
    my @user_input_sample_ids;

    ### Check input

    my %user_supply_switch = get_user_supplied_info(
        {
            parameter_href        => $parameter_href,
            active_parameter_href => $active_parameter_href,
        }
    );

    if ( not $user_supply_switch{sample_ids} ) {

        ## Set cmd supplied sample_ids
        @user_input_sample_ids = @{ $active_parameter_href->{sample_ids} };
    }

    ## Check that we find mandatory family keys
  MANDATORY_KEY:
    foreach my $key (@mandatory_family_keys) {

        if ( !$pedigree_href->{$key} ) {

            $log->fatal( q{File: }
                  . $file_path
                  . q{ cannot find mandatory key: }
                  . $key
                  . q{ in file} );
            exit 1;
        }
    }

    ## Check that supplied cmd and YAML pedigree family_id match
    if ( $pedigree_href->{family} ne $active_parameter_href->{family_id} ) {

        $log->fatal( q{File: }
              . $file_path
              . q{ for  pedigree family_id: '}
              . $pedigree_href->{family}
              . q{' and supplied family: '}
              . $active_parameter_href->{family_id}
              . q{' does not match} );
        exit 1;
    }

    ## Check sample keys and values
  SAMPLE_KEY:
    foreach my $pedigree_sample_href ( @{ $pedigree_href->{samples} } ) {

        ## Check that we find mandatory family keys
      MANDATORY_KEY:
        foreach my $key (@mandatory_sample_keys) {

            if ( not defined( $pedigree_sample_href->{$key} ) ) {

                $log->fatal( q{File: }
                      . $file_path
                      . q{ cannot find mandatory key: }
                      . $key
                      . q{ in file} );
                exit 1;
            }
            elsif ( $allowed_values{$key} ) {
                ## Check allowed values

                if (
                    not any { $_ eq $pedigree_sample_href->{$key} }
                    @{ $allowed_values{$key} }
                  )
                {
                    ## If element is not part of array

                    $log->fatal(
                        q{File: }
                          . $file_path
                          . q{ found illegal value: }
                          . $pedigree_sample_href->{$key}
                          . q{ allowed values are '}
                          . join q{' '},
                        @{ $allowed_values{$key} }
                    );
                    $log->fatal(q{Please correct the entry before analysis.});
                    $log->fatal(q{MIP: Aborting run.});
                    exit 1;
                }
            }
        }
    }

    ### Add values family level info
    foreach my $key ( keys %{$pedigree_href} ) {

        if ( not $key eq q{samples} ) {

            $sample_info_href->{$key} = $pedigree_href->{$key};
        }
    }

    ### Add values sample level info
  SAMPLE_KEY:
    foreach my $pedigree_sample_href ( @{ $pedigree_href->{samples} } ) {

        ## Sample_id
        # Alias
        my $sample_id = $pedigree_sample_href->{sample_id};

        ## Save pedigree sample_id info
        push @pedigree_sample_ids, $sample_id;

        if ( not $user_supply_switch{sample_ids} ) {

            ## Save sample_id info
            push @{ $active_parameter_href->{sample_ids} }, $sample_id;

            ## Reformat pedigree keys to plink format and collect sample info to various hashes
            get_pedigree_sample_info(
                {
                    parameter_href        => $parameter_href,
                    active_parameter_href => $active_parameter_href,
                    sample_info_href      => $sample_info_href,
                    file_info_href        => $file_info_href,
                    exom_target_bed_test_file_tracker_href =>
                      \%exom_target_bed_test_file_tracker,
                    pedigree_sample_href    => $pedigree_sample_href,
                    user_supply_switch_href => \%user_supply_switch,
                    sample_id               => $sample_id,
                }
            );
        }
        else {
            ## Save sample_ids in pedigree to check that user supplied info and sample_id in pedigree match

            ## Update sample_id info
            if ( any { $_ eq $sample_id } @user_input_sample_ids ) {

                ## Reformat pedigree keys to plink format and collect sample info to various hashes
                get_pedigree_sample_info(
                    {
                        parameter_href        => $parameter_href,
                        active_parameter_href => $active_parameter_href,
                        sample_info_href      => $sample_info_href,
                        file_info_href        => $file_info_href,
                        exom_target_bed_test_file_tracker_href =>
                          \%exom_target_bed_test_file_tracker,
                        pedigree_sample_href    => $pedigree_sample_href,
                        user_supply_switch_href => \%user_supply_switch,
                        sample_id               => $sample_id,
                    }
                );
            }
        }
    }

    ## Check that founder_ids are included in the pedigree info and the analysis run
    check_founder_id(
        {
            pedigree_href => $pedigree_href,
            pedigree_sample_ids_ref =>
              \@{ $active_parameter_href->{sample_ids} },
        }
    );

    if ( not $user_supply_switch{sample_ids} ) {

        ## Lexiographical sort to determine the correct order of ids indata
        @{ $active_parameter_href->{sample_ids} } =
          sort @{ $active_parameter_href->{sample_ids} };
    }
    else {
        ## Check that CLI supplied sample_id exists in pedigree

        foreach my $sample_id (@user_input_sample_ids) {

            if ( not any { $_ eq $sample_id } @pedigree_sample_ids ) {
                ## If element is not part of array

                $log->fatal( q{File: }
                      . $file_path
                      . q{ provided sample_id: }
                      . $sample_id
                      . q{ is not present in file} );
                exit 1;
            }
        }
    }
    if (%exom_target_bed_test_file_tracker) {
        ## We have read capture kits from pedigree and need to transfer to active_parameters

        foreach
          my $exome_target_bed_file ( keys %exom_target_bed_test_file_tracker )
        {

            $active_parameter_href->{exome_target_bed}{$exome_target_bed_file}
              = join q{,},
              @{ $exom_target_bed_test_file_tracker{$exome_target_bed_file} };
        }
    }
    return;
}

sub collect_infiles {

##collect_infiles

##Function : Collects the ".fastq(.gz)" files from the supplied infiles directory. Checks if any files exist.
##Returns  : ""
##Arguments: $active_parameter_href, $indir_path_href, $infile_href
##         : $active_parameter_href => Active parameters for this analysis hash {REF}
##         : $indir_path_href       => Indirectories path(s) hash {REF}
##         : $infile_href           => Infiles hash {REF}

    my ($arg_href) = @_;

    ## Flatten argument(s)
    my $active_parameter_href;
    my $indir_path_href;
    my $infile_href;

    my $tmpl = {
        active_parameter_href => {
            required    => 1,
            defined     => 1,
            default     => {},
            strict_type => 1,
            store       => \$active_parameter_href,
        },
        indir_path_href => {
            required    => 1,
            defined     => 1,
            default     => {},
            strict_type => 1,
            store       => \$indir_path_href
        },
        infile_href => {
            required    => 1,
            defined     => 1,
            default     => {},
            strict_type => 1,
            store       => \$infile_href
        },
    };

    check( $tmpl, $arg_href, 1 ) or croak q{Could not parse arguments!};

    ## Retrieve logger object
    my $log = Log::Log4perl->get_logger(q{MIP});

    $log->info("Reads from platform:\n");

    foreach my $sample_id ( @{ $active_parameter_href->{sample_ids} } )
    {    #Collects inputfiles govern by sample_ids

        ## Return the key if the hash value and query match
        my $infile_directory_ref = \get_matching_values_key(
            {
                active_parameter_href => $active_parameter_href,
                query_value_ref       => \$sample_id,
                parameter_name        => "infile_dirs",
            }
        );

        my @infiles;

        ## Collect all fastq files in supplied indirectories
        my $rule = Path::Iterator::Rule->new;
        $rule->skip_subdirs("original_fastq_files")
          ;    #Ignore if original fastq files sub directory
        $rule->name("*.fastq*");    #Only look for fastq or fastq.gz files
        my $it = $rule->iter($$infile_directory_ref);

        while ( my $file = $it->() ) {    #Iterate over directory

            my ( $volume, $directory, $fastq_file ) = splitpath($file);
            push( @infiles, $fastq_file );
        }
        chomp(@infiles);    #Remove newline from every entry in array

        if ( !@infiles ) {  #No "*.fastq*" infiles

            $log->fatal(
"Could not find any '.fastq' files in supplied infiles directory "
                  . $$infile_directory_ref,
                "\n"
            );
            exit 1;
        }
        foreach my $infile (@infiles)
        {    #Check that inFileDirs/infile contains sample_id in filename

            unless ( $infile =~ /$sample_id/ ) {

                $log->fatal(
                    "Could not detect sample_id: "
                      . $sample_id
                      . " in supplied infile: "
                      . $$infile_directory_ref . "/"
                      . $infile,
                    "\n"
                );
                $log->fatal(
"Check that: '--sample_ids' and '--inFileDirs' contain the same sample_id and that the filename of the infile contains the sample_id.",
                    "\n"
                );
                exit 1;
            }
        }
        $log->info( "Sample id: " . $sample_id . "\n" );
        $log->info("\tInputfiles:\n");

        ## Log each file from platform
        foreach my $file (@infiles) {

            $log->info( "\t\t", $file, "\n" );    #Indent for visability
        }
        $indir_path_href->{$sample_id} =
          $$infile_directory_ref;                 #Catch inputdir path
        $infile_href->{$sample_id} = [@infiles];  #Reload files into hash
    }
}

sub infiles_reformat {

##infiles_reformat

##Function : Reformat files for MIP output, which have not yet been created into, correct format so that a sbatch script can be generated with the correct filenames.
##Returns  : "$uncompressed_file_counter"
##Arguments: $active_parameter_href, $sample_info_href, $file_info_href, $infile_href, $indir_path_href, $infile_lane_prefix_href, $infile_both_strands_prefix_href, $lane_href, $job_id_href, $program_name, $outaligner_dir_ref
##         : $active_parameter_href              => Active parameters for this analysis hash {REF}
##         : $sample_info_href                   => Info on samples and family hash {REF}
##         : $file_info_href                     => File info hash {REF}
##         : $infile_href                        => Infiles hash {REF}
##         : $indir_path_href                    => Indirectories path(s) hash {REF}
##         : $infile_lane_prefix_href         => Infile(s) without the ".ending" {REF}
##         : $infile_both_strands_prefix_href => The infile(s) without the ".ending" and strand info {REF}
##         : $lane_href                          => The lane info hash {REF}
##         : $job_id_href                        => Job id hash {REF}
##         : $program_name                       => Program name {REF}
##         : $outaligner_dir_ref                 => Outaligner_dir used in the analysis {REF}

    my ($arg_href) = @_;

    ## Default(s)
    my $outaligner_dir_ref;

    ## Flatten argument(s)
    my $active_parameter_href;
    my $sample_info_href;
    my $file_info_href;
    my $infile_href;
    my $indir_path_href;
    my $infile_lane_prefix_href;
    my $infile_both_strands_prefix_href;
    my $lane_href;
    my $job_id_href;
    my $program_name;

    my $tmpl = {
        active_parameter_href => {
            required    => 1,
            defined     => 1,
            default     => {},
            strict_type => 1,
            store       => \$active_parameter_href,
        },
        sample_info_href => {
            required    => 1,
            defined     => 1,
            default     => {},
            strict_type => 1,
            store       => \$sample_info_href,
        },
        file_info_href => {
            required    => 1,
            defined     => 1,
            default     => {},
            strict_type => 1,
            store       => \$file_info_href,
        },
        infile_href => {
            required    => 1,
            defined     => 1,
            default     => {},
            strict_type => 1,
            store       => \$infile_href
        },
        indir_path_href => {
            required    => 1,
            defined     => 1,
            default     => {},
            strict_type => 1,
            store       => \$indir_path_href
        },
        infile_lane_prefix_href => {
            required    => 1,
            defined     => 1,
            default     => {},
            strict_type => 1,
            store       => \$infile_lane_prefix_href,
        },
        infile_both_strands_prefix_href => {
            required    => 1,
            defined     => 1,
            default     => {},
            strict_type => 1,
            store       => \$infile_both_strands_prefix_href
        },
        lane_href => {
            required    => 1,
            defined     => 1,
            default     => {},
            strict_type => 1,
            store       => \$lane_href
        },
        job_id_href => {
            required    => 1,
            defined     => 1,
            default     => {},
            strict_type => 1,
            store       => \$job_id_href,
        },
        program_name => {
            required    => 1,
            defined     => 1,
            strict_type => 1,
            store       => \$program_name,
        },
        outaligner_dir_ref => {
            default     => \$arg_href->{active_parameter_href}{outaligner_dir},
            strict_type => 1,
            store       => \$outaligner_dir_ref,
        },
    };

    check( $tmpl, $arg_href, 1 ) or croak q{Could not parse arguments!};

    ## Retrieve logger object
    my $log = Log::Log4perl->get_logger(q{MIP});

# Used to decide later if any inputfiles needs to be compressed before starting analysis
    my $uncompressed_file_counter = 0;

  SAMPLE_ID:
    for my $sample_id ( keys %{$infile_href} ) {

        # Needed to be able to track when lanes are finished
        my $lane_tracker = 0;

        while ( my ( $file_index, $file_name ) =
            each( @{ $infile_href->{$sample_id} } ) )
        {

            ## Check if a file is gzipped.
            my $compressed_switch =
              check_gzipped( { file_name_ref => \$file_name, } );
            my $read_file_command = "zcat";

            if ( !$compressed_switch ) {    #Not compressed

                $uncompressed_file_counter = "uncompressed"
                  ; #File needs compression before starting analysis. Note: All files are rechecked downstream and uncompressed ones are gzipped automatically
                $read_file_command = "cat";
            }

            if (
                $file_name =~ /(\d+)_(\d+)_([^_]+)_([^_]+)_([^_]+)_(\d).fastq/ )
            { #Parse 'new' no "index" format $1=lane, $2=date, $3=Flow-cell, $4=Sample_id, $5=index,$6=direction

                ## Check that the sample_id provided and sample_id in infile name match.
                check_sample_id_match(
                    {
                        active_parameter_href => $active_parameter_href,
                        infile_href           => $infile_href,
                        sample_id             => $sample_id,
                        infile_sample_id => $4,    #$4 = Sample_id from filename
                        file_index => $file_index,
                    }
                );

                ## Adds information derived from infile name to sample_info hash. Tracks the number of lanes sequenced and checks unique array elementents.
                add_infile_info(
                    {
                        active_parameter_href   => $active_parameter_href,
                        sample_info_href        => $sample_info_href,
                        file_info_href          => $file_info_href,
                        lane_href               => $lane_href,
                        infile_href             => $infile_href,
                        indir_path_href         => $indir_path_href,
                        infile_lane_prefix_href => $infile_lane_prefix_href,
                        infile_both_strands_prefix_href =>
                          $infile_both_strands_prefix_href,
                        lane              => $1,
                        date              => $2,
                        flowcell          => $3,
                        sample_id         => $4,
                        index             => $5,
                        direction         => $6,
                        lane_tracker_ref  => \$lane_tracker,
                        file_index        => $file_index,
                        compressed_switch => $compressed_switch,
                    }
                );
            }
            else
            {    #No regexp match i.e. file does not follow filename convention

                $log->warn(
                        "Could not detect MIP file name convention for file: "
                      . $file_name
                      . ". \n" );
                $log->warn(
                    "Will try to find mandatory information in fastq header.",
                    "\n" );

                ##Check that file name at least contains sample_id
                if ( $file_name !~ /$sample_id/ ) {

                    $log->fatal(
"Please check that the file name contains the sample_id.",
                        "\n"
                    );
                }

                ## Get run info from fastq file header
                my @fastq_info_headers = get_run_info(
                    {
                        directory         => $indir_path_href->{$sample_id},
                        read_file_command => $read_file_command,
                        file              => $file_name,
                    }
                );

                ## Adds information derived from infile name to sample_info hash. Tracks the number of lanes sequenced and checks unique array elementents.
                add_infile_info(
                    {
                        active_parameter_href   => $active_parameter_href,
                        sample_info_href        => $sample_info_href,
                        file_info_href          => $file_info_href,
                        lane_href               => $lane_href,
                        infile_href             => $infile_href,
                        indir_path_href         => $indir_path_href,
                        infile_lane_prefix_href => $infile_lane_prefix_href,
                        infile_both_strands_prefix_href =>
                          $infile_both_strands_prefix_href,
                        lane => $fastq_info_headers[3],
                        date => "000101"
                        , #fastq format does not contain a date of the run, so fake it with constant impossible date
                        flowcell          => $fastq_info_headers[2],
                        sample_id         => $sample_id,
                        index             => $fastq_info_headers[5],
                        direction         => $fastq_info_headers[4],
                        lane_tracker_ref  => \$lane_tracker,
                        file_index        => $file_index,
                        compressed_switch => $compressed_switch,
                    }
                );

                $log->info(
                    "Found following information from fastq header: lane="
                      . $fastq_info_headers[3]
                      . " flow-cell="
                      . $fastq_info_headers[2]
                      . " index="
                      . $fastq_info_headers[5]
                      . " direction="
                      . $fastq_info_headers[4],
                    "\n"
                );
                $log->warn(
"Will add fake date '20010101' to follow file convention since this is not recorded in fastq header\n"
                );
            }
        }
    }
    return $uncompressed_file_counter;
}

sub check_sample_id_match {

##check_sample_id_match

##Function : Check that the sample_id provided and sample_id in infile name match.
##Returns  : ""
##Arguments: $active_parameter_href, $infile_href, $sample_id, $infile_sample_id, $file_index
##         : $active_parameter_href => Active parameters for this analysis hash {REF}
##         : $infile_href           => Infiles hash {REF}
##         : $sample_id             => Sample id from user
##         : $infile_sample_id      => Sample_id collect with regexp from infile
##         : $file_index            => Counts the number of infiles

    my ($arg_href) = @_;

    ## Flatten argument(s)
    my $active_parameter_href;
    my $infile_href;
    my $sample_id;
    my $infile_sample_id;
    my $file_index;

    my $tmpl = {
        active_parameter_href => {
            required    => 1,
            defined     => 1,
            default     => {},
            strict_type => 1,
            store       => \$active_parameter_href,
        },
        infile_href => {
            required    => 1,
            defined     => 1,
            default     => {},
            strict_type => 1,
            store       => \$infile_href
        },
        sample_id => {
            required    => 1,
            defined     => 1,
            strict_type => 1,
            store       => \$sample_id,
        },
        infile_sample_id => {
            required    => 1,
            defined     => 1,
            strict_type => 1,
            store       => \$infile_sample_id
        },
        file_index => {
            required    => 1,
            defined     => 1,
            strict_type => 1,
            store       => \$file_index
        },
    };

    check( $tmpl, $arg_href, 1 ) or croak q{Could not parse arguments!};

    ## Retrieve logger object
    my $log = Log::Log4perl->get_logger(q{MIP});

    my %seen = ( $infile_sample_id => 1 );    #Add input as first increment

    foreach my $sample_id_supplied ( @{ $active_parameter_href->{sample_ids} } )
    {

        $seen{$sample_id_supplied}++;
    }
    unless ( $seen{$infile_sample_id} > 1 ) {

        $log->fatal( $sample_id
              . " supplied and sample_id "
              . $infile_sample_id
              . " found in file : "
              . $infile_href->{$sample_id}[$file_index]
              . " does not match. Please rename file to match sample_id: "
              . $sample_id
              . "\n" );
        exit 1;
    }
}

sub get_run_info {

##get_run_info

##Function : Get run info from fastq file header
##Returns  : ""
##Arguments: $directory, $read_file, $file
##         : $directory       => Directory of file
##         : $read_file_command => Command used to read file
##         : $file            => File to parse

    my ($arg_href) = @_;

    ## Flatten argument(s)
    my $directory;
    my $read_file_command;
    my $file;

    my $tmpl = {
        directory => {
            required    => 1,
            defined     => 1,
            strict_type => 1,
            store       => \$directory
        },
        read_file_command => {
            required    => 1,
            defined     => 1,
            strict_type => 1,
            store       => \$read_file_command
        },
        file =>
          { required => 1, defined => 1, strict_type => 1, store => \$file },
    };

    check( $tmpl, $arg_href, 1 ) or croak q{Could not parse arguments!};

    ## Retrieve logger object
    my $log = Log::Log4perl->get_logger(q{MIP});

    my $fastq_header_regexp =
q?perl -nae 'chomp($_); if($_=~/^(@\w+):(\w+):(\w+):(\w+)\S+\s(\w+):\w+:\w+:(\w+)/) {print $1." ".$2." ".$3." ".$4." ".$5." ".$6."\n";} if($.=1) {last;}' ?;

    my $pwd = cwd();      #Save current direcory
    chdir($directory);    #Move to sample_id infile directory

    my $fastq_info_headers = `$read_file_command $file | $fastq_header_regexp;`
      ;                   #Collect fastq header info
    my @fastq_info_headers = split( " ", $fastq_info_headers );

    chdir($pwd);          #Move back to original directory

    unless ( scalar(@fastq_info_headers) eq 6 ) {

        $log->fatal(
"Could not detect reuired sample sequencing run info from fastq file header - PLease proved MIP file in MIP file convention format to proceed\n"
        );
        exit 1;
    }

    return @fastq_info_headers;
}

sub add_infile_info {

##add_infile_info

##Function : Adds information derived from infile name to sample_info hash. Tracks the number of lanes sequenced and checks unique array elementents.
##Returns  : ""
##Arguments: $active_parameter_href, $sample_info_href, $file_info_href, $infile_href, $infile_lane_prefix_href, $infile_both_strands_prefix_href, $indir_path_href, $lane_href, $lane, $date, $flowcell, $sample_id, $index, $direction, $lane_tracker_ref, $file_index, $compressed_switch
##         : $active_parameter_href              => Active parameters for this analysis hash {REF}
##         : $sample_info_href                   => Info on samples and family hash {REF}
##         : $file_info_href                     => File info hash {REF}
##         : $infile_href                        => Infiles hash {REF}
##         : $infile_lane_prefix_href         => Infile(s) without the ".ending" {REF}
##         : $infile_both_strands_prefix_href => The infile(s) without the ".ending" and strand info {REF}
##         : $indir_path_href                    => Indirectories path(s) hash {REF}
##         : $lane_href                          => The lane info hash {REF}
##         : $lane                               => Flow-cell lane
##         : $date                               => Flow-cell sequencing date
##         : $flowcell                           => Flow-cell id
##         : $sample_id                          => Sample id
##         : $index                              => The DNA library preparation molecular barcode
##         : $direction                          => Sequencing read direction
##         : $lane_tracker_ref                   => Counts the number of lanes sequenced {REF}
##         : $file_index                         => Index of file
##         : $compressed_switch                  => ".fastq.gz" or ".fastq" info governs zcat or cat downstream

    my ($arg_href) = @_;

    ## Default(s)
    my $family_id_ref;

    ## Flatten argument(s)
    my $active_parameter_href;
    my $sample_info_href;
    my $file_info_href;
    my $infile_href;
    my $indir_path_href;
    my $infile_lane_prefix_href;
    my $infile_both_strands_prefix_href;
    my $lane_href;
    my $lane_tracker_ref;
    my $sample_id;
    my $lane;
    my $date;
    my $flowcell;
    my $index;
    my $direction;
    my $file_index;
    my $compressed_switch;

    my $tmpl = {
        active_parameter_href => {
            required    => 1,
            defined     => 1,
            default     => {},
            strict_type => 1,
            store       => \$active_parameter_href,
        },
        sample_info_href => {
            required    => 1,
            defined     => 1,
            default     => {},
            strict_type => 1,
            store       => \$sample_info_href,
        },
        file_info_href => {
            required    => 1,
            defined     => 1,
            default     => {},
            strict_type => 1,
            store       => \$file_info_href,
        },
        infile_href => {
            required    => 1,
            defined     => 1,
            default     => {},
            strict_type => 1,
            store       => \$infile_href
        },
        indir_path_href => {
            required    => 1,
            defined     => 1,
            default     => {},
            strict_type => 1,
            store       => \$indir_path_href
        },
        infile_lane_prefix_href => {
            required    => 1,
            defined     => 1,
            default     => {},
            strict_type => 1,
            store       => \$infile_lane_prefix_href,
        },
        infile_both_strands_prefix_href => {
            required    => 1,
            defined     => 1,
            default     => {},
            strict_type => 1,
            store       => \$infile_both_strands_prefix_href
        },
        lane_href => {
            required    => 1,
            defined     => 1,
            default     => {},
            strict_type => 1,
            store       => \$lane_href
        },
        sample_id => {
            required    => 1,
            defined     => 1,
            strict_type => 1,
            store       => \$sample_id,
        },
        lane => {
            required    => 1,
            defined     => 1,
            allow       => qr/ ^\d+$ /xsm,
            strict_type => 1,
            store       => \$lane
        },
        lane_tracker_ref => {
            required    => 1,
            defined     => 1,
            default     => \$$,
            strict_type => 1,
            store       => \$lane_tracker_ref
        },
        date =>
          { required => 1, defined => 1, strict_type => 1, store => \$date },
        flowcell => {
            required    => 1,
            defined     => 1,
            strict_type => 1,
            store       => \$flowcell
        },
        index =>
          { required => 1, defined => 1, strict_type => 1, store => \$index },
        direction => {
            required    => 1,
            defined     => 1,
            allow       => [ 1, 2 ],
            strict_type => 1,
            store       => \$direction
        },
        file_index => {
            required    => 1,
            defined     => 1,
            allow       => qr/ ^\d+$ /xsm,
            strict_type => 1,
            store       => \$file_index
        },
        compressed_switch => {
            required    => 1,
            defined     => 1,
            allow       => [ 0, 1 ],
            strict_type => 1,
            store       => \$compressed_switch
        },
        family_id_ref => {
            default     => \$arg_href->{active_parameter_href}{family_id},
            strict_type => 1,
            store       => \$family_id_ref,
        },
    };

    check( $tmpl, $arg_href, 1 ) or croak q{Could not parse arguments!};

    my $read_file;
    my $file_at_lane_level_ref;
    my $file_at_direction_level_ref;

    my $parsed_date = Time::Piece->strptime( $date, "%y%m%d" );
    $parsed_date = $parsed_date->ymd;

    if ($compressed_switch) {

        $read_file = "zcat";    #Read file in compressed format
    }
    else {

        $read_file = "cat";     #Read file in uncompressed format
    }

    if ( $direction == 1 ) {    #Read 1

        push( @{ $lane_href->{$sample_id} }, $lane );    #Lane
        $infile_lane_prefix_href->{$sample_id}[$$lane_tracker_ref] =
            $sample_id . "."
          . $date . "_"
          . $flowcell . "_"
          . $index . ".lane"
          . $lane
          ; #Save new format (sample_id_date_flow-cell_index_lane) in hash with samplid as keys and inputfiles in array. Note: These files have not been created yet and there is one entry into hash for both strands and .ending is removed (.fastq).

        $file_at_lane_level_ref =
          \$infile_lane_prefix_href->{$sample_id}[$$lane_tracker_ref];    #Alias
        $sample_info_href->{sample}{$sample_id}{file}{$$file_at_lane_level_ref}
          {sequence_run_type} = "single_end"; #Single_end until proven otherwise

        ## Collect read length from an infile
        $sample_info_href->{sample}{$sample_id}{file}{$$file_at_lane_level_ref}
          {sequence_length} = collect_read_length(
            {
                directory         => $indir_path_href->{$sample_id},
                read_file_command => $read_file,
                file              => $infile_href->{$sample_id}[$file_index],
            }
          );

        ## Check if fastq file is interleaved
        $sample_info_href->{sample}{$sample_id}{file}{$$file_at_lane_level_ref}
          {interleaved} = detect_interleaved(
            {
                directory         => $indir_path_href->{$sample_id},
                read_file_command => $read_file,
                file              => $infile_href->{$sample_id}[$file_index],
            }
          );

        ## Detect "regexp" in string
        $file_info_href->{undetermined_in_file_name}
          { $infile_lane_prefix_href->{$sample_id}[$$lane_tracker_ref] } =
          check_string(
            {
                string => $flowcell,
                regexp => "Undetermined",
            }
          );
        $$lane_tracker_ref++;
    }
    if ( $direction == 2 ) {    #2nd read direction

        $file_at_lane_level_ref =
          \$infile_lane_prefix_href->{$sample_id}[ $$lane_tracker_ref - 1 ]
          ;                     #Alias
        $sample_info_href->{sample}{$sample_id}{file}{$$file_at_lane_level_ref}
          {sequence_run_type} = 'paired-end'
          ;    #$lane_tracker -1 since it gets incremented after direction eq 1.
    }

    $infile_both_strands_prefix_href->{$sample_id}[$file_index] =
        $sample_id . "."
      . $date . "_"
      . $flowcell . "_"
      . $index . ".lane"
      . $lane . "_"
      . $direction
      ; #Save new format in hash with samplid as keys and inputfiles in array. Note: These files have not been created yet and there is one entry per strand and .ending is removed (.fastq).

    $file_at_direction_level_ref =
      \$infile_both_strands_prefix_href->{$sample_id}[$file_index];    #Alias
    $sample_info_href->{sample}{$sample_id}{file}{$$file_at_lane_level_ref}
      {read_direction_file}{$$file_at_direction_level_ref}{original_file_name}
      = $infile_href->{$sample_id}[$file_index];    #Original file_name

    $sample_info_href->{sample}{$sample_id}{file}{$$file_at_lane_level_ref}
      {read_direction_file}{$$file_at_direction_level_ref}
      {original_file_name_prefix} =
        $lane . "_"
      . $date . "_"
      . $flowcell . "_"
      . $sample_id . "_"
      . $index . "_"
      . $direction;    #Original file_name, but no ending

    $sample_info_href->{sample}{$sample_id}{file}{$$file_at_lane_level_ref}
      {read_direction_file}{$$file_at_direction_level_ref}{lane} =
      $lane;           #Save sample lane

    $sample_info_href->{sample}{$sample_id}{file}{$$file_at_lane_level_ref}
      {read_direction_file}{$$file_at_direction_level_ref}{date} =
      $parsed_date;    #Save Sequence run date

    $sample_info_href->{sample}{$sample_id}{file}{$$file_at_lane_level_ref}
      {read_direction_file}{$$file_at_direction_level_ref}{flowcell} =
      $flowcell;       #Save Sequence flow-cell

    $sample_info_href->{sample}{$sample_id}{file}{$$file_at_lane_level_ref}
      {read_direction_file}{$$file_at_direction_level_ref}{sample_barcode} =
      $index;          #Save sample barcode

    $sample_info_href->{sample}{$sample_id}{file}{$$file_at_lane_level_ref}
      {read_direction_file}{$$file_at_direction_level_ref}{run_barcode} =
      $date . "_" . $flowcell . "_" . $lane . "_" . $index;    #Save run barcode

    $sample_info_href->{sample}{$sample_id}{file}{$$file_at_lane_level_ref}
      {read_direction_file}{$$file_at_direction_level_ref}{read_direction} =
      $direction;
}

sub detect_interleaved {

##detect_interleaved

##Function : Detect if fastq file is interleaved
##Returns  : "1(=interleaved)"
##Arguments: $directory, $read_file, $file
##         : $directory         => Directory of file
##         : $read_file_command => Command used to read file
##         : $file              => File to parse

    my ($arg_href) = @_;

    ## Flatten argument(s)
    my $directory;
    my $read_file_command;
    my $file;

    my $tmpl = {
        directory => {
            required    => 1,
            defined     => 1,
            strict_type => 1,
            store       => \$directory
        },
        read_file_command => {
            required    => 1,
            defined     => 1,
            strict_type => 1,
            store       => \$read_file_command
        },
        file =>
          { required => 1, defined => 1, strict_type => 1, store => \$file },
    };

    check( $tmpl, $arg_href, 1 ) or croak q{Could not parse arguments!};

    ## Retrieve logger object
    my $log = Log::Log4perl->get_logger(q{MIP});

    my $interleaved_regexp =
q?perl -nae 'chomp($_); if( ($_=~/^@\S+:\w+:\w+:\w+\S+\s(\w+):\w+:\w+:\w+/) && ($.==5) ) {print $1."\n";last;} elsif ($.==6) {last;}' ?;

    my $pwd = cwd();      #Save current direcory
    chdir($directory);    #Move to sample_id infile directory

    my $fastq_info_headers = `$read_file_command $file | $interleaved_regexp;`
      ;                   #Collect interleaved info

    if ( !$fastq_info_headers ) {

        my $interleaved_regexp =
q?perl -nae 'chomp($_); if( ($_=~/^@\w+-\w+:\w+:\w+:\w+:\w+:\w+:\w+\/(\w+)/) && ($.==5) ) {print $1."\n";last;} elsif ($.==6) {last;}' ?;
        $fastq_info_headers = `$read_file_command $file | $interleaved_regexp;`
          ;               #Collect interleaved info
    }

    chdir($pwd);          #Move back to original directory

    unless ( $fastq_info_headers =~ /[1, 2, 3]/ ) {

        $log->fatal("Malformed fastq file!\n");
        $log->fatal( "Read direction is: "
              . $fastq_info_headers
              . " allowed entries are '1', '2', '3'. Please check fastq file\n"
        );
        exit 1;
    }
    if ( $fastq_info_headers > 1 ) {

        $log->info( "Found interleaved fastq file: " . $file, "\n" );
        return 1;
    }
    return;
}

sub set_custom_default_to_active_parameter {

    ## Function : Checks and sets user input or default values to active_parameters.
## Returns  :
## Arguments: $parameter_href        => Holds all parameters {REF}
##          : $active_parameter_href => Holds all set parameter for analysis {REF}
##          : $file_info_href         => File info hash {REF}
##          : $parameter_name        => Parameter name

    my ($arg_href) = @_;

    ## Flatten argument(s)
    my $parameter_href;
    my $active_parameter_href;
    my $file_info_href;
    my $parameter_name;

    my $tmpl = {
        parameter_href => {
            required    => 1,
            defined     => 1,
            default     => {},
            strict_type => 1,
            store       => \$parameter_href,
        },
        active_parameter_href => {
            required    => 1,
            defined     => 1,
            default     => {},
            strict_type => 1,
            store       => \$active_parameter_href,
        },
        file_info_href => {
            required    => 1,
            defined     => 1,
            default     => {},
            strict_type => 1,
            store       => \$file_info_href,
        },
        parameter_name =>
          { required => 1, defined => 1, store => \$parameter_name, },
    };

    check( $tmpl, $arg_href, 1 ) or croak q{Could not parse arguments!};

    ## Retrieve logger object
    my $log = Log::Log4perl->get_logger(q{MIP});

    ## If capture kit is not set after cmd, config and reading pedigree
    if ( $parameter_name eq q{exome_target_bed} ) {

        ## Return a default capture kit as user supplied no info
        my $capture_kit = add_capture_kit(
            {
                file_info_href => $file_info_href,
                supported_capture_kit_href =>
                  $parameter_href->{supported_capture_kit},
                capture_kit => q{latest},
            }
        );

        ## Set default
        $active_parameter_href->{exome_target_bed}
          {$capture_kit} = join q{,},
          @{ $active_parameter_href->{sample_ids} };

        $log->warn(
q{Could not detect a supplied capture kit. Will Try to use 'latest' capture kit: }
              . $capture_kit );
        return;
    }
    if ( $parameter_name eq q{bwa_build_reference} ) {

        ## Now we now what human genome reference to build from
        $active_parameter_href->{$parameter_name} =
          $active_parameter_href->{human_genome_reference};

        return;
    }
    ## Build default for analysis_type
    if ( $parameter_name eq q{analysis_type} ) {

      SAMPLE_ID:
        foreach my $sample_id ( @{ $active_parameter_href->{sample_ids} } ) {
            $active_parameter_href->{$parameter_name}{$sample_id} = q{wgs};
        }
        return;
    }
    if ( $parameter_name eq q{infile_dirs} ) {
        ## Build default for infile_dirs

      SAMPLE_ID:
        foreach my $sample_id ( @{ $active_parameter_href->{sample_ids} } ) {

            my $path = catfile(
                $active_parameter_href->{cluster_constant_path},
                $active_parameter_href->{family_id},
                $active_parameter_href->{analysis_type}{$sample_id},
                $sample_id,
                q{fastq}
            );

            $active_parameter_href->{$parameter_name}{$path} = $sample_id;
        }
        return;
    }
    if ( $parameter_name eq q{sample_info_file} ) {

        $parameter_href->{sample_info_file}{default} = catfile(
            $active_parameter_href->{outdata_dir},
            $active_parameter_href->{family_id},
            $active_parameter_href->{family_id} . q{_qc_sample_info.yaml}
        );

        $parameter_href->{qccollect_sampleinfo_file}{default} =
          $parameter_href->{sample_info_file}{default};
        return;
    }
    return;
}

sub set_default_to_active_parameter {

## Function : Checks and sets user input or default values to active_parameters.
## Returns  :
## Arguments: $parameter_href        => Holds all parameters
##          : $active_parameter_href => Holds all set parameter for analysis
##          : $parameter_name        => Parameter name
##          : $associated_programs   => The parameters program(s) {array, REF}

    my ($arg_href) = @_;

    ## Flatten argument(s)
    my $parameter_href;
    my $active_parameter_href;
    my $associated_programs_ref;
    my $parameter_name;

    ## Default(s)
    my $family_id;

    my $tmpl = {
        parameter_href => {
            required    => 1,
            defined     => 1,
            default     => {},
            strict_type => 1,
            store       => \$parameter_href,
        },
        active_parameter_href => {
            required    => 1,
            defined     => 1,
            default     => {},
            strict_type => 1,
            store       => \$active_parameter_href,
        },
        associated_programs_ref => {
            required    => 1,
            defined     => 1,
            default     => [],
            strict_type => 1,
            store       => \$associated_programs_ref,
        },
        parameter_name =>
          { required => 1, defined => 1, store => \$parameter_name, },
        family_id => {
            default     => $arg_href->{active_parameter_href}{family_id},
            strict_type => 1,
            store       => \$family_id,
        },
    };

    check( $tmpl, $arg_href, 1 ) or croak q{Could not parse arguments!};

    ## Retrieve logger object
    my $log = Log::Log4perl->get_logger(q{MIP});

    my %only_wgs = ( gatk_genotypegvcfs_ref_gvcf => 1, );

    ## Alias
    my $consensus_analysis_type =
      $parameter_href->{dynamic_parameter}{consensus_analysis_type};

    ## Do nothing since parameter is not required unless exome mode is enabled
    return
      if ( exists $only_wgs{$parameter_name}
        && $consensus_analysis_type =~ / wgs /xsm );

    ## Check all programs that use parameter
  ASSOCIATED_PROGRAM:
    foreach my $associated_program ( @{$associated_programs_ref} ) {

        ## Only add active programs parameters
        next ASSOCIATED_PROGRAM
          if ( not defined $active_parameter_href->{$associated_program} );

        next ASSOCIATED_PROGRAM
          if ( not $active_parameter_href->{$associated_program} );

        if ( exists $parameter_href->{$parameter_name}{default} ) {
            ## Default exists

            ## Array reference
            if ( $parameter_href->{$parameter_name}{data_type} eq q{ARRAY} ) {

                push
                  @{ $active_parameter_href->{$parameter_name} },
                  @{ $parameter_href->{$parameter_name}{default} };
            }
            elsif ( $parameter_href->{$parameter_name}{data_type} eq q{HASH} ) {
                ## Hash reference

                $active_parameter_href->{$parameter_name} =
                  $parameter_href->{$parameter_name}{default};
            }
            else {
                ## Scalar

                $active_parameter_href->{$parameter_name} =
                  $parameter_href->{$parameter_name}{default};
            }
            ## Set default - no use in continuing
            return;
        }
        else {
            ## No default

            ## Not mandatory - skip
            return
              if ( exists $parameter_href->{$parameter_name}{mandatory}
                && $parameter_href->{$parameter_name}{mandatory} eq q{no} );

            ## We have a logg object and somewhere to write
            $log->fatal($USAGE);
            $log->fatal( q{Supply '-}
                  . $parameter_name
                  . q{' if you want to run }
                  . $associated_program );
            exit 1;
        }
    }
    return;
}

sub create_file_endings {

##create_file_endings

##Function : Creates the file_tags depending on which modules are used by the user to relevant chain.
##Returns  : ""
##Arguments: $parameter_href, $active_parameter_href, $file_info_href, $infile_lane_prefix_href, $order_parameters_ref, $family_id_ref
##         : $parameter_href             => Parameter hash {REF}
##         : $active_parameter_href      => Active parameters for this analysis hash {REF}
##         : $file_info_href             => Info on files hash {REF}
##         : $infile_lane_prefix_href => Infile(s) without the ".ending" {REF}
##         : $order_parameters_ref       => Order of addition to parameter array {REF}
##         : $family_id_ref              => Family id {REF}

    my ($arg_href) = @_;

    ## Default(s)
    my $family_id_ref;

    ## Flatten argument(s)
    my $parameter_href;
    my $active_parameter_href;
    my $file_info_href;
    my $infile_lane_prefix_href;
    my $order_parameters_ref;

    my $tmpl = {
        parameter_href => {
            required    => 1,
            defined     => 1,
            default     => {},
            strict_type => 1,
            store       => \$parameter_href,
        },
        active_parameter_href => {
            required    => 1,
            defined     => 1,
            default     => {},
            strict_type => 1,
            store       => \$active_parameter_href,
        },
        file_info_href => {
            required    => 1,
            defined     => 1,
            default     => {},
            strict_type => 1,
            store       => \$file_info_href,
        },
        infile_lane_prefix_href => {
            required    => 1,
            defined     => 1,
            default     => {},
            strict_type => 1,
            store       => \$infile_lane_prefix_href,
        },
        order_parameters_ref => {
            required    => 1,
            defined     => 1,
            default     => [],
            strict_type => 1,
            store       => \$order_parameters_ref
        },
        family_id_ref => {
            default     => \$arg_href->{active_parameter_href}{family_id},
            strict_type => 1,
            store       => \$family_id_ref,
        },
    };

    check( $tmpl, $arg_href, 1 ) or croak q{Could not parse arguments!};

    my $consensus_analysis_type =
      $parameter_href->{dynamic_parameter}{consensus_analysis_type};
    my %temp_file_ending
      ;    #Used to enable seqential build-up of file_tags between modules

    foreach my $order_parameter_element (@$order_parameters_ref) {

        if ( defined( $active_parameter_href->{$order_parameter_element} ) )
        {    #Only active parameters

            if (
                (
                    any { $_ eq $order_parameter_element }
                    @{ $parameter_href->{dynamic_parameter}{program} }
                )
              )
            {    #Only process programs

                if ( $parameter_href->{$order_parameter_element}{chain} eq
                    "MAIN" )
                {    #MAIN chain

                    if ( $parameter_href->{$order_parameter_element}{file_tag}
                        ne "nofile_tag" )
                    {    #File_tag exist

                        my $file_ending_ref =
                          \$parameter_href->{$order_parameter_element}
                          {file_tag};    #Alias

###MAIN/Per sample_id
                        foreach my $sample_id (
                            @{ $active_parameter_href->{sample_ids} } )
                        {

                            if ( $active_parameter_href
                                ->{$order_parameter_element} > 0 )
                            {            #File_ending should be added

                                if ( $order_parameter_element eq
                                    q{ppicardtools_mergesamfiles} )
                                {        #Special case

                                    $file_info_href->{$sample_id}
                                      {ppicardtools_mergesamfiles}{file_tag} =
                                      $temp_file_ending{$sample_id} . "";
                                }
                                else {

                                    if (
                                        defined(
                                            $temp_file_ending{$sample_id}
                                        )
                                      )
                                    {

                                        $file_info_href->{$sample_id}
                                          {$order_parameter_element}{file_tag}
                                          = $temp_file_ending{$sample_id}
                                          . $$file_ending_ref;
                                    }
                                    else
                                    {    #First module that should add filending

                                        $file_info_href->{$sample_id}
                                          {$order_parameter_element}{file_tag}
                                          = $$file_ending_ref;
                                    }
                                }
                            }
                            else {       #Do not add new module file_tag

                                $file_info_href->{$sample_id}
                                  {$order_parameter_element}{file_tag} =
                                  $temp_file_ending{$sample_id};
                            }
                            $temp_file_ending{$sample_id} =
                              $file_info_href->{$sample_id}
                              {$order_parameter_element}{file_tag}
                              ;    #To enable sequential build-up of fileending
                        }

###MAIN/Per family_id
                        if ( $active_parameter_href->{$order_parameter_element}
                            > 0 )
                        {          #File_ending should be added

                            if ( $order_parameter_element eq
                                "ppicardtools_mergesamfiles" )
                            {      #Special case - do nothing
                            }
                            else {

                                if (
                                    defined(
                                        $temp_file_ending{$$family_id_ref}
                                    )
                                  )
                                {

                                    $file_info_href->{$$family_id_ref}
                                      {$order_parameter_element}{file_tag} =
                                        $temp_file_ending{$$family_id_ref}
                                      . $$file_ending_ref;
                                }
                                else {   #First module that should add filending

                                    $file_info_href->{$$family_id_ref}
                                      {$order_parameter_element}{file_tag} =
                                      $$file_ending_ref;
                                }
                                $temp_file_ending{$$family_id_ref} =
                                  $file_info_href->{$$family_id_ref}
                                  {$order_parameter_element}{file_tag}
                                  ; #To enable sequential build-up of fileending
                            }
                        }
                        else {      #Do not add new module file_tag

                            $file_info_href->{$$family_id_ref}
                              {$order_parameter_element}{file_tag} =
                              $temp_file_ending{$$family_id_ref};
                        }
                    }
                }
                if ( $parameter_href->{$order_parameter_element}{chain} ne
                    "MAIN" )
                {                   #Other chain(s)

                    my $chain_fork =
                      $parameter_href->{$order_parameter_element}{chain};

                    if ( $parameter_href->{$order_parameter_element}{file_tag}
                        ne "nofile_tag" )
                    {               #File_tag exist

                        my $file_ending_ref =
                          \$parameter_href->{$order_parameter_element}
                          {file_tag};    #Alias

###OTHER/Per sample_id
                        foreach my $sample_id (
                            @{ $active_parameter_href->{sample_ids} } )
                        {

                            if ( $active_parameter_href
                                ->{$order_parameter_element} > 0 )
                            {            #File_ending should be added

                                unless (
                                    defined(
                                        $temp_file_ending{$chain_fork}
                                          {$sample_id}
                                    )
                                  )
                                {

                                    $temp_file_ending{$chain_fork}{$sample_id}
                                      = $temp_file_ending{$sample_id}
                                      ;    #Inherit current MAIN chain.
                                }
                                if (
                                    defined(
                                        $temp_file_ending{$chain_fork}
                                          {$sample_id}
                                    )
                                  )
                                {

                                    $file_info_href->{$sample_id}
                                      {$order_parameter_element}{file_tag} =
                                      $temp_file_ending{$chain_fork}{$sample_id}
                                      . $$file_ending_ref;
                                }
                                else {   #First module that should add filending

                                    $file_info_href->{$sample_id}
                                      {$order_parameter_element}{file_tag} =
                                      $$file_ending_ref;
                                }
                            }
                            else {       #Do not add new module file_tag

                                $file_info_href->{$sample_id}
                                  {$order_parameter_element}{file_tag} =
                                  $temp_file_ending{$chain_fork}{$sample_id};
                            }
                            $temp_file_ending{$chain_fork}{$sample_id} =
                              $file_info_href->{$sample_id}
                              {$order_parameter_element}{file_tag}
                              ;    #To enable sequential build-up of fileending
                        }
###Other/Per family_id

                        if ( $active_parameter_href->{$order_parameter_element}
                            > 0 )
                        {          #File ending should be added

                            unless (
                                defined(
                                    $temp_file_ending{$chain_fork}
                                      {$$family_id_ref}
                                )
                              )
                            {

                                $temp_file_ending{$chain_fork}{$$family_id_ref}
                                  = $temp_file_ending{$$family_id_ref}
                                  ;    #Inherit current MAIN chain.
                            }
                            if (
                                defined(
                                    $temp_file_ending{$chain_fork}
                                      {$$family_id_ref}
                                )
                              )
                            {

                                $file_info_href->{$$family_id_ref}
                                  {$order_parameter_element}{file_tag} =
                                  $temp_file_ending{$chain_fork}
                                  {$$family_id_ref} . $$file_ending_ref;
                            }
                            else {    #First module that should add filending

                                $file_info_href->{$$family_id_ref}
                                  {$order_parameter_element}{file_tag} =
                                  $$file_ending_ref;
                            }
                            $temp_file_ending{$chain_fork}{$$family_id_ref} =
                              $file_info_href->{$$family_id_ref}
                              {$order_parameter_element}{file_tag}
                              ;    #To enable sequential build-up of fileending
                        }
                        else {     #Do not add new module file_tag

                            $file_info_href->{$$family_id_ref}
                              {$order_parameter_element}{file_tag} =
                              $temp_file_ending{$chain_fork}{$$family_id_ref};
                        }
                    }
                }
            }
        }
    }
}

sub write_cmd_mip_log {

##write_cmd_mip_log

##Function : Write CMD to MIP log file
##Returns  : ""
##Arguments: $parameter_href, $active_parameter_href, $order_parameters_ref, $script_ref, $log_file_ref
##         : $parameter_href        => Parameter hash {REF}
##         : $active_parameter_href => Active parameters for this analysis hash {REF}
##         : $order_parameters_ref  => Order of addition to parameter array {REF}
##         : $script_ref            => The script that is being executed {REF}
##         : $log_file_ref          => The log file {REF}
##         : $mip_version_ref       => The MIP version

    my ($arg_href) = @_;

    ## Flatten argument(s)
    my $parameter_href;
    my $active_parameter_href;
    my $order_parameters_ref;
    my $script_ref;
    my $log_file_ref;
    my $mip_version_ref;

    my $tmpl = {
        parameter_href => {
            required    => 1,
            defined     => 1,
            default     => {},
            strict_type => 1,
            store       => \$parameter_href,
        },
        active_parameter_href => {
            required    => 1,
            defined     => 1,
            default     => {},
            strict_type => 1,
            store       => \$active_parameter_href,
        },
        order_parameters_ref => {
            required    => 1,
            defined     => 1,
            default     => [],
            strict_type => 1,
            store       => \$order_parameters_ref
        },
        script_ref => {
            required    => 1,
            defined     => 1,
            default     => \$$,
            strict_type => 1,
            store       => \$script_ref
        },
        log_file_ref => {
            required    => 1,
            defined     => 1,
            default     => \$$,
            strict_type => 1,
            store       => \$log_file_ref
        },
        mip_version_ref => {
            required    => 1,
            defined     => 1,
            default     => \$$,
            strict_type => 1,
            store       => \$mip_version_ref
        },
    };

    check( $tmpl, $arg_href, 1 ) or croak q{Could not parse arguments!};

    ## Retrieve logger object
    my $log = Log::Log4perl->get_logger(q{MIP});

    my $cmd_line = $$script_ref . " ";

    my @nowrite = (
        "mip",                  "bwa_build_reference",
        "pbamcalibrationblock", "pvariantannotationblock",
        q{associated_program},
    );

  PARAMETER_KEY:
    foreach my $order_parameter_element ( @{$order_parameters_ref} ) {

        if ( defined $active_parameter_href->{$order_parameter_element} ) {

            ## If no config file do not print
            if (   $order_parameter_element eq q{config_file}
                && $active_parameter_href->{config_file} eq 0 )
            {
            }
            else {

                ## If element is part of array - do nothing
                if ( any { $_ eq $order_parameter_element } @nowrite ) {
                }
                elsif (
                    ## Array reference
                    (
                        exists $parameter_href->{$order_parameter_element}
                        {data_type}
                    )
                    && ( $parameter_href->{$order_parameter_element}{data_type}
                        eq q{ARRAY} )
                  )
                {

                    my $separator = $parameter_href->{$order_parameter_element}
                      {element_separator};
                    $cmd_line .= "-"
                      . $order_parameter_element . " "
                      . join(
                        $separator,
                        @{
                            $active_parameter_href->{$order_parameter_element}
                        }
                      ) . " ";
                }
                elsif (
                    ## HASH reference
                    (
                        exists $parameter_href->{$order_parameter_element}
                        {data_type}
                    )
                    && ( $parameter_href->{$order_parameter_element}{data_type}
                        eq q{HASH} )
                  )
                {

                    # First key
                    $cmd_line .= "-" . $order_parameter_element . " ";
                    $cmd_line .= join(
                        "-" . $order_parameter_element . " ",
                        map {
"$_=$active_parameter_href->{$order_parameter_element}{$_} "
                          } (
                            keys %{
                                $active_parameter_href
                                  ->{$order_parameter_element}
                            }
                          )
                    );
                }
                else {

                    $cmd_line .= "-"
                      . $order_parameter_element . " "
                      . $active_parameter_href->{$order_parameter_element}
                      . " ";
                }
            }
        }
    }
    $log->info( $cmd_line,                            "\n" );
    $log->info( q{MIP Version: } . $$mip_version_ref, "\n" );
    $log->info(
        q{Script parameters and info from }
          . $$script_ref
          . q{ are saved in file: }
          . $$log_file_ref,
        "\n"
    );
    return;
}

sub check_unique_array_element {

##check_unique_array_element

##Function : Detects if there are items in query_ref that are not present in array_to_check_ref. If unique adds the unique element to array_to_check_ref.
##Returns  : ""
##Arguments: $array_to_check_ref, $array_query_ref
##         : $array_to_check_ref => The arrayref to be queried {REF}
##         : $query_ref          => The query reference can be either array or scalar {REF}

    my ($arg_href) = @_;

    ## Flatten argument(s)
    my $array_to_check_ref;
    my $query_ref;

    my $tmpl = {
        array_to_check_ref => {
            required    => 1,
            defined     => 1,
            default     => [],
            strict_type => 1,
            store       => \$array_to_check_ref
        },
        query_ref => { required => 1, defined => 1, store => \$query_ref },
    };

    check( $tmpl, $arg_href, 1 ) or croak q{Could not parse arguments!};

    my $array_query_ref;

    if ( ref($query_ref) eq "ARRAY" ) {    #Array reference

        $array_query_ref = $query_ref;
    }
    if ( ref($query_ref) eq "SCALAR" ) {    #Scalar reference

        push( @{$array_query_ref}, $$query_ref );    #Standardize to array
    }

    ##For each array_query_ref element, loop through corresponding array_to_check_ref element(s), add if there are none or an updated/unique entry.
    foreach my $query (@$array_query_ref) {

        if ( !( any { $_ eq $query } @$array_to_check_ref ) )
        {    #If element is not part of array

            push( @$array_to_check_ref, $query );    #Go ahead and add
        }
    }
}

sub determine_nr_of_rapid_nodes {

##determine_nr_of_rapid_nodes

##Function : Determines the number of nodes to allocate depending on the sequence read length, which affects the infile size.
##Returns  : $number_nodes, $read_nr_of_lines
##Arguments: $seq_length, $infile_size
##         : $seq_length  => Length of sequence reads
##         : $infile_size => Size of the infile

    my ($arg_href) = @_;

    ## Flatten argument(s)
    my $seq_length;
    my $infile_size;

    my $tmpl = {
        seq_length => {
            required    => 1,
            defined     => 1,
            strict_type => 1,
            store       => \$seq_length
        },
        infile_size => {
            required    => 1,
            defined     => 1,
            strict_type => 1,
            store       => \$infile_size
        },
    };

    check( $tmpl, $arg_href, 1 ) or croak q{Could not parse arguments!};

    ## Retrieve logger object
    my $log = Log::Log4perl->get_logger(q{MIP});

    my $number_nodes         = 0;  #Nodes to allocate
    my $read_position_weight = 1;  #Scales the read_start and read_stop position
    my $read_nr_of_lines;

    if ( $seq_length > 75 && $seq_length <= 101 ) {

        $read_nr_of_lines = 190000000;    #Read batch size
        $number_nodes = floor( $infile_size / ( 12 * $read_nr_of_lines ) )
          ; #Determines the number of nodes to use, 150000000 ~ 37,5 million reads, 13 = 2 sdtdev from sample population - currently poor estimate with compression confunding calculation.
        $log->info( "Number of Nodes: " . $number_nodes, "\n" );
    }
    if ( $seq_length > 50 && $seq_length <= 75 ) {

        $read_nr_of_lines = 190000000;    #Read batch size
        $number_nodes = floor( $infile_size / ( 9.75 * $read_nr_of_lines ) )
          ; #Determines the number of nodes to use, 150000000 ~ 37,5 million reads, 13 = 2 sdtdev from sample population - currently poor estimate with compression confunding calculation.
        $log->info( "Number of Nodes: " . $number_nodes, "\n" );
    }
    if ( $seq_length >= 50 && $seq_length < 75 ) {

        $read_nr_of_lines = 130000000;    #Read batch size
        $number_nodes = floor( $infile_size / ( 7 * $read_nr_of_lines ) )
          ; #Determines the number of nodes to use, 150000000 ~ 37,5 million reads, 13 = 2 sdtdev from sample population - currently poor estimate with compression confunding calculation.
        $log->info( "Number of Nodes: " . $number_nodes, "\n" );
    }
    if ( $seq_length >= 35 && $seq_length < 50 ) {

        $read_nr_of_lines = 95000000;    #Read batch size
        $number_nodes = floor( $infile_size / ( 6 * $read_nr_of_lines ) )
          ; #Determines the number of nodes to use, 150000000 ~ 37,5 million reads, 13 = 2 sdtdev from sample population - currently poor estimate with compression confunding calculation.
        $log->info( "Number of Nodes: " . $number_nodes, "\n" );
    }
    if ( $number_nodes <= 1 ) {

        $number_nodes = 2;    #Ensure that at least 1 readbatch is processed
    }
    return $number_nodes, $read_nr_of_lines;
}

sub check_unique_ids {

##check_unique_ids

##Function : Test that the family_id and the sample_id(s) exists and are unique. Check if id sample_id contains "_".
##Returns  : ""
##Arguments: $active_parameter_href, $sample_ids_ref
##         : $active_parameter_href => Active parameters for this analysis hash {REF}
##         : $sample_ids_ref        => Array to loop in for parameter {REF}

    my ($arg_href) = @_;

    ## Default(s)
    my $family_id_ref;

    ## Flatten argument(s)
    my $active_parameter_href;
    my $sample_ids_ref;

    my $tmpl = {
        active_parameter_href => {
            required    => 1,
            defined     => 1,
            default     => {},
            strict_type => 1,
            store       => \$active_parameter_href,
        },
        sample_ids_ref => {
            required    => 1,
            defined     => 1,
            default     => [],
            strict_type => 1,
            store       => \$sample_ids_ref
        },
        family_id_ref => {
            default     => \$arg_href->{active_parameter_href}{family_id},
            strict_type => 1,
            store       => \$family_id_ref,
        },
    };

    check( $tmpl, $arg_href, 1 ) or croak q{Could not parse arguments!};

    ## Retrieve logger object
    my $log = Log::Log4perl->get_logger(q{MIP});

    my %seen;    #Hash to test duplicate sample_ids later

    if ( !@$sample_ids_ref ) {

        $log->fatal("Please provide sample_id(s)\n");
        exit 1;
    }

    foreach my $sample_id ( @{$sample_ids_ref} ) {

        $seen{$sample_id}++;    #Increment instance to check duplicates later

        if ( $$family_id_ref eq $sample_id )
        {                       #Family_id cannot be the same as sample_id

            $log->fatal( "Family_id: "
                  . $$family_id_ref
                  . " equals sample_id: "
                  . $sample_id
                  . ". Please make sure that the family_id and sample_id(s) are unique.\n"
            );
            exit 1;
        }
        if ( $seen{$sample_id} > 1 ) {    #Check sample_id are unique

            $log->fatal( "Sample_id: " . $sample_id . " is not uniqe.\n" );
            exit 1;
        }
        if ( $sample_id =~ /_/ )
        { #Sample_id contains "_", which is not allowed according to filename conventions

            $log->fatal( "Sample_id: "
                  . $sample_id
                  . " contains '_'. Please rename sample_id according to MIP's filename convention, removing the '_'.\n"
            );
            exit 1;
        }
    }
}

sub parse_human_genome_reference {

##parse_human_genome_reference

##Function : Detect version and source of the human_genome_reference: Source (hg19 or GRCh).
##Returns  : ""
##Arguments: $file_info_href, $human_genome_reference_ref
##         : $file_info_href             => File info hash {REF}
##         : $human_genome_reference_ref => The human genome {REF}

    my ($arg_href) = @_;

    ## Flatten argument(s)
    my $file_info_href;
    my $human_genome_reference_ref;

    my $tmpl = {
        file_info_href => {
            required    => 1,
            defined     => 1,
            default     => {},
            strict_type => 1,
            store       => \$file_info_href,
        },
        human_genome_reference_ref => {
            required    => 1,
            defined     => 1,
            default     => \$$,
            strict_type => 1,
            store       => \$human_genome_reference_ref
        },
    };

    check( $tmpl, $arg_href, 1 ) or croak q{Could not parse arguments!};

    ## Retrieve logger object
    my $log = Log::Log4perl->get_logger(q{MIP});

    if ( $$human_genome_reference_ref =~ /GRCh(\d+\.\d+|\d+)_homo_sapiens_/ )
    {    #Used to change capture kit genome reference version later

        $file_info_href->{human_genome_reference_version} = $1;
        $file_info_href->{human_genome_reference_source}  = "GRCh";    #Ensembl
    }
    elsif ( $$human_genome_reference_ref =~ /hg(\d+)_homo_sapiens/ )
    {    #Used to change capture kit genome reference version later

        $file_info_href->{human_genome_reference_version} = $1;
        $file_info_href->{human_genome_reference_source}  = "hg";    #Refseq
    }
    else {

        $log->fatal(
q{MIP cannot detect what version of human_genome_reference you have supplied. Please supply the reference on this format: [sourceversion]_[species] e.g. 'GRCh37_homo_sapiens' or 'hg19_homo_sapiens'},
            "\n"
        );
        exit 1;
    }

    ## Removes ".file_ending" in filename.FILENDING(.gz)
    $file_info_href->{human_genome_reference_name_prefix} =
      fileparse( $$human_genome_reference_ref, qr/\.fasta|\.fasta\.gz/ );

    $file_info_href->{human_genome_compressed} =
      check_gzipped( { file_name_ref => $human_genome_reference_ref, } );
}

sub check_user_supplied_info {

##check_user_supplied_info

##Function : Determine if the user supplied info on parameter either via cmd or config
##Returns  : "0|1"
##Arguments: $active_parameter_href, $data_ref, $parameter_name
##         : $active_parameter_href => Active parameters for this analysis hash {REF}
##         : $data_ref              => Data to check for existence {REF}
##         : $parameter_name        => MIP parameter to evaluate

    my ($arg_href) = @_;

    ## Flatten argument(s)
    my $active_parameter_href;
    my $data_ref;
    my $parameter_name;

    my $tmpl = {
        active_parameter_href => {
            required    => 1,
            defined     => 1,
            default     => {},
            strict_type => 1,
            store       => \$active_parameter_href,
        },
        data_ref => { required => 1, defined => 1, store => \$data_ref },
        parameter_name => { strict_type => 1, store => \$parameter_name },
    };

    check( $tmpl, $arg_href, 1 ) or croak q{Could not parse arguments!};

    my $user_supplied_info_switch;

    if ( ref($data_ref) eq "ARRAY" ) {    #Array reference

        if ( !@$data_ref ) {              #No user supplied sample info

            if ( defined( $active_parameter_href->{$parameter_name} ) )
            {                             #User supplied info in config file

                $user_supplied_info_switch = 0
                  ; #No user supplied cmd info, but present in config file overwrite using info from pedigree file
            }
            else {    #No sample_ids info in config file

                $user_supplied_info_switch = 0
                  ; #No user supplied cmd info, not defined in config file, ADD vit from pedigree file
            }
        }
        else {

            $user_supplied_info_switch = 1
              ; #User supplied cmd info, do NOT overwrite using info from pedigree file
        }
    }
    elsif ( ref($data_ref) eq "HASH" ) {

        if ( !%$data_ref ) {

            if ( defined( $active_parameter_href->{$parameter_name} ) )
            {    #User supplied info in config file

                $user_supplied_info_switch = 0
                  ; #No user supplied cmd info, but present in config file overwrite using info from pedigree file
            }
            else {    #No sample_ids info in config file

                $user_supplied_info_switch = 0
                  ; #No user supplied cmd info, not defined in config file, ADD it from pedigree file
            }
        }
        else {

            $user_supplied_info_switch = 1
              ; #User supplied cmd info, do NOT overwrite using info from pedigree file
        }
    }
    return $user_supplied_info_switch;
}

sub check_gzipped {

##check_gzipped

##Function : Check if a file is gzipped.
##Returns  : "0 (=uncompressed)| 1 (=compressed)"
##Arguments: $file_name_ref
##         : $file_name_ref => File name {REF}

    my ($arg_href) = @_;

    ## Flatten argument(s)
    my $file_name_ref;

    my $tmpl = {
        file_name_ref => {
            required    => 1,
            defined     => 1,
            default     => \$$,
            strict_type => 1,
            store       => \$file_name_ref
        },
    };

    check( $tmpl, $arg_href, 1 ) or croak q{Could not parse arguments!};

    my $file_compression_status = 0;

    if ( $$file_name_ref =~ /.gz$/ ) {

        $file_compression_status = 1;
    }
    return $file_compression_status;
}

sub compare_array_elements {

##compare_array_elements

##Function : Compares the number of elements in two arrays and exits if the elements are not equal.
##Returns  : ""
##Arguments: $elements_ref, $array_queries_ref, $parameter_name, $parameter_name_query
##         : $elements_ref         => Array to match {REF}
##         : $array_queries_ref    => Array to be compared {REF}
##         : $parameter_name       => MIP reference parameter
##         : $parameter_name_query => MIP query parameter

    my ($arg_href) = @_;

    ## Flatten argument(s)
    my $elements_ref;
    my $array_queries_ref;
    my $parameter_name;
    my $parameter_name_query;

    my $tmpl = {
        elements_ref => {
            required    => 1,
            defined     => 1,
            default     => [],
            strict_type => 1,
            store       => \$elements_ref
        },
        array_queries_ref => {
            required    => 1,
            defined     => 1,
            default     => [],
            strict_type => 1,
            store       => \$array_queries_ref
        },
        parameter_name => {
            required    => 1,
            defined     => 1,
            strict_type => 1,
            store       => \$parameter_name,
        },
        parameter_name_query => {
            required    => 1,
            defined     => 1,
            strict_type => 1,
            store       => \$parameter_name_query
        },
    };

    check( $tmpl, $arg_href, 1 ) or croak q{Could not parse arguments!};

    ## Retrieve logger object
    my $log = Log::Log4perl->get_logger(q{MIP});

    if ( scalar(@$elements_ref) != scalar(@$array_queries_ref) ) {

        $log->fatal(
            "The number of supplied '-"
              . $parameter_name_query . "' (="
              . scalar(@$array_queries_ref)
              . ") do not equal the number of '-"
              . $parameter_name . "' (="
              . scalar(@$elements_ref)
              . "). Please specify a equal number of elements for both parameters",
            "\n"
        );
        exit 1;
    }
}

sub size_sort_select_file_contigs {

##size_sort_select_file_contigs

##Function : Sorts array depending on reference array. NOTE: Only entries present in reference array will survive in sorted array.
##Returns  : "@sorted_contigs"
##Arguments: $file_info_href, $consensus_analysis_type_ref, $hash_key_to_sort, $hash_key_sort_reference
##         : $file_info_href              => File info hash {REF}
##         : $consensus_analysis_type_ref => Consensus analysis_type {REF}
##         : $hash_key_to_sort            => The keys to sort
##         : $hash_key_sort_reference     => The hash keys sort reference

    my ($arg_href) = @_;

    ## Flatten argument(s)
    my $file_info_href;
    my $consensus_analysis_type_ref;
    my $hash_key_to_sort;
    my $hash_key_sort_reference;

    my $tmpl = {
        file_info_href => {
            required    => 1,
            defined     => 1,
            default     => {},
            strict_type => 1,
            store       => \$file_info_href,
        },
        consensus_analysis_type_ref => {
            required    => 1,
            defined     => 1,
            default     => \$$,
            strict_type => 1,
            store       => \$consensus_analysis_type_ref
        },
        hash_key_to_sort => {
            required    => 1,
            defined     => 1,
            strict_type => 1,
            store       => \$hash_key_to_sort
        },
        hash_key_sort_reference => {
            required    => 1,
            defined     => 1,
            strict_type => 1,
            store       => \$hash_key_sort_reference
        },
    };

    check( $tmpl, $arg_href, 1 ) or croak q{Could not parse arguments!};

    ## Retrieve logger object
    my $log = Log::Log4perl->get_logger(q{MIP});

    my @sorted_contigs;

    ##Sort the contigs depending on reference array
    if ( $file_info_href->{$hash_key_to_sort} ) {

        foreach my $element ( @{ $file_info_href->{$hash_key_sort_reference} } )
        {

            if (
                !check_entry_hash_of_array(
                    {
                        hash_ref => $file_info_href,
                        key      => $hash_key_to_sort,
                        element  => $element,
                    }
                )
              )
            {

                push( @sorted_contigs, $element );
            }
        }
    }

    ## Test if all contigs collected from select file was sorted by reference contig array
    if (
        (@sorted_contigs)
        && (
            scalar( @{ $file_info_href->{$hash_key_to_sort} } ) !=
            scalar(@sorted_contigs) )
      )
    {

        foreach my $element ( @{ $file_info_href->{$hash_key_to_sort} } ) {

            if ( !( any { $_ eq $element } @sorted_contigs ) )
            {    #If element is not part of array

                unless ( ( $$consensus_analysis_type_ref eq "wes" )
                    && ( $element =~ /MT$|M$/ ) )
                { #Special case when analysing wes since Mitochondrial contigs have no baits in exome capture kits

                    $log->fatal( "Could not detect '##contig'= "
                          . $element
                          . " from meta data header in '-vcfparser_select_file' in reference contigs collected from '-human_genome_reference'\n"
                    );
                    exit 1;
                }
            }
        }
    }
    return @sorted_contigs;
}

sub check_entry_hash_of_array {

##check_entry_hash_of_array

##Function : Test element for being part of hash of array at supplied key.
##Returns  : Return "1" if element is not part of array
##Arguments: $hash_ref, $key, $element
##         : $hash_ref => Hash {REF}
##         : $key      => The key pointing to the array in the $hash_ref
##         : $element  => Element to look for in hash of array

    my ($arg_href) = @_;

    ## Flatten argument(s)
    my $hash_ref;
    my $key;
    my $element;

    my $tmpl = {
        hash_ref => {
            required    => 1,
            defined     => 1,
            default     => {},
            strict_type => 1,
            store       => \$hash_ref
        },
        key =>
          { required => 1, defined => 1, strict_type => 1, store => \$key },
        element =>
          { required => 1, defined => 1, strict_type => 1, store => \$element },
    };

    check( $tmpl, $arg_href, 1 ) or croak q{Could not parse arguments!};

    if ( defined( $$hash_ref{$key} ) ) {    #Information on entry present

        if ( !( any { $_ eq $element } @{ $hash_ref->{$key} } ) )
        {                                   #If element is not part of array

            return 1;
        }
    }
}

sub check_most_complete_and_remove_file {

##check_most_complete_and_remove_file

##Function  : Checks if the file is recorded as the "most_complete_bam|vcf". If false writes removal of file(s) to supplied filehandle
##Returns   : ""
##Arguments : $FILEHANDLE, $file_path_ref, $file_ending, $most_complete_ref
##          : $FILEHANDLE        => SBATCH script FILEHANDLE to print to
##          : $file_path_ref     => Current file {REF}
##          : $file_ending       => File ending of $file_path_ref
##          : $most_complete_ref => The mostComplete file (BAM|VCF) {REF}

    my ($arg_href) = @_;

    ## Flatten argument(s)
    my $most_complete_ref;
    my $FILEHANDLE;
    my $file_path_ref;
    my $file_ending;

    my $tmpl = {
        FILEHANDLE => { required => 1, defined => 1, store => \$FILEHANDLE, },
        file_path_ref => {
            required    => 1,
            defined     => 1,
            default     => \$$,
            strict_type => 1,
            store       => \$file_path_ref
        },
        file_ending => {
            required    => 1,
            defined     => 1,
            strict_type => 1,
            store       => \$file_ending
        },
        most_complete_ref => { store => \$most_complete_ref },
    };

    check( $tmpl, $arg_href, 1 ) or croak q{Could not parse arguments!};

    use MIP::Gnu::Coreutils qw(gnu_rm);

    if ( ( defined($$most_complete_ref) ) && ( defined($$file_path_ref) ) )
    {    #Not to disturb first dry_run of analysis

        unless ( $$most_complete_ref eq $$file_path_ref )
        {    #Do not remove mostCompleteBAM|VCF

            ## Modify fileending of file to include e.g. .bai for bams
            my $file_name = modify_file_ending(
                {
                    file_path_ref => $file_path_ref,
                    file_ending   => $file_ending,
                }
            );

            ##Print removal of file to sbatch script
            gnu_rm(
                {
                    infile_path => $file_name,
                    force       => 1,
                    FILEHANDLE  => $FILEHANDLE,
                }
            );
            say {$FILEHANDLE} "\n";    #Remove file(s)
        }
    }
    else {

        ## Modify fileending of file to include e.g. .bai for bams
        my $file_name = modify_file_ending(
            {
                file_path_ref => $file_path_ref,
                file_ending   => $file_ending,
            }
        );

        ##Print removal of file to sbatch script
        gnu_rm(
            {
                infile_path => $file_name,
                force       => 1,
                FILEHANDLE  => $FILEHANDLE,
            }
        );
        say {$FILEHANDLE} "\n";    #Remove file(s)
    }
}

sub modify_file_ending {

##modify_file_ending

##Function  : Modify fileending of file to include e.g. .bai for bams
##Returns   : ""
##Arguments : $file_path_ref, $file_ending
##          : $file_path_ref => Current file {REF}
##          : $file_ending   => File ending of $file_path_ref

    my ($arg_href) = @_;

    ## Flatten argument(s)
    my $file_path_ref;
    my $file_ending;

    my $tmpl = {
        file_path_ref => {
            required    => 1,
            defined     => 1,
            default     => \$$,
            strict_type => 1,
            store       => \$file_path_ref
        },
        file_ending => {
            required    => 1,
            defined     => 1,
            strict_type => 1,
            store       => \$file_ending
        },
    };

    check( $tmpl, $arg_href, 1 ) or croak q{Could not parse arguments!};

    ## Removes ".file_ending" in filename.FILENDING
    my ( $file_name, $dir_path ) = fileparse( $$file_path_ref, $file_ending );
    my $file_path_prefix = catfile( $dir_path, $file_name );

    if ( defined($file_path_prefix) ) {    #Successfully removed file ending

        my $end = ".*";    #Remove all files with ending with ".*"

        if ( $file_ending eq q{.bam} ) {    #For BAM files

            $end = ".ba*";                  #Removes both .bam and .bai
        }
        if ( $file_ending eq ".vcf" ) {     #For VCF files

            $end = ".vcf*";                 #Removes both .vcf and .vcf.idx
        }
        return $file_path_prefix . $end;
    }
    else {

        return $$file_path_ref;
    }
}

sub concatenate_vcfs {

##concatenate_vcfs

##Function : Concatenate VCFs
##Returns  : ""
##Arguments: $active_parameter_href, $FILEHANDLE, $arrays_ref, $infile_prefix, $infile_postfix, $outfile, $reorder_swith
##         : $active_parameter_href => Active parameters for this analysis hash {REF}
##         : $FILEHANDLE            => SBATCH script FILEHANDLE to print to
##         : $arrays_ref            => Holding the number and part of file names to be combined
##         : $infile_prefix         => Will be combined with the each array element
##         : $infile_postfix        => Will be combined with the each array element
##         : $outfile               => The combined outfile
##         : $reorder_swith         => Reorder header

    my $active_parameter_href = $_[0];
    my $FILEHANDLE            = $_[1];
    my $arrays_ref            = $_[2];
    my $infile_prefix         = $_[3];
    my $infile_postfix        = $_[4];
    my $outfile               = $_[5];
    my $reorder_swith         = $_[6];

    use MIP::Language::Java qw{java_core};

    unless ( defined($infile_postfix) ) {

        $infile_postfix = "";    #No postfix
    }
    unless ( defined($outfile) ) {

        $outfile = $infile_prefix . ".vcf";
    }

    ## Writes java core commands to filehandle.
    java_core(
        {
            FILEHANDLE        => $FILEHANDLE,
            memory_allocation => "Xmx4g",
            java_use_large_pages =>
              $active_parameter_href->{java_use_large_pages},
            temp_directory => $active_parameter_href->{temp_directory},
            java_jar =>
              catfile( $active_parameter_href->{snpeff_path}, "SnpSift.jar" ),
        }
    );

    print {$FILEHANDLE} "split -j ";    #Joinf VCFs together

    foreach my $element (@$arrays_ref) {

        print {$FILEHANDLE} $infile_prefix
          . $element
          . $infile_postfix
          . " ";                        #files to combined
    }
    if ( ( defined( $_[6] ) ) && $reorder_swith eq "reorder_header" ) {

        print {$FILEHANDLE} "| ";            #Pipe
        print {$FILEHANDLE} "vcfparser ";    #Parses the vcf output
    }

    print {$FILEHANDLE} "> " . $outfile;     #OutFile
}

sub detect_sample_id_gender {

##detect_sample_id_gender

##Function : Detect gender of the current analysis
##Returns  : "$found_male $found_female $found_other"
##Arguments: $active_parameter_href, $sample_info_href
##         : $active_parameter_href => Active parameters for this analysis hash {REF}
##         : $sample_info_href      => Info on samples and family hash {REF}

    my ($arg_href) = @_;

    ## Flatten argument(s)
    my $active_parameter_href;
    my $sample_info_href;

    my $tmpl = {
        active_parameter_href => {
            required    => 1,
            defined     => 1,
            default     => {},
            strict_type => 1,
            store       => \$active_parameter_href,
        },
        sample_info_href => {
            required    => 1,
            defined     => 1,
            default     => {},
            strict_type => 1,
            store       => \$sample_info_href,
        },
    };

    check( $tmpl, $arg_href, 1 ) or croak q{Could not parse arguments!};

    my $found_male   = 0;
    my $found_female = 0;
    my $found_other  = 0;

    foreach my $sample_id ( @{ $active_parameter_href->{sample_ids} } ) {

        if ( $sample_info_href->{sample}{$sample_id}{sex} =~ /1|^male/ ) { #Male

            $found_male = 1;                                               #Male
        }
        elsif ( $sample_info_href->{sample}{$sample_id}{sex} =~ /2|female/ )
        {    #Female

            $found_female = 1;
        }
        else {    #Other

            $found_male =
              1;    #Include since it might be male to enable analysis of Y.
            $found_other = 1;
        }
    }
    return $found_male, $found_female, $found_other;
}

sub remove_pedigree_elements {

##remove_pedigree_elements

##Function : Removes ALL keys at third level except keys in allowed_entries hash.
##Returns  : ""
##Arguments: $hash_ref
##         : $hash_ref => Hash {REF}

    my ($arg_href) = @_;

    ## Flatten argument(s)
    my $hash_ref;

    my $tmpl = {
        hash_ref => {
            required    => 1,
            defined     => 1,
            default     => {},
            strict_type => 1,
            store       => \$hash_ref
        },
    };

    check( $tmpl, $arg_href, 1 ) or croak q{Could not parse arguments!};

    my @allowed_entries = (
        "family",        "default_gene_panels",
        "sample",        "sample_id",
        "sample_name",   "capture_kit",
        "sex",           "mother",
        "father",        "phenotype",
        "sequence_type", "expected_coverage",
    );

  FAMILY_INFO:
    for my $key ( keys %$hash_ref ) {

        if ( !any { $_ eq $key } @allowed_entries )
        {    #If element is not part of array

            delete( $hash_ref->{$key} );
        }
    }

  SAMPLE:
    foreach my $sample_id ( keys %{ $hash_ref->{sample} } ) {

      SAMPLE_INFO:
        for my $pedigree_element ( keys %{ $hash_ref->{sample}{$sample_id} } ) {

            if ( !any { $_ eq $pedigree_element } @allowed_entries )
            {    #If element is not part of array

                delete( $hash_ref->{sample}{$sample_id}{$pedigree_element} );
            }
        }
    }
}

sub collect_path_entries {

##collect_path_entries

##Function  : Collects all programs outfile path(s) created by MIP as Path->value located in %sample_info.
##Returns   : ""
##Arguments: $sample_info_href, $paths_ref
##         : $sample_info_href => Info on samples and family hash {REF}
##         : $paths_ref        => Holds the collected paths {REF}

    my ($arg_href) = @_;

    ## Flatten argument(s)
    my $sample_info_href;
    my $paths_ref;

    my $tmpl = {
        sample_info_href => {
            required    => 1,
            defined     => 1,
            default     => {},
            strict_type => 1,
            store       => \$sample_info_href,
        },
        paths_ref => {
            required    => 1,
            defined     => 1,
            default     => [],
            strict_type => 1,
            store       => \$paths_ref
        },
    };

    check( $tmpl, $arg_href, 1 ) or croak q{Could not parse arguments!};

    my %info =
      %$sample_info_href;    #Copy hash to enable recursive removal of keys

    my @outdirectories
      ;   #Temporary array for collecting outDirectories within the same program
    my @outfileArray
      ;    #Temporary array for collecting outfile within the same program

    while ( my ( $key, $value ) = each %info ) {

        if ( ref($value) eq "HASH" ) {

            collect_path_entries(
                {
                    sample_info_href => $value,
                    paths_ref        => $paths_ref,
                }
            );
        }
        else {

            if ($value) {    #Required for first dry-run

                ## Check if key is "Path" and adds value to @paths_ref if true.
                check_and_add_to_array(
                    {
                        paths_ref => $paths_ref,
                        value     => $value,
                        key       => $key,
                    }
                );

                ## Check if key is "OutDirectory" or "OutFile"  and adds joined value to @paths_ref if true.
                collect_outfile(
                    {
                        paths_ref          => $paths_ref,
                        outdirectories_ref => \@outdirectories,
                        outfiles_ref       => \@outfileArray,
                        value              => $value,
                        key                => $key,
                    }
                );

                delete( $info{$value} );
            }
        }
    }
}

sub check_and_add_to_array {

##check_and_add_to_array

##Function  : Check if KeyName is "Path" and adds to @paths_ref if true.
##Returns   : ""
##Arguments: $paths_ref, $value, $key
##         : $paths_ref => Holds the collected paths {REF}
##         : $value     => Hash value
##         : $keyName   => Hash key

    my ($arg_href) = @_;

    ## Flatten argument(s)
    my $paths_ref;
    my $value;
    my $key;

    my $tmpl = {
        paths_ref => {
            required    => 1,
            defined     => 1,
            default     => [],
            strict_type => 1,
            store       => \$paths_ref
        },
        value => { required => 1, store => \$value },
        key =>
          { required => 1, defined => 1, strict_type => 1, store => \$key },
    };

    check( $tmpl, $arg_href, 1 ) or croak q{Could not parse arguments!};

    if ( $key eq "path" ) {

        if ( !( any { $_ eq $value } @$paths_ref ) )
        {    #Do not add same path twice

            push( @$paths_ref, $value );
        }
    }
}

sub collect_outfile {

##collect_outfile

##Function  : Check if KeyName is "OutDirectory" or "OutFile"  and adds to @paths_ref if true.
##Returns   : ""
##Arguments: $paths_ref, $outdirectories_ref, $outfiles_ref, $value, $key
##         : $paths_ref          => Holds the collected paths {REF}
##         : $outdirectories_ref => Holds temporary outdirectory path(s) {Optional, REF}
##         : $outfiles_ref       => Holds temporary outdirectory path(s) {Optional, REF}
##         : $value              => Hash value
##         : $key                => Hash key

    my ($arg_href) = @_;

    ## Flatten argument(s)
    my $paths_ref;
    my $outdirectories_ref;
    my $outfiles_ref;
    my $value;
    my $key;

    my $tmpl = {
        paths_ref => {
            required    => 1,
            defined     => 1,
            default     => [],
            strict_type => 1,
            store       => \$paths_ref
        },
        outdirectories_ref => {
            required    => 1,
            defined     => 1,
            default     => [],
            strict_type => 1,
            store       => \$outdirectories_ref
        },
        outfiles_ref => {
            required    => 1,
            defined     => 1,
            default     => [],
            strict_type => 1,
            store       => \$outfiles_ref
        },
        value => { required => 1, defined => 1, store => \$value },
        key =>
          { required => 1, defined => 1, strict_type => 1, store => \$key },
    };

    check( $tmpl, $arg_href, 1 ) or croak q{Could not parse arguments!};

    if ( $key eq "outdirectory" ) {

        push( @$outdirectories_ref, $value );
    }
    if ( $key eq "outfile" ) {

        push( @$outfiles_ref, $value );
    }
    if ( (@$outdirectories_ref) && (@$outfiles_ref) )
    {    #Both outdirectory and outfile have been collected, time to join

        my $path = catfile( $outdirectories_ref->[0], $outfiles_ref->[0] );

        if ( !( any { $_ eq $path } @$paths_ref ) )
        {    #Do not add same path twice

            push( @$paths_ref,
                catfile( $outdirectories_ref->[0], $outfiles_ref->[0] ) );
            @$outdirectories_ref = ();    #Restart
            @$outfiles_ref       = ();    #Restart
        }
    }
}

sub check_email_address {

##check_email_address

##Function : Check the syntax of the email adress is valid not that it is actually exists.
##Returns  : ""
##Arguments: $email_ref
##         : $email_ref => The email adress

    my ($arg_href) = @_;

    ## Flatten argument(s)
    my $email_ref;

    my $tmpl = {
        email_ref => {
            required    => 1,
            defined     => 1,
            default     => \$$,
            strict_type => 1,
            store       => \$email_ref
        },
    };

    check( $tmpl, $arg_href, 1 ) or croak q{Could not parse arguments!};

    ## Retrieve logger object
    my $log = Log::Log4perl->get_logger(q{MIP});

    $$email_ref =~
      /[ |\t|\r|\n]*\"?([^\"]+\"?@[^ <>\t]+\.[^ <>\t][^ <>\t]+)[ |\t|\r|\n]*/;

    unless ( defined($1) ) {

        $log->fatal(
            "The supplied email: " . $$email_ref . " seem to be malformed. ",
            "\n" );
        exit 1;
    }
}

sub break_string {

##break_string

##Function : Breaks the string supplied on format key1:value1_value2,keyN:valueN_valueN,..n . Add key to %file_info_href and values as array. This enables association of values to key supplied in config or cmd.
##Returns  : ""
##Arguments: $file_info_href, $parameter_value_ref, $parameter_name, $associated_program
##         : $file_info_href      => File info hash {REF}
##         : $parameter_value_ref => MIP parameter value {REF}
##         : $parameter_name      => MIP parameter name {REF}
##         : $associated_program  => The parameters program {REF}

    my $file_info_href         = $_[0];
    my $parameter_value_ref    = $_[1];
    my $parameter_name_ref     = $_[2];
    my $associated_program_ref = $_[3];

    ## Break string into key value pairs
    my @file_keys = split( ',', join( ',', $$parameter_value_ref ) );

    foreach my $element (@file_keys) {

        my @temps = split( /:/, $element );
        @{ $file_info_href->{$$associated_program_ref}{$$parameter_name_ref}
              { $temps[0] } } =
          split( '_', $temps[1] );    #Save info_key associated with file_name
    }
}

sub add_capture_kit {

##add_capture_kit

##Function : Return a capture kit depending on user info. If arg->{user_supplied_parameter_switchRef} is set, go a head and add capture kit no matter what the switch was.
##Returns  : "Set capture kit or ''"
##Arguments: $file_info_href, $supported_capture_kit_href, $capture_kit, $user_supplied_parameter_switch
##         : $file_info_href                 => File info hash {REF}
##         : $supported_capture_kit_href     => The supported capture kits hash {REF}
##         : $capture_kit                    => The capture kit to add
##         : $user_supplied_parameter_switch => Has user supplied parameter {OPTIONAL}

    my ($arg_href) = @_;

    ## Flatten argument(s)
    my $file_info_href;
    my $supported_capture_kit_href;
    my $capture_kit;
    my $user_supplied_parameter_switch;

    my $tmpl = {
        file_info_href => {
            required    => 1,
            defined     => 1,
            default     => {},
            strict_type => 1,
            store       => \$file_info_href,
        },
        supported_capture_kit_href => {
            required    => 1,
            defined     => 1,
            default     => {},
            strict_type => 1,
            store       => \$supported_capture_kit_href
        },
        capture_kit => { strict_type => 1, store => \$capture_kit },
        user_supplied_parameter_switch =>
          { strict_type => 1, store => \$user_supplied_parameter_switch },
    };

    check( $tmpl, $arg_href, 1 ) or croak q{Could not parse arguments!};

    unless ( defined($user_supplied_parameter_switch) )
    {    #No detected supplied capture kit

        if ( defined( $supported_capture_kit_href->{default}{$capture_kit} ) )
        {    #Supported capture kit alias

            return $supported_capture_kit_href->{default}{$capture_kit};
        }
        else {    #Return unchanged capture_kit string

            return $capture_kit;
        }
    }
    if (   ( defined($user_supplied_parameter_switch) )
        && ( !$user_supplied_parameter_switch ) )
    {             #Only add if user supplied no info on parameter

        if ( defined( $supported_capture_kit_href->{default}{$capture_kit} ) )
        {         #Supported capture kit alias

            return $supported_capture_kit_href->{default}{$capture_kit};
        }
        else {    #Return unchanged capture_kit string

            return $capture_kit;
        }
    }
}

sub split_bam {

##split_bam

##Function : Split BAM file per contig and index new BAM. Creates the command line for xargs. Writes to sbatch FILEHANDLE and opens xargs FILEHANDLE
##Returns  : ""
##Arguments: $FILEHANDLE, $XARGSFILEHANDLE, $contigs_ref, $xargs_file_counter, $file_path, $program_info_path, $core_number, $infile, $temp_directory_ref
##         : $active_parameter_href => Active parameters for this analysis hash {REF}
##         : $FILEHANDLE            => Sbatch filehandle to write to
##         : $XARGSFILEHANDLE       => XARGS filehandle to write to
##         : $xargs_file_counter    => The xargs file counter
##         : $memory_allocation     => Memory allocation for ja
##         : $contigs_ref           => The contigs to process
##         : $file_path             => File name - ususally sbatch
##         : $program_info_path     => The program info path
##         : $core_number           => The number of cores to use
##         : $infile                => The infile
##         : $temp_directory_ref    => Temporary directory

    my ($arg_href) = @_;

    ## Default(s)
    my $temp_directory_ref;
    my $first_command;
    my $xargs_file_counter;

    ## Flatten argument(s)
    my $active_parameter_href;
    my $contigs_ref;
    my $FILEHANDLE;
    my $XARGSFILEHANDLE;
    my $file_path;
    my $program_info_path;
    my $core_number;
    my $infile;

    my $tmpl = {
        active_parameter_href => {
            required    => 1,
            defined     => 1,
            default     => {},
            strict_type => 1,
            store       => \$active_parameter_href,
        },
        contigs_ref => {
            required    => 1,
            defined     => 1,
            default     => [],
            strict_type => 1,
            store       => \$contigs_ref
        },
        FILEHANDLE => { required => 1, defined => 1, store => \$FILEHANDLE, },
        XARGSFILEHANDLE =>
          { required => 1, defined => 1, store => \$XARGSFILEHANDLE },
        file_path => {
            required    => 1,
            defined     => 1,
            strict_type => 1,
            store       => \$file_path
        },
        program_info_path => {
            required    => 1,
            defined     => 1,
            strict_type => 1,
            store       => \$program_info_path
        },
        core_number => {
            required    => 1,
            defined     => 1,
            strict_type => 1,
            store       => \$core_number
        },
        infile =>
          { required => 1, defined => 1, strict_type => 1, store => \$infile, },
        temp_directory_ref => {
            default     => \$arg_href->{active_parameter_href}{temp_directory},
            strict_type => 1,
            store       => \$temp_directory_ref,
        },
        xargs_file_counter => {
            default     => 0,
            allow       => qr/ ^\d+$ /xsm,
            strict_type => 1,
            store       => \$xargs_file_counter,
        },
    };

    check( $tmpl, $arg_href, 1 ) or croak q{Could not parse arguments!};

    use MIP::Program::Alignment::Samtools qw(samtools_view);
    use MIP::Language::Java qw{java_core};
    use MIP::Recipes::Analysis::Xargs qw{ xargs_command };

    my $xargs_file_path_prefix;

    ## Create file commands for xargs
    ( $xargs_file_counter, $xargs_file_path_prefix ) = xargs_command(
        {
            FILEHANDLE         => $FILEHANDLE,
            XARGSFILEHANDLE    => $XARGSFILEHANDLE,
            file_path          => $file_path,
            program_info_path  => $program_info_path,
            core_number        => $core_number,
            xargs_file_counter => $xargs_file_counter,
        }
    );

    ## Split by contig
    foreach my $contig (@$contigs_ref) {

        samtools_view(
            {
                infile_path =>
                  catfile( $$temp_directory_ref, $infile . q{.bam} ),
                outfile_path => catfile(
                    $$temp_directory_ref, $infile . "_" . $contig . q{.bam}
                ),
                stderrfile_path => $xargs_file_path_prefix . "."
                  . $contig
                  . ".stderr.txt",
                regions_ref              => $contig,
                FILEHANDLE               => $XARGSFILEHANDLE,
                auto_detect_input_format => 1,
                with_header              => 1,
                uncompressed_bam_output  => 1,
            }
        );
        print $XARGSFILEHANDLE "; ";    #Wait

        ## Writes java core commands to filehandle.
        java_core(
            {
                FILEHANDLE        => $XARGSFILEHANDLE,
                memory_allocation => "Xmx4g",
                java_use_large_pages =>
                  $active_parameter_href->{java_use_large_pages},
                temp_directory => $$temp_directory_ref,
                java_jar       => catfile(
                    $active_parameter_href->{picardtools_path},
                    q{picard.jar}
                ),
            }
        );

        print $XARGSFILEHANDLE "BuildBamIndex ";
        print $XARGSFILEHANDLE "INPUT="
          . catfile( $$temp_directory_ref, $infile . "_" . $contig . q{.bam} )
          . " ";    #InFile
        say {$XARGSFILEHANDLE} "2> "
          . $xargs_file_path_prefix . "."
          . $contig
          . ".stderr.txt "
          ;         #Redirect xargs output to program specific stderr file
    }
    return $xargs_file_counter;
}

sub find_max_seq_length_for_sample_id {

##find_max_seq_length_for_sample_id

##Function : Finds the maximum sequence length of the reads for all sequencing file(s).
##Returns  : $max_sequence_length
##Arguments: $active_parameter_href, $sample_info_href, $infile_lane_prefix_href, $sample_id_ref
##         : $active_parameter_href      => Active parameters for this analysis hash {REF}
##         : $sample_info_href           => Info on samples and family hash {REF}
##         : $infile_lane_prefix_href => Infile(s) without the ".ending" {REF}
##         : $sample_id_ref              => Sample id {REF}

    my ($arg_href) = @_;

    ## Flatten argument(s)
    my $active_parameter_href   = $arg_href->{active_parameter_href};
    my $sample_info_href        = $arg_href->{sample_info_href};
    my $infile_lane_prefix_href = $arg_href->{infile_lane_prefix_href};
    my $sample_id_ref           = $arg_href->{sample_id_ref};

    my $max_sequence_length = 0;

    foreach my $infile ( @{ $infile_lane_prefix_href->{$$sample_id_ref} } )
    {    #For all infiles per lane

        my $seq_length =
          $sample_info_href->{sample}{$$sample_id_ref}{file}{$infile}
          {sequence_length};

        if ( $seq_length > $max_sequence_length ) {

            $max_sequence_length = $seq_length;
        }
    }
    return $max_sequence_length;
}

sub collect_gene_panels {

##collect_gene_panels

##Function : Collect databases(s) from a database file and adds them to sample_info
##Returns  : ""
##Arguments: $sample_info_href, $family_id_ref, $program_name_ref, $aggregate_gene_panel_file, $aggregate_gene_panels_key
##         : $sample_info_href          => Info on samples and family hash {REF}
##         : $family_id_ref             => The family ID {REF}
##         : $program_name_ref          => Program name {REF}
##         : $aggregate_gene_panel_file => The database file
##         : $aggregate_gene_panels_key => The database key i.e. select or range

    my ($arg_href) = @_;

    ## Flatten argument(s)
    my $sample_info_href;
    my $family_id_ref;
    my $program_name_ref;
    my $aggregate_gene_panel_file;
    my $aggregate_gene_panels_key;

    my $tmpl = {
        sample_info_href => {
            required    => 1,
            defined     => 1,
            default     => {},
            strict_type => 1,
            store       => \$sample_info_href,
        },
        family_id_ref => {
            required    => 1,
            defined     => 1,
            default     => \$$,
            strict_type => 1,
            store       => \$family_id_ref,
        },
        program_name_ref => {
            required    => 1,
            defined     => 1,
            default     => \$$,
            strict_type => 1,
            store       => \$program_name_ref
        },
        aggregate_gene_panels_key => {
            required    => 1,
            defined     => 1,
            strict_type => 1,
            store       => \$aggregate_gene_panels_key
        },
        aggregate_gene_panel_file =>
          { strict_type => 1, store => \$aggregate_gene_panel_file },
    };

    check( $tmpl, $arg_href, 1 ) or croak q{Could not parse arguments!};

    if ( defined($aggregate_gene_panel_file) ) {

        ## Retrieve logger object
        my $log = Log::Log4perl->get_logger(q{MIP});

        my %gene_panel;    #Collect each gene panel features
        my %header = (
            gene_panel   => "gene_panel",
            version      => "version",
            updated_at   => "updated_at",
            display_name => "display_name",
        );

        my $sub_database_regexp =
q?perl -nae 'if ($_=~/^##gene_panel=/) {chomp($_);my @entries=split(/,/, $_); my $entry = join(",", $_); print $entry.":" } if($_=~/^#\w/) {last;}'?;
        my $ret = `$sub_database_regexp $aggregate_gene_panel_file`
          ;                #Collect header_lines(s) from select_file header
        my @header_lines = split( /:/, $ret )
          ;    #Split each gene panel meta data header line into array element

      LINE:
        foreach my $line (@header_lines) {

            my @features = split( /,/, $line )
              ;    #Split each memember database line into features

          ELEMENT:
            foreach my $feature_element (@features) {

              KEY_VALUE:
                foreach my $gene_panel_header_element ( keys %header )
                {    #Parse the features using defined header keys

                    if ( $feature_element =~ /$gene_panel_header_element=/ ) {

                        my @temps = split( "=", $feature_element );
                        $gene_panel{ $header{$gene_panel_header_element} } =
                          $temps[1];    #Value
                        last;
                    }
                }
            }

            if ( defined( $gene_panel{gene_panel} ) ) {

                my $gene_panel_name =
                  $gene_panel{gene_panel};    #Create unique gene panel ID

                ## Add new entries
                foreach my $feature ( keys %gene_panel ) {

                    $sample_info_href->{$$program_name_ref}
                      {$aggregate_gene_panels_key}{gene_panel}
                      {$gene_panel_name}{$feature} = $gene_panel{$feature};
                }
            }
            else {

                $log->warn( "Unable to write "
                      . $aggregate_gene_panels_key
                      . " aggregate gene panel(s) to qc_sample_info. Lacking ##gene_panel=<ID=[?] or version=[?] in aggregate gene panel(s) header."
                      . "\n" );
            }
            %gene_panel = ();    #Reset hash for next line
        }
        $sample_info_href->{$$program_name_ref}{$aggregate_gene_panels_key}
          {path} = $aggregate_gene_panel_file;
    }
}

sub check_command_in_path {

##check_command_in_path

##Function : Checking commands in your path and executable
##Returns  : ""
##Arguments: $parameter_href, $active_parameter_href
##         : $parameter_href        => Parameter hash {REF}
##         : $active_parameter_href => Active parameters for this analysis hash {REF}

    my ($arg_href) = @_;

    ## Flatten argument(s)
    my $parameter_href;
    my $active_parameter_href;

    my $tmpl = {
        parameter_href => {
            required    => 1,
            defined     => 1,
            default     => {},
            strict_type => 1,
            store       => \$parameter_href,
        },
        active_parameter_href => {
            required    => 1,
            defined     => 1,
            default     => {},
            strict_type => 1,
            store       => \$active_parameter_href,
        },
    };

    check( $tmpl, $arg_href, 1 ) or croak q{Could not parse arguments!};

    use MIP::Check::Unix qw{check_binary_in_path};

    ## Retrieve logger object
    my $log = Log::Log4perl->get_logger(q{MIP});

    # Track program paths that have already been checked
    my %seen;

    foreach my $parameter_name ( keys %$active_parameter_href ) {

        if (   ( exists( $parameter_href->{$parameter_name}{type} ) )
            && ( $parameter_href->{$parameter_name}{type} eq "program" ) )
        {

            my $program_name_paths_ref =
              \@{ $parameter{$parameter_name}{program_name_path} };    #Alias

            if (   (@$program_name_paths_ref)
                && ( $active_parameter_href->{$parameter_name} > 0 ) )
            {    #Only check path(s) for active programs

                foreach my $program ( @{$program_name_paths_ref} ) {

                    unless ( $seen{$program} ) {

                        $seen{$program} = check_binary_in_path(
                            {
                                binary => $program,
                                log    => $log,
                            }
                        );
                    }
                }
            }
        }
    }
}

sub add_to_sample_info {

##add_to_sample_info

##Function : Adds parameter info to sample_info
##Returns  : ""
##Arguments: $active_parameter_href, $sample_info_href, $file_info_href, $family_id_ref
##         : $active_parameter_href => Active parameters for this analysis hash {REF}
##         : $sample_info_href      => Info on samples and family hash {REF}
##         : $file_info_href        => File info hash {REF}
##         : $family_id_ref         => The family_id_ref {REF}

    my ($arg_href) = @_;

    ## Default(s)
    my $family_id_ref;
    my $human_genome_reference_ref;
    my $outdata_dir;

    ## Flatten argument(s)
    my $active_parameter_href;
    my $sample_info_href;
    my $file_info_href;

    my $tmpl = {
        active_parameter_href => {
            required    => 1,
            defined     => 1,
            default     => {},
            strict_type => 1,
            store       => \$active_parameter_href,
        },
        sample_info_href => {
            required    => 1,
            defined     => 1,
            default     => {},
            strict_type => 1,
            store       => \$sample_info_href,
        },
        file_info_href => {
            required    => 1,
            defined     => 1,
            default     => {},
            strict_type => 1,
            store       => \$file_info_href,
        },
        family_id_ref => {
            default     => \$arg_href->{active_parameter_href}{family_id},
            strict_type => 1,
            store       => \$family_id_ref,
        },
        human_genome_reference_ref => {
            default =>
              \$arg_href->{active_parameter_href}{human_genome_reference},
            strict_type => 1,
            store       => \$human_genome_reference_ref
        },
        outdata_dir => {
            default     => $arg_href->{active_parameter_href}{outdata_dir},
            strict_type => 1,
            store       => \$outdata_dir
        },
    };

    check( $tmpl, $arg_href, 1 ) or croak q{Could not parse arguments!};

    if ( exists( $active_parameter_href->{analysis_type} ) ) {

        $sample_info_href->{analysis_type} =
          $active_parameter_href->{analysis_type};
    }
    if ( exists( $active_parameter_href->{expected_coverage} ) ) {

        $sample_info_href->{expected_coverage} =
          $active_parameter_href->{expected_coverage};
    }
    if ( exists $active_parameter_href->{gatk_path} ) {

        my $gatk_version;
        if ( $active_parameter_href->{gatk_path} =~ /GenomeAnalysisTK-([^,]+)/ )
        {

            $gatk_version = $1;
        }
        else {    #Fall back on actually calling program

            my $jar_path = catfile( $active_parameter_href->{gatk_path},
                "GenomeAnalysisTK.jar" );
            $gatk_version = (`java -jar $jar_path --version 2>&1`);
            chomp $gatk_version;
        }
        add_program_outfile_to_sample_info(
            {
                sample_info_href => $sample_info_href,
                program_name     => 'gatk',
                version          => $gatk_version,
            }
        );
    }
    if ( exists $active_parameter_href->{picardtools_path} )
    {    #To enable addition of version to sample_info

        my $picardtools_version;
        if ( $active_parameter_href->{picardtools_path} =~
            /picard-tools-([^,]+)/ )
        {

            $picardtools_version = $1;
        }
        else {    #Fall back on actually calling program

            my $jar_path = catfile( $active_parameter_href->{picardtools_path},
                q{picard.jar} );
            $picardtools_version =
              (`java -jar $jar_path CreateSequenceDictionary --version 2>&1`);
            chomp $picardtools_version;
        }

        add_program_outfile_to_sample_info(
            {
                sample_info_href => $sample_info_href,
                program_name     => 'picardtools',
                version          => $picardtools_version,
            }
        );
    }
    my @sambamba_programs =
      ( "pbwa_mem", "psambamba_depth", "markduplicates_sambamba_markdup" );
    foreach my $program (@sambamba_programs) {

        if (   ( defined $active_parameter_href->{$program} )
            && ( $active_parameter_href->{$program} == 1 ) )
        {

            if ( !$active_parameter_href->{dry_run_all} ) {

                my $regexp =
                  q?perl -nae 'if($_=~/sambamba\s(\S+)/) {print $1;last;}'?;
                my $sambamba_version = (`sambamba 2>&1 | $regexp`);
                chomp $sambamba_version;
                add_program_outfile_to_sample_info(
                    {
                        sample_info_href => $sample_info_href,
                        program_name     => 'sambamba',
                        version          => $sambamba_version,
                    }
                );
                last;    #Only need to check once
            }
        }
    }
    if ( exists $active_parameter_href->{pcnvnator} )
    {                    #To enable addition of version to sample_info

        if (   ( $active_parameter_href->{pcnvnator} == 1 )
            && ( !$active_parameter_href->{dry_run_all} ) )
        {

            my $regexp =
              q?perl -nae 'if($_=~/CNVnator\s+(\S+)/) {print $1;last;}'?;
            my $cnvnator_version = (`cnvnator 2>&1 | $regexp`);
            chomp $cnvnator_version;
            add_program_outfile_to_sample_info(
                {
                    sample_info_href => $sample_info_href,
                    program_name     => 'cnvnator',
                    version          => $cnvnator_version,
                }
            );
        }
    }
    if ( defined($$human_genome_reference_ref) )
    {    #To enable addition of version to sample_info

        $sample_info_href->{human_genome_build}{path} =
          $$human_genome_reference_ref;
        $sample_info_href->{human_genome_build}{source} =
          $file_info_href->{human_genome_reference_source};
        $sample_info_href->{human_genome_build}{version} =
          $file_info_href->{human_genome_reference_version};
    }
    if ( exists( $active_parameter_href->{pedigree_file} ) ) {

        $sample_info_href->{pedigree_file}{path} =
          $active_parameter_href->{pedigree_file}
          ;    #Add pedigree_file to sample_info
        $sample_info_href->{pedigree_file_analysis}{path} =
          catfile( $outdata_dir, $$family_id_ref, "qc_pedigree.yaml" )
          ;    #Add pedigree_file info used in this analysis to sample_info_file
    }
    if ( exists( $active_parameter_href->{log_file} ) ) {

        my $path = dirname( dirname( $active_parameter_href->{log_file} ) );
        $sample_info_href->{log_file_dir} =
          $path;    #Add log_file_dir to SampleInfoFile
        $sample_info_href->{last_log_file_path} =
          $active_parameter_href->{log_file};
    }
}

sub check_vep_directories {

##check_vep_directories

##Function : Compare VEP directory and VEP chache versions
##Returns  : ""
##Arguments: $vep_directory_path_ref, $vep_directory_cache_ref
##         : $vep_directory_path_ref  => VEP directory path {REF}
##         : $vep_directory_cache_ref => VEP cache directory path {REF}

    my ($arg_href) = @_;

    ## Flatten argument(s)
    my $vep_directory_path_ref;
    my $vep_directory_cache_ref;

    my $tmpl = {
        vep_directory_path_ref => {
            required    => 1,
            defined     => 1,
            default     => \$$,
            strict_type => 1,
            store       => \$vep_directory_path_ref
        },
        vep_directory_cache_ref => {
            required    => 1,
            defined     => 1,
            default     => \$$,
            strict_type => 1,
            store       => \$vep_directory_cache_ref
        },
    };

    check( $tmpl, $arg_href, 1 ) or croak q{Could not parse arguments!};

    ## Retrieve logger object
    my $log = Log::Log4perl->get_logger(q{MIP});

    if ( $$vep_directory_path_ref =~ /ensembl-tools-release-(\d+)/ ) {

        my $vep_directory_path_version = $1;

        unless ( $$vep_directory_cache_ref =~
            /ensembl-tools-release-$vep_directory_path_version/ )
        {

            print $log->fatal(
                "Differing versions between '-vep_directory_path': "
                  . $$vep_directory_path_ref
                  . " and '-vep_directory_cache': "
                  . $$vep_directory_cache_ref,
                "\n"
            );
            exit 1;
        }
    }

}

sub remove_redundant_files {

##remove_redundant_files

##Function : Removes intermediate files from the MIP analysis depending on set MIP parameters
##Returns  : ""
##Arguments: $parameter_href, $active_parameter_href, $sample_info_href, $lane_href, $infile_lane_prefix_href, $reduce_io_ref, $sample_id, $insample_directory, $FILEHANDLE, family_id_ref, $outaligner_dir_ref, $call_type
##         : $parameter_href             => Parameter hash {REF}
##         : $active_parameter_href      => Active parameters for this analysis hash {REF}
##         : $sample_info_href           => Info on samples and family hash {REF}
##         : $file_info_href             => File info hash {REF}
##         : $lane_href                  => The lane info hash {REF}
##         : $infile_lane_prefix_href => Infile(s) without the ".ending" {REF}
##         : $reduce_io_ref              => Reduce IO - modulates processBlocks {REF}
##         : $sample_id                  => Sample id
##         : $insample_directory         => The directory for in sample files to be removed
##         : $FILEHANDLE                 => Filehandle to write to
##         : $family_id_ref              => Family id {REF}
##         : $outaligner_dir_ref         => Outaligner_dir used in the analysis {REF}
##         : $call_type                  => Variant call type

    my ($arg_href) = @_;

    ## Default(s)
    my $family_id_ref;
    my $outaligner_dir_ref;
    my $call_type;

    ## Flatten argument(s)
    my $parameter_href;
    my $active_parameter_href;
    my $sample_info_href;
    my $file_info_href;
    my $lane_href;
    my $infile_lane_prefix_href;
    my $reduce_io_ref;
    my $sample_id;
    my $insample_directory;
    my $FILEHANDLE;

    my $tmpl = {
        parameter_href => {
            required    => 1,
            defined     => 1,
            default     => {},
            strict_type => 1,
            store       => \$parameter_href,
        },
        active_parameter_href => {
            required    => 1,
            defined     => 1,
            default     => {},
            strict_type => 1,
            store       => \$active_parameter_href,
        },
        sample_info_href => {
            required    => 1,
            defined     => 1,
            default     => {},
            strict_type => 1,
            store       => \$sample_info_href,
        },
        file_info_href => {
            required    => 1,
            defined     => 1,
            default     => {},
            strict_type => 1,
            store       => \$file_info_href,
        },
        lane_href => {
            required    => 1,
            defined     => 1,
            default     => {},
            strict_type => 1,
            store       => \$lane_href
        },
        infile_lane_prefix_href => {
            required    => 1,
            defined     => 1,
            default     => {},
            strict_type => 1,
            store       => \$infile_lane_prefix_href,
        },
        reduce_io_ref => {
            required    => 1,
            defined     => 1,
            default     => \$$,
            strict_type => 1,
            store       => \$reduce_io_ref
        },
        sample_id => { strict_type => 1, store => \$sample_id },
        insample_directory =>
          { strict_type => 1, store => \$insample_directory },
        FILEHANDLE    => { store => \$FILEHANDLE, },
        family_id_ref => {
            default     => \$arg_href->{active_parameter_href}{family_id},
            strict_type => 1,
            store       => \$family_id_ref,
        },
        outaligner_dir_ref => {
            default     => \$arg_href->{active_parameter_href}{outaligner_dir},
            strict_type => 1,
            store       => \$outaligner_dir_ref,
        },
        call_type =>
          { default => q{BOTH}, strict_type => 1, store => \$call_type, },
    };

    check( $tmpl, $arg_href, 1 ) or croak q{Could not parse arguments!};

    my $vcfparser_contigs_ref =
      \@{ $file_info_href->{contigs_size_ordered} };    #Set default

    ## Last modules in each processing block that should have the output data deleted
    my $last_module_bamcalibrationblock    = "pgatk_haplotypecaller";
    my $last_module_variantannotationblock = "psnpeff";

    foreach my $program ( @{ $parameter_href->{dynamic_parameter}{program} } ) {

        if ( $active_parameter_href->{$program} > 0 ) {

            if (
                (
                    defined(
                        $parameter_href->{$program}{remove_redundant_file}
                    )
                )
                && ( $parameter_href->{$program}{remove_redundant_file} eq
                    "yes" )
              )
            {

                if ( defined($sample_id) ) {

                    my $indirectory =
                      $parameter_href->{$program}{$sample_id}{indirectory};
                    my $outfile_tag =
                      $file_info_href->{$sample_id}{$program}{file_tag};

                    ## Single files
                    if ( $parameter_href->{$program}
                        {remove_redundant_file_setting} eq "single" )
                    {    #Infiles for prior to potential merge

                      INFILE:
                        foreach my $infile (
                            @{ $infile_lane_prefix_href->{$sample_id} } )
                        {

                          FILE_ENDINGS:
                            foreach my $file_ending (
                                @{ $parameter_href->{$program}{file_endings} } )
                            {

                                my $file_path;

                                if ( defined($outfile_tag) ) {

                                    $file_path = catfile( $indirectory,
                                        $infile . $outfile_tag . $file_ending );
                                }
                                else {

                                    $file_path = catfile( $indirectory,
                                        $infile . $file_ending );
                                }

                                my $most_complete_ref;

                                if ( $file_ending =~ /vcf|bam/ ) {

                                    ## Detect which most_complete_path to use depending on file_ending
                                    $most_complete_ref =
                                      detect_most_complete_file(
                                        {
                                            sample_info_href =>
                                              $sample_info_href,
                                            file_ending_ref => \$file_ending,
                                            sample_id_ref   => \$sample_id,
                                        }
                                      );
                                }
                                ## Checks if the file is recorded as the "most_complete_bam|vcf". If false writes removal of file(s) to supplied filehandle
                                check_most_complete_and_remove_file(
                                    {
                                        FILEHANDLE        => $FILEHANDLE,
                                        most_complete_ref => $most_complete_ref,
                                        file_path_ref     => \$file_path,
                                        file_ending       => $file_ending,
                                    }
                                );
                            }
                        }
                    }
                    ## Merged files
                    if ( $parameter_href->{$program}
                        {remove_redundant_file_setting} eq "merged" )
                    {    #Merge infiles

                        ## Add merged infile name after merging all BAM files per sample_id
                        my $infile =
                          $file_info_href->{$sample_id}{merged_infile};   #Alias

                        if (   ( !$$reduce_io_ref )
                            || ( $program eq $last_module_bamcalibrationblock )
                          )
                        { #Delete intermediate files or last module in processBlock

                          FILE_ENDINGS:
                            foreach my $file_ending (
                                @{ $parameter_href->{$program}{file_endings} } )
                            {

                              CONTIGS:
                                foreach my $contig (@$vcfparser_contigs_ref) {

                                    my $file_path = catfile( $indirectory,
                                            $infile
                                          . $outfile_tag . "_"
                                          . $contig
                                          . $file_ending );

                                    ## Detect which most_complete_path to use depending on file_ending
                                    my $most_complete_ref =
                                      detect_most_complete_file(
                                        {
                                            sample_info_href =>
                                              $sample_info_href,
                                            file_ending_ref => \$file_ending,
                                            sample_id_ref   => \$sample_id,
                                        }
                                      );

                                    ## Checks if the file is recorded as the "most_complete_bam|vcf". If false writes removal of file(s) to supplied filehandle
                                    check_most_complete_and_remove_file(
                                        {
                                            FILEHANDLE => $FILEHANDLE,
                                            most_complete_ref =>
                                              $most_complete_ref,
                                            file_path_ref => \$file_path,
                                            file_ending   => $file_ending,
                                        }
                                    );
                                }
                            }
                        }
                    }
                }
                else
                {    #Otherwise these files would be removed for every sample_id

                    my $indirectory = $parameter_href->{$program}{indirectory};
                    my $outfile_tag =
                      $file_info_href->{$$family_id_ref}{$program}{file_tag};

                    ## Family files
                    if ( $parameter_href->{$program}
                        {remove_redundant_file_setting} eq "family" )
                    {

                      FILE_ENDINGS:
                        foreach my $file_ending (
                            @{ $parameter_href->{$program}{file_endings} } )
                        {

                            my $file_path = catfile( $indirectory,
                                    $$family_id_ref
                                  . $outfile_tag
                                  . $call_type . "*"
                                  . $file_ending );

                            ## Detect which most_complete_path to use depending on file_ending
                            my $most_complete_ref = detect_most_complete_file(
                                {
                                    sample_info_href => $sample_info_href,
                                    file_ending_ref  => \$file_ending,
                                }
                            );

                            ## Checks if the file is recorded as the "most_complete_bam|vcf". If false writes removal of file(s) to supplied filehandle
                            check_most_complete_and_remove_file(
                                {
                                    FILEHANDLE        => $FILEHANDLE,
                                    most_complete_ref => $most_complete_ref,
                                    file_path_ref     => \$file_path,
                                    file_ending       => $file_ending,
                                }
                            );
                        }
                    }
                    elsif ( $parameter_href->{$program}
                        {remove_redundant_file_setting} eq
                        "variant_annotation" )
                    {

                        if ( ( !$$reduce_io_ref )
                            || ( $program eq
                                $last_module_variantannotationblock ) )
                        { #Delete intermediate files or last module in processBlock

                            $outfile_tag =
                              $file_info_href->{$$family_id_ref}{$program}
                              {file_tag};

                            foreach my $file_ending (
                                @{ $parameter_href->{$program}{file_endings} } )
                            {

                                my $file_path = catfile( $indirectory,
                                        $$family_id_ref
                                      . $outfile_tag
                                      . $call_type . "*"
                                      . $file_ending );

                                ## Detect which most_complete_path to use depending on file_ending
                                my $most_complete_ref =
                                  detect_most_complete_file(
                                    {
                                        sample_info_href => $sample_info_href,
                                        file_ending_ref  => \$file_ending,
                                    }
                                  );

                                ## Checks if the file is recorded as the "most_complete_bam|vcf". If false writes removal of file(s) to supplied filehandle
                                check_most_complete_and_remove_file(
                                    {
                                        FILEHANDLE        => $FILEHANDLE,
                                        most_complete_ref => $most_complete_ref,
                                        file_path_ref     => \$file_path,
                                        file_ending       => $file_ending,
                                    }
                                );
                            }
                        }
                    }
                }
            }
        }
    }
}

sub detect_most_complete_file {

##detect_most_complete_file

##Function : Detect which most_complete_path to use depending on file_ending
##Returns  : ""
##Arguments: $active_parameter_href, $file_ending_ref, $sample_id_ref
##         : $active_parameter_href => Active parameters for this analysis hash {REF}
##         : $file_ending_ref       => File ending (.file_ending){REF}
##         : $sample_id_ref         => Sample ID {REF}

    my ($arg_href) = @_;

    ## Flatten argument(s)
    my $sample_info_href;
    my $file_ending_ref;
    my $sample_id_ref;

    my $tmpl = {
        sample_info_href => {
            required    => 1,
            defined     => 1,
            default     => {},
            strict_type => 1,
            store       => \$sample_info_href,
        },
        file_ending_ref => {
            required    => 1,
            defined     => 1,
            default     => \$$,
            strict_type => 1,
            store       => \$file_ending_ref
        },
        sample_id_ref => { store => \$sample_id_ref },
    };

    check( $tmpl, $arg_href, 1 ) or croak q{Could not parse arguments!};

    ## Set mostcompletePaths
    my $most_complete_bam_ref;
    my $most_complete_vcf_ref = \$sample_info_href->{vcf_file}{ready_vcf}{path};

    if ( defined($$sample_id_ref) ) {

        $most_complete_bam_ref =
          \$sample_info_href->{sample}{$$sample_id_ref}{most_complete_bam}
          {path};
    }

    ## Decide which mostcompletePaths to use
    if ( $$file_ending_ref eq q{.bam} ) {

        return $most_complete_bam_ref;
    }
    if ( $$file_ending_ref eq ".vcf" ) {

        return $most_complete_vcf_ref;
    }
}

sub remove_array_element {

##remove_array_element

##Function : Removes contigs from supplied contigs_ref
##Returns  : ""
##Arguments: $contigs_ref, $remove_contigs_ref
##         : $contigs_ref        => The select file contigs {REF}
##         : $remove_contigs_ref => Remove this contig

    my ($arg_href) = @_;

    ## Flatten argument(s)
    my $contigs_ref;
    my $remove_contigs_ref;

    my $tmpl = {
        contigs_ref => {
            required    => 1,
            defined     => 1,
            default     => [],
            strict_type => 1,
            store       => \$contigs_ref
        },
        remove_contigs_ref => {
            required    => 1,
            defined     => 1,
            default     => [],
            strict_type => 1,
            store       => \$remove_contigs_ref
        },
    };

    check( $tmpl, $arg_href, 1 ) or croak q{Could not parse arguments!};

    for ( my $index = 0 ; $index < scalar(@$contigs_ref) ; $index++ ) {

        foreach my $remove_contig (@$remove_contigs_ref) {

            if (   ( $contigs_ref->[$index] eq $remove_contig )
                || ( $contigs_ref->[$index] eq "chr" . $remove_contig ) )
            {

                splice( @$contigs_ref, $index, 1 );  #Remove $element from array
            }
        }
    }
}

sub detect_founders {

##detect_founders

##Function : Detect number of founders (i.e. parents ) based on pedigree file
##Returns  : ""|1
##Arguments: $active_parameter_href,
##         : $active_parameter_href => Active parameters for this analysis hash {REF}
##         : $sample_info_href      => Info on samples and family hash {REF}

    my ($arg_href) = @_;

    ## Flatten argument(s)
    my $active_parameter_href;
    my $sample_info_href;

    my $tmpl = {
        active_parameter_href => {
            required    => 1,
            defined     => 1,
            default     => {},
            strict_type => 1,
            store       => \$active_parameter_href,
        },
        sample_info_href => {
            required    => 1,
            defined     => 1,
            default     => {},
            strict_type => 1,
            store       => \$sample_info_href,
        },
    };

    check( $tmpl, $arg_href, 1 ) or croak q{Could not parse arguments!};

    my @founders;

    foreach my $sample_id ( @{ $active_parameter_href->{sample_ids} } ) {

        my $father_info =
          $sample_info_href->{sample}{$sample_id}{father};    #Alias
        my $mother_info =
          $sample_info_href->{sample}{$sample_id}{mother};    #Alias

        if ( ( defined($father_info) ) && ( $father_info ne 0 ) ) {    #Child

            if (
                any { $_ eq $father_info }
                @{ $active_parameter_href->{sample_ids} }
              )
            {    #If element is part of array

                push( @founders, $father_info );
            }
        }
        if ( ( defined($mother_info) ) && ( $mother_info ne 0 ) ) {    #Child

            if (
                any { $_ eq $mother_info }
                @{ $active_parameter_href->{sample_ids} }
              )
            {    #If element is part of array

                push( @founders, $mother_info );
            }
        }
    }
    return scalar(@founders);
}

sub detect_trio {

##detect_trio

##Function : Detect family constellation based on pedigree file
##Returns  : ""|1
##Arguments: $active_parameter_href, $sample_info_href
##         : $active_parameter_href => Active parameters for this analysis hash {REF}
##         : $sample_info_href      => Info on samples and family hash {REF}

    my ($arg_href) = @_;

    ## Flatten argument(s)
    my $active_parameter_href;
    my $sample_info_href;

    my $tmpl = {
        active_parameter_href => {
            required    => 1,
            defined     => 1,
            default     => {},
            strict_type => 1,
            store       => \$active_parameter_href,
        },
        sample_info_href => {
            required    => 1,
            defined     => 1,
            default     => {},
            strict_type => 1,
            store       => \$sample_info_href,
        },
    };

    check( $tmpl, $arg_href, 1 ) or croak q{Could not parse arguments!};

    ## Retrieve logger object
    my $log = Log::Log4perl->get_logger(q{MIP});

    my %trio;

    if ( scalar( @{ $active_parameter_href->{sample_ids} } ) eq 1 ) {

        $log->info(
            "Found single sample: " . $active_parameter_href->{sample_ids}[0],
            "\n" );
        return;
    }
    elsif ( scalar( @{ $active_parameter_href->{sample_ids} } ) eq 3 ) {

        foreach my $sample_id ( @{ $active_parameter_href->{sample_ids} } ) {

            my $father_info =
              $sample_info_href->{sample}{$sample_id}{father};    #Alias
            my $mother_info =
              $sample_info_href->{sample}{$sample_id}{mother};    #Alias

            if ( ( $father_info ne 0 ) && ( $mother_info ne 0 ) ) {    #Child

                $trio{child} = $sample_id;

                if (
                    any { $_ eq $father_info }
                    @{ $active_parameter_href->{sample_ids} }
                  )
                {    #If element is part of array

                    $trio{father} = $father_info;
                }
                if (
                    any { $_ eq $mother_info }
                    @{ $active_parameter_href->{sample_ids} }
                  )
                {    #If element is part of array

                    $trio{mother} = $mother_info;
                }
            }
        }
        if ( scalar( keys %trio ) == 3 ) {

            $log->info(
                "Found trio: Child = "
                  . $trio{child}
                  . ", Father = "
                  . $trio{father}
                  . ", Mother = "
                  . $trio{mother},
                "\n"
            );
            return 1;
        }
    }
}

sub check_string {

##check_string

##Function : Detect "regexp" in string
##Returns  : ""|1
##Arguments: $string
##         : $string => String to be searched
##         : $regexp => regexp to use on string

    my ($arg_href) = @_;

    ## Flatten argument(s)
    my $string;
    my $regexp;

    my $tmpl = {
        string =>
          { required => 1, defined => 1, strict_type => 1, store => \$string },
        regexp =>
          { required => 1, defined => 1, strict_type => 1, store => \$regexp },
    };

    check( $tmpl, $arg_href, 1 ) or croak q{Could not parse arguments!};

    if ( $string =~ /$regexp/ ) {

        return 1;
    }
}

sub check_prioritize_variant_callers {

## Function : Check that all active variant callers have a prioritization order and that the prioritization elements match a supported variant caller.
## Returns  :
## Arguments: $parameter_href        => Parameter hash {REF}
##          : $active_parameter_href => Active parameters for this analysis hash {REF}
##          : $variant_callers_ref   => Variant callers to check {REF}
##          : $parameter_names_ref   => Parameter name list {REF}

    my ($arg_href) = @_;

    ## Flatten argument(s)
    my $parameter_href;
    my $active_parameter_href;
    my $variant_callers_ref;
    my $parameter_names_ref;

    my $tmpl = {
        parameter_href => {
            required    => 1,
            defined     => 1,
            default     => {},
            strict_type => 1,
            store       => \$parameter_href,
            ,
        },
        active_parameter_href => {
            required    => 1,
            defined     => 1,
            default     => {},
            strict_type => 1,
            store       => \$active_parameter_href,
            ,
        },
        parameter_names_ref => {
            required => 1,
            defined  => 1,
            default  => [],
            store    => \$parameter_names_ref,
        },
        variant_callers_ref => {
            required    => 1,
            defined     => 1,
            default     => [],
            strict_type => 1,
            store       => \$variant_callers_ref,
        },
    };

    check( $tmpl, $arg_href, 1 ) or croak q{Could not parse arguments!};

    ## Retrieve logger object
    my $log = Log::Log4perl->get_logger(q{MIP});

    my @priority_calls =
      split( ",", $active_parameter_href->{$$parameter_names_ref} );

    ## No matching variant caller
    my @variant_caller_aliases;

    ## Check that all active variant callers have a priority order
  CALLER:
    foreach my $variant_caller ( @{$variant_callers_ref} ) {

        my $variant_caller_alias =
          $parameter_href->{$variant_caller}{outdir_name};
        push @variant_caller_aliases, $variant_caller_alias;

        ## Only active programs
        if ( $active_parameter_href->{$variant_caller} > 0 ) {

            ## If element is not part of string
            if ( !( any { $_ eq $variant_caller_alias } @priority_calls ) ) {

                $log->fatal( $$parameter_names_ref
                      . q{ does not contain active variant caller: '}
                      . $variant_caller_alias
                      . q{'} );
                exit 1;
            }
        }
        ## Only NOT active programs
        if ( $active_parameter_href->{$variant_caller} == 0 ) {

            ## If element is part of string
            if ( ( any { $_ eq $variant_caller_alias } @priority_calls ) ) {

                $log->fatal( $$parameter_names_ref
                      . q{ contains deactivated variant caller: '}
                      . $variant_caller_alias
                      . q{'} );
                exit 1;
            }
        }
    }

    ## Check that prioritize string contains valid variant call names
    foreach my $prioritize_call (@priority_calls) {

        if ( !( any { $_ eq $prioritize_call } @variant_caller_aliases ) )
        {    #If element is not part of string

            $log->fatal( $$parameter_names_ref . ": '"
                  . $prioritize_call
                  . "' does not match any supported variant caller: '"
                  . join( ",", @variant_caller_aliases )
                  . "'" );
            exit 1;
        }
    }
}

sub check_aligner {

##check_aligner

##Function : Check that the correct number of aligners is used in MIP and sets the outaligner_dir flag accordingly.
##Returns  : ""
##Arguments: $parameter_href, $active_parameter_href, $broadcasts_ref, $outaligner_dir_ref
##         : $parameter_href        => Parameter hash {REF}
##         : $active_parameter_href => Active parameters for this analysis hash {REF}
##         : $broadcasts_ref        => Holds the parameters info for broadcasting later {REF}
##         : $outaligner_dir_ref    => Outaligner_dir used in the analysis {REF}

    my ($arg_href) = @_;

    ## Default(s)
    my $outaligner_dir_ref;

    ## Flatten argument(s)
    my $parameter_href;
    my $active_parameter_href;
    my $broadcasts_ref;

    my $tmpl = {
        parameter_href => {
            required    => 1,
            defined     => 1,
            default     => {},
            strict_type => 1,
            store       => \$parameter_href,
        },
        active_parameter_href => {
            required    => 1,
            defined     => 1,
            default     => {},
            strict_type => 1,
            store       => \$active_parameter_href,
        },
        broadcasts_ref => {
            required    => 1,
            defined     => 1,
            default     => [],
            strict_type => 1,
            store       => \$broadcasts_ref
        },
        outaligner_dir_ref => {
            default     => \$arg_href->{active_parameter_href}{outaligner_dir},
            strict_type => 1,
            store       => \$outaligner_dir_ref,
        },
    };

    check( $tmpl, $arg_href, 1 ) or croak q{Could not parse arguments!};

    ## Retrieve logger object
    my $log = Log::Log4perl->get_logger(q{MIP});

    my %aligner;

    foreach my $aligner ( @{ $parameter_href->{dynamic_parameter}{aligners} } )
    {

        if ( $active_parameter_href->{$aligner} > 0 ) {    #Active aligner

            $aligner{total_active_aligner_count}++;
            push( @{ $aligner{active_aligners} }, $aligner );
            $parameter_href->{active_aligner} =
              $aligner;    #Save the active aligner for downstream use

            if ( not defined $$outaligner_dir_ref ) {

                $$outaligner_dir_ref = $parameter_href->{$aligner}{outdir_name}
                  ;    #Set outaligner_dir parameter depending on active aligner

                my $info = "Set outaligner_dir to: " . $$outaligner_dir_ref;
                push( @$broadcasts_ref, $info );    #Add info to broadcasts
            }
        }
    }
    if (   ( exists( $aligner{total_active_aligner_count} ) )
        && ( $aligner{total_active_aligner_count} > 1 ) )
    {

        $log->fatal( $USAGE, "\n" );
        $log->fatal(
            "You have activate more than 1 aligner: "
              . join( ", ", @{ $aligner{active_aligners} } )
              . ". MIP currently only supports 1 aligner per analysis.",
            "\n"
        );
        exit 1;
    }
}

sub collect_read_length {

##collect_read_length

##Function : Collect read length from an infile
##Returns  : "readLength"
##Arguments: $directory, $read_file, $file
##         : $directory => Directory of file
##         : $read_file => Command used to read file
##         : $file      => File to parse

    my ($arg_href) = @_;

    ## Flatten argument(s)
    my $directory;
    my $read_file_command;
    my $file;

    my $tmpl = {
        directory => {
            required    => 1,
            defined     => 1,
            strict_type => 1,
            store       => \$directory
        },
        read_file_command => {
            required    => 1,
            defined     => 1,
            strict_type => 1,
            store       => \$read_file_command
        },
        file =>
          { required => 1, defined => 1, strict_type => 1, store => \$file },
    };

    check( $tmpl, $arg_href, 1 ) or croak q{Could not parse arguments!};

    my $seq_length_regexp =
q?perl -ne 'if ($_!~/@/) {chomp($_);my $seq_length = length($_);print $seq_length;last;}' ?
      ;    #Prints sequence length and exits

    my $pwd = cwd();      #Save current direcory
    chdir($directory);    #Move to sample_id infile directory

    my $ret =
      `$read_file_command $file | $seq_length_regexp;`; #Collect sequence length
    return $ret;
}

sub check_program_mode {

##check_program_mode

##Function : Check correct value for program mode in MIP.
##Returns  : ""
##Arguments: $parameter_href, $active_parameter_href
##         : $parameter_href        => Parameter hash {REF}
##         : $active_parameter_href => Active parameters for this analysis hash {REF}

    my ($arg_href) = @_;

    ## Flatten argument(s)
    my $parameter_href;
    my $active_parameter_href;

    my $tmpl = {
        parameter_href => {
            required    => 1,
            defined     => 1,
            default     => {},
            strict_type => 1,
            store       => \$parameter_href,
        },
        active_parameter_href => {
            required    => 1,
            defined     => 1,
            default     => {},
            strict_type => 1,
            store       => \$active_parameter_href,
        },
    };

    check( $tmpl, $arg_href, 1 ) or croak q{Could not parse arguments!};

    ## Retrieve logger object
    my $log = Log::Log4perl->get_logger(q{MIP});

    my @allowed_values = ( 0, 1, 2 );

  PROGRAMS:
    foreach my $program ( @{ $parameter_href->{dynamic_parameter}{program} } ) {

        if (
            !(
                any { $_ eq $active_parameter_href->{$program} }
                @allowed_values
            )
          )
        {    #If element is not part of array

            $log->fatal( q{'}
                  . $active_parameter_href->{$program}
                  . q{' Is not an allowed mode for program '--}
                  . $program
                  . q{'. Set to: }
                  . join( "|", @allowed_values ) );
            exit 1;
        }
    }
}

sub update_exome_target_bed {

##update_exome_target_bed

##Function : Update exome_target_bed files with human_genome_reference_source_ref and human_genome_reference_version_ref
##Returns  : ""
##Arguments: $exome_target_bed_file_href, $human_genome_reference_source_ref, human_genome_reference_version_ref
##         : $exome_target_bed_file_href        => ExomeTargetBedTestFile hash {REF}
##         : human_genome_reference_source_ref  => The human genome reference source {REF}
##         : human_genome_reference_version_ref => The human genome reference version {REF}

    my ($arg_href) = @_;

    ## Flatten argument(s)
    my $exome_target_bed_file_href;
    my $human_genome_reference_source_ref;
    my $human_genome_reference_version_ref;

    my $tmpl = {
        exome_target_bed_file_href =>
          { required => 1, store => \$exome_target_bed_file_href },
        human_genome_reference_source_ref => {
            required    => 1,
            defined     => 1,
            default     => \$$,
            strict_type => 1,
            store       => \$human_genome_reference_source_ref
        },
        human_genome_reference_version_ref => {
            required    => 1,
            defined     => 1,
            default     => \$$,
            strict_type => 1,
            store       => \$human_genome_reference_version_ref
        },
    };

    check( $tmpl, $arg_href, 1 ) or croak q{Could not parse arguments!};

    if ( defined $$human_genome_reference_source_ref ) {

      EXOME_FILE:
        foreach
          my $exome_target_bed_file ( keys %{$exome_target_bed_file_href} )
        {

            my $original_file_name = $exome_target_bed_file;

            ## Replace with actual version
            if ( $exome_target_bed_file =~
                s/genome_reference_source/$$human_genome_reference_source_ref/
                && $exome_target_bed_file =~
                s/_version/$$human_genome_reference_version_ref/ )
            {

                ## The delete operator returns the value being deleted i.e. updating hash key while preserving original info
                $exome_target_bed_file_href->{$exome_target_bed_file} =
                  delete $exome_target_bed_file_href->{$original_file_name};
            }
        }
    }
    return;
}

sub check_sample_id_in_parameter_path {

##check_sample_id_in_parameter_path

##Function : Check sample_id provided in hash path parameter is included in the analysis and only represented once
##Returns  : ""
##Tags     : check, sampleids, hash
##Arguments: $active_parameter_href, $sample_ids_ref, $parameter_name
##         : $active_parameter_href => Active parameters for this analysis hash {REF}
##         : $sample_ids_ref        => Array to loop in for parameter {REF}
##         : $parameter_names_ref   => Parameter name list {REF}

    my ($arg_href) = @_;

    ## Flatten argument(s)
    my $active_parameter_href;
    my $sample_ids_ref;
    my $parameter_names_ref;

    my $tmpl = {
        active_parameter_href => {
            required    => 1,
            defined     => 1,
            default     => {},
            strict_type => 1,
            store       => \$active_parameter_href,
        },
        sample_ids_ref => {
            required    => 1,
            defined     => 1,
            default     => [],
            strict_type => 1,
            store       => \$sample_ids_ref
        },
        parameter_names_ref => {
            required => 1,
            defined  => 1,
            default  => [],
            store    => \$parameter_names_ref
        },
    };

    check( $tmpl, $arg_href, 1 ) or croak q{Could not parse arguments!};

    ## Retrieve logger object
    my $log = Log::Log4perl->get_logger(q{MIP});

    foreach my $parameter_name (@$parameter_names_ref)
    {    #Lopp through all hash parameters supplied

        my %seen;    #Hash to test duplicate sample_ids later

        foreach my $key ( keys %{ $active_parameter_href->{$parameter_name} } )
        {

            my @parameter_samples =
              split( ",", $active_parameter_href->{$parameter_name}{$key} );

            foreach my $sample_id (@parameter_samples) {

                $seen{$sample_id}++
                  ;    #Increment instance to check duplicates later

                if ( $seen{$sample_id} > 1 ) {    #Check sample_id are unique

                    $log->fatal(
                        "Sample_id: "
                          . $sample_id
                          . " is not uniqe in '-"
                          . $parameter_name . " '"
                          . $key . "="
                          . join( ",", @parameter_samples ),
                        "\n"
                    );
                    exit 1;
                }
            }
        }
        foreach my $sample_id (@$sample_ids_ref) {

            if ( !( any { $_ eq $sample_id } ( keys %seen ) ) )
            {    #If sample_id is not present in parameter_name hash

                $log->fatal(
                    "Could not detect "
                      . $sample_id
                      . " for '--"
                      . $parameter_name
                      . "'. Provided sample_ids are: "
                      . join( ", ", ( keys %seen ) ),
                    "\n"
                );
                exit 1;
            }
        }
    }
}

sub check_sample_id_in_parameter {

##check_sample_id_in_parameter

##Function : Check sample_id provided in hash parameter is included in the analysis and only represented once
##Returns  : ""
##Tags     : check, sampleids, hash
##Arguments: $active_parameter_href, $sample_ids_ref, $parameter_name
##         : $active_parameter_href => Active parameters for this analysis hash {REF}
##         : $sample_ids_ref        => Array to loop in for parameter {REF}
##         : $parameter_names_ref   => Parameter name list {REF}

    my ($arg_href) = @_;

    ## Flatten argument(s)
    my $active_parameter_href;
    my $sample_ids_ref;
    my $parameter_names_ref;

    my $tmpl = {
        active_parameter_href => {
            required    => 1,
            defined     => 1,
            default     => {},
            strict_type => 1,
            store       => \$active_parameter_href,
        },
        sample_ids_ref => {
            required    => 1,
            defined     => 1,
            default     => [],
            strict_type => 1,
            store       => \$sample_ids_ref
        },
        parameter_names_ref => {
            required => 1,
            defined  => 1,
            default  => [],
            store    => \$parameter_names_ref
        },
    };

    check( $tmpl, $arg_href, 1 ) or croak q{Could not parse arguments!};

    ## Retrieve logger object
    my $log = Log::Log4perl->get_logger(q{MIP});

    foreach my $parameter_name (@$parameter_names_ref)
    {    #Lopp through all hash parameters supplied

        if ( defined( $active_parameter_href->{$parameter_name} ) ) {

            foreach my $sample_id (@$sample_ids_ref) {

                ## Check that a value exists
                if (
                    !defined(
                        $active_parameter_href->{$parameter_name}{$sample_id}
                    )
                  )
                {

                    $log->fatal(
                        "Could not find value for "
                          . $sample_id
                          . " for parameter '--"
                          . $parameter_name . "'",
                        "\n"
                    );
                    exit 1;
                }

                ## If sample_id is not present in parameter_name hash
                if (
                    !(
                        any { $_ eq $sample_id }
                        ( keys %{ $active_parameter_href->{$parameter_name} } )
                    )
                  )
                {

                    $log->fatal(
                        "Could not detect "
                          . $sample_id
                          . " for parameter '--"
                          . $parameter_name
                          . "'. Provided sample_ids for parameter are: "
                          . join(
                            ", ",
                            (
                                keys
                                  %{ $active_parameter_href->{$parameter_name} }
                            )
                          ),
                        "\n"
                    );
                    exit 1;
                }
            }
        }
    }
}

sub get_matching_values_key {

##get_matching_values_key

##Function : Return the key if the hash value and query match
##Returns  : "key pointing to matched value"
##Arguments: $active_parameter_href, $query_value_ref, $parameter_name
##         : $active_parameter_href => Active parameters for this analysis hash {REF}
##         : $query_value_ref       => The value to query in the hash {REF}
##         : $parameter_name        => MIP parameter name

    my ($arg_href) = @_;

    ## Flatten argument(s)
    my $active_parameter_href;
    my $query_value_ref;
    my $parameter_name;

    my $tmpl = {
        active_parameter_href => {
            required    => 1,
            defined     => 1,
            default     => {},
            strict_type => 1,
            store       => \$active_parameter_href,
        },
        query_value_ref => {
            required    => 1,
            defined     => 1,
            default     => \$$,
            strict_type => 1,
            store       => \$query_value_ref
        },
        parameter_name => {
            required    => 1,
            defined     => 1,
            strict_type => 1,
            store       => \$parameter_name,
        },
    };

    check( $tmpl, $arg_href, 1 ) or croak q{Could not parse arguments!};

    my %reversed = reverse %{ $active_parameter_href->{$parameter_name} }
      ;    #Values are now keys and vice versa

    if ( exists $reversed{$$query_value_ref} ) {

        return $reversed{$$query_value_ref};
    }
}

sub get_user_supplied_info {

## Function : Detect if user supplied info on parameters otherwise collected from pedigree
## Returns  : "user_supply_switchHash where 1=user input and 0=no user input"
## Arguments: $parameter_href        => Holds all parameters {REF}
##          : $active_parameter_href => Active parameters for this analysis hash {REF}

    my ($arg_href) = @_;

    ## Flatten argument(s)
    my $parameter_href;
    my $active_parameter_href;

    my $tmpl = {
        parameter_href => {
            required    => 1,
            defined     => 1,
            default     => {},
            strict_type => 1,
            store       => \$parameter_href,
        },
        active_parameter_href => {
            required    => 1,
            defined     => 1,
            default     => {},
            strict_type => 1,
            store       => \$active_parameter_href,
        },
    };

    check( $tmpl, $arg_href, 1 ) or croak q{Could not parse arguments!};

    ## Define what should be checked
    my %user_supply_switch = (
        sample_ids        => 0,
        exome_target_bed  => 0,
        analysis_type     => 0,
        expected_coverage => 0,
    );

    ## Detect user supplied info
  USER_PARAMETER:
    foreach my $parameter ( keys %user_supply_switch ) {

        ## If hash and supplied
        if ( ref $active_parameter_href->{$parameter} eq q{HASH}
            && keys %{ $active_parameter_href->{$parameter} } )
        {

            $user_supply_switch{$parameter} = 1;
        }
        elsif ( ref $active_parameter_href->{$parameter} eq q{ARRAY}
            && @{ $active_parameter_href->{$parameter} } )
        {
            ## If array and supplied

            $user_supply_switch{$parameter} = 1;
        }
        elsif ( defined $active_parameter_href->{$parameter}
            && ref $active_parameter_href->{$parameter} !~ / HASH | ARRAY /xsm )
        {
            ## If scalar and supplied

            $user_supply_switch{$parameter} = 1;
        }
        else {

            ## No user defined input for parameter
            $user_supply_switch{$parameter} = 0;
        }
    }
    return %user_supply_switch;
}

sub get_pedigree_sample_info {

## Function : Reformat pedigree keys to plink format and collect sample info to various hashes
## Returns  :
## Arguments: $parameter_href                         => Parameter hash {REF}
##          : $active_parameter_href                  => Active parameters for this analysis hash {REF}
##          : $sample_info_href                       => Info on samples and family hash {REF}
##          : $file_info_href                         => The associated reference file endings {REF}
##          : $exom_target_bed_test_file_tracker_href => Collect which sample_ids have used a certain capture_kit
##          : $pedigree_sample_href                   => YAML sample info hash {REF}
##          : $user_supply_switch_href                => The user supplied info switch {REF}
##          : $sample_id                              => Sample ID

    my ($arg_href) = @_;

    ## Flatten argument(s)
    my $parameter_href;
    my $active_parameter_href;
    my $sample_info_href;
    my $file_info_href;
    my $exom_target_bed_test_file_tracker_href;
    my $pedigree_sample_href;
    my $user_supply_switch_href;
    my $sample_id;

    my $tmpl = {
        parameter_href => {
            required    => 1,
            defined     => 1,
            default     => {},
            strict_type => 1,
            store       => \$parameter_href,
        },
        active_parameter_href => {
            required    => 1,
            defined     => 1,
            default     => {},
            strict_type => 1,
            store       => \$active_parameter_href,
        },
        sample_info_href => {
            required    => 1,
            defined     => 1,
            default     => {},
            strict_type => 1,
            store       => \$sample_info_href,
        },
        file_info_href => {
            required    => 1,
            defined     => 1,
            default     => {},
            strict_type => 1,
            store       => \$file_info_href,
        },
        exom_target_bed_test_file_tracker_href => {
            required    => 1,
            defined     => 1,
            default     => {},
            strict_type => 1,
            store       => \$exom_target_bed_test_file_tracker_href
        },
        pedigree_sample_href => {
            required    => 1,
            defined     => 1,
            default     => {},
            strict_type => 1,
            store       => \$pedigree_sample_href
        },
        user_supply_switch_href => {
            required    => 1,
            defined     => 1,
            default     => {},
            strict_type => 1,
            store       => \$user_supply_switch_href
        },
        sample_id => {
            required    => 1,
            defined     => 1,
            strict_type => 1,
            store       => \$sample_id,
        },
    };

    check( $tmpl, $arg_href, 1 ) or croak q{Could not parse arguments!};

    ## Add input to sample_info hash for at sample level
    foreach my $key ( keys %{$pedigree_sample_href} ) {

        $sample_info_href->{sample}{$sample_id}{$key} =
          $pedigree_sample_href->{$key};

        ## Add sex to dynamic parameters
        if ( $key eq q{sex} ) {

            push @{ $parameter_href->{dynamic_parameter}
                  { $pedigree_sample_href->{$key} } },
              $sample_id;

            ## Reformat to plink format
            if ( $pedigree_sample_href->{$key} eq q{male} ) {

                $parameter_href->{dynamic_parameter}{$sample_id}{plink_sex} = 1;
            }
            elsif ( $pedigree_sample_href->{$key} eq q{female} ) {

                $parameter_href->{dynamic_parameter}{$sample_id}{plink_sex} = 2;
            }
            else {

                $parameter_href->{dynamic_parameter}{$sample_id}{plink_sex} =
                  q{other};
            }
        }

        ## Add phenotype to dynamic parameters
        if ( $key eq q{phenotype} ) {

            push @{ $parameter_href->{dynamic_parameter}
                  { $pedigree_sample_href->{$key} } },
              $sample_id;

            ## Reformat to plink format
            if ( $pedigree_sample_href->{$key} eq q{unaffected} ) {

                $parameter_href->{dynamic_parameter}{$sample_id}
                  {plink_phenotype} = 1;
            }
            elsif ( $pedigree_sample_href->{$key} eq q{affected} ) {

                $parameter_href->{dynamic_parameter}{$sample_id}
                  {plink_phenotype} = 2;
            }
            else {

                $parameter_href->{dynamic_parameter}{$sample_id}
                  {plink_phenotype} = 0;
            }
        }
    }

    ## Add analysis_type for each individual
    if ( $sample_info_href->{sample}{$sample_id}{analysis_type} ) {

        if ( not $user_supply_switch_href->{analysis_type} ) {

            ## Alias
            my $analysis_type =
              $sample_info_href->{sample}{$sample_id}{analysis_type};
            $active_parameter_href->{analysis_type}{$sample_id} =
              $analysis_type;
        }
    }

    ## Add expected_coverage for each individual
    if ( $sample_info_href->{sample}{$sample_id}{expected_coverage} ) {

        if ( not $user_supply_switch_href->{expected_coverage} ) {

            ## Alias
            my $expected_coverage =
              $sample_info_href->{sample}{$sample_id}{expected_coverage};
            $active_parameter_href->{expected_coverage}{$sample_id} =
              $expected_coverage;
        }
    }

    ## Add capture kit for each individual
    if ( $sample_info_href->{sample}{$sample_id}{capture_kit} ) {

        ## Alias
        my $capture_kit =
          $sample_info_href->{sample}{$sample_id}{capture_kit};

        ## Return a capture kit depending on user info
        my $exome_target_bed_file = add_capture_kit(
            {
                file_info_href => $file_info_href,
                supported_capture_kit_href =>
                  $parameter_href->{supported_capture_kit},
                capture_kit => $capture_kit,
                user_supplied_parameter_switch =>
                  $user_supply_switch_href->{exome_target_bed},
            }
        );

        if ($exome_target_bed_file) {

            push @{ $exom_target_bed_test_file_tracker_href
                  ->{$exome_target_bed_file} },
              $sample_id;
        }
    }
    return;
}

sub check_founder_id {

##check_founder_id

##Function : Check that founder_ids are included in the pedigree info
##Returns  : ""
##Arguments: $pedigree_href, $pedigree_sample_ids_ref
##         : $pedigree_href           => Pedigree info {REF}
##         : $pedigree_sample_ids_ref => Array of pedigree samples {REF}

    my ($arg_href) = @_;

    ## Flatten argument(s)
    my $pedigree_href;
    my $pedigree_sample_ids_ref;

    my $tmpl = {
        pedigree_href => {
            required    => 1,
            defined     => 1,
            default     => {},
            strict_type => 1,
            store       => \$pedigree_href
        },
        pedigree_sample_ids_ref => {
            required    => 1,
            defined     => 1,
            default     => [],
            strict_type => 1,
            store       => \$pedigree_sample_ids_ref
        },
    };

    check( $tmpl, $arg_href, 1 ) or croak q{Could not parse arguments!};

    ## Retrieve logger object
    my $log = Log::Log4perl->get_logger(q{MIP});

  SAMPLE:
    foreach my $pedigree_sample_href ( @{ $pedigree_href->{samples} } ) {

        my @founders =
          ( $pedigree_sample_href->{father}, $pedigree_sample_href->{mother} );

      FOUNDER:
        foreach my $founder (@founders) {

            if ($founder) {

                if ( !( any { $_ eq $founder } @$pedigree_sample_ids_ref ) )
                {    #If element is not part of array

                    $log->fatal( "Could not find founder sample_id: "
                          . $founder
                          . " in pedigree file\n" );
                    exit 1;
                }
            }
        }
    }
}

sub check_vcfanno_toml {

##check_vcfanno_toml

##Function : Check that the supplied vcfanno toml frequency file match record 'file=' within toml config file
##Returns  : ""
##Arguments: $vcfanno_file_toml, $vcfanno_file_freq
##         : $vcfanno_file_toml => Toml config file
##         : $vcfanno_file_freq => Frequency file recorded inside toml file

    my ($arg_href) = @_;

    ## Flatten argument(s)
    my $vcfanno_file_toml;
    my $vcfanno_file_freq;

    my $tmpl = {
        vcfanno_file_toml => {
            required    => 1,
            defined     => 1,
            strict_type => 1,
            store       => \$vcfanno_file_toml
        },
        vcfanno_file_freq => {
            required    => 1,
            defined     => 1,
            strict_type => 1,
            store       => \$vcfanno_file_freq
        },
    };

    check( $tmpl, $arg_href, 1 ) or croak q{Could not parse arguments!};

    my $FILEHANDLE = IO::Handle->new();    #Create anonymous filehandle

    ## Retrieve logger object
    my $log = Log::Log4perl->get_logger(q{MIP});

    open( $FILEHANDLE, "<", $vcfanno_file_toml )
      or
      $log->logdie( "Can't open '" . $vcfanno_file_toml . "': " . $! . "\n" );

    while (<$FILEHANDLE>) {

        chomp $_;                          #Remove newline

        if ( $_ =~ /^file="(\S+)"/ ) {

            my $file_path_freq = $1;

            if ( $file_path_freq ne $vcfanno_file_freq ) {

                $log->fatal( "The supplied vcfanno_config_file: "
                      . $vcfanno_file_freq
                      . " does not match record 'file="
                      . $file_path_freq
                      . "' in the sv_vcfanno_config file: "
                      . $vcfanno_file_toml );
                exit 1;
            }
            last;
        }
    }
    close $FILEHANDLE;
}

sub check_snpsift_keys {

##check_snpsift_keys

##Function : Check that the supplied
##Returns  : ""
##Arguments: $snpsift_annotation_files_href, $snpsift_annotation_outinfo_key_href
##         : $snpsift_annotation_files_href       => Snpsift annotation files {REF}
##         : $snpsift_annotation_outinfo_key_href => File and outinfo key to add to vcf {REF}

    my ($arg_href) = @_;

    ## Flatten argument(s)
    my $snpsift_annotation_files_href;
    my $snpsift_annotation_outinfo_key_href;

    my $tmpl = {
        snpsift_annotation_files_href => {
            required    => 1,
            defined     => 1,
            default     => {},
            strict_type => 1,
            store       => \$snpsift_annotation_files_href
        },
        snpsift_annotation_outinfo_key_href => {
            required    => 1,
            defined     => 1,
            default     => {},
            strict_type => 1,
            store       => \$snpsift_annotation_outinfo_key_href
        },
    };

    check( $tmpl, $arg_href, 1 ) or croak q{Could not parse arguments!};

    ## Retrieve logger object
    my $log = Log::Log4perl->get_logger(q{MIP});

    foreach my $file ( keys %$snpsift_annotation_outinfo_key_href ) {

        unless ( exists( $snpsift_annotation_files_href->{$file} ) ) {

            $log->fatal( "The supplied snpsift_annotation_outinfo_key file: "
                  . $file
                  . " does not match any file in '--snpsift_annotation_files'"
            );
            $log->fatal( "Supplied snpsift_annotation_files files:\n"
                  . join( "\n", keys %$snpsift_annotation_files_href ) );
            exit 1;
        }
    }
}

sub check_key_exists_in_hash {

##Function : Test if key from query hash exists truth hash
##Returns  :
##Arguments: $parameter_name => Parameter name
##         : $truth_href     => Truth hash
##         : $query_href     => Query hash

    my ($arg_href) = @_;

    ## Flatten argument(s)
    my $parameter_name;
    my $truth_href;
    my $query_href;

    my $tmpl = {
        parameter_name =>
          { required => 1, defined => 1, store => \$parameter_name },
        truth_href => {
            required    => 1,
            defined     => 1,
            default     => {},
            strict_type => 1,
            store       => \$truth_href
        },
        query_href => {
            required    => 1,
            defined     => 1,
            default     => {},
            strict_type => 1,
            store       => \$query_href
        },
    };

    check( $tmpl, $arg_href, 1 ) or croak q{Could not parse arguments!};

    ## Retrieve logger object
    my $log = Log::Log4perl->get_logger(q{MIP});

  QUERY_KEY:
    foreach my $key ( keys %{$query_href} ) {

        if ( not exists( $truth_href->{$key} ) ) {

            $log->fatal( $parameter_name
                  . q{ key '}
                  . $key
                  . q{' - Does not exist as module program parameter in MIP} );
            exit 1;
        }
    }
    return;
}

sub check_element_exists_in_hash {

##check_element_exists_in_hash

##Function : Test if element from query array exists truth hash
##Returns  : ""
##Arguments: $truth_href, $queryies, $parameter_name
##         : $truth_href     => Truth hash
##         : $queryies       => Query array
##         : $parameter_name => Parameter name

    my ($arg_href) = @_;

    ## Flatten argument(s)
    my $truth_href;
    my $queryies;
    my $parameter_name;

    my $tmpl = {
        truth_href => {
            required    => 1,
            defined     => 1,
            default     => {},
            strict_type => 1,
            store       => \$truth_href
        },
        queryies => {
            required    => 1,
            defined     => 1,
            default     => [],
            strict_type => 1,
            store       => \$queryies
        },
        parameter_name =>
          { required => 1, defined => 1, store => \$parameter_name },
    };

    check( $tmpl, $arg_href, 1 ) or croak q{Could not parse arguments!};

    ## Retrieve logger object
    my $log = Log::Log4perl->get_logger(q{MIP});

    foreach my $element (@$queryies) {

        if ( !exists( $truth_href->{$element} ) ) {

            $log->fatal( $parameter_name
                  . " element '"
                  . $element
                  . "' - Does not exist as module program parameter in MIP" );
            exit 1;
        }
    }
}

##Investigate potential autodie error
if ( $@ and $@->isa("autodie::exception") ) {

    if ( $@->matches("default") ) {

        say "Not an autodie error at all";
    }
    if ( $@->matches("open") ) {

        say "Error from open";
    }
    if ( $@->matches(":io") ) {

        say "Non-open, IO error.\n";
    }
}
elsif ($@) {

    say "A non-autodie exception.";
}<|MERGE_RESOLUTION|>--- conflicted
+++ resolved
@@ -4563,15 +4563,9 @@
     use MIP::Set::File qw{set_file_suffix};
     use MIP::Get::File qw{get_file_suffix};
     use MIP::Recipes::Analysis::Xargs qw{ xargs_command };
-<<<<<<< HEAD
-    use Program::Variantcalling::Snpeff qw(ann);
-    use Program::Variantcalling::Snpsift qw(annotate dbnsfp);
-    use MIP::Program::Variantcalling::Mip_vcfparser qw(mip_vcfparser);
-=======
     use MIP::Program::Variantcalling::Snpeff qw{ snpeff_ann };
     use MIP::Program::Variantcalling::Snpsift qw(snpsift_annotate snpsift_dbnsfp);
-    use Program::Variantcalling::Mip qw(vcfparser);
->>>>>>> 9458fa20
+    use MIP::Program::Variantcalling::Mip qw(mip_vcfparser);
     use MIP::QC::Record qw(add_program_outfile_to_sample_info);
     use MIP::Processmanagement::Slurm_processes
       qw(slurm_submit_job_sample_id_dependency_add_to_family);
