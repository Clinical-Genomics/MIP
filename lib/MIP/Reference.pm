package MIP::Reference;

use 5.026;
use Carp;
use charnames qw{ :full :short };
use English qw{ -no_match_vars };
use File::Basename qw{ fileparse };
use File::Spec::Functions qw{ catfile };
use open qw{ :encoding(UTF-8) :std };
use Params::Check qw{ allow check last_error };
use strict;
use utf8;
use warnings;
use warnings qw{ FATAL utf8 };

## CPANM
use autodie qw{ :all };
use Readonly;

## MIPs lib/
use MIP::Constants qw{ $COMMA $LOG_NAME $NEWLINE $SPACE };

BEGIN {
    require Exporter;
    use base qw{ Exporter };

    # Set the version for version checking
    our $VERSION = 1.04;

    # Functions and variables which can be optionally exported
    our @EXPORT_OK = qw{
      check_exome_target_bed_suffix
      check_human_genome_file_endings
      get_dict_contigs
<<<<<<< HEAD
      get_select_file_contigs
      update_exome_target_bed
=======
      parse_meta_file_suffixes
      parse_exome_target_bed
>>>>>>> 50f3c71b
      write_contigs_size_file
    };
}

sub check_exome_target_bed_suffix {

## Function : Check that supplied exome target file ends with ".bed" or exit
## Returns  :
## Arguments: $path => Path to check for ".bed" file ending

    my ($arg_href) = @_;

    ## Flatten argument(s)
    my $path;

    my $tmpl =
      { path => { defined => 1, required => 1, store => \$path, strict_type => 1, }, };

    check( $tmpl, $arg_href, 1 ) or croak q{Could not parse arguments!};

    ## Retrieve logger object
    my $log = Log::Log4perl->get_logger($LOG_NAME);

    if ( $path !~ m{[.]bed$}xsm ) {

        $log->fatal(
            q{Could not find intendended '.bed file ending' for target file: }
              . $path
              . q{ in parameter '--exome_target_bed'},
            $NEWLINE
        );
        exit 1;
    }
    return 1;
}

sub check_human_genome_file_endings {

## Function : Check the existance of associated human genome files
## Returns  :
## Arguments: $human_genome_reference_file_endings_ref => Human genome reference file endings
##          : $human_genome_reference_path             => Human genome reference file path
##          : $parameter_href                          => Parameter hash {REF}
##          : $parameter_name                          => The parameter under evaluation

    my ($arg_href) = @_;

    ## Flatten argument(s)
    my $human_genome_reference_file_endings_ref;
    my $human_genome_reference_path;
    my $parameter_href;
    my $parameter_name;

    my $tmpl = {
        human_genome_reference_file_endings_ref => {
            default     => [],
            defined     => 1,
            required    => 1,
            store       => \$human_genome_reference_file_endings_ref,
            strict_type => 1,
        },
        human_genome_reference_path => {
            defined     => 1,
            required    => 1,
            store       => \$human_genome_reference_path,
            strict_type => 1,
        },
        parameter_href => {
            default     => {},
            defined     => 1,
            required    => 1,
            store       => \$parameter_href,
            strict_type => 1,
        },
        parameter_name => { store => \$parameter_name, strict_type => 1, },
    };

    check( $tmpl, $arg_href, 1 ) or croak q{Could not parse arguments!};

    use MIP::File::Path qw{ check_filesystem_objects_existance };
    use MIP::Parameter qw{ set_parameter_build_file_status };

    ## Retrieve logger object
    my $log = Log::Log4perl->get_logger($LOG_NAME);

    ## Count the number of files that exists
    my $existence_check_counter = 0;

  FILE_ENDING:
    foreach my $file_ending ( @{$human_genome_reference_file_endings_ref} ) {

        ## Duplicate to keep fresh with each loop
        my $path = $human_genome_reference_path;

        ## Dict requires no fastq(.gz) ending
        if ( $file_ending eq q{.dict} ) {

            ## Removes ".file_ending" in filename.FILENDING(.gz)
            my ( $file, $dir_path ) =
              fileparse( $path, qr/ [.]fasta | [.]fasta[.]gz /sxm );
            $path = catfile( $dir_path, $file );
        }

        ## Add current ending
        $path = $path . $file_ending;

        my ($does_exist) = check_filesystem_objects_existance(
            {
                object_name    => $path,
                object_type    => q{file},
                parameter_name => $parameter_name,
            }
        );

        ## Sum up the number of file that exists
        $existence_check_counter = $existence_check_counter + $does_exist;
    }
    ## Files need to be built
    if ( $existence_check_counter != scalar @{$human_genome_reference_file_endings_ref} )
    {

        set_parameter_build_file_status {
            (
                parameter_href => $parameter_href,
                parameter_name => $parameter_name,
                status         => 1,
            )
        };
        return;
    }

    # All files exist in this check
    set_parameter_build_file_status {
        (
            parameter_href => $parameter_href,
            parameter_name => $parameter_name,
            status         => 0,
        )
    };
    return;
}

sub get_dict_contigs {

## Function : Collects sequence contigs used in analysis from human genome sequence
##          : dictionnary (.dict file)
## Returns  : @contigs
## Arguments: $dict_file_path => Dict file path

    my ($arg_href) = @_;

    ## Flatten argument(s)
    my $dict_file_path;

    my $tmpl = {
        dict_file_path => {
            defined     => 1,
            required    => 1,
            store       => \$dict_file_path,
            strict_type => 1,
        },
    };

    check( $tmpl, $arg_href, 1 ) or croak q{Could not parse arguments!};

    use MIP::Environment::Child_process qw{ child_process };
    use MIP::Language::Perl qw{ perl_nae_oneliners };

    ## Retrieve logger object
    my $log = Log::Log4perl->get_logger($LOG_NAME);

    ## Build regexp to find contig names
    my @perl_commands = perl_nae_oneliners(
        {
            oneliner_name  => q{get_dict_contigs},
            stdinfile_path => $dict_file_path,
        }
    );

    my @get_dict_contigs_cmds = join $SPACE, ( @perl_commands, );

    # System call
    my %return = child_process(
        {
            commands_ref => \@get_dict_contigs_cmds,
            process_type => q{ipc_cmd_run},
        }
    );

    # Save contigs
    my @contigs = split $COMMA, join $COMMA, @{ $return{stdouts_ref} };

    #my @contigs = split $COMMA, join $COMMA, @{$stdout_buf_ref};

    return @contigs if (@contigs);

    $log->fatal(
        q{Could not detect any 'SN:contig_names' in dict file: } . $dict_file_path );
    exit 1;
}

<<<<<<< HEAD
sub get_select_file_contigs {

## Function : Collects sequences contigs used in select file
## Returns  : @contigs
## Arguments: $select_file_path => Select file path

    my ($arg_href) = @_;

    ## Flatten argument(s)
    my $select_file_path;

    my $tmpl = {
        select_file_path => {
            defined     => 1,
            required    => 1,
            store       => \$select_file_path,
            strict_type => 1,
        },
    };

    check( $tmpl, $arg_href, 1 ) or croak q{Could not parse arguments!};

    use MIP::Environment::Child_process qw{ child_process };
    use MIP::Language::Perl qw{ perl_nae_oneliners };

    ## Retrieve logger object
    my $log = Log::Log4perl->get_logger($LOG_NAME);

    ## Build regexp to get contig names
    my @perl_commands = perl_nae_oneliners(
        {
            oneliner_name  => q{get_select_contigs},
            stdinfile_path => $select_file_path,
        }
    );

    my @get_select_contigs_cmds = join $SPACE, ( @perl_commands, );

    # System call
    my %process_return = child_process(
        {
            #commands_ref => [ $find_contig_cmd, ],
            commands_ref => \@get_select_contigs_cmds,
            process_type => q{open3},
        }
    );

    # Save contigs
    my @contigs = split $COMMA, join $COMMA, @{ $process_return{stdouts_ref} };

    if ( not @contigs ) {

        $log->fatal(
            q{Could not detect any '##contig' in meta data header in select file: }
              . $select_file_path );
        exit 1;
    }
    return @contigs;
}

sub update_exome_target_bed {
=======
sub parse_meta_file_suffixes {
>>>>>>> 50f3c71b

## Function : Checks files to be built by combining object name prefix with suffix.
## Returns  :
## Arguments: $active_parameter_href  => Active parameters for this analysis hash {REF}
##          : $file_name              => File name
##          : $meta_file_suffixes_ref => Reference to the meta file suffixes to be added to the file name {REF}
##          : $parameter_href         => Parameter hash {REF}
##          : $parameter_name         => MIP parameter name

    my ($arg_href) = @_;

    ## Flatten argument(s)
    my $active_parameter_href;
    my $file_name;
    my $meta_file_suffixes_ref;
    my $parameter_href;
    my $parameter_name;

    my $tmpl = {
        active_parameter_href => {
            default     => {},
            defined     => 1,
            required    => 1,
            store       => \$active_parameter_href,
            strict_type => 1,
        },
        file_name => {
            defined     => 1,
            required    => 1,
            store       => \$file_name,
            strict_type => 1,
        },
        meta_file_suffixes_ref => {
            default     => [],
            defined     => 1,
            required    => 1,
            store       => \$meta_file_suffixes_ref,
            strict_type => 1,
        },
        parameter_href => {
            default     => {},
            defined     => 1,
            required    => 1,
            store       => \$parameter_href,
            strict_type => 1,
        },
        parameter_name => {
            defined     => 1,
            required    => 1,
            store       => \$parameter_name,
            strict_type => 1,
        },
    };

    check( $tmpl, $arg_href, 1 ) or croak q{Could not parse arguments!};

    use MIP::File::Path qw{ check_filesystem_objects_existance };
    use MIP::Parameter qw{ get_parameter_attribute set_parameter_build_file_status };

    ## Count the number of files that exists
    my $existence_check_counter = 0;

    my $build_status = 0;

    ## Get parameter object type i.e file or directory
    my $system_object_type = get_parameter_attribute(
        {
            attribute      => q{exists_check},
            parameter_href => $parameter_href,
            parameter_name => $parameter_name,
        }
    );

  FILE_SUFFIX:
    foreach my $file_suffix ( @{$meta_file_suffixes_ref} ) {

        my ($exist) = check_filesystem_objects_existance(
            {
                object_name    => catfile( $file_name . $file_suffix ),
                object_type    => $system_object_type,
                parameter_name => $parameter_name,
            }
        );
        ## Sum up the number of file that exists
        $existence_check_counter = $existence_check_counter + $exist;
    }

    ## Files need to be built
    if ( $existence_check_counter != scalar @{$meta_file_suffixes_ref} ) {

        $build_status = 1;
    }

    # Set build status for parameter
    set_parameter_build_file_status(
        {
            parameter_href => $parameter_href,
            parameter_name => $parameter_name,
            status         => $build_status,
        }
    );
    return;
}

sub parse_exome_target_bed {

## Function : Update exome_target_bed files with human genome reference source and version.
##          : Check for correct file suffix
## Returns  :
## Arguments: $exome_target_bed_file_href     => Exome target bed {REF}
##          : $human_genome_reference_source  => Human genome reference source
##          : $human_genome_reference_version => Human genome reference version

    my ($arg_href) = @_;

    ## Flatten argument(s)
    my $exome_target_bed_file_href;
    my $human_genome_reference_source;
    my $human_genome_reference_version;

    my $tmpl = {
        exome_target_bed_file_href =>
          { required => 1, store => \$exome_target_bed_file_href, },
        human_genome_reference_source => {
            defined     => 1,
            required    => 1,
            store       => \$human_genome_reference_source,
            strict_type => 1,
        },
        human_genome_reference_version => {
            defined     => 1,
            required    => 1,
            store       => \$human_genome_reference_version,
            strict_type => 1,
        },
    };

    check( $tmpl, $arg_href, 1 ) or croak q{Could not parse arguments!};

  EXOME_FILE:
    foreach my $exome_target_bed_file ( keys %{$exome_target_bed_file_href} ) {

        my $original_file_name = $exome_target_bed_file;

        ## Replace with actual version
        if ( $exome_target_bed_file =~
            s/genome_reference_source/$human_genome_reference_source/xsm
            && $exome_target_bed_file =~ s/_version/$human_genome_reference_version/xsm )
        {

            ## The delete operator returns the value being deleted
            ## i.e. updating hash key while preserving original info
            $exome_target_bed_file_href->{$exome_target_bed_file} =
              delete $exome_target_bed_file_href->{$original_file_name};
        }

        ## Check that supplied target file ends with ".bed" and otherwise croaks
        check_exome_target_bed_suffix(
            {
                path => $exome_target_bed_file,
            }
        );
    }
    return;
}

sub write_contigs_size_file {

## Function : Write contig size file from human genome sequence fai (.fai) file
## Returns  :
## Arguments: $fai_file_path => Fai file path
##          : $outfile_path  => Chromosome size file path

    my ($arg_href) = @_;

    ## Flatten argument(s)
    my $fai_file_path;
    my $outfile_path;

    my $tmpl = {
        fai_file_path => {
            defined     => 1,
            required    => 1,
            store       => \$fai_file_path,
            strict_type => 1,
        },
        outfile_path => {
            defined     => 1,
            required    => 1,
            store       => \$outfile_path,
            strict_type => 1,
        },
    };

    check( $tmpl, $arg_href, 1 ) or croak q{Could not parse arguments!};

    use MIP::Environment::Child_process qw{ child_process };
    use MIP::Language::Perl qw{ perl_nae_oneliners };

    ## Retrieve logger object
    my $log = Log::Log4perl->get_logger($LOG_NAME);

    ## Build regexp to find contig names
    my @perl_commands = perl_nae_oneliners(
        {
            oneliner_name   => q{write_contigs_size_file},
            stdinfile_path  => $fai_file_path,
            stdoutfile_path => $outfile_path,
        }
    );

    my @write_contigs_size_cmd = join $SPACE, ( @perl_commands, );

    # System call
    my %process_return = child_process(
        {
            commands_ref => \@write_contigs_size_cmd,
            process_type => q{ipc_cmd_run},
            verbose      => 0,
        }
    );

    return if ( not @{ $process_return{stderrs_ref} } );

    $log->fatal(q{Could not write contigs size file});
    $log->fatal( q{Error: } . join $NEWLINE, @{ $process_return{stderrs_ref} } );
    exit 1;
}

1;<|MERGE_RESOLUTION|>--- conflicted
+++ resolved
@@ -32,13 +32,9 @@
       check_exome_target_bed_suffix
       check_human_genome_file_endings
       get_dict_contigs
-<<<<<<< HEAD
       get_select_file_contigs
-      update_exome_target_bed
-=======
       parse_meta_file_suffixes
       parse_exome_target_bed
->>>>>>> 50f3c71b
       write_contigs_size_file
     };
 }
@@ -240,7 +236,6 @@
     exit 1;
 }
 
-<<<<<<< HEAD
 sub get_select_file_contigs {
 
 ## Function : Collects sequences contigs used in select file
@@ -301,10 +296,8 @@
     return @contigs;
 }
 
-sub update_exome_target_bed {
-=======
+
 sub parse_meta_file_suffixes {
->>>>>>> 50f3c71b
 
 ## Function : Checks files to be built by combining object name prefix with suffix.
 ## Returns  :
