--- conflicted
+++ resolved
@@ -25,11 +25,7 @@
     use base qw{ Exporter };
 
     # Set the version for version checking
-<<<<<<< HEAD
-    our $VERSION = 1.23;
-=======
     our $VERSION = 1.24;
->>>>>>> d6943bce
 
     # Functions and variables which can be optionally exported
     our @EXPORT_OK =
@@ -728,12 +724,7 @@
     use MIP::Gatk qw{ check_gatk_sample_map_paths };
     use MIP::Parse::Parameter qw{ parse_infiles parse_prioritize_variant_callers };
     use MIP::Parse::File qw{ parse_fastq_infiles };
-<<<<<<< HEAD
     use MIP::Reference qw{ parse_exome_target_bed parse_nist_parameters };
-    use MIP::Set::Parameter qw{ set_parameter_to_broadcast };
-=======
-    use MIP::Reference qw{ parse_exome_target_bed };
->>>>>>> d6943bce
     use MIP::Sample_info qw{ set_parameter_in_sample_info };
     use MIP::Vep qw{
       check_vep_api_cache_versions
