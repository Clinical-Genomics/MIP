package MIP::Recipes::Pipeline::Analyse_rd_dna;

use 5.026;
use Carp;
use charnames qw{ :full :short };
use English qw{ -no_match_vars };
use File::Spec::Functions qw{ catdir catfile };
use open qw{ :encoding(UTF-8) :std };
use Params::Check qw{ check allow last_error };
use strict;
use utf8;
use warnings;
use warnings qw{ FATAL utf8 };

## CPANM
use List::MoreUtils qw { any };
use Readonly;

## MIPs lib/
use MIP::Constants qw{ $SPACE };

BEGIN {

    require Exporter;
    use base qw{ Exporter };

    # Set the version for version checking
    our $VERSION = 1.25;

    # Functions and variables which can be optionally exported
    our @EXPORT_OK = qw{ pipeline_analyse_rd_dna };
}

sub pipeline_analyse_rd_dna {

## Function : Pipeline recipe for wes and or wgs data analysis.
## Returns  :
## Arguments: $active_parameter_href           => Active parameters for this analysis hash {REF}
##          : $broadcasts_ref                  => Holds the parameters info for broadcasting later {REF}
##          : $file_info_href                  => File info hash {REF}
##          : $infile_both_strands_prefix_href => The infile(s) without the ".ending" and strand info {REF}
##          : $infile_lane_prefix_href         => Infile(s) without the ".ending" {REF}
##          : $job_id_href                     => Job id hash {REF}
##          : $log                             => Log object to write to
##          : $order_parameters_ref            => Order of parameters (for structured output) {REF}
##          : $order_recipes_ref               => Order of recipes
##          : $parameter_href                  => Parameter hash {REF}
##          : $sample_info_href                => Info on samples and case hash {REF}

    my ($arg_href) = @_;

    ## Flatten argument(s)
    my $active_parameter_href;
    my $broadcasts_ref;
    my $file_info_href;
    my $infile_both_strands_prefix_href;
    my $infile_lane_prefix_href;
    my $job_id_href;
    my $log;
    my $order_parameters_ref;
    my $order_recipes_ref;
    my $parameter_href;
    my $sample_info_href;

    my $tmpl = {
        active_parameter_href => {
            default     => {},
            defined     => 1,
            required    => 1,
            store       => \$active_parameter_href,
            strict_type => 1,
        },
        broadcasts_ref => {
            default     => [],
            defined     => 1,
            required    => 1,
            store       => \$broadcasts_ref,
            strict_type => 1,
        },
        file_info_href => {
            default     => {},
            defined     => 1,
            required    => 1,
            store       => \$file_info_href,
            strict_type => 1,
        },
        infile_both_strands_prefix_href => {
            default     => {},
            defined     => 1,
            required    => 1,
            store       => \$infile_both_strands_prefix_href,
            strict_type => 1,
        },
        infile_lane_prefix_href => {
            default     => {},
            defined     => 1,
            required    => 1,
            store       => \$infile_lane_prefix_href,
            strict_type => 1,
        },
        job_id_href => {
            default     => {},
            defined     => 1,
            required    => 1,
            store       => \$job_id_href,
            strict_type => 1,
        },
        log => {
            defined  => 1,
            required => 1,
            store    => \$log,
        },
        order_parameters_ref => {
            default     => [],
            defined     => 1,
            required    => 1,
            store       => \$order_parameters_ref,
            strict_type => 1,
        },
        order_recipes_ref => {
            default     => [],
            defined     => 1,
            required    => 1,
            store       => \$order_recipes_ref,
            strict_type => 1,
        },
        parameter_href => {
            default     => {},
            defined     => 1,
            required    => 1,
            store       => \$parameter_href,
            strict_type => 1,
        },
        sample_info_href => {
            default     => {},
            defined     => 1,
            required    => 1,
            store       => \$sample_info_href,
            strict_type => 1,
        },
    };

    check( $tmpl, $arg_href, 1 ) or croak q{Could not parse arguments!};

    use MIP::Check::Pipeline qw{ check_rd_dna };
    use MIP::Constants qw{ set_analysis_constants };
    use MIP::Log::MIP_log4perl qw{ log_display_recipe_for_user };
    use MIP::Parse::Reference qw{ parse_reference_for_vt };
    use MIP::Set::Analysis
      qw{ set_recipe_bwa_mem set_recipe_cadd set_recipe_chromograph set_recipe_gatk_variantrecalibration set_recipe_on_analysis_type set_rankvariants_ar };

    ## Recipes
    use MIP::Recipes::Analysis::Analysisrunstatus qw{ analysis_analysisrunstatus };
    use MIP::Recipes::Analysis::Bcftools_mpileup qw { analysis_bcftools_mpileup };
    use MIP::Recipes::Analysis::Cadd qw{ analysis_cadd analysis_cadd_gb_38 };
    use MIP::Recipes::Analysis::Chanjo_sex_check qw{ analysis_chanjo_sex_check };
    use MIP::Recipes::Analysis::Chromograph
      qw{ analysis_chromograph analysis_chromograph_proband };
    use MIP::Recipes::Analysis::Cnvnator qw{ analysis_cnvnator };
    use MIP::Recipes::Analysis::Delly_call qw{ analysis_delly_call };
    use MIP::Recipes::Analysis::Delly_reformat qw{ analysis_delly_reformat };
    use MIP::Recipes::Analysis::Endvariantannotationblock
      qw{ analysis_endvariantannotationblock };
    use MIP::Recipes::Analysis::Expansionhunter qw{ analysis_expansionhunter };
    use MIP::Recipes::Analysis::Fastqc qw{ analysis_fastqc };
    use MIP::Recipes::Analysis::Frequency_annotation qw{ analysis_frequency_annotation };
    use MIP::Recipes::Analysis::Frequency_filter qw{ analysis_frequency_filter };
    use MIP::Recipes::Analysis::Gatk_baserecalibration
      qw{ analysis_gatk_baserecalibration };
    use MIP::Recipes::Analysis::Gatk_combinevariantcallsets
      qw{ analysis_gatk_combinevariantcallsets };
    use MIP::Recipes::Analysis::Gatk_gathervcfs qw{ analysis_gatk_gathervcfs };
    use MIP::Recipes::Analysis::Gatk_genotypegvcfs qw{ analysis_gatk_genotypegvcfs };
    use MIP::Recipes::Analysis::Gatk_haplotypecaller qw{ analysis_gatk_haplotypecaller };
    use MIP::Recipes::Analysis::Gatk_variantevalall qw{ analysis_gatk_variantevalall };
    use MIP::Recipes::Analysis::Gatk_variantevalexome
      qw{ analysis_gatk_variantevalexome };
    use MIP::Recipes::Analysis::Gzip_fastq qw{ analysis_gzip_fastq };
    use MIP::Recipes::Analysis::Manta qw{ analysis_manta };
    use MIP::Recipes::Analysis::Markduplicates qw{ analysis_markduplicates };
    use MIP::Recipes::Analysis::Mip_qccollect qw{ analysis_mip_qccollect };
    use MIP::Recipes::Analysis::Mip_vcfparser qw{ analysis_mip_vcfparser };
    use MIP::Recipes::Analysis::Mip_vercollect qw{ analysis_mip_vercollect };
    use MIP::Recipes::Analysis::Multiqc qw{ analysis_multiqc };
    use MIP::Recipes::Analysis::Peddy qw{ analysis_peddy };
    use MIP::Recipes::Analysis::Picardtools_collecthsmetrics
      qw{ analysis_picardtools_collecthsmetrics };
    use MIP::Recipes::Analysis::Picardtools_collectmultiplemetrics
      qw{ analysis_picardtools_collectmultiplemetrics };
    use MIP::Recipes::Analysis::Picardtools_mergesamfiles
      qw{ analysis_picardtools_mergesamfiles };
    use MIP::Recipes::Analysis::Plink qw{ analysis_plink };
    use MIP::Recipes::Analysis::Prepareforvariantannotationblock
      qw{ analysis_prepareforvariantannotationblock };
    use MIP::Recipes::Analysis::Rankvariant
      qw{ analysis_rankvariant analysis_rankvariant_unaffected analysis_rankvariant_sv analysis_rankvariant_sv_unaffected };
    use MIP::Recipes::Analysis::Rhocall
      qw{ analysis_rhocall_annotate analysis_rhocall_viz };
    use MIP::Recipes::Analysis::Rtg_vcfeval qw{ analysis_rtg_vcfeval  };
    use MIP::Recipes::Analysis::Sacct qw{ analysis_sacct };
    use MIP::Recipes::Analysis::Sambamba_depth qw{ analysis_sambamba_depth };
    use MIP::Recipes::Analysis::Samtools_subsample_mt
      qw{ analysis_samtools_subsample_mt };
    use MIP::Recipes::Analysis::Split_fastq_file qw{ analysis_split_fastq_file };
    use MIP::Recipes::Analysis::Sv_annotate qw{ analysis_sv_annotate };
    use MIP::Recipes::Analysis::Sv_reformat qw{ analysis_reformat_sv };
    use MIP::Recipes::Analysis::Sv_combinevariantcallsets
      qw{ analysis_sv_combinevariantcallsets };
    use MIP::Recipes::Analysis::Tiddit qw{ analysis_tiddit };
    use MIP::Recipes::Analysis::Tiddit_coverage qw{ analysis_tiddit_coverage };
    use MIP::Recipes::Analysis::Varg qw{ analysis_varg };
    use MIP::Recipes::Analysis::Variant_integrity qw{ analysis_variant_integrity };
    use MIP::Recipes::Analysis::Vcf2cytosure qw{ analysis_vcf2cytosure };
    use MIP::Recipes::Analysis::Vep qw{ analysis_vep };
    use MIP::Recipes::Analysis::Vt qw{ analysis_vt };
    use MIP::Recipes::Build::Rd_dna qw{build_rd_dna_meta_files};

    ### Pipeline specific checks
    check_rd_dna(
        {
            active_parameter_href           => $active_parameter_href,
            broadcasts_ref                  => $broadcasts_ref,
            file_info_href                  => $file_info_href,
            infile_both_strands_prefix_href => $infile_both_strands_prefix_href,
            infile_lane_prefix_href         => $infile_lane_prefix_href,
            log                             => $log,
            order_parameters_ref            => $order_parameters_ref,
            parameter_href                  => $parameter_href,
            sample_info_href                => $sample_info_href,
        }
    );

    ### Build recipes
    $log->info(q{[Reference check - Reference prerequisites]});

    build_rd_dna_meta_files(
        {
            active_parameter_href   => $active_parameter_href,
            file_info_href          => $file_info_href,
            infile_lane_prefix_href => $infile_lane_prefix_href,
            job_id_href             => $job_id_href,
            log                     => $log,
            parameter_href          => $parameter_href,
            sample_info_href        => $sample_info_href,
        }
    );

    ## Check if vt has processed references
    ## If not try to reprocesses them before launching recipes
    $log->info(q{[Reference check - Reference processed by VT]});
    parse_reference_for_vt(
        {
            active_parameter_href   => $active_parameter_href,
            infile_lane_prefix_href => $infile_lane_prefix_href,
            job_id_href             => $job_id_href,
            log                     => $log,
            parameter_href          => $parameter_href,
        }
    );

    ## Set analysis constants
    set_analysis_constants( { active_parameter_href => $active_parameter_href, } );

    ### Analysis recipes
    ## Create code reference table for pipeline analysis recipes
    my %analysis_recipe = (
        analysisrunstatus => \&analysis_analysisrunstatus,
        bcftools_mpileup  => \&analysis_bcftools_mpileup,
        bwa_mem           => undef,                          # Depends on genome build
        cadd_ar => undef,    # Depends on human reference version
        chanjo_sexcheck => \&analysis_chanjo_sex_check,
        chromograph_ar  => undef,                         # Depends on pedigree
        cnvnator_ar     => \&analysis_cnvnator,
        delly_call      => \&analysis_delly_call,
        delly_reformat  => \&analysis_delly_reformat,
        endvariantannotationblock   => \&analysis_endvariantannotationblock,
        expansionhunter             => \&analysis_expansionhunter,
        fastqc_ar                   => \&analysis_fastqc,
        frequency_annotation        => \&analysis_frequency_annotation,
        frequency_filter            => \&analysis_frequency_filter,
        gatk_baserecalibration      => \&analysis_gatk_baserecalibration,
        gatk_gathervcfs             => \&analysis_gatk_gathervcfs,
        gatk_combinevariantcallsets => \&analysis_gatk_combinevariantcallsets,
        gatk_genotypegvcfs          => \&analysis_gatk_genotypegvcfs,
        gatk_haplotypecaller        => \&analysis_gatk_haplotypecaller,
        gatk_variantevalall         => \&analysis_gatk_variantevalall,
        gatk_variantevalexome       => \&analysis_gatk_variantevalexome,
        gatk_variantrecalibration =>
          undef,    # Depends on analysis type and/or number of samples
        gzip_fastq                   => \&analysis_gzip_fastq,
        manta                        => \&analysis_manta,
        markduplicates               => \&analysis_markduplicates,
        multiqc_ar                   => \&analysis_multiqc,
        peddy_ar                     => \&analysis_peddy,
        picardtools_collecthsmetrics => \&analysis_picardtools_collecthsmetrics,
        picardtools_collectmultiplemetrics =>
          \&analysis_picardtools_collectmultiplemetrics,
        picardtools_mergesamfiles        => \&analysis_picardtools_mergesamfiles,
        plink                            => \&analysis_plink,
        prepareforvariantannotationblock => \&analysis_prepareforvariantannotationblock,
        qccollect_ar                     => \&analysis_mip_qccollect,
        rankvariant    => undef,                         # Depends on sample features
        rhocall_ar     => \&analysis_rhocall_annotate,
        rhocall_viz    => \&analysis_rhocall_viz,
        rtg_vcfeval    => \&analysis_rtg_vcfeval,
        sacct          => \&analysis_sacct,
        sambamba_depth => \&analysis_sambamba_depth,
        samtools_subsample_mt     => \&analysis_samtools_subsample_mt,
        split_fastq_file          => \&analysis_split_fastq_file,
        sv_annotate               => \&analysis_sv_annotate,
        sv_combinevariantcallsets => \&analysis_sv_combinevariantcallsets,
        sv_rankvariant            => undef,                   # Depends on sample features
        sv_reformat               => \&analysis_reformat_sv,
        sv_varianteffectpredictor => undef,                   # Depends on analysis type
        sv_vcfparser              => undef,                   # Depends on analysis type
        tiddit                    => \&analysis_tiddit,
        tiddit_coverage        => \&analysis_tiddit_coverage,
<<<<<<< HEAD
        upd_ar                 => undef,                          # Depends on pedigree
        varg_ar                => \&analysis_varg, 
=======
>>>>>>> e7002991
        varianteffectpredictor => \&analysis_vep,
        variant_integrity_ar   => \&analysis_variant_integrity,
        version_collect_ar     => \&analysis_mip_vercollect,
        vcfparser_ar           => \&analysis_mip_vcfparser,
        vcf2cytosure_ar        => \&analysis_vcf2cytosure,
        vt_ar                  => \&analysis_vt,
    );

    ## Special case for rankvariants recipe
    set_rankvariants_ar(
        {
            analysis_recipe_href => \%analysis_recipe,
            log                  => $log,
            parameter_href       => $parameter_href,
            sample_ids_ref       => $active_parameter_href->{sample_ids},
        }
    );

    ## Update which recipe to use depending on consensus analysis type
    set_recipe_on_analysis_type(
        {
            analysis_recipe_href    => \%analysis_recipe,
            consensus_analysis_type => $parameter_href->{cache}{consensus_analysis_type},
        }
    );

    ## Set correct bwa_mem recipe depending on version and source of the human_genome_reference: Source (hg19 or grch)
    set_recipe_bwa_mem(
        {
            analysis_recipe_href => \%analysis_recipe,
            human_genome_reference_source =>
              $file_info_href->{human_genome_reference_source},
            human_genome_reference_version =>
              $file_info_href->{human_genome_reference_version},
        }
    );

    ## Set correct cadd recipe depending on version of the human_genome_reference
    set_recipe_cadd(
        {
            analysis_recipe_href => \%analysis_recipe,
            human_genome_reference_version =>
              $file_info_href->{human_genome_reference_version},
        }
    );

    ## Update which recipe to use depending on number of samples
    set_recipe_gatk_variantrecalibration(
        {
            analysis_recipe_href => \%analysis_recipe,
            log                  => $log,
            sample_ids_ref       => $active_parameter_href->{sample_ids},
            use_cnnscorevariants => $active_parameter_href->{gatk_cnnscorevariants},
        }
    );

  RECIPE:
    foreach my $recipe ( @{$order_recipes_ref} ) {

        ## Skip not active recipes
        next RECIPE if ( not $active_parameter_href->{$recipe} );

        ## Skip recipe if not part of dispatch table (such as gzip_fastq)
        next RECIPE if ( not $analysis_recipe{$recipe} );

        ### Analysis recipes
        ## For displaying
        log_display_recipe_for_user(
            {
                log    => $log,
                recipe => $recipe,
            }
        );
        ## Sample mode
        if ( $parameter_href->{$recipe}{analysis_mode} eq q{sample} ) {

          SAMPLE_ID:
            foreach my $sample_id ( @{ $active_parameter_href->{sample_ids} } ) {

                ## Set chromograph recipe depending on pedigree and proband
                set_recipe_chromograph(
                    {
                        analysis_recipe_href => \%analysis_recipe,
                        sample_id            => $sample_id,
                        sample_info_href     => $sample_info_href,
                    }
                );

                $analysis_recipe{$recipe}->(
                    {
                        active_parameter_href   => $active_parameter_href,
                        file_info_href          => $file_info_href,
                        infile_lane_prefix_href => $infile_lane_prefix_href,
                        job_id_href             => $job_id_href,
                        parameter_href          => $parameter_href,
                        recipe_name             => $recipe,
                        sample_id               => $sample_id,
                        sample_info_href        => $sample_info_href,
                    }
                );
            }
        }

        ## Family mode
        elsif ( $parameter_href->{$recipe}{analysis_mode} eq q{case} ) {

            $analysis_recipe{$recipe}->(
                {
                    active_parameter_href   => $active_parameter_href,
                    file_info_href          => $file_info_href,
                    infile_lane_prefix_href => $infile_lane_prefix_href,
                    job_id_href             => $job_id_href,
                    parameter_href          => $parameter_href,
                    recipe_name             => $recipe,
                    sample_info_href        => $sample_info_href,
                }
            );
        }

        ## Special case
        exit if ( $recipe eq q{split_fastq_file} );
    }
    return;
}

1;<|MERGE_RESOLUTION|>--- conflicted
+++ resolved
@@ -315,11 +315,7 @@
         sv_vcfparser              => undef,                   # Depends on analysis type
         tiddit                    => \&analysis_tiddit,
         tiddit_coverage        => \&analysis_tiddit_coverage,
-<<<<<<< HEAD
-        upd_ar                 => undef,                          # Depends on pedigree
         varg_ar                => \&analysis_varg, 
-=======
->>>>>>> e7002991
         varianteffectpredictor => \&analysis_vep,
         variant_integrity_ar   => \&analysis_variant_integrity,
         version_collect_ar     => \&analysis_mip_vercollect,
