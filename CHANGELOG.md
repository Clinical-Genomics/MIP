# Change Log
All notable changes to this project will be documented in this file.
This project adheres to [Semantic Versioning](http://semver.org/).

## Develop

- Added BAM contigs set to allow for single ladies to get a proper check sex (no pun intended:). Actually it is for all female only analyses.
- Add new recipe to get executable version dynamically and in separate file
- Remove Snpeff and snpsift from MIP
- Add clinvar annotation as vep custom file: CLINVAR_CLNSIG,CLINVAR_CLNVID,CLINVAR_CLNREVSTAT now in CSQ field
- Move frequency annotations from Snpsift to frequency_annotation recipe
- Moves frequency annotation to separate recipe
- Adds upd for trios
- Adds rhocall viz
- Adds chromograph for chromosome visualization
- Moves CNVnator to singularity container
- Moves Manta to singularity container
- Moves VEP to singularity container
- Moves Svdb to singularity container and update version to 2.2.0
- Moves delly to singularity container
- Moved dbNSFP processing from snpsift to VEP as plugin: GERP++_NR,GERP++_RS,REVEL_rankscore,phastCons100way_vertebrate,phyloP100way_vertebrate is now part of VEP CSQ Schema instead of separate keys in the VCF INFO field 
- Install CADD via MIPs installer
- Moves STAR to singularity container
- Moves STAR-Fusion to singularity container
- Moves RSeQC to singularity container
- Moves Trim Galore to singularity container
- Removes the py3 and perl5 conda environment for the RNA pipeline
- Moves stringtie to singularity container
<<<<<<< HEAD
- Removed cramtools
=======
- Removes cutadapt 
>>>>>>> 3c90cc55

**CLI**
- Removes the noupdate option from the installation

**New references**
- grch37_frequency_vcfanno_filter_config_-v1.2-.toml

**Tools**
- chromograph
- expansionhunter: 3.0.0 -> 3.1.2
- GATK: 4.1.2.0-1 -> 4.1.3.0-0 
- gffcompare: 0.10.6 -> 0.11.2
- manta: 1.5.0-py27_0 -> 1.6.0-py27_0 
- multiqc: 1.6 -> 1.7
- picard: 2.18.14-0 -> 2.20.7-0
- rseqc: 3.0.0 -> 3.0.1
- rhocall: 0.4 -> 0.5.1
- rtg-tools: 3.9.1-1 -> 3.10.1-0
- star: 2.6.1d -> 2.7.3a
- star-fusion: 1.5.0 -> 1.7.0
- stringtie: 1.3.4 -> 2.0.3
- svdb: 2.0.0 -> 2.2.0
- trim-galore: 0.5.0 -> 0.6.4
- upd: 0.1
- vcfanno: 0.3.1-0 -> 0.3.2-0
- VEP: 95 -> 97

## [7.1.4]
- Fix bug in outfile_path when mitochondria contig is not part of gene panel

## [7.1.3]
- Increased sv_varianteffectpredictor memory parameter 8 -> 9 Gb

## [7.1.2]
- Update samtools_subsample_mt to fix bug in downsampling of MT bam


## [7.1.0]
- Updated TIDDIT to enable faster processing
- Updated GATK for faster haplotypecalling

**Tools**
- TIDDIT: 2.5.0 -> 2.7.1
- bcftools: 1.9-h4da6232_0 -> 1.9=ha228f0b_4
- bioconductor-deseq2: 1.18.1=r3.4.1_1 -> 1.22.1=r351hf484d3e_0
- bioconductor-tximport: 1.8.0=r341_0 -> 1.12.0=r351_0 
- GATK: 4.1.0.0-0 -> 4.1.2.0-1
- samtools: 1.9-h8ee4bcc_1 -> 1.9=h8571acd_11 

## [7.0.10]
- option: tiddit_bin_size -> tiddit_coverage_bin_size
- Added generation of wig coverage data file using tiddit_coverage
- Added set_recipe_resource options for setting core_number, time, memory on CLI per recipe(s)

**New recipes**
*Rd_dna*
- tiddit_coverage

## [7.0.9]
- Removed plink memory allocation from rd_dna_vcf_rerun

## [7.0.8]
- Increased memory allocation for vep (snv/indel) again

## [7.0.7]
- Increased memory allocation for vep (snv/indel)

## [7.0.6]
- Allow "unknown" sex when using expansionhunter by then not using gender in expansionhunter CLI

## [7.0.5]
- Updated stranger to version 0.5.4 to avoid repeat id warnings

**Tools**
- stranger: 0.5.1 -> 0.5.4

## [7.0.4]
- Increased recipe memory for plink and vcf2cytosure

## [7.0.3]
- Added removal of genomicsDB dir from potential previous analysis as it causes gatk genotyping to crash

## [7.0.2]
- New framework structure with sub commands - for analysis, install and download
- New pipelines: rd_dna (previous MIP), rd_dna_vcf_rerun (light rerun from rd_dna data) and rd_rna
- Install now has sbatch features
- Download is now only sbatch
- Added initiation_maps for pipeline engines
- Changed family to case
- Changed output data dir structure to flat for each ID
- Removed call type value in file names
- Rename module time and cores to recipe time and core
- Renamed option `start_with_program` to `start_with_recipe`
- Removed use of "p" before recipe names
- Add check for recipe when using start_with_flag
- Modify parsing of pedigree to allow new RNA DE keys Fix https://github.com/Clinical-Genomics/MIP/issues/554
- Two-step model for reruns. Fix https://github.com/Clinical-Genomics/MIP/issues/546
- Add input SV vcf for rd_dna_vcf_rerun to qc_sample_info. Fix https://github.com/Clinical-Genomics/MIP/issues/548
- Added io to all recipes
- Updated GATK to version 4.1.0 for most GATK recipes
- Removed bed_cov and corresponding R scripts from rare disease analysis 
- Removed bamcalibrationblock and variantannotation block
- Removed "--rio" option
- Refactored and updated Delly to "0.7.8". Removed small-indel calling for better speed.
- Use "--use-best-n-alleles" in freebayes and added default of "4"
- Add Expansion Hunter Fix https://github.com/Clinical-Genomics/MIP/issues/442
- One case one Multiqc report Fix https://github.com/Clinical-Genomics/MIP/issues/515
- Added exclude contig option. Fix https://github.com/Clinical-Genomics/MIP/issues/509.
- Add UCSC genomicsSuperDups to annotation and rank model. Fix https://github.com/Clinical-Genomics/MIP/issues/574
- Switched to using conda instead of source with conda e.g. "conda activate [ENV]" instead of "source activate [ENV]"
- Changed default for gatk_calculategenotypeposteriors to 0 (=no). 
- Switched 1000G phase3_v4_2013-05-02 to gnomad r2.0.1 as default for gatk_calculategenotypeposteriors_support_set option
- Added switch to add all research variants to clinical file for MT. Required to display all MT variants in Scout clinical view as they are all deemed clinically relevant.
- Added gatk GatherBqsrReports to gather bqsr reports after parallelization
- Renamed flag "gatk_calculategenotypeposteriors_support_set" to "gatk_calculate_genotype_call_set"
- Added recipe_memory parameter to parameter definitions and all recipes

**New Pipeline**
- rd_dna
- rd_dna_vcf_rerun
- rd_rna

**New recipes**
*Rd_dna*
- cadd_ar
- sv_annotate

*rd_dna_vcf_rerun*
- sv_vcf_rerun_reformat
- vcf_rerun_reformat

**Annotations**
- genomic_superdups_frac_match
- REVEL_rankscore
- CADD for indels
- MaxEntScan

**References**
- clinvar: 20180429 -> 20190305
- dbnsfp: v2.9 -> v3.5a (GRCh37)
- GRCh37_gatk_merged_reference_samples.txt
- GRCh37_mip_sv_svdb_export_-2018-10-09-.vcf
- VEPs cache: 91 -> 94
- GRCh37_loqusdb_-2017-05-22-.vcf.gz -> GRCh37_loqusdb_snv_indel_-2018-12-18-.vcf.gz
- rank_model: 1.21 -> 1.24
- svrank_model: 1.3 -> 1.8
- qc_regexp: 1.19 -> 1.22 

**Tools**
- bcftools: 1.6 -> 1.9-h4da6232_0
- bedtools: 2.26.0 -> 2.27.1-he941832_2
- bwa: 0.7.15 -> 0.7.17-ha92aebf_3
- cadd: 1.4
- bwakit: 0.7.12 -> 0.7.15-1
- cutadapt: 1.14 -> 1.18-py27_0
- cramtools: 3.0.b47 -> 3.0.b127-2
- expansionhunter: 3.0.0
- delly: 0.7.7 ->0.8.1-h4037b6b_00
- fastqc: 0.11.4 -> 0.11.8-0
- freebayes: 1.1.0 -> 1.2.0-py27h82df9c4_3
- genmod: 3.7.2 -> 3.7.3
- GATK: 3.8 -> 4.1.0.0-0 (and some modules still use 3.8)
- htslib: 1.6 -> 1.9-hc238db4_4
- manta: 1.1.0 -> 1.5.0-py27_0
- multiqc: 1.4 -> 1.6
- peddy: 0.3.1 -> 0.4.2-py_0
- picardtools: 2.14.1 -> 2.18.14-0
- rtg-tools: 3.8.4-0 -> 3.9.1-1
- sambamba: 0.6.6 -> 0.6.8-h682856c_0
- samtools: 1.6 -> 1.9-h8ee4bcc_1
- stranger: 0.5.1
- svdb: 1.1.2 -> 1.3.0-py27h7eb728f_0
- tiddit: 2.2.5 -> 2.5.0
- vcf2cytosure: 0.3.0 -> 0.4.3
- vcfanno: 0.1.0 -> 0.3.1-0
- vep: 91 -> 94.4

## [6.0.7]
- Increased ploidy when calling variants in the mitochondria. Fix https://github.com/Clinical-Genomics/MIP/issues/507
- New option: 'start_with_program'
- Fixed chdir inconsistency. Fix #402 
- Added boolean option to qccollect to evaluate plink_gender check with `-epg`.
- Moved vcfcytosure processing to the last sv module

## [6.0.0]
- Version 6.0.0. https://github.com/Clinical-Genomics/MIP/issues/186<|MERGE_RESOLUTION|>--- conflicted
+++ resolved
@@ -26,11 +26,8 @@
 - Moves Trim Galore to singularity container
 - Removes the py3 and perl5 conda environment for the RNA pipeline
 - Moves stringtie to singularity container
-<<<<<<< HEAD
 - Removed cramtools
-=======
 - Removes cutadapt 
->>>>>>> 3c90cc55
 
 **CLI**
 - Removes the noupdate option from the installation
