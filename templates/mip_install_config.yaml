---
container:
  arriba:
    executable:
      arriba: /arriba_v2.3.0/arriba
      draw_fusions.R: /arriba_v2.3.0/draw_fusions.R
    uri: docker.io/uhrigs/arriba:2.3.0
  bedtools:
    executable:
      bedtools:
    uri: docker.io/clinicalgenomics/bedtools:2.30.0
  blobfish:
    executable:
      BlobFish.py:
    uri: docker.io/clinicalgenomics/blobfish:0.0.2
  bootstrapann:
    executable:
      BootstrapAnn.py:
    uri: docker.io/clinicalgenomics/bootstrapann:e557dd3
  bwa:
    executable:
      bwa:
    uri: docker.io/clinicalgenomics/bwa:0.7.17
  bwakit:
    executable:
      bwakit: "no_executable_in_image"
      run-bwamem:
    uri: docker.io/jemten/bwakit:0.7.17
  bwa-mem2:
    executable:
      bwa-mem2:
    uri: docker.io/clinicalgenomics/bwa-mem2:2.2.1
  cadd:
    bind_path:
      CADD.sh: reference_dir!/CADD-scripts/data/annotations:/opt/conda/share/CADD-scripts/data/annotations
    executable:
      CADD.sh:
    uri: docker.io/clinicalgenomics/cadd:1.6
  cnvnator:
    executable:
      cnvnator:
      cnvnator2VCF.pl:
    uri: docker.io/clinicalgenomics/cnvnator:0.4.1
  chanjo:
    executable:
      chanjo:
    uri: docker.io/clinicalgenomics/chanjo:4.6
  chromograph:
    executable:
      chromograph:
    uri: docker.io/clinicalgenomics/chromograph:1.1.5
  cyrius:
    executable:
      star_caller.py:
    uri: docker.io/clinicalgenomics/cyrius:v1.1.1
  deepvariant:
    executable:
      run_deepvariant: /opt/deepvariant/bin/run_deepvariant
      make_examples: /opt/deepvariant/bin/make_examples
      call_variants: /opt/deepvariant/bin/call_variants
      postprocess_variants: /opt/deepvariant/bin/postprocess_variants
    gpu_support: 0
    uri: docker.io/google/deepvariant:1.4.0
  deeptrio:
    executable:
      run_deeptrio: /opt/deepvariant/bin/deeptrio/run_deeptrio
    gpu_support: 0
    uri: docker.io/google/deepvariant:deeptrio-1.4.0
  delly:
    executable:
      delly:
    uri: docker.io/clinicalgenomics/delly:0.8.7
  expansionhunter:
    executable:
      ExpansionHunter:
    uri: docker.io/clinicalgenomics/expansionhunter:5.0.0
  fastqc:
    executable:
      fastqc:
    uri: docker.io/clinicalgenomics/fastqc:0.11.9
  gatk:
    executable:
      gatk3: "no_executable_in_image"
    uri: docker.io/broadinstitute/gatk3:3.8-1
  gatk4:
    executable:
      gatk:
    uri: docker.io/broadinstitute/gatk:4.2.6.1
  genmod:
    executable:
      genmod:
    uri: docker.io/clinicalgenomics/genmod:3.7.3
  gens_preproc:
    executable:
      generate_gens_data.pl:
    uri: docker.io/raysloks/gens_preproc:1.0.2
  gffcompare:
    executable:
      gffcompare:
    uri: docker.io/clinicalgenomics/gffcompare:0.11.2
  glnexus:
    executable:
      glnexus_cli:
    uri: docker.io/clinicalgenomics/glnexus:v1.4.1
  hmtnote:
    executable:
      hmtnote:
    uri: docker.io/clinicalgenomics/hmtnote:0.7.2
  htslib:
    executable:
      bcftools:
      bgzip:
      samtools:
      tabix:
    uri: docker.io/clinicalgenomics/htslib:1.15.1
  manta:
    executable:
      configManta.py:
      runWorkflow.py: "no_executable_in_image"
    uri: docker.io/clinicalgenomics/manta:1.6.0
  megafusion:
    executable:
      MegaFusion.py: "python /opt/conda/share/MegaFusion/MegaFusion.py"
    uri: docker.io/clinicalgenomics/megafusion:66a3a80
  mip:
    executable:
      mip:
<<<<<<< HEAD
    uri: docker.io/clinicalgenomics/mip:v11.0.2
=======
    uri: docker.io/clinicalgenomics/mip:develop
>>>>>>> 8a26aebf
  multiqc:
    executable:
      multiqc:
    uri: docker.io/ewels/multiqc:v1.12
  perl:
    executable:
      perl:
    uri: docker.io/clinicalgenomics/perl:5.26
  peddy:
    executable:
      peddy: "python -m peddy"
    uri: docker.io/clinicalgenomics/peddy:0.4.8
  pdfmerger:
    executable:
      pdfmerger:
    uri: docker.io/clinicalgenomics/pdfmerger:v1.0
  picard:
    executable:
      picard: "no_executable_in_image"
    uri: docker.io/broadinstitute/picard:2.27.2
  plink:
    executable:
      plink2:
    uri: docker.io/clinicalgenomics/plink:1.90b3.35
  preseq:
    executable:
      preseq:
    uri: docker.io/clinicalgenomics/preseq:3.1.2
  rhocall:
    executable:
      rhocall:
    uri: docker.io/clinicalgenomics/rhocall:0.5.1
  rseqc:
    executable:
      bam2wig.py:
      bam_stat.py:
      geneBody_coverage2.py:
      infer_experiment.py:
      inner_distance.py:
      junction_annotation.py:
      junction_saturation.py:
      read_distribution.py:
      read_duplication.py:
    uri: docker.io/clinicalgenomics/rseqc:4.0.0
  rtg-tools:
    executable:
      rtg:
    uri: docker.io/realtimegenomics/rtg-tools:3.12
  salmon:
    executable:
      salmon:
    uri: docker.io/combinelab/salmon:1.4.0
  sambamba:
    executable:
      sambamba:
    uri: docker.io/clinicalgenomics/sambamba:0.6.8
  smncopynumbercaller:
    executable:
      smn_caller.py:
    uri: docker.io/clinicalgenomics/smncopynumbercaller:v1.1.2
  star:
    executable:
      STAR:
    uri: docker.io/clinicalgenomics/star:2.7.8a
  star-fusion:
    executable:
      blastn:
      gtf_file_to_feature_seqs.pl: /usr/local/src/STAR-Fusion/ctat-genome-lib-builder/util/gtf_file_to_feature_seqs.pl
      hmmpress:
      make_super_locus.pl: /usr/local/src/STAR-Fusion/ctat-genome-lib-builder/util/make_super_locus.pl
      makeblastdb:
      prep_genome_lib.pl: /usr/local/src/STAR-Fusion/ctat-genome-lib-builder/prep_genome_lib.pl
      remove_long_intron_readthru_transcripts.pl: /usr/local/src/STAR-Fusion/ctat-genome-lib-builder/util/remove_long_intron_readthru_transcripts.pl
      restrict_genome_to_chr_entries.pl: /usr/local/src/STAR-Fusion/ctat-genome-lib-builder/util/restrict_genome_to_chr_entries.pl
      STAR-Fusion: /usr/local/src/STAR-Fusion/STAR-Fusion
    uri: docker.io/trinityctat/starfusion:1.11.0
  stranger:
    executable:
      stranger:
    uri: docker.io/clinicalgenomics/stranger:0.8.1
  stringtie:
    executable:
      stringtie:
    uri: docker.io/clinicalgenomics/stringtie:2.2.1
  svdb:
    executable:
      svdb:
    uri: quay.io/biocontainers/svdb:2.6.4--py38h17adfb0_0
  telomerecat:
    executable:
      telomerecat:
    uri: quay.io/wtsicgp/telomerecat:3.4.0
  tiddit:
    executable:
      tiddit:
    uri: quay.io/biocontainers/tiddit:3.1.0--py39h5094d80_1
  trim-galore:
    executable:
      trim_galore:
    uri: docker.io/clinicalgenomics/trim_galore:0.6.7
  ucsc:
    executable:
      bedToBigBed:
      gtfToGenePred:
      wigToBigWig:
    uri: docker.io/clinicalgenomics/ucsc:377
  upd:
    executable:
      upd:
    uri: docker.io/clinicalgenomics/upd:0.1.1
  utilities:
    executable:
      gtf2bed:
      pigz:
    uri: docker.io/clinicalgenomics/utilities:latest
  varg:
    executable:
      varg:
    uri: docker.io/clinicalgenomics/varg:1.6.11
  vcfanno:
    executable:
      vcfanno:
    uri: docker.io/clinicalgenomics/vcfanno:0.3.2
  vep:
    executable:
      vep:
    uri: docker.io/ensemblorg/ensembl-vep:release_106.1
  vcf2cytosure:
    executable:
      vcf2cytosure:
    uri: docker.io/jemten/vcf2cytosure:0.5.1<|MERGE_RESOLUTION|>--- conflicted
+++ resolved
@@ -125,11 +125,7 @@
   mip:
     executable:
       mip:
-<<<<<<< HEAD
-    uri: docker.io/clinicalgenomics/mip:v11.0.2
-=======
     uri: docker.io/clinicalgenomics/mip:develop
->>>>>>> 8a26aebf
   multiqc:
     executable:
       multiqc:
