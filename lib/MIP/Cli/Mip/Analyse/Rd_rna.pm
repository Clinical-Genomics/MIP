--- conflicted
+++ resolved
@@ -504,18 +504,6 @@
     );
 
     option(
-<<<<<<< HEAD
-=======
-        q{rseqc_transcripts_file} => (
-            cmd_tags      => [q{Rseqc transcripts file: Format: bed}],
-            documentation => q{Input for rseqc to build transcript bed format file},
-            is            => q{rw},
-            isa           => Str,
-        )
-    );
-
-    option(
->>>>>>> 88503027
         q{gatk_haplotypecaller} => (
             cmd_tags      => [q{Analysis recipe switch}],
             documentation => q{Variant discovery using GATK HaplotypeCaller},
