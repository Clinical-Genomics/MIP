# Change Log
All notable changes to this project will be documented in this file.
This project adheres to [Semantic Versioning](http://semver.org/).

## Develop

- Moves frequency annotation to separate recipe
- Adds upd for trios
- Adds rhocall viz
- Adds chromograph for chromosome visualization

### Grch38
- Moved dbNSFP processing from snpsift to VEP as plugin: GERP++_NR,GERP++_RS,REVEL_rankscore,phastCons100way_vertebrate,phyloP100way_vertebrate is now part of VEP CSQ Schema instead of separate keys in the VCF INFO field 

**CLI**
- Removes the noupdate option from the installation

**Tools**
- chromograph
- expansionhunter: 3.0.0 -> 3.1.2
- GATK: 4.1.2.0-1 -> 4.1.3.0-0 
- manta: 1.5.0-py27_0 -> 1.6.0-py27_0 
- picard: 2.18.14-0 -> 2.20.7-0
- rhocall: 0.4 -> 0.5.1
- rtg-tools: 3.9.1-1 -> 3.10.1-0
- upd: 0.1
<<<<<<< HEAD
- VEP: 95 -> 97
=======
- vcfanno: 0.3.1-0 -> 0.3.2-0
>>>>>>> 6f267a84

##[7.1.4]
- Fix bug in outfile_path when mitochondria contig is not part of gene panel

## [7.1.3]
- Increased sv_varianteffectpredictor memory parameter 8 -> 9 Gb

##[7.1.2]
- Update samtools_subsample_mt to fix bug in downsampling of MT bam


## [7.1.0]
- Updated TIDDIT to enable faster processing
- Updated GATK for faster haplotypecalling

**Tools**
- TIDDIT: 2.5.0 -> 2.7.1
- bcftools: 1.9-h4da6232_0 -> 1.9=ha228f0b_4
- bioconductor-deseq2: 1.18.1=r3.4.1_1 -> 1.22.1=r351hf484d3e_0
- bioconductor-tximport: 1.8.0=r341_0 -> 1.12.0=r351_0 
- GATK: 4.1.0.0-0 -> 4.1.2.0-1
- samtools: 1.9-h8ee4bcc_1 -> 1.9=h8571acd_11 

## [7.0.10]
- option: tiddit_bin_size -> tiddit_coverage_bin_size
- Added generation of wig coverage data file using tiddit_coverage
- Added set_recipe_resource options for setting core_number, time, memory on CLI per recipe(s)

**New recipes**
*Rd_dna*
- tiddit_coverage

## [7.0.9]
- Removed plink memory allocation from rd_dna_vcf_rerun

## [7.0.8]
- Increased memory allocation for vep (snv/indel) again

## [7.0.7]
- Increased memory allocation for vep (snv/indel)

## [7.0.6]
- Allow "unknown" sex when using expansionhunter by then not using gender in expansionhunter CLI

## [7.0.5]
- Updated stranger to version 0.5.4 to avoid repeat id warnings

**Tools**
- stranger: 0.5.1 -> 0.5.4

## [7.0.4]
- Increased recipe memory for plink and vcf2cytosure

## [7.0.3]
- Added removal of genomicsDB dir from potential previous analysis as it causes gatk genotyping to crash

## [7.0.2]
- New framework structure with sub commands - for analysis, install and download
- New pipelines: rd_dna (previous MIP), rd_dna_vcf_rerun (light rerun from rd_dna data) and rd_rna
- Install now has sbatch features
- Download is now only sbatch
- Added initiation_maps for pipeline engines
- Changed family to case
- Changed output data dir structure to flat for each ID
- Removed call type value in file names
- Rename module time and cores to recipe time and core
- Renamed option `start_with_program` to `start_with_recipe`
- Removed use of "p" before recipe names
- Add check for recipe when using start_with_flag
- Modify parsing of pedigree to allow new RNA DE keys Fix https://github.com/Clinical-Genomics/MIP/issues/554
- Two-step model for reruns. Fix https://github.com/Clinical-Genomics/MIP/issues/546
- Add input SV vcf for rd_dna_vcf_rerun to qc_sample_info. Fix https://github.com/Clinical-Genomics/MIP/issues/548
- Added io to all recipes
- Updated GATK to version 4.1.0 for most GATK recipes
- Removed bed_cov and corresponding R scripts from rare disease analysis 
- Removed bamcalibrationblock and variantannotation block
- Removed "--rio" option
- Refactored and updated Delly to "0.7.8". Removed small-indel calling for better speed.
- Use "--use-best-n-alleles" in freebayes and added default of "4"
- Add Expansion Hunter Fix https://github.com/Clinical-Genomics/MIP/issues/442
- One case one Multiqc report Fix https://github.com/Clinical-Genomics/MIP/issues/515
- Added exclude contig option. Fix https://github.com/Clinical-Genomics/MIP/issues/509.
- Add UCSC genomicsSuperDups to annotation and rank model. Fix https://github.com/Clinical-Genomics/MIP/issues/574
- Switched to using conda instead of source with conda e.g. "conda activate [ENV]" instead of "source activate [ENV]"
- Changed default for gatk_calculategenotypeposteriors to 0 (=no). 
- Switched 1000G phase3_v4_2013-05-02 to gnomad r2.0.1 as default for gatk_calculategenotypeposteriors_support_set option
- Added switch to add all research variants to clinical file for MT. Required to display all MT variants in Scout clinical view as they are all deemed clinically relevant.
- Added gatk GatherBqsrReports to gather bqsr reports after parallelization
- Renamed flag "gatk_calculategenotypeposteriors_support_set" to "gatk_calculate_genotype_call_set"
- Added recipe_memory parameter to parameter definitions and all recipes

**New Pipeline**
- rd_dna
- rd_dna_vcf_rerun
- rd_rna

**New recipes**
*Rd_dna*
- cadd_ar
- sv_annotate

*rd_dna_vcf_rerun*
- sv_vcf_rerun_reformat
- vcf_rerun_reformat

**Annotations**
- genomic_superdups_frac_match
- REVEL_rankscore
- CADD for indels
- MaxEntScan

**References**
- clinvar: 20180429 -> 20190305
- dbnsfp: v2.9 -> v3.5a (GRCh37)
- GRCh37_gatk_merged_reference_samples.txt
- GRCh37_mip_sv_svdb_export_-2018-10-09-.vcf
- VEPs cache: 91 -> 94
- GRCh37_loqusdb_-2017-05-22-.vcf.gz -> GRCh37_loqusdb_snv_indel_-2018-12-18-.vcf.gz
- rank_model: 1.21 -> 1.24
- svrank_model: 1.3 -> 1.8
- qc_regexp: 1.19 -> 1.22 

**Tools**
- bcftools: 1.6 -> 1.9-h4da6232_0
- bedtools: 2.26.0 -> 2.27.1-he941832_2
- bwa: 0.7.15 -> 0.7.17-ha92aebf_3
- cadd: 1.4
- bwakit: 0.7.12 -> 0.7.15-1
- cutadapt: 1.14 -> 1.18-py27_0
- cramtools: 3.0.b47 -> 3.0.b127-2
- expansionhunter: 3.0.0
- delly: 0.7.7 ->0.8.1-h4037b6b_00
- fastqc: 0.11.4 -> 0.11.8-0
- freebayes: 1.1.0 -> 1.2.0-py27h82df9c4_3
- genmod: 3.7.2 -> 3.7.3
- GATK: 3.8 -> 4.1.0.0-0 (and some modules still use 3.8)
- htslib: 1.6 -> 1.9-hc238db4_4
- manta: 1.1.0 -> 1.5.0-py27_0
- multiqc: 1.4 -> 1.6
- peddy: 0.3.1 -> 0.4.2-py_0
- picardtools: 2.14.1 -> 2.18.14-0
- rtg-tools: 3.8.4-0 -> 3.9.1-1
- sambamba: 0.6.6 -> 0.6.8-h682856c_0
- samtools: 1.6 -> 1.9-h8ee4bcc_1
- stranger: 0.5.1
- svdb: 1.1.2 -> 1.3.0-py27h7eb728f_0
- tiddit: 2.2.5 -> 2.5.0
- vcf2cytosure: 0.3.0 -> 0.4.3
- vcfanno: 0.1.0 -> 0.3.1-0
- vep: 91 -> 94.4

## [6.0.7]
- Increased ploidy when calling variants in the mitochondria. Fix https://github.com/Clinical-Genomics/MIP/issues/507
- New option: 'start_with_program'
- Fixed chdir inconsistency. Fix #402 
- Added boolean option to qccollect to evaluate plink_gender check with `-epg`.
- Moved vcfcytosure processing to the last sv module

## [6.0.0]
- Version 6.0.0. https://github.com/Clinical-Genomics/MIP/issues/186<|MERGE_RESOLUTION|>--- conflicted
+++ resolved
@@ -24,19 +24,16 @@
 - rhocall: 0.4 -> 0.5.1
 - rtg-tools: 3.9.1-1 -> 3.10.1-0
 - upd: 0.1
-<<<<<<< HEAD
+- vcfanno: 0.3.1-0 -> 0.3.2-0
 - VEP: 95 -> 97
-=======
-- vcfanno: 0.3.1-0 -> 0.3.2-0
->>>>>>> 6f267a84
 
-##[7.1.4]
+## [7.1.4]
 - Fix bug in outfile_path when mitochondria contig is not part of gene panel
 
 ## [7.1.3]
 - Increased sv_varianteffectpredictor memory parameter 8 -> 9 Gb
 
-##[7.1.2]
+## [7.1.2]
 - Update samtools_subsample_mt to fix bug in downsampling of MT bam
 
 
