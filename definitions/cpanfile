## MIP dependencies
# Install by running "cpanm --installdeps ." in this directory
# Module followed by minimum version required
<<<<<<< HEAD
requires qw{ Archive::Extract 0.80 };           # VEP
requires qw{ Archive::Zip 1.59 };               # VEP
requires qw{ Array::Utils 0.5 };                # MIP
requires qw{ Bio::Root::Version 1.007002 };     # VEP
requires qw{ CGI 4.37 };                        # VEP
requires 'DBD::mysql', '== 4.043';              # VEP
requires qw{ DBI 1.637 };                       # VEP
requires qw{ File::Copy::Recursive 0.38 };      # VEP
requires qw{ HTML::Lint 2.26 };                 # VEP
requires qw{ IO::Uncompress::Gunzip 2.074 };    # VEP
requires qw{ JSON 2.97000 };                    # VEP
requires qw{ IPC::System::Simple 1.25 };        # MIP
requires qw{ List::MoreUtils 0.413 };           # MIP
requires qw{ List::Util 1.49 };                 # MIP
requires qw{ Log::Log4perl 1.49 };              # MIP
requires qw{ Modern::Perl 1.20170117 };         # MIP
requires qw{ Module::Build 0.4224 };            # VEP
requires qw{ Module::CPANfile 1.1002 };         # MIP
requires qw{ Path::Iterator::Rule 1.012 };      # MIP
requires qw{ PerlIO::gzip 0.20 };               # VEP
requires qw{ Readonly 2.05 };                   # MIP
requires qw{ Sereal::Encoder 4.004 };           # VEP
requires qw{ Sereal::Decoder 4.004 };           # VEP
requires qw{ Set::IntervalTree 0.11};           # MIP
requires qw{ Try::Tiny 0.28 };                  # MIP
requires qw{ YAML 1.24 };                       # MIP
=======
requires qw{ Archive::Extract 0.80 };               # VEP
requires qw{ Archive::Zip 1.59 };                   # VEP
requires qw{ Array::Utils 0.5 };                    # MIP
#requires 'Bio::Perl', '== 1.007002';               # VEP
requires 'Bio::Root::Version', '== 1.007002';       # VEP
requires qw{ CGI 4.37 };                            # VEP
requires qw{ Carp::Assert 0.21 };                   # STAR-Fusion
requires qw{ Clone 0.39 };                          # MIP
requires qw{ Data::Diver 1.0101 };                  # MIP
requires qw{ Data::Printer 0.40 };                  # MIP
#requires qw{ DB_File 1.840 };                      # STAR-Fusion
requires 'DBD::mysql', '== 4.043';                  # VEP
requires qw{ DBD::mysql 4.049 };                    # VEP
requires qw{ DBI 1.637 };                           # VEP
requires qw{ Email::Valid 1.202 };                  # MIP
requires qw{ File::Copy::Recursive 0.38 };          # VEP
requires qw{ File::Find::Rule 0.34 };               # MIP
requires qw{ HTML::Lint 2.26 };                     # VEP
requires qw{ IO::Interactive 1.022 };               # MIP
requires qw{ IO::Uncompress::Gunzip 2.074 };        # VEP
requires qw{ IPC::System::Simple 1.25 };            # MIP
requires qw{ JSON 2.97000 };                        # VEP
requires qw{ JSON::XS 4.0 };                        # STAR-Fusion
requires qw{ List::MoreUtils 0.413 };               # MIP
requires qw{ List::Util 1.49 };                     # MIP
requires qw{ Log::Log4perl 1.49 };                  # MIP
requires qw{ Modern::Perl 1.20170117 };             # MIP
requires qw{ Module::Build 0.4224 };                # VEP
requires qw{ Module::CPANfile 1.1002 };             # MIP
requires qw{ Moose::Util::TypeConstraints 2.2010 }; # MIP
requires qw{ MooseX::App 1.39 };                    # MIP
requires qw{ MooseX::Types::Moose 0.50 };           # MIP
requires qw{ MooseX::Types::Structured 0.36 };      # MIP
requires qw{ Path::Iterator::Rule 1.012 };          # MIP
requires qw{ PerlIO::gzip 0.20 };                   # VEP
requires qw{ Readonly 2.05 };                       # MIP
requires qw{ Sereal::Decoder 4.004 };               # VEP
requires qw{ Sereal::Encoder 4.004 };               # VEP
requires qw{ Set::IntervalTree 0.11};               # MIP
requires qw{ Test::Trap };                          # MIP
requires qw{ Text::WagnerFischer 0.04 };            # MIP
requires qw{ TOML::Parser 0.91 };                   # MIP
requires qw{ Try::Tiny 0.28 };                      # MIP
requires qw{ URI::Escape 3.31 };                    # STAR-Fusion
requires qw{ YAML 1.24 };                           # MIP
>>>>>>> a81f932c
<|MERGE_RESOLUTION|>--- conflicted
+++ resolved
@@ -1,34 +1,6 @@
 ## MIP dependencies
 # Install by running "cpanm --installdeps ." in this directory
 # Module followed by minimum version required
-<<<<<<< HEAD
-requires qw{ Archive::Extract 0.80 };           # VEP
-requires qw{ Archive::Zip 1.59 };               # VEP
-requires qw{ Array::Utils 0.5 };                # MIP
-requires qw{ Bio::Root::Version 1.007002 };     # VEP
-requires qw{ CGI 4.37 };                        # VEP
-requires 'DBD::mysql', '== 4.043';              # VEP
-requires qw{ DBI 1.637 };                       # VEP
-requires qw{ File::Copy::Recursive 0.38 };      # VEP
-requires qw{ HTML::Lint 2.26 };                 # VEP
-requires qw{ IO::Uncompress::Gunzip 2.074 };    # VEP
-requires qw{ JSON 2.97000 };                    # VEP
-requires qw{ IPC::System::Simple 1.25 };        # MIP
-requires qw{ List::MoreUtils 0.413 };           # MIP
-requires qw{ List::Util 1.49 };                 # MIP
-requires qw{ Log::Log4perl 1.49 };              # MIP
-requires qw{ Modern::Perl 1.20170117 };         # MIP
-requires qw{ Module::Build 0.4224 };            # VEP
-requires qw{ Module::CPANfile 1.1002 };         # MIP
-requires qw{ Path::Iterator::Rule 1.012 };      # MIP
-requires qw{ PerlIO::gzip 0.20 };               # VEP
-requires qw{ Readonly 2.05 };                   # MIP
-requires qw{ Sereal::Encoder 4.004 };           # VEP
-requires qw{ Sereal::Decoder 4.004 };           # VEP
-requires qw{ Set::IntervalTree 0.11};           # MIP
-requires qw{ Try::Tiny 0.28 };                  # MIP
-requires qw{ YAML 1.24 };                       # MIP
-=======
 requires qw{ Archive::Extract 0.80 };               # VEP
 requires qw{ Archive::Zip 1.59 };                   # VEP
 requires qw{ Array::Utils 0.5 };                    # MIP
@@ -73,5 +45,4 @@
 requires qw{ TOML::Parser 0.91 };                   # MIP
 requires qw{ Try::Tiny 0.28 };                      # MIP
 requires qw{ URI::Escape 3.31 };                    # STAR-Fusion
-requires qw{ YAML 1.24 };                           # MIP
->>>>>>> a81f932c
+requires qw{ YAML 1.24 };                           # MIP