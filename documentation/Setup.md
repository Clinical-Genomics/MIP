--- conflicted
+++ resolved
@@ -35,7 +35,6 @@
 
 #### **Pipeline: Rare disease**
 - [Bcftools] (version: 1.10.2)
-<<<<<<< HEAD
 - [BedTools] (version: 2.2.29)
 - [BWA] (version: 0.7.17)
 - [BWAKit] (version: 0.7.17)
@@ -44,42 +43,24 @@
 - [Chromograph] (version: 1.0.0)
 - [Cnvnator] (version: 0.4.1)
 - [Cyrius] (version: 1.0)
-- [Expansionhunter] (version 3.2.2)
+- [Expansionhunter] (version 4.0.2)
 - [FastQC] (version: 0.11.9)
 - [Deepvariant] (version: 1.0.0)
 - [GATK] (version: 3.8.1 and 4.1.8)
 - [GENMOD] (version: 3.7.3)
 - [Glnexus] (version: 1.2.7)
-=======
-- [BedTools] (version: 2.29.0)
-- [BWA] (version: 0.7.17)
-- [BWAKit] (version: 0.7.15)
-- [CADD] (version: 1.6)
-- [Chanjo] (version: 4.2.0)
-- [Cnvnator] (version: 0.4.1)
-- [Expansionhunter] (version 4.0.2)
-- [Delly] (version: 0.8.1)
-- [FastQC] (version: 0.11.9)
-- [GATK] (version: 3.8 and 4.1.8)
-- [GENMOD] (version: 3.7.3)
->>>>>>> 7e49f682
 - [Htslib] (version: 1.10.2)
 - [Manta] (version: 1.6.0)
 - [MultiQC] (version: 1.9)
 - [Peddy] (version: 0.4.3)
-<<<<<<< HEAD
 - [PicardTools] (version: 2.23.4)
-=======
-- [PicardTools] (version: 2.22.4)
->>>>>>> 7e49f682
 - [PLINK] (version: 1.90b3x35)
 - [Rhocall] (version: 0.5.1)
 - [rtg-tools] (version: 3.10.1)
 - [Sambamba] (version: 0.6.8)
-<<<<<<< HEAD
 - [Samtools] (version: 1.10.2)
 - [SMNCopyNumberCaller] (version: 4b2c1ad)
-- [Stranger] (version: 0.5.5)
+- [Stranger] (version: 0.7)
 - [Svdb] (version: 2.2.0)
 - [Telomerecat] (version: 3.4.0)
 - [Tiddit] (version: 2.8.0)
@@ -88,17 +69,6 @@
 - [Vcf2cytosure] (version: 0.5.1)
 - [Vcfanno] (version: 0.3.2)
 - [VEP] (version: 100) with plugin "ExACpLI", "MaxEntScan, LoFtool", "SpliceAI"
-=======
-- [Samtools] (version: 1.10)
-- [Stranger] (version: 0.7)
-- [Svdb] (version: 2.2.0)
-- [Tiddit] (version: 2.8.0)
-- [Upd] (version: 0.1)
-- [Variant_integrity] (version: 0.0.4)
-- [Vcf2cytosure] (version: 0.5.1)
-- [Vcfanno] (version: 0.3.2)
-- [VEP] (version: 100) with plugin "ExACpLI", "MaxEntScan, LoFtool, SpliceAI"
->>>>>>> 7e49f682
 - [VT] (version: 20151110)
 
 The version number after the software name are tested for compatibility with MIP.
@@ -201,11 +171,7 @@
 [Manta]: https://github.com/Illumina/manta
 [MultiQC]: https://github.com/ewels/MultiQC
 [Peddy]: https://github.com/brentp/peddy
-<<<<<<< HEAD
 [Pedigree file]: ../templates/643594-miptest_pedigree.yaml  
-=======
-[Pedigree file]: https://github.com/Clinical-Genomics/MIP/tree/master/templates/643594-miptest_pedigree.yaml  
->>>>>>> 7e49f682
 [PicardTools]: http://broadinstitute.github.io/picard/
 [PLINK]: https://www.cog-genomics.org/plink2
 [Rhocall]: https://github.com/dnil/rhocall
