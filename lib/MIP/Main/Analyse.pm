package MIP::Main::Analyse;

#### Master script for analysing paired end reads from the Illumina plattform in fastq(.gz) format to annotated ranked disease causing variants. The program performs QC, aligns reads using BWA, performs variant discovery and annotation as well as ranking the found variants according to disease potential.

#### Copyright 2011 Henrik Stranneheim

use 5.018;
use Carp;
use charnames qw{ :full :short };
use Cwd;
use Cwd qw{ abs_path };
use English qw{ -no_match_vars };
use File::Basename qw{ dirname basename fileparse };
use File::Copy qw{ copy };
use File::Path qw{ make_path };
use File::Spec::Functions qw{ catdir catfile devnull splitpath };
use FindBin qw{ $Bin };
use Getopt::Long;
use IPC::Cmd qw{ can_run run};
use open qw{ :encoding(UTF-8) :std };
use Params::Check qw{ check allow last_error };
use POSIX;
use Time::Piece;
use utf8;
use warnings qw{ FATAL utf8 };

## Third party module(s)
use autodie qw{ open close :all };
use IPC::System::Simple;
use List::MoreUtils qw { any uniq all };
use Modern::Perl qw{ 2014 };
use Path::Iterator::Rule;
use Readonly;

## MIPs lib/
# Add MIPs internal lib
use MIP::Check::Cluster qw{ check_max_core_number };
use MIP::Check::Modules qw{ check_perl_modules };
use MIP::Check::Parameter
  qw{ check_allowed_temp_directory check_cmd_config_vs_definition_file check_email_address check_parameter_hash };
use MIP::Check::Path qw{ check_target_bed_file_suffix check_parameter_files };
use MIP::Check::Reference
  qw{ check_human_genome_file_endings check_parameter_metafiles };
use MIP::File::Format::Pedigree
  qw{ create_fam_file parse_yaml_pedigree_file reload_previous_pedigree_info };
use MIP::File::Format::Yaml qw{ load_yaml write_yaml order_parameter_names };
use MIP::Get::Analysis qw{ get_dependency_tree get_overall_analysis_type };
use MIP::Get::File qw{ get_select_file_contigs };
use MIP::Log::MIP_log4perl qw{ initiate_logger set_default_log4perl_file };
use MIP::Script::Utils qw{ help };
use MIP::Set::Contigs qw{ set_contigs };
use MIP::Set::Parameter
  qw{ set_config_to_active_parameters set_custom_default_to_active_parameter set_default_config_dynamic_parameters set_default_to_active_parameter set_dynamic_parameter set_human_genome_reference_features set_parameter_reference_dir_path set_parameter_to_broadcast };
use MIP::Update::Contigs qw{ update_contigs_for_run };
use MIP::Update::Parameters
  qw{ update_dynamic_config_parameters update_exome_target_bed update_reference_parameters update_vcfparser_outfile_counter };
use MIP::Update::Path qw{ update_to_absolute_path };
use MIP::Update::Programs
  qw{ update_prioritize_flag update_program_mode_for_analysis_type update_program_mode_with_dry_run_all update_program_mode_with_start_with };

## Recipes
use MIP::Recipes::Analysis::Gzip_fastq qw{ analysis_gzip_fastq };
use MIP::Recipes::Analysis::Split_fastq_file qw{ analysis_split_fastq_file };
use MIP::Recipes::Analysis::Vt_core qw{ analysis_vt_core };
use MIP::Recipes::Pipeline::Rare_disease qw{ pipeline_rare_disease };
use MIP::Recipes::Pipeline::Rna qw{ pipeline_rna };
use MIP::Recipes::Pipeline::Cancer qw{ pipeline_cancer };

BEGIN {

    use base qw{ Exporter };
    require Exporter;

    # Set the version for version checking
<<<<<<< HEAD
    our $VERSION = 1.03;
=======
    our $VERSION = 1.02;
>>>>>>> c447de7a

    # Functions and variables which can be optionally exported
    our @EXPORT_OK = qw{ mip_analyse };
}

## Constants
Readonly my $DOT       => q{.};
Readonly my $EMPTY_STR => q{};
Readonly my $NEWLINE   => qq{\n};
Readonly my $SPACE     => q{ };
Readonly my $TAB       => qq{\t};

sub mip_analyse {

## Function : Creates program directories (info & programData & programScript), program script filenames and writes sbatch header.
## Returns  :
## Arguments: $active_parameter_href => Active parameters for this analysis hash {REF}
##          : $file_info_href                       => File info hash {REF}
##          : $parameter_href        => Parameter hash {REF}
#           : $order_parameters_ref  => Order of addition to parameter array {REF}

    my ($arg_href) = @_;

    ## Flatten argument(s)
    my $active_parameter_href;
    my $parameter_href;
    my $file_info_href;
    my $order_parameters_ref;

    my $tmpl = {
        active_parameter_href => {
            default     => {},
            defined     => 1,
            required    => 1,
            store       => \$active_parameter_href,
            strict_type => 1,
        },
        file_info_href => {
            required    => 1,
            defined     => 1,
            default     => {},
            strict_type => 1,
            store       => \$file_info_href,
        },
        parameter_href => {
            default     => {},
            defined     => 1,
            required    => 1,
            store       => \$parameter_href,
            strict_type => 1,
        },
        order_parameters_ref => {
            default     => [],
            defined     => 1,
            required    => 1,
            store       => \$order_parameters_ref,
            strict_type => 1,
        },
    };

    check( $tmpl, $arg_href, 1 ) or croak q{Could not parse arguments!};

    ## Transfer to lexical variables
    my %active_parameter = %{$active_parameter_href};
    my %file_info        = %{$file_info_href};
    my @order_parameters = @{$order_parameters_ref};
    my %parameter        = %{$parameter_href};

#### Script parameters

## Add date_time_stamp for later use in log and qc_metrics yaml file
    my $date_time       = localtime;
    my $date_time_stamp = $date_time->datetime;
    my $date            = $date_time->ymd;

    # Catches script name and removes ending
    my $script = fileparse( basename( $PROGRAM_NAME, $DOT . q{pl} ) );
    chomp( $date_time_stamp, $date, $script );

#### Set program parameters

## Set MIP version
    our $VERSION = 'v7.0.1';

    if ( $active_parameter{version} ) {

        say STDOUT $NEWLINE . basename($PROGRAM_NAME) . $SPACE . $VERSION,
          $NEWLINE;
        exit;
    }

## Directories, files, job_ids and sample_info
    my ( %infile, %indir_path, %infile_lane_prefix, %lane,
        %infile_both_strands_prefix, %job_id, %sample_info );

#### Staging Area
### Get and/or set input parameters

## Special case for boolean flag that will be removed from
## config upon loading
    my @boolean_parameter = qw{dry_run_all};
    foreach my $parameter (@boolean_parameter) {

        if ( not defined $active_parameter{$parameter} ) {

            delete $active_parameter{$parameter};
        }
    }

## Change relative path to absolute path for parameter with "update_path: absolute_path" in config
    update_to_absolute_path(
        {
            active_parameter_href => \%active_parameter,
            parameter_href        => \%parameter,
        }
    );

### Config file
## If config from cmd
    if ( exists $active_parameter{config_file}
        && defined $active_parameter{config_file} )
    {

        ## Loads a YAML file into an arbitrary hash and returns it.
        my %config_parameter =
          load_yaml( { yaml_file => $active_parameter{config_file}, } );

        ## Remove previous analysis specific info not relevant for current run e.g. log file, which is read from pedigree or cmd
        my @remove_keys = (qw{ log_file dry_run_all });

      KEY:
        foreach my $key (@remove_keys) {

            delete $config_parameter{$key};
        }

## Set config parameters into %active_parameter unless $parameter
## has been supplied on the command line
        set_config_to_active_parameters(
            {
                active_parameter_href => \%active_parameter,
                config_parameter_href => \%config_parameter,
            }
        );

        ## Compare keys from config and cmd (%active_parameter) with definitions file (%parameter)
        check_cmd_config_vs_definition_file(
            {
                active_parameter_href => \%active_parameter,
                parameter_href        => \%parameter,
            }
        );

        my @config_dynamic_parameters =
          qw{ analysis_constant_path outaligner_dir };

        ## Replace config parameter with cmd info for config dynamic parameter
        set_default_config_dynamic_parameters(
            {
                active_parameter_href => \%active_parameter,
                parameter_href        => \%parameter,
                parameter_names_ref   => \@config_dynamic_parameters,
            }
        );

        ## Loop through all parameters and update info
      PARAMETER:
        foreach my $parameter_name (@order_parameters) {

            ## Updates the active parameters to particular user/cluster for dynamic config parameters following specifications. Leaves other entries untouched.
            update_dynamic_config_parameters(
                {
                    active_parameter_href => \%active_parameter,
                    parameter_name        => $parameter_name,
                }
            );
        }
    }

## Set the default Log4perl file using supplied dynamic parameters.
    $active_parameter{log_file} = set_default_log4perl_file(
        {
            active_parameter_href => \%active_parameter,
            cmd_input             => $active_parameter{log_file},
            date                  => $date,
            date_time_stamp       => $date_time_stamp,
            script                => $script,
        }
    );

## Creates log object
    my $log = initiate_logger(
        {
            file_path => $active_parameter{log_file},
            log_name  => q{MIP},
        }
    );

## Parse pedigree file
## Reads family_id_pedigree file in YAML format. Checks for pedigree data for allowed entries and correct format. Add data to sample_info depending on user info.
    # Meta data in YAML format
    if ( defined $active_parameter{pedigree_file} ) {

        ## Loads a YAML file into an arbitrary hash and returns it. Load parameters from previous run from sample_info_file
        my %pedigree =
          load_yaml( { yaml_file => $active_parameter{pedigree_file}, } );

        $log->info( q{Loaded: } . $active_parameter{pedigree_file} );

        parse_yaml_pedigree_file(
            {
                active_parameter_href => \%active_parameter,
                file_path             => $active_parameter{pedigree_file},
                parameter_href        => \%parameter,
                pedigree_href         => \%pedigree,
                sample_info_href      => \%sample_info,
            }
        );
    }

# Detect if all samples has the same sequencing type and return consensus if reached
    $parameter{dynamic_parameter}{consensus_analysis_type} =
      get_overall_analysis_type(
        { analysis_type_href => \%{ $active_parameter{analysis_type} }, } );

### Populate uninitilized active_parameters{parameter_name} with default from parameter
  PARAMETER:
    foreach my $parameter_name (@order_parameters) {

        ## If hash and set - skip
        next PARAMETER
          if ( ref $active_parameter{$parameter_name} eq qw{HASH}
            && keys %{ $active_parameter{$parameter_name} } );

        ## If array and set - skip
        next PARAMETER
          if ( ref $active_parameter{$parameter_name} eq qw{ARRAY}
            && @{ $active_parameter{$parameter_name} } );

        ## If scalar and set - skip
        next PARAMETER
          if ( defined $active_parameter{$parameter_name}
            and not ref $active_parameter{$parameter_name} );

        ### Special case for parameters that are dependent on other parameters values
        my @custom_default_parameters = qw{
          analysis_type
          bwa_build_reference
          exome_target_bed
          expansionhunter_repeat_specs_dir
          infile_dirs
          sample_info_file
          rtg_vcfeval_reference_genome
        };

        if ( any { $_ eq $parameter_name } @custom_default_parameters ) {

            set_custom_default_to_active_parameter(
                {
                    active_parameter_href => \%active_parameter,
                    parameter_href        => \%parameter,
                    parameter_name        => $parameter_name,
                }
            );
            next PARAMETER;
        }

        ## Checks and sets user input or default values to active_parameters
        set_default_to_active_parameter(
            {
                active_parameter_href => \%active_parameter,
                associated_programs_ref =>
                  \@{ $parameter{$parameter_name}{associated_program} },
                log            => $log,
                parameter_href => \%parameter,
                parameter_name => $parameter_name,
            }
        );
    }

## Update path for supplied reference(s) associated with parameter that should reside in the mip reference directory to full path
    set_parameter_reference_dir_path(
        {
            active_parameter_href => \%active_parameter,
            parameter_name        => q{human_genome_reference},
        }
    );

## Detect version and source of the human_genome_reference: Source (hg19 or GRCh).
    set_human_genome_reference_features(
        {
            file_info_href => \%file_info,
            human_genome_reference =>
              basename( $active_parameter{human_genome_reference} ),
            log => $log,
        }
    );

## Update exome_target_bed files with human_genome_reference_source and human_genome_reference_version
    update_exome_target_bed(
        {
            exome_target_bed_file_href => $active_parameter{exome_target_bed},
            human_genome_reference_source =>
              $file_info{human_genome_reference_source},
            human_genome_reference_version =>
              $file_info{human_genome_reference_version},
        }
    );

    # Holds all active parameters values for broadcasting
    my @broadcasts;

    if ( $active_parameter{verbose} ) {

        set_parameter_to_broadcast(
            {
                parameter_href        => \%parameter,
                active_parameter_href => \%active_parameter,
                order_parameters_ref  => \@order_parameters,
                broadcasts_ref        => \@broadcasts,
            }
        );
    }

## Reference in MIP reference directory
  PARAMETER:
    foreach my $parameter_name ( keys %parameter ) {

        ## Expect file to be in reference directory
        if ( exists $parameter{$parameter_name}{reference} ) {

            update_reference_parameters(
                {
                    active_parameter_href => \%active_parameter,
                    associated_programs_ref =>
                      \@{ $parameter{$parameter_name}{associated_program} },
                    parameter_name => $parameter_name,
                }
            );
        }
    }

### Checks

## Check existence of files and directories
  PARAMETER:
    foreach my $parameter_name ( keys %parameter ) {

        if ( exists $parameter{$parameter_name}{exists_check} ) {

            check_parameter_files(
                {
                    active_parameter_href => \%active_parameter,
                    associated_programs_ref =>
                      \@{ $parameter{$parameter_name}{associated_program} },
                    log => $log,
                    parameter_exists_check =>
                      $parameter{$parameter_name}{exists_check},
                    parameter_href => \%parameter,
                    parameter_name => $parameter_name,
                }
            );
        }
    }

## Updates sample_info hash with previous run pedigree info
    reload_previous_pedigree_info(
        {
            log                   => $log,
            sample_info_href      => \%sample_info,
            sample_info_file_path => $active_parameter{sample_info_file},
        }
    );

## Special case since dict is created with .fastq removed
## Check the existance of associated human genome files
    check_human_genome_file_endings(
        {
            parameter_href        => \%parameter,
            active_parameter_href => \%active_parameter,
            file_info_href        => \%file_info,
            parameter_name        => q{human_genome_reference},
        }
    );

## Check that supplied target file ends with ".bed" and otherwise croaks
  TARGET_FILE:
    foreach
      my $target_bed_file ( keys %{ $active_parameter{exome_target_bed} } )
    {

        check_target_bed_file_suffix(
            {
                parameter_name => q{exome_target_bed},
                path           => $target_bed_file,
            }
        );
    }

## Checks parameter metafile exists and set build_file parameter
    check_parameter_metafiles(
        {
            parameter_href        => \%parameter,
            active_parameter_href => \%active_parameter,
            file_info_href        => \%file_info,
        }
    );

## Update the expected number of outfile after vcfparser
    update_vcfparser_outfile_counter(
        { active_parameter_href => \%active_parameter, } );

## Collect select file contigs to loop over downstream
    if ( $active_parameter{vcfparser_select_file} ) {

## Collects sequences contigs used in select file
        @{ $file_info{select_file_contigs} } = get_select_file_contigs(
            {
                select_file_path =>
                  catfile( $active_parameter{vcfparser_select_file} ),
                log => $log,
            }
        );
    }

## Detect family constellation based on pedigree file
    $parameter{dynamic_parameter}{trio} = detect_trio(
        {
            active_parameter_href => \%active_parameter,
            sample_info_href      => \%sample_info,
        }
    );

## Detect number of founders (i.e. parents ) based on pedigree file
    detect_founders(
        {
            active_parameter_href => \%active_parameter,
            sample_info_href      => \%sample_info,
        }
    );

## Check email adress syntax and mail host
    if ( defined $active_parameter{email} ) {

        check_email_address(
            {
                email => $active_parameter{email},
                log   => $log,
            }
        );
    }

    if (
        not check_allowed_temp_directory(
            { temp_directory => $active_parameter{temp_directory}, }
        )
      )
    {

        $log->fatal( q{'--temp_directory }
              . $active_parameter{temp_directory}
              . q{' is not allowed because MIP will remove the temp directory after processing.}
              . "\n" );
        exit 1;
    }

## Parameters that have keys as MIP program names
    my @parameter_keys_to_check =
      (qw{ module_time module_core_number module_source_environment_command });
    foreach my $parameter_name (@parameter_keys_to_check) {

        ## Test if key from query hash exists truth hash
        check_key_exists_in_hash(
            {
                truth_href     => \%parameter,
                query_href     => \%{ $active_parameter{$parameter_name} },
                parameter_name => $parameter_name,
            }
        );
    }

## Check that the module core number do not exceed the maximum per node
    foreach my $program_name ( keys %{ $active_parameter{module_core_number} } )
    {

        ## Limit number of cores requested to the maximum number of cores available per node
        $active_parameter{module_core_number}{$program_name} =
          check_max_core_number(
            {
                max_cores_per_node => $active_parameter{max_cores_per_node},
                core_number_requested =>
                  $active_parameter{module_core_number}{$program_name},
            }
          );
    }

## Parameters that have elements as MIP program names
    my @parameter_elements_to_check =
      (qw(associated_program decompose_normalize_references));
    foreach my $parameter_name (@parameter_elements_to_check) {

        ## Test if element from query array exists truth hash
        check_element_exists_in_hash(
            {
                truth_href     => \%parameter,
                queryies       => \@{ $active_parameter{$parameter_name} },
                parameter_name => $parameter_name,
            }
        );
    }

## Parameters with key(s) that have elements as MIP program names
    my @parameter_key_to_check = qw(associated_program);
  PARAMETER:
    foreach my $parameter ( keys %parameter ) {

      KEY:
        foreach my $parameter_name (@parameter_key_to_check) {

            if ( exists $parameter{$parameter}{$parameter_name} ) {

                ## Test if element from query array exists truth hash
                check_element_exists_in_hash(
                    {
                        truth_href => \%parameter,
                        queryies =>
                          \@{ $parameter{$parameter}{$parameter_name} },
                        parameter_name => $parameter_name,
                    }
                );
            }
        }
    }

## Check programs in path, and executable
    check_command_in_path(
        {
            parameter_href        => \%parameter,
            active_parameter_href => \%active_parameter,
        }
    );

## Test that the family_id and the sample_id(s) exists and are unique. Check if id sample_id contains "_".
    check_unique_ids(
        {
            active_parameter_href => \%active_parameter,
            sample_ids_ref        => \@{ $active_parameter{sample_ids} },
        }
    );

## Check sample_id provided in hash parameter is included in the analysis and only represented once
    check_sample_id_in_parameter(
        {
            active_parameter_href => \%active_parameter,
            sample_ids_ref        => \@{ $active_parameter{sample_ids} },
            parameter_names_ref =>
              [qw{ analysis_type expected_coverage sample_origin }],
            parameter_href => \%parameter,
        }
    );

## Check sample_id provided in hash path parameter is included in the analysis and only represented once
    check_sample_id_in_parameter_path(
        {
            active_parameter_href => \%active_parameter,
            sample_ids_ref        => \@{ $active_parameter{sample_ids} },
            parameter_names_ref   => [qw{ infile_dirs exome_target_bed }],
        }
    );

## Check that VEP directory and VEP cache match
    check_vep_directories(
        {
            vep_directory_path_ref  => \$active_parameter{vep_directory_path},
            vep_directory_cache_ref => \$active_parameter{vep_directory_cache},
        }
    );

## Check that the supplied vcfanno toml frequency file match record 'file=' within toml config file
    if (   ( $active_parameter{psv_combinevariantcallsets} > 0 )
        && ( $active_parameter{sv_vcfanno} > 0 ) )
    {

        check_vcfanno_toml(
            {
                vcfanno_file_toml => $active_parameter{sv_vcfanno_config},
                vcfanno_file_freq => $active_parameter{sv_vcfanno_config_file},
            }
        );
    }

    check_snpsift_keys(
        {
            snpsift_annotation_files_href =>
              \%{ $active_parameter{snpsift_annotation_files} },
            snpsift_annotation_outinfo_key_href =>
              \%{ $active_parameter{snpsift_annotation_outinfo_key} },
        }
    );

## Adds dynamic aggregate information from definitions to parameter hash
    set_dynamic_parameter(
        {
            parameter_href => \%parameter,
            aggregates_ref => [
                ## Collects all programs that MIP can handle
                q{type:program},
                ## Collects all variant_callers
                q{program_type:variant_callers},
                ## Collects all structural variant_callers
                q{program_type:structural_variant_callers},
                ## Collect all aligners
                q{program_type:aligners},
                ## Collects all references in that are supposed to be in reference directory
                q{reference:reference_dir},
            ],
        }
    );

## Check correct value for program mode in MIP
    check_program_mode(
        {
            parameter_href        => \%parameter,
            active_parameter_href => \%active_parameter
        }
    );

## Get initiation program, downstream dependencies and update program modes
    if ( $active_parameter{start_with_program} ) {

        my %dependency_tree = load_yaml(
            {
                yaml_file => catfile(
                    $Bin, qw{ definitions rare_disease_initiation.yaml }
                ),
            }
        );

        my @start_with_programs;
        my $is_program_found = 0;
        my $is_chain_found   = 0;

        ## Collects all downstream programs from initation point
        get_dependency_tree(
            {
                dependency_tree_href => \%dependency_tree,
                is_program_found_ref => \$is_program_found,
                is_chain_found_ref   => \$is_chain_found,
                program              => $active_parameter{start_with_program},
                start_with_programs_ref => \@start_with_programs,
            }
        );

        ## Update program mode depending on start with flag
        update_program_mode_with_start_with(
            {
                active_parameter_href => \%active_parameter,
                programs_ref => \@{ $parameter{dynamic_parameter}{program} },
                start_with_programs_ref => \@start_with_programs,
            }
        );
    }

## Update program mode depending on dry_run_all flag
    update_program_mode_with_dry_run_all(
        {
            active_parameter_href => \%active_parameter,
            programs_ref => \@{ $parameter{dynamic_parameter}{program} },
            dry_run_all  => $active_parameter{dry_run_all},
        }
    );

## Check that the correct number of aligners is used in MIP and sets the aligner flag accordingly
    check_aligner(
        {
            active_parameter_href => \%active_parameter,
            broadcasts_ref        => \@broadcasts,
            parameter_href        => \%parameter,
            verbose               => $active_parameter{verbose},
        }
    );

## Check that all active variant callers have a prioritization order and that the prioritization elements match a supported variant caller.
    my %priority_call_parameter = (
        variant_callers            => 'gatk_combinevariants_prioritize_caller',
        structural_variant_callers => 'sv_svdb_merge_prioritize',
    );
    while ( my ( $variant_caller_type, $prioritize_parameter_name ) =
        each %priority_call_parameter )
    {

        ## Check if we have any active callers
        my $activate_caller_tracker = 0;
        foreach my $variant_caller (
            @{ $parameter{dynamic_parameter}{$variant_caller_type} } )
        {

            if ( $active_parameter{$variant_caller} > 0 ) {

                $activate_caller_tracker++;
            }
        }
        if ( $activate_caller_tracker > 0 ) {

            check_prioritize_variant_callers(
                {
                    parameter_href        => \%parameter,
                    active_parameter_href => \%active_parameter,
                    variant_callers_ref =>
                      \@{ $parameter{dynamic_parameter}{$variant_caller_type} },
                    parameter_names_ref => \$prioritize_parameter_name,
                }
            );
        }
    }

## Broadcast set parameters info
    foreach my $parameter_info (@broadcasts) {

        $log->info($parameter_info);
    }

## Update program mode depending on analysis run value as some programs are not applicable for e.g. wes
    update_program_mode_for_analysis_type(
        {
            active_parameter_href => \%active_parameter,
            consensus_analysis_type =>
              $parameter{dynamic_parameter}{consensus_analysis_type},
            log          => $log,
            programs_ref => [
                qw{ cnvnator delly_call delly_reformat expansionhunter tiddit samtools_subsample_mt }
            ],
        }
    );

## Update prioritize flag depending on analysis run value as some programs are not applicable for e.g. wes
    $active_parameter{sv_svdb_merge_prioritize} = update_prioritize_flag(
        {
            prioritize_key => $active_parameter{sv_svdb_merge_prioritize},
            programs_ref   => [qw{ cnvnator delly_call delly_reformat tiddit }],
            consensus_analysis_type =>
              $parameter{dynamic_parameter}{consensus_analysis_type},
        }
    );

## Write config file for family
    if ( $active_parameter{config_file_analysis} ne 0 ) {

        ## Create directory unless it already exists
        make_path( dirname( $active_parameter{config_file_analysis} ) );

        ## Remove previous analysis specific info not relevant for current run e.g. log file, sample_ids which are read from pedigree or cmd
        my @remove_keys = (qw{ associated_program });

      KEY:
        foreach my $key (@remove_keys) {

            delete $active_parameter{$key};
        }

        ## Writes a YAML hash to file
        write_yaml(
            {
                yaml_href      => \%active_parameter,
                yaml_file_path => $active_parameter{config_file_analysis},
            }
        );
        $log->info( 'Wrote: ' . $active_parameter{config_file_analysis}, "\n" );

        ## Add to qc_sample_info
        $sample_info{config_file_analysis} =
          $active_parameter{config_file_analysis};
    }

## Detect the gender included in current analysis
    (

        $active_parameter{found_male},
        $active_parameter{found_female},
        $active_parameter{found_other},
        $active_parameter{found_other_count},
      )
      = detect_sample_id_gender(
        {
            active_parameter_href => \%active_parameter,
            sample_info_href      => \%sample_info,
        }
      );

### Contigs
## Set contig prefix and contig names depending on reference used
    set_contigs(
        {
            file_info_href         => \%file_info,
            human_genome_reference => $active_parameter{human_genome_reference},
        }
    );

## Update contigs depending on settings in run (wes or if only male samples)
    update_contigs_for_run(
        {
            file_info_href     => \%file_info,
            analysis_type_href => \%{ $active_parameter{analysis_type} },
            found_male         => $active_parameter{found_male},
        }
    );

## Sorts array depending on reference array. NOTE: Only entries present in reference array will survive in sorted array.
    @{ $file_info{sorted_select_file_contigs} } = size_sort_select_file_contigs(
        {
            file_info_href => \%file_info,
            consensus_analysis_type_ref =>
              \$parameter{dynamic_parameter}{consensus_analysis_type},
            hash_key_to_sort        => 'select_file_contigs',
            hash_key_sort_reference => 'contigs_size_ordered',
        }
    );

    if ( $active_parameter{verbose} ) {
## Write CMD to MIP log file
        write_cmd_mip_log(
            {
                parameter_href        => \%parameter,
                active_parameter_href => \%active_parameter,
                order_parameters_ref  => \@order_parameters,
                script_ref            => \$script,
                log_file_ref          => \$active_parameter{log_file},
                mip_version_ref       => \$VERSION,
            }
        );
    }

## Collects the ".fastq(.gz)" files from the supplied infiles directory. Checks if any of the files exist
    collect_infiles(
        {
            active_parameter_href => \%active_parameter,
            indir_path_href       => \%indir_path,
            infile_href           => \%infile,
        }
    );

## Reformat files for MIP output, which have not yet been created into, correct format so that a sbatch script can be generated with the correct filenames
    my $uncompressed_file_switch = infiles_reformat(
        {
            active_parameter_href           => \%active_parameter,
            sample_info_href                => \%sample_info,
            file_info_href                  => \%file_info,
            infile_href                     => \%infile,
            indir_path_href                 => \%indir_path,
            infile_lane_prefix_href         => \%infile_lane_prefix,
            infile_both_strands_prefix_href => \%infile_both_strands_prefix,
            lane_href                       => \%lane,
            job_id_href                     => \%job_id,
            outaligner_dir_ref => \$active_parameter{outaligner_dir},
            program_name       => 'infiles_reformat',
        }
    );

## Creates all fileendings as the samples is processed depending on the chain of modules activated
    create_file_endings(
        {
            parameter_href          => \%parameter,
            active_parameter_href   => \%active_parameter,
            file_info_href          => \%file_info,
            infile_lane_prefix_href => \%infile_lane_prefix,
            order_parameters_ref    => \@order_parameters,
        }
    );

## Create .fam file to be used in variant calling analyses
    create_fam_file(
        {
            parameter_href        => \%parameter,
            active_parameter_href => \%active_parameter,
            sample_info_href      => \%sample_info,
            execution_mode        => 'system',
            fam_file_path         => catfile(
                $active_parameter{outdata_dir},
                $active_parameter{family_id},
                $active_parameter{family_id} . '.fam'
            ),
        }
    );

## Add to SampleInfo
    add_to_sample_info(
        {
            active_parameter_href => \%active_parameter,
            sample_info_href      => \%sample_info,
            file_info_href        => \%file_info,
        }
    );

############
####MAIN####
############

    if ( not $active_parameter{dry_run_all} ) {

        my %no_dry_run_info = (
            analysisrunstatus => q{not_finished},
            analysis_date     => $date_time_stamp,
            mip_version       => $VERSION,
        );

      KEY_VALUE_PAIR:
        while ( my ( $key, $value ) = each %no_dry_run_info ) {

            $sample_info{$key} = $value;
        }
    }

    my $consensus_analysis_type =
      $parameter{dynamic_parameter}{consensus_analysis_type};

## Split of fastq files in batches
    if ( $active_parameter{psplit_fastq_file} ) {

        $log->info(q{[Split fastq files in batches]});

      SAMPLE_ID:
        foreach my $sample_id ( @{ $active_parameter{sample_ids} } ) {

            ## Split input fastq files into batches of reads, versions and compress. Moves original file to subdirectory
            analysis_split_fastq_file(
                {
                    parameter_href        => \%parameter,
                    active_parameter_href => \%active_parameter,
                    infile_href           => \%infile,
                    job_id_href           => \%job_id,
                    insample_directory    => $indir_path{$sample_id},
                    outsample_directory   => $indir_path{$sample_id},
                    sample_id             => $sample_id,
                    program_name          => q{split_fastq_file},
                    sequence_read_batch =>
                      $active_parameter{split_fastq_file_read_batch},
                }
            );
        }

        ## End here if this module is turned on
        exit;
    }

## GZip of fastq files
    if (   $active_parameter{pgzip_fastq}
        && $uncompressed_file_switch eq q{uncompressed} )
    {

        $log->info(q{[Gzip for fastq files]});

      SAMPLES:
        foreach my $sample_id ( @{ $active_parameter{sample_ids} } ) {

            ## Determine which sample id had the uncompressed files
          INFILES:
            foreach my $infile ( @{ $infile{$sample_id} } ) {

                my $infile_suffix = $parameter{pgzip_fastq}{infile_suffix};

                if ( $infile =~ /$infile_suffix$/ ) {

                    ## Automatically gzips fastq files
                    analysis_gzip_fastq(
                        {
                            parameter_href          => \%parameter,
                            active_parameter_href   => \%active_parameter,
                            sample_info_href        => \%sample_info,
                            infile_href             => \%infile,
                            infile_lane_prefix_href => \%infile_lane_prefix,
                            job_id_href             => \%job_id,
                            insample_directory      => $indir_path{$sample_id},
                            sample_id               => $sample_id,
                            program_name            => q{gzip_fastq},
                        }
                    );

                    # Call once per sample_id
                    last INFILES;
                }
            }
        }
    }

### Cancer
    if ( $consensus_analysis_type eq q{cancer} )

    {

        $log->info( q{Pipeline analysis type: } . $consensus_analysis_type );

        ## Pipeline recipe for cancer data
        pipeline_cancer(
            {
                parameter_href          => \%parameter,
                active_parameter_href   => \%active_parameter,
                sample_info_href        => \%sample_info,
                file_info_href          => \%file_info,
                indir_path_href         => \%indir_path,
                infile_href             => \%infile,
                infile_lane_prefix_href => \%infile_lane_prefix,
                lane_href               => \%lane,
                job_id_href             => \%job_id,
                outaligner_dir          => $active_parameter{outaligner_dir},
                log                     => $log,
            }
        );
    }

### RNA
    if ( $consensus_analysis_type eq q{wts} ) {

        $log->info( q{Pipeline analysis type: } . $consensus_analysis_type );

        ## Pipeline recipe for rna data
        pipeline_rna(
            {
                parameter_href          => \%parameter,
                active_parameter_href   => \%active_parameter,
                sample_info_href        => \%sample_info,
                file_info_href          => \%file_info,
                indir_path_href         => \%indir_path,
                infile_href             => \%infile,
                infile_lane_prefix_href => \%infile_lane_prefix,
                lane_href               => \%lane,
                job_id_href             => \%job_id,
                outaligner_dir          => $active_parameter{outaligner_dir},
                log                     => $log,
            }
        );
    }

### WES|WGS
    if (   $consensus_analysis_type eq q{wgs}
        || $consensus_analysis_type eq q{wes}
        || $consensus_analysis_type eq q{mixed} )
    {

        $log->info( q{Pipeline analysis type: } . $consensus_analysis_type );

        ## Pipeline recipe for rna data
        pipeline_rare_disease(
            {
                parameter_href          => \%parameter,
                active_parameter_href   => \%active_parameter,
                sample_info_href        => \%sample_info,
                file_info_href          => \%file_info,
                indir_path_href         => \%indir_path,
                infile_href             => \%infile,
                infile_lane_prefix_href => \%infile_lane_prefix,
                lane_href               => \%lane,
                job_id_href             => \%job_id,
                outaligner_dir          => $active_parameter{outaligner_dir},
                log                     => $log,
            }
        );
    }

## Write QC for programs used in analysis
    # Write SampleInfo to yaml file
    if ( $active_parameter{sample_info_file} ) {

        ## Writes a YAML hash to file
        write_yaml(
            {
                yaml_href      => \%sample_info,
                yaml_file_path => $active_parameter{sample_info_file},
            }
        );
        $log->info( q{Wrote: } . $active_parameter{sample_info_file} );
    }

}
######################
####Sub routines######
######################

sub collect_infiles {

##collect_infiles

##Function : Collects the ".fastq(.gz)" files from the supplied infiles directory. Checks if any files exist.
##Returns  : ""
##Arguments: $active_parameter_href, $indir_path_href, $infile_href
##         : $active_parameter_href => Active parameters for this analysis hash {REF}
##         : $indir_path_href       => Indirectories path(s) hash {REF}
##         : $infile_href           => Infiles hash {REF}

    my ($arg_href) = @_;

    ## Flatten argument(s)
    my $active_parameter_href;
    my $indir_path_href;
    my $infile_href;

    my $tmpl = {
        active_parameter_href => {
            required    => 1,
            defined     => 1,
            default     => {},
            strict_type => 1,
            store       => \$active_parameter_href,
        },
        indir_path_href => {
            required    => 1,
            defined     => 1,
            default     => {},
            strict_type => 1,
            store       => \$indir_path_href
        },
        infile_href => {
            required    => 1,
            defined     => 1,
            default     => {},
            strict_type => 1,
            store       => \$infile_href
        },
    };

    check( $tmpl, $arg_href, 1 ) or croak q{Could not parse arguments!};

    ## Retrieve logger object
    my $log = Log::Log4perl->get_logger(q{MIP});

    $log->info("Reads from platform:\n");

    foreach my $sample_id ( @{ $active_parameter_href->{sample_ids} } )
    {    #Collects inputfiles govern by sample_ids

        ## Return the key if the hash value and query match
        my $infile_directory_ref = \get_matching_values_key(
            {
                active_parameter_href => $active_parameter_href,
                query_value_ref       => \$sample_id,
                parameter_name        => "infile_dirs",
            }
        );

        my @infiles;

        ## Collect all fastq files in supplied indirectories
        my $rule = Path::Iterator::Rule->new;
        $rule->skip_subdirs("original_fastq_files")
          ;    #Ignore if original fastq files sub directory
        $rule->name("*.fastq*");    #Only look for fastq or fastq.gz files
        my $it = $rule->iter($$infile_directory_ref);

        while ( my $file = $it->() ) {    #Iterate over directory

            my ( $volume, $directory, $fastq_file ) = splitpath($file);
            push( @infiles, $fastq_file );
        }
        chomp(@infiles);    #Remove newline from every entry in array

        if ( !@infiles ) {  #No "*.fastq*" infiles

            $log->fatal(
"Could not find any '.fastq' files in supplied infiles directory "
                  . $$infile_directory_ref,
                "\n"
            );
            exit 1;
        }
        foreach my $infile (@infiles)
        {    #Check that inFileDirs/infile contains sample_id in filename

            unless ( $infile =~ /$sample_id/ ) {

                $log->fatal(
                    "Could not detect sample_id: "
                      . $sample_id
                      . " in supplied infile: "
                      . $$infile_directory_ref . "/"
                      . $infile,
                    "\n"
                );
                $log->fatal(
"Check that: '--sample_ids' and '--inFileDirs' contain the same sample_id and that the filename of the infile contains the sample_id.",
                    "\n"
                );
                exit 1;
            }
        }
        $log->info( "Sample id: " . $sample_id . "\n" );
        $log->info("\tInputfiles:\n");

        ## Log each file from platform
        foreach my $file (@infiles) {

            $log->info( "\t\t", $file, "\n" );    #Indent for visability
        }
        $indir_path_href->{$sample_id} =
          $$infile_directory_ref;                 #Catch inputdir path
        $infile_href->{$sample_id} = [@infiles];  #Reload files into hash
    }
}

sub infiles_reformat {

## Function : Reformat files for MIP output, which have not yet been created into, correct format so that a sbatch script can be generated with the correct filenames.
## Returns  : "$uncompressed_file_counter"
## Arguments: $active_parameter_href           => Active parameters for this analysis hash {REF}
##          : $file_info_href                  => File info hash {REF}
##          : $indir_path_href                 => Indirectories path(s) hash {REF}
##          : $infile_both_strands_prefix_href => The infile(s) without the ".ending" and strand info {REF}
##          : $infile_href                     => Infiles hash {REF}
##          : $infile_lane_prefix_href         => Infile(s) without the ".ending" {REF}
##          : $job_id_href                     => Job id hash {REF}
##          : $lane_href                       => The lane info hash {REF}
##          : $outaligner_dir_ref              => Outaligner_dir used in the analysis {REF}
##          : $program_name                    => Program name {REF}
##          : $sample_info_href                => Info on samples and family hash {REF}

    my ($arg_href) = @_;

    ## Flatten argument(s)
    my $active_parameter_href;
    my $file_info_href;
    my $indir_path_href;
    my $infile_both_strands_prefix_href;
    my $infile_href;
    my $infile_lane_prefix_href;
    my $job_id_href;
    my $lane_href;
    my $program_name;
    my $sample_info_href;

    ## Default(s)
    my $outaligner_dir_ref;

    my $tmpl = {
        active_parameter_href => {
            default     => {},
            defined     => 1,
            required    => 1,
            store       => \$active_parameter_href,
            strict_type => 1,
        },
        file_info_href => {
            default     => {},
            defined     => 1,
            required    => 1,
            store       => \$file_info_href,
            strict_type => 1,
        },
        indir_path_href => {
            default     => {},
            defined     => 1,
            required    => 1,
            store       => \$indir_path_href,
            strict_type => 1,
        },
        infile_both_strands_prefix_href => {
            default     => {},
            defined     => 1,
            required    => 1,
            store       => \$infile_both_strands_prefix_href,
            strict_type => 1,
        },
        infile_href => {
            default     => {},
            defined     => 1,
            required    => 1,
            store       => \$infile_href,
            strict_type => 1,
        },
        infile_lane_prefix_href => {
            default     => {},
            defined     => 1,
            required    => 1,
            store       => \$infile_lane_prefix_href,
            strict_type => 1,
        },
        job_id_href => {
            default     => {},
            defined     => 1,
            required    => 1,
            store       => \$job_id_href,
            strict_type => 1,
        },
        lane_href => {
            default     => {},
            defined     => 1,
            required    => 1,
            store       => \$lane_href,
            strict_type => 1,
        },
        outaligner_dir_ref => {
            default     => \$arg_href->{active_parameter_href}{outaligner_dir},
            store       => \$outaligner_dir_ref,
            strict_type => 1,
        },
        program_name => {
            defined     => 1,
            required    => 1,
            store       => \$program_name,
            strict_type => 1,
        },
        sample_info_href => {
            default     => {},
            defined     => 1,
            required    => 1,
            store       => \$sample_info_href,
            strict_type => 1,
        },
    };

    check( $tmpl, $arg_href, 1 ) or croak q{Could not parse arguments!};

    use MIP::Check::Parameter qw{ check_gzipped };

    ## Retrieve logger object
    my $log = Log::Log4perl->get_logger(q{MIP});

# Used to decide later if any inputfiles needs to be compressed before starting analysis
    my $uncompressed_file_counter = 0;

  SAMPLE_ID:
    for my $sample_id ( keys %{$infile_href} ) {

        # Needed to be able to track when lanes are finished
        my $lane_tracker = 0;

      INFILE:
        while ( my ( $file_index, $file_name ) =
            each( @{ $infile_href->{$sample_id} } ) )
        {

            ## Check if a file is gzipped.
            my $compressed_switch =
              check_gzipped( { file_name => $file_name, } );
            my $read_file_command = q{zcat};

            ## Not compressed
            if ( not $compressed_switch ) {

                ## File needs compression before starting analysis. Note: All files are rechecked downstream and uncompressed ones are gzipped automatically
                $uncompressed_file_counter = q{uncompressed};
                $read_file_command         = q{cat};
            }

            ## Parse 'new' no "index" format $1=lane, $2=date,
            ## $3=Flow-cell, $4=Sample_id, $5=index,$6=direction
            if (
                $file_name =~ /(\d+)_(\d+)_([^_]+)_([^_]+)_([^_]+)_(\d).fastq/ )
            {

                ## Check that the sample_id provided and sample_id in infile name match.
                check_sample_id_match(
                    {
                        active_parameter_href => $active_parameter_href,
                        file_index            => $file_index,
                        infile_href           => $infile_href,
                        infile_sample_id => $4,    #$4 = Sample_id from filename
                        sample_id => $sample_id,
                    }
                );

                ## Adds information derived from infile name to sample_info hash. Tracks the number of lanes sequenced and checks unique array elementents.
                add_infile_info(
                    {
                        active_parameter_href => $active_parameter_href,
                        compressed_switch     => $compressed_switch,
                        date                  => $2,
                        direction             => $6,
                        file_info_href        => $file_info_href,
                        file_index            => $file_index,
                        flowcell              => $3,
                        index                 => $5,
                        indir_path_href       => $indir_path_href,
                        infile_both_strands_prefix_href =>
                          $infile_both_strands_prefix_href,
                        infile_href             => $infile_href,
                        infile_lane_prefix_href => $infile_lane_prefix_href,
                        lane                    => $1,
                        lane_href               => $lane_href,
                        lane_tracker_ref        => \$lane_tracker,
                        sample_id               => $4,
                        sample_info_href        => $sample_info_href,
                    }
                );
            }
            else
            {    #No regexp match i.e. file does not follow filename convention

                $log->warn(
                        q{Could not detect MIP file name convention for file: }
                      . $file_name
                      . q{.} );
                $log->warn(
                    q{Will try to find mandatory information in fastq header.});

                ## Check that file name at least contains sample_id
                if ( $file_name !~ /$sample_id/ ) {

                    $log->fatal(
q{Please check that the file name contains the sample_id.}
                    );
                }

                ## Get run info from fastq file header
                my @fastq_info_headers = get_run_info(
                    {
                        directory         => $indir_path_href->{$sample_id},
                        file              => $file_name,
                        read_file_command => $read_file_command,
                    }
                );

                ## Adds information derived from infile name to sample_info hash. Tracks the number of lanes sequenced and checks unique array elementents.
                add_infile_info(
                    {
                        active_parameter_href => $active_parameter_href,
                        compressed_switch     => $compressed_switch,
                        ## fastq format does not contain a date of the run,
                        ## so fake it with constant impossible date
                        date            => q{000101},
                        direction       => $fastq_info_headers[4],
                        file_index      => $file_index,
                        file_info_href  => $file_info_href,
                        flowcell        => $fastq_info_headers[2],
                        index           => $fastq_info_headers[5],
                        indir_path_href => $indir_path_href,
                        infile_both_strands_prefix_href =>
                          $infile_both_strands_prefix_href,
                        infile_href             => $infile_href,
                        infile_lane_prefix_href => $infile_lane_prefix_href,
                        lane                    => $fastq_info_headers[3],
                        lane_href               => $lane_href,
                        lane_tracker_ref        => \$lane_tracker,
                        sample_id               => $sample_id,
                        sample_info_href        => $sample_info_href,
                    }
                );

                $log->info(
                        q{Found following information from fastq header: lane=}
                      . $fastq_info_headers[3]
                      . q{ flow-cell=}
                      . $fastq_info_headers[2]
                      . q{ index=}
                      . $fastq_info_headers[5]
                      . q{ direction=}
                      . $fastq_info_headers[4],
                );
                $log->warn(
q{Will add fake date '20010101' to follow file convention since this is not recorded in fastq header}
                );
            }
        }
    }
    return $uncompressed_file_counter;
}

sub check_sample_id_match {

##check_sample_id_match

##Function : Check that the sample_id provided and sample_id in infile name match.
##Returns  : ""
##Arguments: $active_parameter_href, $infile_href, $sample_id, $infile_sample_id, $file_index
##         : $active_parameter_href => Active parameters for this analysis hash {REF}
##         : $infile_href           => Infiles hash {REF}
##         : $sample_id             => Sample id from user
##         : $infile_sample_id      => Sample_id collect with regexp from infile
##         : $file_index            => Counts the number of infiles

    my ($arg_href) = @_;

    ## Flatten argument(s)
    my $active_parameter_href;
    my $infile_href;
    my $sample_id;
    my $infile_sample_id;
    my $file_index;

    my $tmpl = {
        active_parameter_href => {
            required    => 1,
            defined     => 1,
            default     => {},
            strict_type => 1,
            store       => \$active_parameter_href,
        },
        infile_href => {
            required    => 1,
            defined     => 1,
            default     => {},
            strict_type => 1,
            store       => \$infile_href
        },
        sample_id => {
            required    => 1,
            defined     => 1,
            strict_type => 1,
            store       => \$sample_id,
        },
        infile_sample_id => {
            required    => 1,
            defined     => 1,
            strict_type => 1,
            store       => \$infile_sample_id
        },
        file_index => {
            required    => 1,
            defined     => 1,
            strict_type => 1,
            store       => \$file_index
        },
    };

    check( $tmpl, $arg_href, 1 ) or croak q{Could not parse arguments!};

    ## Retrieve logger object
    my $log = Log::Log4perl->get_logger(q{MIP});

    my %seen = ( $infile_sample_id => 1 );    #Add input as first increment

    foreach my $sample_id_supplied ( @{ $active_parameter_href->{sample_ids} } )
    {

        $seen{$sample_id_supplied}++;
    }
    unless ( $seen{$infile_sample_id} > 1 ) {

        $log->fatal( $sample_id
              . " supplied and sample_id "
              . $infile_sample_id
              . " found in file : "
              . $infile_href->{$sample_id}[$file_index]
              . " does not match. Please rename file to match sample_id: "
              . $sample_id
              . "\n" );
        exit 1;
    }
}

sub get_run_info {

##get_run_info

##Function : Get run info from fastq file header
##Returns  : ""
##Arguments: $directory, $read_file, $file
##         : $directory       => Directory of file
##         : $read_file_command => Command used to read file
##         : $file            => File to parse

    my ($arg_href) = @_;

    ## Flatten argument(s)
    my $directory;
    my $read_file_command;
    my $file;

    my $tmpl = {
        directory => {
            required    => 1,
            defined     => 1,
            strict_type => 1,
            store       => \$directory
        },
        read_file_command => {
            required    => 1,
            defined     => 1,
            strict_type => 1,
            store       => \$read_file_command
        },
        file =>
          { required => 1, defined => 1, strict_type => 1, store => \$file },
    };

    check( $tmpl, $arg_href, 1 ) or croak q{Could not parse arguments!};

    ## Retrieve logger object
    my $log = Log::Log4perl->get_logger(q{MIP});

    my $fastq_header_regexp =
q?perl -nae 'chomp($_); if($_=~/^(@\w+):(\w+):(\w+):(\w+)\S+\s(\w+):\w+:\w+:(\w+)/) {print $1." ".$2." ".$3." ".$4." ".$5." ".$6."\n";} if($.=1) {last;}' ?;

    my $pwd = cwd();      #Save current direcory
    chdir($directory);    #Move to sample_id infile directory

    my $fastq_info_headers = `$read_file_command $file | $fastq_header_regexp;`
      ;                   #Collect fastq header info
    my @fastq_info_headers = split( " ", $fastq_info_headers );

    chdir($pwd);          #Move back to original directory

    unless ( scalar(@fastq_info_headers) eq 6 ) {

        $log->fatal(
"Could not detect reuired sample sequencing run info from fastq file header - PLease proved MIP file in MIP file convention format to proceed\n"
        );
        exit 1;
    }

    return @fastq_info_headers;
}

sub add_infile_info {

##add_infile_info

##Function : Adds information derived from infile name to sample_info hash. Tracks the number of lanes sequenced and checks unique array elementents.
##Returns  : ""
##Arguments: $active_parameter_href, $sample_info_href, $file_info_href, $infile_href, $infile_lane_prefix_href, $infile_both_strands_prefix_href, $indir_path_href, $lane_href, $lane, $date, $flowcell, $sample_id, $index, $direction, $lane_tracker_ref, $file_index, $compressed_switch
##         : $active_parameter_href              => Active parameters for this analysis hash {REF}
##         : $sample_info_href                   => Info on samples and family hash {REF}
##         : $file_info_href                     => File info hash {REF}
##         : $infile_href                        => Infiles hash {REF}
##         : $infile_lane_prefix_href         => Infile(s) without the ".ending" {REF}
##         : $infile_both_strands_prefix_href => The infile(s) without the ".ending" and strand info {REF}
##         : $indir_path_href                    => Indirectories path(s) hash {REF}
##         : $lane_href                          => The lane info hash {REF}
##         : $lane                               => Flow-cell lane
##         : $date                               => Flow-cell sequencing date
##         : $flowcell                           => Flow-cell id
##         : $sample_id                          => Sample id
##         : $index                              => The DNA library preparation molecular barcode
##         : $direction                          => Sequencing read direction
##         : $lane_tracker_ref                   => Counts the number of lanes sequenced {REF}
##         : $file_index                         => Index of file
##         : $compressed_switch                  => ".fastq.gz" or ".fastq" info governs zcat or cat downstream

    my ($arg_href) = @_;

    ## Default(s)
    my $family_id_ref;

    ## Flatten argument(s)
    my $active_parameter_href;
    my $sample_info_href;
    my $file_info_href;
    my $infile_href;
    my $indir_path_href;
    my $infile_lane_prefix_href;
    my $infile_both_strands_prefix_href;
    my $lane_href;
    my $lane_tracker_ref;
    my $sample_id;
    my $lane;
    my $date;
    my $flowcell;
    my $index;
    my $direction;
    my $file_index;
    my $compressed_switch;

    my $tmpl = {
        active_parameter_href => {
            required    => 1,
            defined     => 1,
            default     => {},
            strict_type => 1,
            store       => \$active_parameter_href,
        },
        sample_info_href => {
            required    => 1,
            defined     => 1,
            default     => {},
            strict_type => 1,
            store       => \$sample_info_href,
        },
        file_info_href => {
            required    => 1,
            defined     => 1,
            default     => {},
            strict_type => 1,
            store       => \$file_info_href,
        },
        infile_href => {
            required    => 1,
            defined     => 1,
            default     => {},
            strict_type => 1,
            store       => \$infile_href
        },
        indir_path_href => {
            required    => 1,
            defined     => 1,
            default     => {},
            strict_type => 1,
            store       => \$indir_path_href
        },
        infile_lane_prefix_href => {
            required    => 1,
            defined     => 1,
            default     => {},
            strict_type => 1,
            store       => \$infile_lane_prefix_href,
        },
        infile_both_strands_prefix_href => {
            required    => 1,
            defined     => 1,
            default     => {},
            strict_type => 1,
            store       => \$infile_both_strands_prefix_href
        },
        lane_href => {
            required    => 1,
            defined     => 1,
            default     => {},
            strict_type => 1,
            store       => \$lane_href
        },
        sample_id => {
            required    => 1,
            defined     => 1,
            strict_type => 1,
            store       => \$sample_id,
        },
        lane => {
            required    => 1,
            defined     => 1,
            allow       => qr/ ^\d+$ /xsm,
            strict_type => 1,
            store       => \$lane
        },
        lane_tracker_ref => {
            required    => 1,
            defined     => 1,
            default     => \$$,
            strict_type => 1,
            store       => \$lane_tracker_ref
        },
        date =>
          { required => 1, defined => 1, strict_type => 1, store => \$date },
        flowcell => {
            required    => 1,
            defined     => 1,
            strict_type => 1,
            store       => \$flowcell
        },
        index =>
          { required => 1, defined => 1, strict_type => 1, store => \$index },
        direction => {
            required    => 1,
            defined     => 1,
            allow       => [ 1, 2 ],
            strict_type => 1,
            store       => \$direction
        },
        file_index => {
            required    => 1,
            defined     => 1,
            allow       => qr/ ^\d+$ /xsm,
            strict_type => 1,
            store       => \$file_index
        },
        compressed_switch => {
            required    => 1,
            defined     => 1,
            allow       => [ 0, 1 ],
            strict_type => 1,
            store       => \$compressed_switch
        },
        family_id_ref => {
            default     => \$arg_href->{active_parameter_href}{family_id},
            strict_type => 1,
            store       => \$family_id_ref,
        },
    };

    check( $tmpl, $arg_href, 1 ) or croak q{Could not parse arguments!};

    my $read_file;
    my $file_at_lane_level_ref;
    my $file_at_direction_level_ref;

    my $parsed_date = Time::Piece->strptime( $date, "%y%m%d" );
    $parsed_date = $parsed_date->ymd;

    if ($compressed_switch) {

        $read_file = "zcat";    #Read file in compressed format
    }
    else {

        $read_file = "cat";     #Read file in uncompressed format
    }

    if ( $direction == 1 ) {    #Read 1

        push( @{ $lane_href->{$sample_id} }, $lane );    #Lane
        $infile_lane_prefix_href->{$sample_id}[$$lane_tracker_ref] =
            $sample_id . "."
          . $date . "_"
          . $flowcell . "_"
          . $index . ".lane"
          . $lane
          ; #Save new format (sample_id_date_flow-cell_index_lane) in hash with samplid as keys and inputfiles in array. Note: These files have not been created yet and there is one entry into hash for both strands and .ending is removed (.fastq).

        $file_at_lane_level_ref =
          \$infile_lane_prefix_href->{$sample_id}[$$lane_tracker_ref];    #Alias
        $sample_info_href->{sample}{$sample_id}{file}{$$file_at_lane_level_ref}
          {sequence_run_type} = "single_end"; #Single_end until proven otherwise

        ## Collect read length from an infile
        $sample_info_href->{sample}{$sample_id}{file}{$$file_at_lane_level_ref}
          {sequence_length} = collect_read_length(
            {
                directory         => $indir_path_href->{$sample_id},
                read_file_command => $read_file,
                file              => $infile_href->{$sample_id}[$file_index],
            }
          );

        ## Check if fastq file is interleaved
        $sample_info_href->{sample}{$sample_id}{file}{$$file_at_lane_level_ref}
          {interleaved} = detect_interleaved(
            {
                directory         => $indir_path_href->{$sample_id},
                read_file_command => $read_file,
                file              => $infile_href->{$sample_id}[$file_index],
            }
          );

        ## Detect "regexp" in string
        $file_info_href->{undetermined_in_file_name}
          { $infile_lane_prefix_href->{$sample_id}[$$lane_tracker_ref] } =
          check_string(
            {
                string => $flowcell,
                regexp => "Undetermined",
            }
          );
        $$lane_tracker_ref++;
    }
    if ( $direction == 2 ) {    #2nd read direction

        $file_at_lane_level_ref =
          \$infile_lane_prefix_href->{$sample_id}[ $$lane_tracker_ref - 1 ]
          ;                     #Alias
        $sample_info_href->{sample}{$sample_id}{file}{$$file_at_lane_level_ref}
          {sequence_run_type} = 'paired-end'
          ;    #$lane_tracker -1 since it gets incremented after direction eq 1.
    }

    $infile_both_strands_prefix_href->{$sample_id}[$file_index] =
        $sample_id . "."
      . $date . "_"
      . $flowcell . "_"
      . $index . ".lane"
      . $lane . "_"
      . $direction
      ; #Save new format in hash with samplid as keys and inputfiles in array. Note: These files have not been created yet and there is one entry per strand and .ending is removed (.fastq).

    $file_at_direction_level_ref =
      \$infile_both_strands_prefix_href->{$sample_id}[$file_index];    #Alias
    $sample_info_href->{sample}{$sample_id}{file}{$$file_at_lane_level_ref}
      {read_direction_file}{$$file_at_direction_level_ref}{original_file_name}
      = $infile_href->{$sample_id}[$file_index];    #Original file_name

    $sample_info_href->{sample}{$sample_id}{file}{$$file_at_lane_level_ref}
      {read_direction_file}{$$file_at_direction_level_ref}
      {original_file_name_prefix} =
        $lane . "_"
      . $date . "_"
      . $flowcell . "_"
      . $sample_id . "_"
      . $index . "_"
      . $direction;    #Original file_name, but no ending

    $sample_info_href->{sample}{$sample_id}{file}{$$file_at_lane_level_ref}
      {read_direction_file}{$$file_at_direction_level_ref}{lane} =
      $lane;           #Save sample lane

    $sample_info_href->{sample}{$sample_id}{file}{$$file_at_lane_level_ref}
      {read_direction_file}{$$file_at_direction_level_ref}{date} =
      $parsed_date;    #Save Sequence run date

    $sample_info_href->{sample}{$sample_id}{file}{$$file_at_lane_level_ref}
      {read_direction_file}{$$file_at_direction_level_ref}{flowcell} =
      $flowcell;       #Save Sequence flow-cell

    $sample_info_href->{sample}{$sample_id}{file}{$$file_at_lane_level_ref}
      {read_direction_file}{$$file_at_direction_level_ref}{sample_barcode} =
      $index;          #Save sample barcode

    $sample_info_href->{sample}{$sample_id}{file}{$$file_at_lane_level_ref}
      {read_direction_file}{$$file_at_direction_level_ref}{run_barcode} =
      $date . "_" . $flowcell . "_" . $lane . "_" . $index;    #Save run barcode

    $sample_info_href->{sample}{$sample_id}{file}{$$file_at_lane_level_ref}
      {read_direction_file}{$$file_at_direction_level_ref}{read_direction} =
      $direction;
}

sub detect_interleaved {

##detect_interleaved

##Function : Detect if fastq file is interleaved
##Returns  : "1(=interleaved)"
##Arguments: $directory, $read_file, $file
##         : $directory         => Directory of file
##         : $read_file_command => Command used to read file
##         : $file              => File to parse

    my ($arg_href) = @_;

    ## Flatten argument(s)
    my $directory;
    my $read_file_command;
    my $file;

    my $tmpl = {
        directory => {
            required    => 1,
            defined     => 1,
            strict_type => 1,
            store       => \$directory
        },
        read_file_command => {
            required    => 1,
            defined     => 1,
            strict_type => 1,
            store       => \$read_file_command
        },
        file =>
          { required => 1, defined => 1, strict_type => 1, store => \$file },
    };

    check( $tmpl, $arg_href, 1 ) or croak q{Could not parse arguments!};

    ## Retrieve logger object
    my $log = Log::Log4perl->get_logger(q{MIP});

    my $interleaved_regexp =
q?perl -nae 'chomp($_); if( ($_=~/^@\S+:\w+:\w+:\w+\S+\s(\w+):\w+:\w+:\w+/) && ($.==5) ) {print $1."\n";last;} elsif ($.==6) {last;}' ?;

    my $pwd = cwd();      #Save current direcory
    chdir($directory);    #Move to sample_id infile directory

    my $fastq_info_headers = `$read_file_command $file | $interleaved_regexp;`
      ;                   #Collect interleaved info

    if ( !$fastq_info_headers ) {

        my $interleaved_regexp =
q?perl -nae 'chomp($_); if( ($_=~/^@\w+-\w+:\w+:\w+:\w+:\w+:\w+:\w+\/(\w+)/) && ($.==5) ) {print $1."\n";last;} elsif ($.==6) {last;}' ?;
        $fastq_info_headers = `$read_file_command $file | $interleaved_regexp;`
          ;               #Collect interleaved info
    }

    chdir($pwd);          #Move back to original directory

    unless ( $fastq_info_headers =~ /[1, 2, 3]/ ) {

        $log->fatal("Malformed fastq file!\n");
        $log->fatal( "Read direction is: "
              . $fastq_info_headers
              . " allowed entries are '1', '2', '3'. Please check fastq file\n"
        );
        exit 1;
    }
    if ( $fastq_info_headers > 1 ) {

        $log->info( "Found interleaved fastq file: " . $file, "\n" );
        return 1;
    }
    return;
}

sub create_file_endings {

## Function : Creates the file_tags depending on which modules are used by the user to relevant chain.
## Returns  :
## Arguments: $active_parameter_href   => Active parameters for this analysis hash {REF}
##          : $family_id_ref           => Family id {REF}
##          : $file_info_href          => Info on files hash {REF}
##          : $infile_lane_prefix_href => Infile(s) without the ".ending" {REF}
##          : $order_parameters_ref    => Order of addition to parameter array {REF}
##          : $parameter_href          => Parameter hash {REF}

    my ($arg_href) = @_;

    ## Flatten argument(s)
    my $active_parameter_href;
    my $file_info_href;
    my $infile_lane_prefix_href;
    my $order_parameters_ref;
    my $parameter_href;

    ## Default(s)
    my $family_id_ref;

    my $tmpl = {
        parameter_href => {
            default     => {},
            defined     => 1,
            required    => 1,
            store       => \$parameter_href,
            strict_type => 1,
        },
        active_parameter_href => {
            default     => {},
            defined     => 1,
            required    => 1,
            store       => \$active_parameter_href,
            strict_type => 1,
        },
        file_info_href => {
            default     => {},
            defined     => 1,
            required    => 1,
            store       => \$file_info_href,
            strict_type => 1,
        },
        infile_lane_prefix_href => {
            default     => {},
            defined     => 1,
            required    => 1,
            store       => \$infile_lane_prefix_href,
            strict_type => 1,
        },
        order_parameters_ref => {
            default     => [],
            defined     => 1,
            required    => 1,
            store       => \$order_parameters_ref,
            strict_type => 1,
        },
        family_id_ref => {
            default     => \$arg_href->{active_parameter_href}{family_id},
            store       => \$family_id_ref,
            strict_type => 1,
        },
    };

    check( $tmpl, $arg_href, 1 ) or croak q{Could not parse arguments!};

    my $consensus_analysis_type =
      $parameter_href->{dynamic_parameter}{consensus_analysis_type};

    ## Used to enable seqential build-up of file_tags between modules
    my %temp_file_ending;

  PARAMETER:
    foreach my $order_parameter_element (@$order_parameters_ref) {

        ## Only active parameters
        if ( defined $active_parameter_href->{$order_parameter_element} ) {

            ## Only process programs
            if (
                any { $_ eq $order_parameter_element }
                @{ $parameter_href->{dynamic_parameter}{program} }
              )
            {

                ## MAIN chain
                if ( $parameter_href->{$order_parameter_element}{chain} eq
                    q{MAIN} )
                {

                    ##  File_tag exist
                    if ( $parameter_href->{$order_parameter_element}{file_tag}
                        ne q{nofile_tag} )
                    {

                        ## Alias
                        my $file_ending_ref =
                          \$parameter_href->{$order_parameter_element}
                          {file_tag};

                        ###MAIN/Per sample_id
                      SAMPLE_ID:
                        foreach my $sample_id (
                            @{ $active_parameter_href->{sample_ids} } )
                        {

                            ## File_ending should be added
                            if ( $active_parameter_href
                                ->{$order_parameter_element} > 0 )
                            {

                                ## Special case
                                if ( $order_parameter_element eq
                                    q{ppicardtools_mergesamfiles} )
                                {

                                    $file_info_href->{$sample_id}
                                      {ppicardtools_mergesamfiles}{file_tag} =
                                      $temp_file_ending{$sample_id} . "";
                                }
                                else {

                                    if ( defined $temp_file_ending{$sample_id} )
                                    {

                                        $file_info_href->{$sample_id}
                                          {$order_parameter_element}{file_tag}
                                          = $temp_file_ending{$sample_id}
                                          . $$file_ending_ref;
                                    }
                                    else {
                                        ## First module that should add filending

                                        $file_info_href->{$sample_id}
                                          {$order_parameter_element}{file_tag}
                                          = $$file_ending_ref;
                                    }
                                }
                            }
                            else {
                                ## Do not add new module file_tag

                                $file_info_href->{$sample_id}
                                  {$order_parameter_element}{file_tag} =
                                  $temp_file_ending{$sample_id};
                            }

                            ## To enable sequential build-up of fileending
                            $temp_file_ending{$sample_id} =
                              $file_info_href->{$sample_id}
                              {$order_parameter_element}{file_tag};
                        }

                        ###MAIN/Per family_id
                        ## File_ending should be added
                        if ( $active_parameter_href->{$order_parameter_element}
                            > 0 )
                        {

                            ## Special case - do nothing
                            if ( $order_parameter_element eq
                                q{ppicardtools_mergesamfiles} )
                            {
                            }
                            else {

                                if (
                                    defined $temp_file_ending{$$family_id_ref} )
                                {

                                    $file_info_href->{$$family_id_ref}
                                      {$order_parameter_element}{file_tag} =
                                        $temp_file_ending{$$family_id_ref}
                                      . $$file_ending_ref;
                                }
                                else {
                                    ## First module that should add filending

                                    $file_info_href->{$$family_id_ref}
                                      {$order_parameter_element}{file_tag} =
                                      $$file_ending_ref;
                                }

                                ## To enable sequential build-up of fileending
                                $temp_file_ending{$$family_id_ref} =
                                  $file_info_href->{$$family_id_ref}
                                  {$order_parameter_element}{file_tag};
                            }
                        }
                        else {
                            ## Do not add new module file_tag

                            $file_info_href->{$$family_id_ref}
                              {$order_parameter_element}{file_tag} =
                              $temp_file_ending{$$family_id_ref};
                        }
                    }
                }

                ## Other chain(s)
                if ( $parameter_href->{$order_parameter_element}{chain} ne
                    q{MAIN} )
                {

                    ## Alias
                    my $chain_fork =
                      $parameter_href->{$order_parameter_element}{chain};

                    ## File_tag exist
                    if ( $parameter_href->{$order_parameter_element}{file_tag}
                        ne q{nofile_tag} )
                    {

                        ## Alias
                        my $file_ending_ref =
                          \$parameter_href->{$order_parameter_element}
                          {file_tag};

                        ###OTHER/Per sample_id
                      SAMPLE_ID:
                        foreach my $sample_id (
                            @{ $active_parameter_href->{sample_ids} } )
                        {

                            ## File_ending should be added
                            if ( $active_parameter_href
                                ->{$order_parameter_element} > 0 )
                            {

                                if (
                                    not
                                    defined $temp_file_ending{$chain_fork}
                                    {$sample_id} )
                                {

                                    ## Inherit current MAIN chain.
                                    $temp_file_ending{$chain_fork}{$sample_id}
                                      = $temp_file_ending{$sample_id};
                                }
                                if (
                                    defined $temp_file_ending{$chain_fork}
                                    {$sample_id} )
                                {

                                    $file_info_href->{$sample_id}
                                      {$order_parameter_element}{file_tag} =
                                      $temp_file_ending{$chain_fork}{$sample_id}
                                      . $$file_ending_ref;
                                }
                                else {
                                    ## First module that should add filending

                                    $file_info_href->{$sample_id}
                                      {$order_parameter_element}{file_tag} =
                                      $$file_ending_ref;
                                }
                            }
                            else {
                                ## Do not add new module file_tag

                                $file_info_href->{$sample_id}
                                  {$order_parameter_element}{file_tag} =
                                  $temp_file_ending{$chain_fork}{$sample_id};
                            }

                            ## To enable sequential build-up of fileending
                            $temp_file_ending{$chain_fork}{$sample_id} =
                              $file_info_href->{$sample_id}
                              {$order_parameter_element}{file_tag};
                        }
                        ###Other/Per family_id

                        ## File ending should be added
                        if ( $active_parameter_href->{$order_parameter_element}
                            > 0 )
                        {

                            if (
                                not defined $temp_file_ending{$chain_fork}
                                {$$family_id_ref} )
                            {

                                ## Inherit current MAIN chain.
                                $temp_file_ending{$chain_fork}{$$family_id_ref}
                                  = $temp_file_ending{$$family_id_ref};
                            }
                            if (
                                defined $temp_file_ending{$chain_fork}
                                {$$family_id_ref} )
                            {

                                $file_info_href->{$$family_id_ref}
                                  {$order_parameter_element}{file_tag} =
                                  $temp_file_ending{$chain_fork}
                                  {$$family_id_ref} . $$file_ending_ref;
                            }
                            else {
                                ## First module that should add filending

                                $file_info_href->{$$family_id_ref}
                                  {$order_parameter_element}{file_tag} =
                                  $$file_ending_ref;
                            }

                            ## To enable sequential build-up of fileending
                            $temp_file_ending{$chain_fork}{$$family_id_ref} =
                              $file_info_href->{$$family_id_ref}
                              {$order_parameter_element}{file_tag};
                        }
                        else {
                            ## Do not add new module file_tag

                            $file_info_href->{$$family_id_ref}
                              {$order_parameter_element}{file_tag} =
                              $temp_file_ending{$chain_fork}{$$family_id_ref};
                        }
                    }
                }
            }
        }
    }
    return;
}

sub write_cmd_mip_log {

##write_cmd_mip_log

##Function : Write CMD to MIP log file
##Returns  : ""
##Arguments: $parameter_href, $active_parameter_href, $order_parameters_ref, $script_ref, $log_file_ref
##         : $parameter_href        => Parameter hash {REF}
##         : $active_parameter_href => Active parameters for this analysis hash {REF}
##         : $order_parameters_ref  => Order of addition to parameter array {REF}
##         : $script_ref            => The script that is being executed {REF}
##         : $log_file_ref          => The log file {REF}
##         : $mip_version_ref       => The MIP version

    my ($arg_href) = @_;

    ## Flatten argument(s)
    my $parameter_href;
    my $active_parameter_href;
    my $order_parameters_ref;
    my $script_ref;
    my $log_file_ref;
    my $mip_version_ref;

    my $tmpl = {
        parameter_href => {
            required    => 1,
            defined     => 1,
            default     => {},
            strict_type => 1,
            store       => \$parameter_href,
        },
        active_parameter_href => {
            required    => 1,
            defined     => 1,
            default     => {},
            strict_type => 1,
            store       => \$active_parameter_href,
        },
        order_parameters_ref => {
            required    => 1,
            defined     => 1,
            default     => [],
            strict_type => 1,
            store       => \$order_parameters_ref
        },
        script_ref => {
            required    => 1,
            defined     => 1,
            default     => \$$,
            strict_type => 1,
            store       => \$script_ref
        },
        log_file_ref => {
            required    => 1,
            defined     => 1,
            default     => \$$,
            strict_type => 1,
            store       => \$log_file_ref
        },
        mip_version_ref => {
            required    => 1,
            defined     => 1,
            default     => \$$,
            strict_type => 1,
            store       => \$mip_version_ref
        },
    };

    check( $tmpl, $arg_href, 1 ) or croak q{Could not parse arguments!};

    ## Retrieve logger object
    my $log = Log::Log4perl->get_logger(q{MIP});

    my $cmd_line = $$script_ref . " ";

    my @nowrite = (
        "mip",                  "bwa_build_reference",
        "pbamcalibrationblock", "pvariantannotationblock",
        q{associated_program},  q{rtg_build_reference},
    );

  PARAMETER_KEY:
    foreach my $order_parameter_element ( @{$order_parameters_ref} ) {

        if ( defined $active_parameter_href->{$order_parameter_element} ) {

            ## If no config file do not print
            if (   $order_parameter_element eq q{config_file}
                && $active_parameter_href->{config_file} eq 0 )
            {
            }
            else {

                ## If element is part of array - do nothing
                if ( any { $_ eq $order_parameter_element } @nowrite ) {
                }
                elsif (
                    ## Array reference
                    (
                        exists $parameter_href->{$order_parameter_element}
                        {data_type}
                    )
                    && ( $parameter_href->{$order_parameter_element}{data_type}
                        eq q{ARRAY} )
                  )
                {

                    my $separator = $parameter_href->{$order_parameter_element}
                      {element_separator};
                    $cmd_line .= "-"
                      . $order_parameter_element . " "
                      . join(
                        $separator,
                        @{
                            $active_parameter_href->{$order_parameter_element}
                        }
                      ) . " ";
                }
                elsif (
                    ## HASH reference
                    (
                        exists $parameter_href->{$order_parameter_element}
                        {data_type}
                    )
                    && ( $parameter_href->{$order_parameter_element}{data_type}
                        eq q{HASH} )
                  )
                {

                    # First key
                    $cmd_line .= "-" . $order_parameter_element . " ";
                    $cmd_line .= join(
                        "-" . $order_parameter_element . " ",
                        map {
"$_=$active_parameter_href->{$order_parameter_element}{$_} "
                        } (
                            keys %{
                                $active_parameter_href
                                  ->{$order_parameter_element}
                            }
                        )
                    );
                }
                else {

                    $cmd_line .= "-"
                      . $order_parameter_element . " "
                      . $active_parameter_href->{$order_parameter_element}
                      . " ";
                }
            }
        }
    }
    $log->info( $cmd_line,                            "\n" );
    $log->info( q{MIP Version: } . $$mip_version_ref, "\n" );
    $log->info(
        q{Script parameters and info from }
          . $$script_ref
          . q{ are saved in file: }
          . $$log_file_ref,
        "\n"
    );
    return;
}

sub check_unique_ids {

##check_unique_ids

##Function : Test that the family_id and the sample_id(s) exists and are unique. Check if id sample_id contains "_".
##Returns  : ""
##Arguments: $active_parameter_href, $sample_ids_ref
##         : $active_parameter_href => Active parameters for this analysis hash {REF}
##         : $sample_ids_ref        => Array to loop in for parameter {REF}

    my ($arg_href) = @_;

    ## Default(s)
    my $family_id_ref;

    ## Flatten argument(s)
    my $active_parameter_href;
    my $sample_ids_ref;

    my $tmpl = {
        active_parameter_href => {
            required    => 1,
            defined     => 1,
            default     => {},
            strict_type => 1,
            store       => \$active_parameter_href,
        },
        sample_ids_ref => {
            required    => 1,
            defined     => 1,
            default     => [],
            strict_type => 1,
            store       => \$sample_ids_ref
        },
        family_id_ref => {
            default     => \$arg_href->{active_parameter_href}{family_id},
            strict_type => 1,
            store       => \$family_id_ref,
        },
    };

    check( $tmpl, $arg_href, 1 ) or croak q{Could not parse arguments!};

    ## Retrieve logger object
    my $log = Log::Log4perl->get_logger(q{MIP});

    my %seen;    #Hash to test duplicate sample_ids later

    if ( !@$sample_ids_ref ) {

        $log->fatal("Please provide sample_id(s)\n");
        exit 1;
    }

    foreach my $sample_id ( @{$sample_ids_ref} ) {

        $seen{$sample_id}++;    #Increment instance to check duplicates later

        if ( $$family_id_ref eq $sample_id )
        {                       #Family_id cannot be the same as sample_id

            $log->fatal( "Family_id: "
                  . $$family_id_ref
                  . " equals sample_id: "
                  . $sample_id
                  . ". Please make sure that the family_id and sample_id(s) are unique.\n"
            );
            exit 1;
        }
        if ( $seen{$sample_id} > 1 ) {    #Check sample_id are unique

            $log->fatal( "Sample_id: " . $sample_id . " is not uniqe.\n" );
            exit 1;
        }
        if ( $sample_id =~ /_/ )
        { #Sample_id contains "_", which is not allowed according to filename conventions

            $log->fatal( "Sample_id: "
                  . $sample_id
                  . " contains '_'. Please rename sample_id according to MIP's filename convention, removing the '_'.\n"
            );
            exit 1;
        }
    }
}

sub size_sort_select_file_contigs {

## Function : Sorts array depending on reference array. NOTE: Only entries present in reference array will survive in sorted array.
## Returns  : @sorted_contigs
## Arguments: $consensus_analysis_type_ref => Consensus analysis_type {REF}
##          : $file_info_href              => File info hash {REF}
##          : $hash_key_sort_reference     => The hash keys sort reference
##          : $hash_key_to_sort            => The keys to sort

    my ($arg_href) = @_;

    ## Flatten argument(s)
    my $consensus_analysis_type_ref;
    my $file_info_href;
    my $hash_key_sort_reference;
    my $hash_key_to_sort;

    my $tmpl = {
        file_info_href => {
            default     => {},
            defined     => 1,
            required    => 1,
            store       => \$file_info_href,
            strict_type => 1,
        },
        consensus_analysis_type_ref => {
            default     => \$$,
            defined     => 1,
            required    => 1,
            store       => \$consensus_analysis_type_ref,
            strict_type => 1,
        },
        hash_key_to_sort => {
            defined     => 1,
            required    => 1,
            store       => \$hash_key_to_sort,
            strict_type => 1,
        },
        hash_key_sort_reference => {
            defined     => 1,
            required    => 1,
            store       => \$hash_key_sort_reference,
            strict_type => 1,
        },
    };

    check( $tmpl, $arg_href, 1 ) or croak q{Could not parse arguments!};

    use MIP::Check::Hash qw{ check_element_exist_hash_of_array };

    ## Retrieve logger object
    my $log = Log::Log4perl->get_logger(q{MIP});

    my @sorted_contigs;

    ## Sort the contigs depending on reference array
    if ( $file_info_href->{$hash_key_to_sort} ) {

        foreach my $element ( @{ $file_info_href->{$hash_key_sort_reference} } )
        {

            if (
                not check_element_exist_hash_of_array(
                    {
                        element  => $element,
                        hash_ref => $file_info_href,
                        key      => $hash_key_to_sort,
                    }
                )
              )
            {

                push @sorted_contigs, $element;
            }
        }
    }

    ## Test if all contigs collected from select file was sorted by reference contig array
    if ( @sorted_contigs
        && scalar @{ $file_info_href->{$hash_key_to_sort} } !=
        scalar @sorted_contigs )
    {

        foreach my $element ( @{ $file_info_href->{$hash_key_to_sort} } ) {

            ## If element is not part of array
            if ( not any { $_ eq $element } @sorted_contigs ) {

                ## Special case when analysing wes since Mitochondrial contigs have no baits in exome capture kits
                unless ( $$consensus_analysis_type_ref eq q{wes}
                    && $element =~ /MT$|M$/ )
                {

                    $log->fatal( q{Could not detect '##contig'= }
                          . $element
                          . q{ from meta data header in '-vcfparser_select_file' in reference contigs collected from '-human_genome_reference'}
                    );
                    exit 1;
                }
            }
        }
    }
    return @sorted_contigs;
}

sub detect_sample_id_gender {

##detect_sample_id_gender

##Function : Detect gender of the current analysis
##Returns  : "$found_male $found_female $found_other"
##Arguments: $active_parameter_href, $sample_info_href
##         : $active_parameter_href => Active parameters for this analysis hash {REF}
##         : $sample_info_href      => Info on samples and family hash {REF}

    my ($arg_href) = @_;

    ## Flatten argument(s)
    my $active_parameter_href;
    my $sample_info_href;

    my $tmpl = {
        active_parameter_href => {
            required    => 1,
            defined     => 1,
            default     => {},
            strict_type => 1,
            store       => \$active_parameter_href,
        },
        sample_info_href => {
            required    => 1,
            defined     => 1,
            default     => {},
            strict_type => 1,
            store       => \$sample_info_href,
        },
    };

    check( $tmpl, $arg_href, 1 ) or croak q{Could not parse arguments!};

    my $found_male        = 0;
    my $found_female      = 0;
    my $found_other       = 0;
    my $found_other_count = 0;

    foreach my $sample_id ( @{ $active_parameter_href->{sample_ids} } ) {

        if ( $sample_info_href->{sample}{$sample_id}{sex} =~ /1|^male/ ) { #Male

            $found_male = 1;                                               #Male
        }
        elsif ( $sample_info_href->{sample}{$sample_id}{sex} =~ /2|female/ )
        {    #Female

            $found_female = 1;
        }
        else {    #Other

            $found_male =
              1;    #Include since it might be male to enable analysis of Y.
            $found_other = 1;
            $found_other_count++;
        }
    }
    return $found_male, $found_female, $found_other, $found_other_count;
}

sub check_command_in_path {

##check_command_in_path

##Function : Checking commands in your path and executable
##Returns  : ""
##Arguments: $parameter_href, $active_parameter_href
##         : $parameter_href        => Parameter hash {REF}
##         : $active_parameter_href => Active parameters for this analysis hash {REF}

    my ($arg_href) = @_;

    ## Flatten argument(s)
    my $parameter_href;
    my $active_parameter_href;

    my $tmpl = {
        parameter_href => {
            required    => 1,
            defined     => 1,
            default     => {},
            strict_type => 1,
            store       => \$parameter_href,
        },
        active_parameter_href => {
            required    => 1,
            defined     => 1,
            default     => {},
            strict_type => 1,
            store       => \$active_parameter_href,
        },
    };

    check( $tmpl, $arg_href, 1 ) or croak q{Could not parse arguments!};

    use MIP::Check::Unix qw{check_binary_in_path};

    ## Retrieve logger object
    my $log = Log::Log4perl->get_logger(q{MIP});

    # Track program paths that have already been checked
    my %seen;

    foreach my $parameter_name ( keys %$active_parameter_href ) {

        if (   ( exists( $parameter_href->{$parameter_name}{type} ) )
            && ( $parameter_href->{$parameter_name}{type} eq "program" ) )
        {

            my $program_name_paths_ref =
              \@{ $parameter_href->{$parameter_name}{program_name_path} }
              ;    #Alias

            if (   (@$program_name_paths_ref)
                && ( $active_parameter_href->{$parameter_name} > 0 ) )
            {      #Only check path(s) for active programs

                foreach my $program ( @{$program_name_paths_ref} ) {

                    unless ( $seen{$program} ) {

                        $seen{$program} = check_binary_in_path(
                            {
                                binary => $program,
                                log    => $log,
                            }
                        );
                    }
                }
            }
        }
    }
}

sub add_to_sample_info {

##add_to_sample_info

##Function : Adds parameter info to sample_info
##Returns  : ""
##Arguments: $active_parameter_href, $sample_info_href, $file_info_href, $family_id_ref
##         : $active_parameter_href => Active parameters for this analysis hash {REF}
##         : $sample_info_href      => Info on samples and family hash {REF}
##         : $file_info_href        => File info hash {REF}
##         : $family_id_ref         => The family_id_ref {REF}

    my ($arg_href) = @_;

    ## Default(s)
    my $family_id_ref;
    my $human_genome_reference_ref;
    my $outdata_dir;

    ## Flatten argument(s)
    my $active_parameter_href;
    my $sample_info_href;
    my $file_info_href;

    my $tmpl = {
        active_parameter_href => {
            required    => 1,
            defined     => 1,
            default     => {},
            strict_type => 1,
            store       => \$active_parameter_href,
        },
        sample_info_href => {
            required    => 1,
            defined     => 1,
            default     => {},
            strict_type => 1,
            store       => \$sample_info_href,
        },
        file_info_href => {
            required    => 1,
            defined     => 1,
            default     => {},
            strict_type => 1,
            store       => \$file_info_href,
        },
        family_id_ref => {
            default     => \$arg_href->{active_parameter_href}{family_id},
            strict_type => 1,
            store       => \$family_id_ref,
        },
        human_genome_reference_ref => {
            default =>
              \$arg_href->{active_parameter_href}{human_genome_reference},
            strict_type => 1,
            store       => \$human_genome_reference_ref
        },
        outdata_dir => {
            default     => $arg_href->{active_parameter_href}{outdata_dir},
            strict_type => 1,
            store       => \$outdata_dir
        },
    };

    check( $tmpl, $arg_href, 1 ) or croak q{Could not parse arguments!};

    use MIP::QC::Record qw(add_program_outfile_to_sample_info);

    if ( exists( $active_parameter_href->{analysis_type} ) ) {

        $sample_info_href->{analysis_type} =
          $active_parameter_href->{analysis_type};
    }
    if ( exists( $active_parameter_href->{expected_coverage} ) ) {

        $sample_info_href->{expected_coverage} =
          $active_parameter_href->{expected_coverage};
    }
    if ( exists $active_parameter_href->{sample_origin} ) {

        $sample_info_href->{sample_origin} =
          $active_parameter_href->{sample_origin};
    }
    if ( exists $active_parameter_href->{gatk_path}
        && $active_parameter_href->{gatk_path} )
    {

        my $gatk_version;
        if ( $active_parameter_href->{gatk_path} =~ /GenomeAnalysisTK-([^,]+)/ )
        {

            $gatk_version = $1;
        }
        else {
            # Fall back on actually calling program

            my $jar_path = catfile( $active_parameter_href->{gatk_path},
                "GenomeAnalysisTK.jar" );
            $gatk_version = (`java -jar $jar_path --version 2>&1`);
            chomp $gatk_version;
        }
        add_program_outfile_to_sample_info(
            {
                sample_info_href => $sample_info_href,
                program_name     => 'gatk',
                version          => $gatk_version,
            }
        );
    }
    if ( exists $active_parameter_href->{picardtools_path}
        && $active_parameter_href->{picardtools_path} )
    {
        ## To enable addition of version to sample_info

        my $picardtools_version;
        if ( $active_parameter_href->{picardtools_path} =~
            /picard-tools-([^,]+)/ )
        {

            $picardtools_version = $1;
        }
        else {    #Fall back on actually calling program

            my $jar_path = catfile( $active_parameter_href->{picardtools_path},
                q{picard.jar} );
            $picardtools_version =
              (`java -jar $jar_path CreateSequenceDictionary --version 2>&1`);
            chomp $picardtools_version;
        }

        add_program_outfile_to_sample_info(
            {
                sample_info_href => $sample_info_href,
                program_name     => 'picardtools',
                version          => $picardtools_version,
            }
        );
    }
    my @sambamba_programs =
      ( "pbwa_mem", "psambamba_depth", "markduplicates_sambamba_markdup" );
    foreach my $program (@sambamba_programs) {

        if (   ( defined $active_parameter_href->{$program} )
            && ( $active_parameter_href->{$program} == 1 ) )
        {

            if ( !$active_parameter_href->{dry_run_all} ) {

                my $regexp =
                  q?perl -nae 'if($_=~/sambamba\s(\S+)/) {print $1;last;}'?;
                my $sambamba_version = (`sambamba 2>&1 | $regexp`);
                chomp $sambamba_version;
                add_program_outfile_to_sample_info(
                    {
                        sample_info_href => $sample_info_href,
                        program_name     => 'sambamba',
                        version          => $sambamba_version,
                    }
                );
                last;    #Only need to check once
            }
        }
    }
    if ( exists $active_parameter_href->{pcnvnator} )
    {                    #To enable addition of version to sample_info

        if (   ( $active_parameter_href->{pcnvnator} == 1 )
            && ( !$active_parameter_href->{dry_run_all} ) )
        {

            my $regexp =
              q?perl -nae 'if($_=~/CNVnator\s+(\S+)/) {print $1;last;}'?;
            my $cnvnator_version = (`cnvnator 2>&1 | $regexp`);
            chomp $cnvnator_version;
            add_program_outfile_to_sample_info(
                {
                    sample_info_href => $sample_info_href,
                    program_name     => 'cnvnator',
                    version          => $cnvnator_version,
                }
            );
        }
    }
    if ( defined($$human_genome_reference_ref) )
    {    #To enable addition of version to sample_info

        $sample_info_href->{human_genome_build}{path} =
          $$human_genome_reference_ref;
        $sample_info_href->{human_genome_build}{source} =
          $file_info_href->{human_genome_reference_source};
        $sample_info_href->{human_genome_build}{version} =
          $file_info_href->{human_genome_reference_version};
    }
    if ( exists( $active_parameter_href->{pedigree_file} ) ) {

        ## Add pedigree_file to sample_info
        $sample_info_href->{pedigree_file}{path} =
          $active_parameter_href->{pedigree_file};
    }
    if ( exists( $active_parameter_href->{log_file} ) ) {

        my $path = dirname( dirname( $active_parameter_href->{log_file} ) );
        $sample_info_href->{log_file_dir} =
          $path;    #Add log_file_dir to SampleInfoFile
        $sample_info_href->{last_log_file_path} =
          $active_parameter_href->{log_file};
    }
}

sub check_vep_directories {

##check_vep_directories

##Function : Compare VEP directory and VEP chache versions
##Returns  : ""
##Arguments: $vep_directory_path_ref, $vep_directory_cache_ref
##         : $vep_directory_path_ref  => VEP directory path {REF}
##         : $vep_directory_cache_ref => VEP cache directory path {REF}

    my ($arg_href) = @_;

    ## Flatten argument(s)
    my $vep_directory_path_ref;
    my $vep_directory_cache_ref;

    my $tmpl = {
        vep_directory_path_ref => {
            required    => 1,
            defined     => 1,
            default     => \$$,
            strict_type => 1,
            store       => \$vep_directory_path_ref
        },
        vep_directory_cache_ref => {
            required    => 1,
            defined     => 1,
            default     => \$$,
            strict_type => 1,
            store       => \$vep_directory_cache_ref
        },
    };

    check( $tmpl, $arg_href, 1 ) or croak q{Could not parse arguments!};

    ## Retrieve logger object
    my $log = Log::Log4perl->get_logger(q{MIP});

    if ( $$vep_directory_path_ref =~ /ensembl-tools-release-(\d+)/ ) {

        my $vep_directory_path_version = $1;

        unless ( $$vep_directory_cache_ref =~
            /ensembl-tools-release-$vep_directory_path_version/ )
        {

            print $log->fatal(
                "Differing versions between '-vep_directory_path': "
                  . $$vep_directory_path_ref
                  . " and '-vep_directory_cache': "
                  . $$vep_directory_cache_ref,
                "\n"
            );
            exit 1;
        }
    }

}

sub detect_founders {

##detect_founders

##Function : Detect number of founders (i.e. parents ) based on pedigree file
##Returns  : ""|1
##Arguments: $active_parameter_href,
##         : $active_parameter_href => Active parameters for this analysis hash {REF}
##         : $sample_info_href      => Info on samples and family hash {REF}

    my ($arg_href) = @_;

    ## Flatten argument(s)
    my $active_parameter_href;
    my $sample_info_href;

    my $tmpl = {
        active_parameter_href => {
            required    => 1,
            defined     => 1,
            default     => {},
            strict_type => 1,
            store       => \$active_parameter_href,
        },
        sample_info_href => {
            required    => 1,
            defined     => 1,
            default     => {},
            strict_type => 1,
            store       => \$sample_info_href,
        },
    };

    check( $tmpl, $arg_href, 1 ) or croak q{Could not parse arguments!};

    my @founders;

    foreach my $sample_id ( @{ $active_parameter_href->{sample_ids} } ) {

        my $father_info =
          $sample_info_href->{sample}{$sample_id}{father};    #Alias
        my $mother_info =
          $sample_info_href->{sample}{$sample_id}{mother};    #Alias

        if ( ( defined($father_info) ) && ( $father_info ne 0 ) ) {    #Child

            if (
                any { $_ eq $father_info }
                @{ $active_parameter_href->{sample_ids} }
              )
            {    #If element is part of array

                push( @founders, $father_info );
            }
        }
        if ( ( defined($mother_info) ) && ( $mother_info ne 0 ) ) {    #Child

            if (
                any { $_ eq $mother_info }
                @{ $active_parameter_href->{sample_ids} }
              )
            {    #If element is part of array

                push( @founders, $mother_info );
            }
        }
    }
    return scalar(@founders);
}

sub detect_trio {

##detect_trio

##Function : Detect family constellation based on pedigree file
##Returns  : ""|1
##Arguments: $active_parameter_href, $sample_info_href
##         : $active_parameter_href => Active parameters for this analysis hash {REF}
##         : $sample_info_href      => Info on samples and family hash {REF}

    my ($arg_href) = @_;

    ## Flatten argument(s)
    my $active_parameter_href;
    my $sample_info_href;

    my $tmpl = {
        active_parameter_href => {
            required    => 1,
            defined     => 1,
            default     => {},
            strict_type => 1,
            store       => \$active_parameter_href,
        },
        sample_info_href => {
            required    => 1,
            defined     => 1,
            default     => {},
            strict_type => 1,
            store       => \$sample_info_href,
        },
    };

    check( $tmpl, $arg_href, 1 ) or croak q{Could not parse arguments!};

    ## Retrieve logger object
    my $log = Log::Log4perl->get_logger(q{MIP});

    my %trio;

    if ( scalar( @{ $active_parameter_href->{sample_ids} } ) eq 1 ) {

        $log->info(
            "Found single sample: " . $active_parameter_href->{sample_ids}[0],
            "\n" );
        return;
    }
    elsif ( scalar( @{ $active_parameter_href->{sample_ids} } ) eq 3 ) {

        foreach my $sample_id ( @{ $active_parameter_href->{sample_ids} } ) {

            my $father_info =
              $sample_info_href->{sample}{$sample_id}{father};    #Alias
            my $mother_info =
              $sample_info_href->{sample}{$sample_id}{mother};    #Alias

            if ( ( $father_info ne 0 ) && ( $mother_info ne 0 ) ) {    #Child

                $trio{child} = $sample_id;

                if (
                    any { $_ eq $father_info }
                    @{ $active_parameter_href->{sample_ids} }
                  )
                {    #If element is part of array

                    $trio{father} = $father_info;
                }
                if (
                    any { $_ eq $mother_info }
                    @{ $active_parameter_href->{sample_ids} }
                  )
                {    #If element is part of array

                    $trio{mother} = $mother_info;
                }
            }
        }
        if ( scalar( keys %trio ) == 3 ) {

            $log->info(
                "Found trio: Child = "
                  . $trio{child}
                  . ", Father = "
                  . $trio{father}
                  . ", Mother = "
                  . $trio{mother},
                "\n"
            );
            return 1;
        }
    }
}

sub check_string {

##check_string

##Function : Detect "regexp" in string
##Returns  : ""|1
##Arguments: $string
##         : $string => String to be searched
##         : $regexp => regexp to use on string

    my ($arg_href) = @_;

    ## Flatten argument(s)
    my $string;
    my $regexp;

    my $tmpl = {
        string =>
          { required => 1, defined => 1, strict_type => 1, store => \$string },
        regexp =>
          { required => 1, defined => 1, strict_type => 1, store => \$regexp },
    };

    check( $tmpl, $arg_href, 1 ) or croak q{Could not parse arguments!};

    if ( $string =~ /$regexp/ ) {

        return 1;
    }
}

sub check_prioritize_variant_callers {

## Function : Check that all active variant callers have a prioritization order and that the prioritization elements match a supported variant caller.
## Returns  :
## Arguments: $parameter_href        => Parameter hash {REF}
##          : $active_parameter_href => Active parameters for this analysis hash {REF}
##          : $variant_callers_ref   => Variant callers to check {REF}
##          : $parameter_names_ref   => Parameter name list {REF}

    my ($arg_href) = @_;

    ## Flatten argument(s)
    my $parameter_href;
    my $active_parameter_href;
    my $variant_callers_ref;
    my $parameter_names_ref;

    my $tmpl = {
        parameter_href => {
            required    => 1,
            defined     => 1,
            default     => {},
            strict_type => 1,
            store       => \$parameter_href,
            ,
        },
        active_parameter_href => {
            required    => 1,
            defined     => 1,
            default     => {},
            strict_type => 1,
            store       => \$active_parameter_href,
            ,
        },
        parameter_names_ref => {
            required => 1,
            defined  => 1,
            default  => [],
            store    => \$parameter_names_ref,
        },
        variant_callers_ref => {
            required    => 1,
            defined     => 1,
            default     => [],
            strict_type => 1,
            store       => \$variant_callers_ref,
        },
    };

    check( $tmpl, $arg_href, 1 ) or croak q{Could not parse arguments!};

    ## Retrieve logger object
    my $log = Log::Log4perl->get_logger(q{MIP});

    my @priority_calls =
      split( ",", $active_parameter_href->{$$parameter_names_ref} );

    ## No matching variant caller
    my @variant_caller_aliases;

    ## Check that all active variant callers have a priority order
  CALLER:
    foreach my $variant_caller ( @{$variant_callers_ref} ) {

        my $variant_caller_alias =
          $parameter_href->{$variant_caller}{outdir_name};
        push @variant_caller_aliases, $variant_caller_alias;

        ## Only active programs
        if ( $active_parameter_href->{$variant_caller} > 0 ) {

            ## If element is not part of string
            if ( !( any { $_ eq $variant_caller_alias } @priority_calls ) ) {

                $log->fatal( $$parameter_names_ref
                      . q{ does not contain active variant caller: '}
                      . $variant_caller_alias
                      . q{'} );
                exit 1;
            }
        }
        ## Only NOT active programs
        if ( $active_parameter_href->{$variant_caller} == 0 ) {

            ## If element is part of string
            if ( ( any { $_ eq $variant_caller_alias } @priority_calls ) ) {

                $log->fatal( $$parameter_names_ref
                      . q{ contains deactivated variant caller: '}
                      . $variant_caller_alias
                      . q{'} );
                exit 1;
            }
        }
    }

    ## Check that prioritize string contains valid variant call names
    foreach my $prioritize_call (@priority_calls) {

        if ( !( any { $_ eq $prioritize_call } @variant_caller_aliases ) )
        {    #If element is not part of string

            $log->fatal( $$parameter_names_ref . ": '"
                  . $prioritize_call
                  . "' does not match any supported variant caller: '"
                  . join( ",", @variant_caller_aliases )
                  . "'" );
            exit 1;
        }
    }
}

sub check_aligner {

##check_aligner

##Function : Check that the correct number of aligners is used in MIP and sets the outaligner_dir flag accordingly.
##Returns  : ""
##Arguments: $parameter_href, $active_parameter_href, $broadcasts_ref, $outaligner_dir_ref
##         : $parameter_href        => Parameter hash {REF}
##         : $active_parameter_href => Active parameters for this analysis hash {REF}
##         : $broadcasts_ref        => Holds the parameters info for broadcasting later {REF}
##         : $outaligner_dir_ref    => Outaligner_dir used in the analysis {REF}
##         : $verbose               => Verbosity level

    my ($arg_href) = @_;

    ## Default(s)
    my $outaligner_dir_ref;
    my $verbose;

    ## Flatten argument(s)
    my $parameter_href;
    my $active_parameter_href;
    my $broadcasts_ref;

    my $tmpl = {
        parameter_href => {
            required    => 1,
            defined     => 1,
            default     => {},
            strict_type => 1,
            store       => \$parameter_href,
        },
        active_parameter_href => {
            required    => 1,
            defined     => 1,
            default     => {},
            strict_type => 1,
            store       => \$active_parameter_href,
        },
        broadcasts_ref => {
            required    => 1,
            defined     => 1,
            default     => [],
            strict_type => 1,
            store       => \$broadcasts_ref
        },
        outaligner_dir_ref => {
            default     => \$arg_href->{active_parameter_href}{outaligner_dir},
            strict_type => 1,
            store       => \$outaligner_dir_ref,
        },
        verbose => {
            default     => 0,
            store       => \$verbose,
            strict_type => 1,
        },
    };

    check( $tmpl, $arg_href, 1 ) or croak q{Could not parse arguments!};

    ## Retrieve logger object
    my $log = Log::Log4perl->get_logger(q{MIP});

    my %aligner;

    foreach my $aligner ( @{ $parameter_href->{dynamic_parameter}{aligners} } )
    {

        if ( $active_parameter_href->{$aligner} > 0 ) {    #Active aligner

            $aligner{total_active_aligner_count}++;
            push( @{ $aligner{active_aligners} }, $aligner );
            $parameter_href->{active_aligner} =
              $aligner;    #Save the active aligner for downstream use

            if ( not defined $$outaligner_dir_ref ) {

                $$outaligner_dir_ref = $parameter_href->{$aligner}{outdir_name}
                  ;    #Set outaligner_dir parameter depending on active aligner

                if ($verbose) {

                    my $info =
                      q{Set outaligner_dir to: } . $$outaligner_dir_ref;

                    ## Add info to broadcasts
                    push( @$broadcasts_ref, $info );
                }
            }
        }
    }
    if (   ( exists( $aligner{total_active_aligner_count} ) )
        && ( $aligner{total_active_aligner_count} > 1 ) )
    {

        $log->fatal(
            "You have activate more than 1 aligner: "
              . join( ", ", @{ $aligner{active_aligners} } )
              . ". MIP currently only supports 1 aligner per analysis.",
            "\n"
        );
        exit 1;
    }
}

sub collect_read_length {

## Function : Collect read length from an infile
## Returns  : "readLength"
## Arguments: $directory => Directory of file
##          : $file      => File to parse
##          : $read_file => Command used to read file

    my ($arg_href) = @_;

    ## Flatten argument(s)
    my $directory;
    my $file;
    my $read_file_command;

    my $tmpl = {
        directory => {
            defined     => 1,
            required    => 1,
            store       => \$directory,
            strict_type => 1,
        },
        read_file_command => {
            defined     => 1,
            required    => 1,
            store       => \$read_file_command,
            strict_type => 1,
        },
        file =>
          { defined => 1, required => 1, store => \$file, strict_type => 1, },
    };

    check( $tmpl, $arg_href, 1 ) or croak q{Could not parse arguments!};

    ## Prints sequence length and exits
    my $seq_length_regexp =
q?perl -ne 'if ($_!~/@/) {chomp($_);my $seq_length = length($_);print $seq_length;last;}' ?;

    ## Save current direcory
    my $pwd = cwd();

    ## Move to sample_id infile directory
    chdir($directory);

    ## Collect sequence length
    my $ret = `$read_file_command $file | $seq_length_regexp;`;

    ## Move to original directory
    chdir($pwd);

    return $ret;
}

sub check_program_mode {

##check_program_mode

##Function : Check correct value for program mode in MIP.
##Returns  : ""
##Arguments: $parameter_href, $active_parameter_href
##         : $parameter_href        => Parameter hash {REF}
##         : $active_parameter_href => Active parameters for this analysis hash {REF}

    my ($arg_href) = @_;

    ## Flatten argument(s)
    my $parameter_href;
    my $active_parameter_href;

    my $tmpl = {
        parameter_href => {
            required    => 1,
            defined     => 1,
            default     => {},
            strict_type => 1,
            store       => \$parameter_href,
        },
        active_parameter_href => {
            required    => 1,
            defined     => 1,
            default     => {},
            strict_type => 1,
            store       => \$active_parameter_href,
        },
    };

    check( $tmpl, $arg_href, 1 ) or croak q{Could not parse arguments!};

    ## Retrieve logger object
    my $log = Log::Log4perl->get_logger(q{MIP});

    my @allowed_values = ( 0, 1, 2 );

  PROGRAMS:
    foreach my $program ( @{ $parameter_href->{dynamic_parameter}{program} } ) {

        if (
            !(
                any { $_ eq $active_parameter_href->{$program} }
                @allowed_values
            )
          )
        {    #If element is not part of array

            $log->fatal( q{'}
                  . $active_parameter_href->{$program}
                  . q{' Is not an allowed mode for program '--}
                  . $program
                  . q{'. Set to: }
                  . join( "|", @allowed_values ) );
            exit 1;
        }
    }
}

sub check_sample_id_in_parameter_path {

##check_sample_id_in_parameter_path

##Function : Check sample_id provided in hash path parameter is included in the analysis and only represented once
##Returns  : ""
##Tags     : check, sampleids, hash
##Arguments: $active_parameter_href, $sample_ids_ref, $parameter_name
##         : $active_parameter_href => Active parameters for this analysis hash {REF}
##         : $sample_ids_ref        => Array to loop in for parameter {REF}
##         : $parameter_names_ref   => Parameter name list {REF}

    my ($arg_href) = @_;

    ## Flatten argument(s)
    my $active_parameter_href;
    my $sample_ids_ref;
    my $parameter_names_ref;

    my $tmpl = {
        active_parameter_href => {
            required    => 1,
            defined     => 1,
            default     => {},
            strict_type => 1,
            store       => \$active_parameter_href,
        },
        sample_ids_ref => {
            required    => 1,
            defined     => 1,
            default     => [],
            strict_type => 1,
            store       => \$sample_ids_ref
        },
        parameter_names_ref => {
            required => 1,
            defined  => 1,
            default  => [],
            store    => \$parameter_names_ref
        },
    };

    check( $tmpl, $arg_href, 1 ) or croak q{Could not parse arguments!};

    ## Retrieve logger object
    my $log = Log::Log4perl->get_logger(q{MIP});

    foreach my $parameter_name (@$parameter_names_ref)
    {    #Lopp through all hash parameters supplied

        my %seen;    #Hash to test duplicate sample_ids later

        foreach my $key ( keys %{ $active_parameter_href->{$parameter_name} } )
        {

            my @parameter_samples =
              split( ",", $active_parameter_href->{$parameter_name}{$key} );

            foreach my $sample_id (@parameter_samples) {

                $seen{$sample_id}++
                  ;    #Increment instance to check duplicates later

                if ( $seen{$sample_id} > 1 ) {    #Check sample_id are unique

                    $log->fatal(
                        "Sample_id: "
                          . $sample_id
                          . " is not uniqe in '-"
                          . $parameter_name . " '"
                          . $key . "="
                          . join( ",", @parameter_samples ),
                        "\n"
                    );
                    exit 1;
                }
            }
        }
        foreach my $sample_id (@$sample_ids_ref) {

            if ( !( any { $_ eq $sample_id } ( keys %seen ) ) )
            {    #If sample_id is not present in parameter_name hash

                $log->fatal(
                    "Could not detect "
                      . $sample_id
                      . " for '--"
                      . $parameter_name
                      . "'. Provided sample_ids are: "
                      . join( ", ", ( keys %seen ) ),
                    "\n"
                );
                exit 1;
            }
        }
    }
}

sub check_sample_id_in_parameter {

## Function : Check sample_id provided in hash parameter is included in the analysis and only represented once
## Returns  :
## Arguments: $active_parameter_href => Active parameters for this analysis hash {REF}
##          : $parameter_href        => Holds all parameters {REF}
##          : $parameter_names_ref   => Parameter name list {REF}
##          : $sample_ids_ref        => Array to loop in for parameter {REF}

    my ($arg_href) = @_;

    ## Flatten argument(s)
    my $active_parameter_href;
    my $parameter_names_ref;
    my $parameter_href;
    my $sample_ids_ref;

    my $tmpl = {
        active_parameter_href => {
            required    => 1,
            defined     => 1,
            default     => {},
            strict_type => 1,
            store       => \$active_parameter_href,
        },
        parameter_href => {
            required    => 1,
            defined     => 1,
            default     => {},
            strict_type => 1,
            store       => \$parameter_href,
        },
        parameter_names_ref => {
            required => 1,
            defined  => 1,
            default  => [],
            store    => \$parameter_names_ref
        },
        sample_ids_ref => {
            required    => 1,
            defined     => 1,
            default     => [],
            strict_type => 1,
            store       => \$sample_ids_ref
        },
    };

    check( $tmpl, $arg_href, 1 ) or croak q{Could not parse arguments!};

    ## Retrieve logger object
    my $log = Log::Log4perl->get_logger(q{MIP});

    ## Loop through all hash parameters supplied
  PARAMETER:
    foreach my $parameter_name ( @{$parameter_names_ref} ) {

        if ( defined $active_parameter_href->{$parameter_name} ) {

            foreach my $sample_id ( @{$sample_ids_ref} ) {

                ## Check that a value exists
                if (
                    !defined(
                        $active_parameter_href->{$parameter_name}{$sample_id}
                    )
                  )
                {

                    next PARAMETER
                      if ( $parameter_href->{$parameter_name}{mandatory} eq
                        q{no} );

                    $log->fatal(
                        "Could not find value for "
                          . $sample_id
                          . " for parameter '--"
                          . $parameter_name . "'",
                        "\n"
                    );
                    exit 1;
                }

                ## If sample_id is not present in parameter_name hash
                if (
                    !(
                        any { $_ eq $sample_id }
                        ( keys %{ $active_parameter_href->{$parameter_name} } )
                    )
                  )
                {

                    $log->fatal(
                        "Could not detect "
                          . $sample_id
                          . " for parameter '--"
                          . $parameter_name
                          . "'. Provided sample_ids for parameter are: "
                          . join(
                            ", ",
                            (
                                keys
                                  %{ $active_parameter_href->{$parameter_name} }
                            )
                          ),
                        "\n"
                    );
                    exit 1;
                }
            }
        }
    }
}

sub get_matching_values_key {

##get_matching_values_key

##Function : Return the key if the hash value and query match
##Returns  : "key pointing to matched value"
##Arguments: $active_parameter_href, $query_value_ref, $parameter_name
##         : $active_parameter_href => Active parameters for this analysis hash {REF}
##         : $query_value_ref       => The value to query in the hash {REF}
##         : $parameter_name        => MIP parameter name

    my ($arg_href) = @_;

    ## Flatten argument(s)
    my $active_parameter_href;
    my $query_value_ref;
    my $parameter_name;

    my $tmpl = {
        active_parameter_href => {
            required    => 1,
            defined     => 1,
            default     => {},
            strict_type => 1,
            store       => \$active_parameter_href,
        },
        query_value_ref => {
            required    => 1,
            defined     => 1,
            default     => \$$,
            strict_type => 1,
            store       => \$query_value_ref
        },
        parameter_name => {
            required    => 1,
            defined     => 1,
            strict_type => 1,
            store       => \$parameter_name,
        },
    };

    check( $tmpl, $arg_href, 1 ) or croak q{Could not parse arguments!};

    my %reversed = reverse %{ $active_parameter_href->{$parameter_name} }
      ;    #Values are now keys and vice versa

    if ( exists $reversed{$$query_value_ref} ) {

        return $reversed{$$query_value_ref};
    }
}

sub check_vcfanno_toml {

##check_vcfanno_toml

##Function : Check that the supplied vcfanno toml frequency file match record 'file=' within toml config file
##Returns  : ""
##Arguments: $vcfanno_file_toml, $vcfanno_file_freq
##         : $vcfanno_file_toml => Toml config file
##         : $vcfanno_file_freq => Frequency file recorded inside toml file

    my ($arg_href) = @_;

    ## Flatten argument(s)
    my $vcfanno_file_toml;
    my $vcfanno_file_freq;

    my $tmpl = {
        vcfanno_file_toml => {
            required    => 1,
            defined     => 1,
            strict_type => 1,
            store       => \$vcfanno_file_toml
        },
        vcfanno_file_freq => {
            required    => 1,
            defined     => 1,
            strict_type => 1,
            store       => \$vcfanno_file_freq
        },
    };

    check( $tmpl, $arg_href, 1 ) or croak q{Could not parse arguments!};

    my $FILEHANDLE = IO::Handle->new();    #Create anonymous filehandle

    ## Retrieve logger object
    my $log = Log::Log4perl->get_logger(q{MIP});

    open( $FILEHANDLE, "<", $vcfanno_file_toml )
      or
      $log->logdie( "Can't open '" . $vcfanno_file_toml . "': " . $! . "\n" );

    while (<$FILEHANDLE>) {

        chomp $_;                          #Remove newline

        if ( $_ =~ /^file="(\S+)"/ ) {

            my $file_path_freq = $1;

            if ( $file_path_freq ne $vcfanno_file_freq ) {

                $log->fatal( "The supplied vcfanno_config_file: "
                      . $vcfanno_file_freq
                      . " does not match record 'file="
                      . $file_path_freq
                      . "' in the sv_vcfanno_config file: "
                      . $vcfanno_file_toml );
                exit 1;
            }
            last;
        }
    }
    close $FILEHANDLE;
}

sub check_snpsift_keys {

##check_snpsift_keys

##Function : Check that the supplied
##Returns  : ""
##Arguments: $snpsift_annotation_files_href, $snpsift_annotation_outinfo_key_href
##         : $snpsift_annotation_files_href       => Snpsift annotation files {REF}
##         : $snpsift_annotation_outinfo_key_href => File and outinfo key to add to vcf {REF}

    my ($arg_href) = @_;

    ## Flatten argument(s)
    my $snpsift_annotation_files_href;
    my $snpsift_annotation_outinfo_key_href;

    my $tmpl = {
        snpsift_annotation_files_href => {
            required    => 1,
            defined     => 1,
            default     => {},
            strict_type => 1,
            store       => \$snpsift_annotation_files_href
        },
        snpsift_annotation_outinfo_key_href => {
            required    => 1,
            defined     => 1,
            default     => {},
            strict_type => 1,
            store       => \$snpsift_annotation_outinfo_key_href
        },
    };

    check( $tmpl, $arg_href, 1 ) or croak q{Could not parse arguments!};

    ## Retrieve logger object
    my $log = Log::Log4perl->get_logger(q{MIP});

    foreach my $file ( keys %$snpsift_annotation_outinfo_key_href ) {

        unless ( exists( $snpsift_annotation_files_href->{$file} ) ) {

            $log->fatal( "The supplied snpsift_annotation_outinfo_key file: "
                  . $file
                  . " does not match any file in '--snpsift_annotation_files'"
            );
            $log->fatal( "Supplied snpsift_annotation_files files:\n"
                  . join( "\n", keys %$snpsift_annotation_files_href ) );
            exit 1;
        }
    }
}

sub check_key_exists_in_hash {

##Function : Test if key from query hash exists truth hash
##Returns  :
##Arguments: $parameter_name => Parameter name
##         : $truth_href     => Truth hash
##         : $query_href     => Query hash

    my ($arg_href) = @_;

    ## Flatten argument(s)
    my $parameter_name;
    my $truth_href;
    my $query_href;

    my $tmpl = {
        parameter_name =>
          { required => 1, defined => 1, store => \$parameter_name },
        truth_href => {
            required    => 1,
            defined     => 1,
            default     => {},
            strict_type => 1,
            store       => \$truth_href
        },
        query_href => {
            required    => 1,
            defined     => 1,
            default     => {},
            strict_type => 1,
            store       => \$query_href
        },
    };

    check( $tmpl, $arg_href, 1 ) or croak q{Could not parse arguments!};

    ## Retrieve logger object
    my $log = Log::Log4perl->get_logger(q{MIP});

  QUERY_KEY:
    foreach my $key ( keys %{$query_href} ) {

        if ( not exists( $truth_href->{$key} ) ) {

            $log->fatal( $parameter_name
                  . q{ key '}
                  . $key
                  . q{' - Does not exist as module program parameter in MIP} );
            exit 1;
        }
    }
    return;
}

sub check_element_exists_in_hash {

##check_element_exists_in_hash

##Function : Test if element from query array exists truth hash
##Returns  : ""
##Arguments: $truth_href, $queryies, $parameter_name
##         : $truth_href     => Truth hash
##         : $queryies       => Query array
##         : $parameter_name => Parameter name

    my ($arg_href) = @_;

    ## Flatten argument(s)
    my $truth_href;
    my $queryies;
    my $parameter_name;

    my $tmpl = {
        truth_href => {
            required    => 1,
            defined     => 1,
            default     => {},
            strict_type => 1,
            store       => \$truth_href
        },
        queryies => {
            required    => 1,
            defined     => 1,
            default     => [],
            strict_type => 1,
            store       => \$queryies
        },
        parameter_name =>
          { required => 1, defined => 1, store => \$parameter_name },
    };

    check( $tmpl, $arg_href, 1 ) or croak q{Could not parse arguments!};

    ## Retrieve logger object
    my $log = Log::Log4perl->get_logger(q{MIP});

    foreach my $element ( @{$queryies} ) {

        if ( !exists( $truth_href->{$element} ) ) {

            $log->fatal( $parameter_name
                  . " element '"
                  . $element
                  . "' - Does not exist as module program parameter in MIP" );
            exit 1;
        }
    }
}

##Investigate potential autodie error
if ( $@ and $@->isa("autodie::exception") ) {

    if ( $@->matches("default") ) {

        say "Not an autodie error at all";
    }
    if ( $@->matches("open") ) {

        say "Error from open";
    }
    if ( $@->matches(":io") ) {

        say "Non-open, IO error.\n";
    }
}
elsif ($@) {

    say "A non-autodie exception.";
}

1;<|MERGE_RESOLUTION|>--- conflicted
+++ resolved
@@ -72,11 +72,7 @@
     require Exporter;
 
     # Set the version for version checking
-<<<<<<< HEAD
     our $VERSION = 1.03;
-=======
-    our $VERSION = 1.02;
->>>>>>> c447de7a
 
     # Functions and variables which can be optionally exported
     our @EXPORT_OK = qw{ mip_analyse };
