--- conflicted
+++ resolved
@@ -60,11 +60,7 @@
 ## Constants
 ## Set MIP version
 ## Constants
-<<<<<<< HEAD
-Readonly our $MIP_VERSION => q{v7.0.10};
-=======
 Readonly our $MIP_VERSION => q{v7.1.0};
->>>>>>> 07cfb38d
 
 ## Cli
 Readonly our $MOOSEX_APP_SCEEN_WIDTH => 160;
