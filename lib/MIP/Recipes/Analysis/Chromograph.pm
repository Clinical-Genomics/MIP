package MIP::Recipes::Analysis::Chromograph;

use 5.026;
use Carp;
use charnames qw{ :full :short };
use English qw{ -no_match_vars };
use File::Spec::Functions qw{ catdir catfile };
use open qw{ :encoding(UTF-8) :std };
use Params::Check qw{ allow check last_error };
use strict;
use utf8;
use warnings;
use warnings qw{ FATAL utf8 };

## CPANM
use autodie qw{ :all };
use Readonly;

## MIPs lib/
use MIP::Constants qw{ $DOT $LOG_NAME $NEWLINE $UNDERSCORE };

BEGIN {

    require Exporter;
    use base qw{ Exporter };

    # Set the version for version checking
    our $VERSION = 1.10;

    # Functions and variables which can be optionally exported
<<<<<<< HEAD
    our @EXPORT_OK =
      qw{ analysis_chromograph analysis_chromograph_cov analysis_chromograph_upd };
=======
    our @EXPORT_OK = qw{ analysis_chromograph_cov analysis_chromograph_upd };
>>>>>>> 33887f0f

}

sub analysis_chromograph_cov {

## Function : Visualize chromosomes using chromograph with tiddit coverage data
## Returns  :
## Arguments: $active_parameter_href   => Active parameters for this analysis hash {REF}
##          : $case_id                 => Family id
##          : $file_info_href          => File_info hash {REF}
##          : $job_id_href             => Job id hash {REF}
##          : $parameter_href          => Parameter hash {REF}
##          : $profile_base_command    => Submission profile base command
##          : $recipe_name             => Recipe name
##          : $sample_id               => Sample id
##          : $sample_info_href        => Info on samples and case hash {REF}

    my ($arg_href) = @_;

    ## Flatten argument(s)
    my $active_parameter_href;
    my $file_info_href;
    my $job_id_href;
    my $parameter_href;
    my $recipe_name;
    my $sample_id;
    my $sample_info_href;

    ## Default(s)
    my $case_id;
    my $profile_base_command;

    my $tmpl = {
        active_parameter_href => {
            default     => {},
            defined     => 1,
            required    => 1,
            store       => \$active_parameter_href,
            strict_type => 1,
        },
        case_id => {
            default     => $arg_href->{active_parameter_href}{case_id},
            store       => \$case_id,
            strict_type => 1,
        },
        file_info_href => {
            default     => {},
            defined     => 1,
            required    => 1,
            store       => \$file_info_href,
            strict_type => 1,
        },
        job_id_href => {
            default     => {},
            defined     => 1,
            required    => 1,
            store       => \$job_id_href,
            strict_type => 1,
        },
        parameter_href => {
            default     => {},
            defined     => 1,
            required    => 1,
            store       => \$parameter_href,
            strict_type => 1,
        },
        profile_base_command => {
            default     => q{sbatch},
            store       => \$profile_base_command,
            strict_type => 1,
        },
        recipe_name => {
            defined     => 1,
            required    => 1,
            store       => \$recipe_name,
            strict_type => 1,
        },
        sample_id => {
            defined     => 1,
            required    => 1,
            store       => \$sample_id,
            strict_type => 1,
        },
        sample_info_href => {
            default     => {},
            defined     => 1,
            required    => 1,
            store       => \$sample_info_href,
            strict_type => 1,
        },
    };

    check( $tmpl, $arg_href, 1 ) or croak q{Could not parse arguments!};

    use MIP::Contigs qw{ delete_contig_elements };
    use MIP::Get::File qw{ get_io_files };
    use MIP::Get::Parameter qw{ get_recipe_attributes get_recipe_resources };
    use MIP::Program::Chromograph qw{ chromograph };
    use MIP::Parse::File qw{ parse_io_outfiles };
    use MIP::Processmanagement::Processes qw{ submit_recipe };
    use MIP::Sample_info qw{ set_file_path_to_store set_recipe_outfile_in_sample_info };
    use MIP::Script::Setup_script qw{ setup_script };

    ### PREPROCESSING:

    ## Retrieve logger object
    my $log = Log::Log4perl->get_logger($LOG_NAME);

    ## Unpack parameters
    ## Get the io infiles per chain and id
    my %io = get_io_files(
        {
            id             => $sample_id,
            file_info_href => $file_info_href,
            parameter_href => $parameter_href,
            recipe_name    => $recipe_name,
            stream         => q{in},
        }
    );
    my $infile_name_prefix = $io{in}{file_name_prefix};
    my $infile_path        = $io{in}{file_path};

    my $job_id_chain = get_recipe_attributes(
        {
            attribute      => q{chain},
            parameter_href => $parameter_href,
            recipe_name    => $recipe_name,
        }
    );
    my $recipe_mode     = $active_parameter_href->{$recipe_name};
    my %recipe_resource = get_recipe_resources(
        {
            active_parameter_href => $active_parameter_href,
            recipe_name           => $recipe_name,
        }
    );

<<<<<<< HEAD
    my @contigs               = grep { !/M/xms } @{ $file_info_href->{contigs} };
    my @outfile_name_prefixes = map  { $infile_name_prefix . $UNDERSCORE . $_ } @contigs;
=======
    ## Get all contigs excluding the mitochondria
    my @contigs = delete_contig_elements(
        {
            contigs_ref        => $file_info_href->{contigs},
            remove_contigs_ref => [qw{ MT }],
        }
    );
    my @outfile_name_prefixes = map { $infile_name_prefix . $UNDERSCORE . $_ } @contigs;
>>>>>>> 33887f0f
    %io = (
        %io,
        parse_io_outfiles(
            {
                chain_id               => $job_id_chain,
                id                     => $sample_id,
                file_info_href         => $file_info_href,
                file_name_prefixes_ref => \@outfile_name_prefixes,
                outdata_dir            => $active_parameter_href->{outdata_dir},
                parameter_href         => $parameter_href,
                recipe_name            => $recipe_name,
            }
        )
    );
    my @outfile_paths = @{ $io{out}{file_paths} };
    my $outdir_path   = $io{out}{dir_path};

    ## Filehandles
    # Create anonymous filehandle
    my $filehandle = IO::Handle->new();

    ## Creates recipe directories (info & data & script), recipe script filenames and writes sbatch header
    my ( $recipe_file_path, $recipe_info_path ) = setup_script(
        {
            active_parameter_href           => $active_parameter_href,
            core_number                     => $recipe_resource{core_number},
            directory_id                    => $sample_id,
            filehandle                      => $filehandle,
            job_id_href                     => $job_id_href,
            memory_allocation               => $recipe_resource{memory},
            process_time                    => $recipe_resource{time},
            recipe_directory                => $recipe_name,
            recipe_name                     => $recipe_name,
            source_environment_commands_ref => $recipe_resource{load_env_ref},
        }
    );

    ### SHELL:
    say {$filehandle} q{## } . $recipe_name;
    chromograph(
        {
            coverage_file_path => $infile_path,
            euploid            => 1,
            filehandle         => $filehandle,
            outdir_path        => $outdir_path,
            step               => $active_parameter_href->{tiddit_coverage_bin_size},
        }
    );
    say {$filehandle} $NEWLINE;

    ## Close filehandle
    close $filehandle or $log->logcroak(q{Could not close filehandle});

    if ( $recipe_mode == 1 ) {

        ## Collect QC metadata info for later use
        set_recipe_outfile_in_sample_info(
            {
                path             => $outfile_paths[0],
                recipe_name      => $recipe_name,
                sample_id        => $sample_id,
                sample_info_href => $sample_info_href,
            }
        );

      OUTFILE_PATH:
        foreach my $outfile_path (@outfile_paths) {

            set_file_path_to_store(
                {
                    format           => q{png},
                    id               => $sample_id,
                    path             => $outfile_path,
                    recipe_name      => $recipe_name,
                    sample_info_href => $sample_info_href,
                    tag              => q{tcov},
                }
            );
        }

        submit_recipe(
            {
                base_command         => $profile_base_command,
                case_id              => $case_id,
                dependency_method    => q{sample_to_island},
                job_id_chain         => $job_id_chain,
                job_id_href          => $job_id_href,
                job_reservation_name => $active_parameter_href->{job_reservation_name},
                log                  => $log,
                max_parallel_processes_count_href =>
                  $file_info_href->{max_parallel_processes_count},
                recipe_file_path   => $recipe_file_path,
                sample_id          => $sample_id,
                submission_profile => $active_parameter_href->{submission_profile},
            }
        );
    }
    return 1;
}

sub analysis_chromograph_upd {

## Function : Visualize chromosomes using chromograph with upd data
## Returns  :
## Arguments: $active_parameter_href   => Active parameters for this analysis hash {REF}
##          : $case_id                 => Family id
##          : $file_info_href          => File_info hash {REF}
##          : $job_id_href             => Job id hash {REF}
##          : $parameter_href          => Parameter hash {REF}
##          : $profile_base_command    => Submission profile base command
##          : $recipe_name             => Recipe name
##          : $sample_id               => Sample id
##          : $sample_info_href        => Info on samples and case hash {REF}

    my ($arg_href) = @_;

    ## Flatten argument(s)
    my $active_parameter_href;
    my $file_info_href;
    my $job_id_href;
    my $parameter_href;
    my $recipe_name;
    my $sample_id;
    my $sample_info_href;

    ## Default(s)
    my $case_id;
    my $profile_base_command;

    my $tmpl = {
        active_parameter_href => {
            default     => {},
            defined     => 1,
            required    => 1,
            store       => \$active_parameter_href,
            strict_type => 1,
        },
        case_id => {
            default     => $arg_href->{active_parameter_href}{case_id},
            store       => \$case_id,
            strict_type => 1,
        },
        file_info_href => {
            default     => {},
            defined     => 1,
            required    => 1,
            store       => \$file_info_href,
            strict_type => 1,
        },
        job_id_href => {
            default     => {},
            defined     => 1,
            required    => 1,
            store       => \$job_id_href,
            strict_type => 1,
        },
        parameter_href => {
            default     => {},
            defined     => 1,
            required    => 1,
            store       => \$parameter_href,
            strict_type => 1,
        },
        profile_base_command => {
            default     => q{sbatch},
            store       => \$profile_base_command,
            strict_type => 1,
        },
        recipe_name => {
            defined     => 1,
            required    => 1,
            store       => \$recipe_name,
            strict_type => 1,
        },
        sample_id => {
            defined     => 1,
            required    => 1,
            store       => \$sample_id,
            strict_type => 1,
        },
        sample_info_href => {
            default     => {},
            defined     => 1,
            required    => 1,
            store       => \$sample_info_href,
            strict_type => 1,
        },
    };

    check( $tmpl, $arg_href, 1 ) or croak q{Could not parse arguments!};

    use MIP::Get::File qw{ get_io_files };
    use MIP::Get::Parameter qw{ get_recipe_attributes get_recipe_resources };
    use MIP::Parse::File qw{ parse_io_outfiles };
    use MIP::Pedigree qw{ is_sample_proband_in_trio };
    use MIP::Processmanagement::Processes qw{ submit_recipe };
    use MIP::Program::Chromograph qw{ chromograph };
    use MIP::Sample_info qw{ set_file_path_to_store set_recipe_outfile_in_sample_info };
    use MIP::Script::Setup_script qw{ setup_script };

    ### PREPROCESSING:

    ## Retrieve logger object
    my $log = Log::Log4perl->get_logger($LOG_NAME);

    ## Only run on proband in trio
    return
      if (
        not is_sample_proband_in_trio(
            {
                sample_id        => $sample_id,
                sample_info_href => $sample_info_href,
            }
        )
      );

    ## Unpack parameters
    ## Get the io infiles per chain and id
    my %io = get_io_files(
        {
            id             => $sample_id,
            file_info_href => $file_info_href,
            parameter_href => $parameter_href,
            recipe_name    => $recipe_name,
            stream         => q{in},
        }
    );
    my @infile_name_prefixes =
      map { s/$io{in}{file_suffix}//xmsr } @{ $io{in}{file_names} };
    my $infile_path_href = $io{in}{file_path_href};

    my $job_id_chain = get_recipe_attributes(
        {
            attribute      => q{chain},
            parameter_href => $parameter_href,
            recipe_name    => $recipe_name,
        }
    );
    my $recipe_mode     = $active_parameter_href->{$recipe_name};
    my %recipe_resource = get_recipe_resources(
        {
            active_parameter_href => $active_parameter_href,
            recipe_name           => $recipe_name,
        }
    );

    my @outfile_name_prefixes;
    my @contigs = grep { !/M/xms } @{ $file_info_href->{contigs} };
  INFILE_NAME_PREFIX:
    foreach my $infile_name_prefix (@infile_name_prefixes) {

        push @outfile_name_prefixes,
          map { $infile_name_prefix . $UNDERSCORE . $_ } @contigs;
    }
    %io = (
        %io,
        parse_io_outfiles(
            {
                chain_id               => $job_id_chain,
                id                     => $sample_id,
                file_info_href         => $file_info_href,
                file_name_prefixes_ref => \@outfile_name_prefixes,
                outdata_dir            => $active_parameter_href->{outdata_dir},
                parameter_href         => $parameter_href,
                recipe_name            => $recipe_name,
            }
        )
    );
    my $outdir_path   = $io{out}{dir_path};
    my @outfile_paths = @{ $io{out}{file_paths} };
<<<<<<< HEAD
=======
    my %outfile_path  = %{ $io{out}{file_path_href} };
>>>>>>> 33887f0f

    ## Filehandles
    # Create anonymous filehandle
    my $filehandle = IO::Handle->new();

    ## Creates recipe directories (info & data & script), recipe script filenames and writes sbatch header
    my ( $recipe_file_path, $recipe_info_path ) = setup_script(
        {
            active_parameter_href           => $active_parameter_href,
            core_number                     => $recipe_resource{core_number},
            directory_id                    => $sample_id,
            filehandle                      => $filehandle,
            job_id_href                     => $job_id_href,
            memory_allocation               => $recipe_resource{memory},
            process_time                    => $recipe_resource{time},
            recipe_directory                => $recipe_name,
            recipe_name                     => $recipe_name,
            source_environment_commands_ref => $recipe_resource{load_env_ref},
        }
    );

    ### SHELL:

    say {$filehandle} q{## } . $recipe_name;

<<<<<<< HEAD
    ## Process regions file from UPD
    chromograph(
        {
            filehandle            => $filehandle,
            outdir_path           => $outdir_path,
            upd_regions_file_path => $infile_path_href->{regions},
        }
    );
    say {$filehandle} $NEWLINE;
=======
    ## Process regions file from UPD if wgs
    if ( $active_parameter_href->{analysis_type}{$sample_id} eq q{wgs} ) {

        chromograph(
            {
                euploid               => 1,
                filehandle            => $filehandle,
                outdir_path           => $outdir_path,
                upd_regions_file_path => $infile_path_href->{regions},
            }
        );
        say {$filehandle} $NEWLINE;
    }
>>>>>>> 33887f0f

    ## Process sites file from UPD
    chromograph(
        {
            euploid             => 1,
            filehandle          => $filehandle,
            outdir_path         => $outdir_path,
            upd_sites_file_path => $infile_path_href->{sites},
        }
    );
    say {$filehandle} $NEWLINE;

    # Close filehandles
    close $filehandle or $log->logcroak(q{Could not close filehandle});

    if ( $recipe_mode == 1 ) {

        ## Collect QC metadata info for later use
        set_recipe_outfile_in_sample_info(
            {
                path             => $outfile_paths[0],
                recipe_name      => $recipe_name,
                sample_id        => $sample_id,
                sample_info_href => $sample_info_href,
            }
        );

<<<<<<< HEAD
      CALL_TYPE:
        foreach my $call_type (qw{ regions sites }) {

          OUTFILE_PATH:
            foreach my $outfile_path (@outfile_paths) {

                set_file_path_to_store(
                    {
                        format           => q{png},
                        id               => $sample_id,
                        path             => $outfile_path,
                        recipe_name      => $recipe_name,
                        sample_info_href => $sample_info_href,
                        tag              => $call_type,
                    }
                );
            }
=======
      OUTFILE_PATH:
        while ( my ( $call_region, $outfile_path ) = each %outfile_path ) {

            my ($call_type) = $call_region =~ /(sites|regions)/xms;
            set_file_path_to_store(
                {
                    format           => q{png},
                    id               => $sample_id,
                    path             => $outfile_path,
                    recipe_name      => $recipe_name,
                    sample_info_href => $sample_info_href,
                    tag              => $call_type,
                }
            );
>>>>>>> 33887f0f
        }

        submit_recipe(
            {
                base_command      => $profile_base_command,
                case_id           => $case_id,
                dependency_method => q{sample_to_island},
                job_id_chain      => $job_id_chain,
                job_id_href       => $job_id_href,
                log               => $log,
                max_parallel_processes_count_href =>
                  $file_info_href->{max_parallel_processes_count},
                recipe_file_path   => $recipe_file_path,
                sample_id          => $sample_id,
                submission_profile => $active_parameter_href->{submission_profile},
            }
        );
    }
    return 1;
}

1;<|MERGE_RESOLUTION|>--- conflicted
+++ resolved
@@ -28,12 +28,7 @@
     our $VERSION = 1.10;
 
     # Functions and variables which can be optionally exported
-<<<<<<< HEAD
-    our @EXPORT_OK =
-      qw{ analysis_chromograph analysis_chromograph_cov analysis_chromograph_upd };
-=======
     our @EXPORT_OK = qw{ analysis_chromograph_cov analysis_chromograph_upd };
->>>>>>> 33887f0f
 
 }
 
@@ -171,10 +166,6 @@
         }
     );
 
-<<<<<<< HEAD
-    my @contigs               = grep { !/M/xms } @{ $file_info_href->{contigs} };
-    my @outfile_name_prefixes = map  { $infile_name_prefix . $UNDERSCORE . $_ } @contigs;
-=======
     ## Get all contigs excluding the mitochondria
     my @contigs = delete_contig_elements(
         {
@@ -183,7 +174,6 @@
         }
     );
     my @outfile_name_prefixes = map { $infile_name_prefix . $UNDERSCORE . $_ } @contigs;
->>>>>>> 33887f0f
     %io = (
         %io,
         parse_io_outfiles(
@@ -454,10 +444,7 @@
     );
     my $outdir_path   = $io{out}{dir_path};
     my @outfile_paths = @{ $io{out}{file_paths} };
-<<<<<<< HEAD
-=======
     my %outfile_path  = %{ $io{out}{file_path_href} };
->>>>>>> 33887f0f
 
     ## Filehandles
     # Create anonymous filehandle
@@ -483,17 +470,6 @@
 
     say {$filehandle} q{## } . $recipe_name;
 
-<<<<<<< HEAD
-    ## Process regions file from UPD
-    chromograph(
-        {
-            filehandle            => $filehandle,
-            outdir_path           => $outdir_path,
-            upd_regions_file_path => $infile_path_href->{regions},
-        }
-    );
-    say {$filehandle} $NEWLINE;
-=======
     ## Process regions file from UPD if wgs
     if ( $active_parameter_href->{analysis_type}{$sample_id} eq q{wgs} ) {
 
@@ -507,7 +483,6 @@
         );
         say {$filehandle} $NEWLINE;
     }
->>>>>>> 33887f0f
 
     ## Process sites file from UPD
     chromograph(
@@ -535,25 +510,6 @@
             }
         );
 
-<<<<<<< HEAD
-      CALL_TYPE:
-        foreach my $call_type (qw{ regions sites }) {
-
-          OUTFILE_PATH:
-            foreach my $outfile_path (@outfile_paths) {
-
-                set_file_path_to_store(
-                    {
-                        format           => q{png},
-                        id               => $sample_id,
-                        path             => $outfile_path,
-                        recipe_name      => $recipe_name,
-                        sample_info_href => $sample_info_href,
-                        tag              => $call_type,
-                    }
-                );
-            }
-=======
       OUTFILE_PATH:
         while ( my ( $call_region, $outfile_path ) = each %outfile_path ) {
 
@@ -568,7 +524,6 @@
                     tag              => $call_type,
                 }
             );
->>>>>>> 33887f0f
         }
 
         submit_recipe(
