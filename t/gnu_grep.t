--- conflicted
+++ resolved
@@ -77,11 +77,7 @@
 }
 
 use MIP::Gnu::Software::Gnu_grep qw(gnu_grep);
-<<<<<<< HEAD
-use MIP::Test::Commands qw(generate_call);
-=======
 use MIP::Test::Commands qw(test_function);
->>>>>>> 7d85b492
 
 diag(
 "Test gnu_grep $MIP::Gnu::Software::Gnu_grep::VERSION, Perl $^V, $EXECUTABLE_NAME"
@@ -133,74 +129,6 @@
     },
 );
 
-<<<<<<< HEAD
-## Base parameters
-my %base_parameters = (
-    outfile_path => {
-        input           => 'outfile.test',
-        expected_output => '> outfile.test',
-    },
-    stderrfile_path => {
-        input           => 'stderrfile.test',
-        expected_output => '2> stderrfile.test',
-    },
-);
-
-my %required_parameters = (
-    infile_path => {
-        input           => 'infile.test',
-        expected_output => 'infile.test',
-    },
-);
-
-## Specific parameters
-my %specific_parameter = (
-    invert_match => {
-        input           => 1,
-        expected_output => '--invert-match',
-    },
-    filter_file_path => {
-        input           => 'test_file',
-        expected_output => '--file=test_file',
-    },
-);
-
-## Coderef - enables generalized use of generate call
-my $module_function_cref = \&gnu_grep;
-
-## Test both base and function specific parameters
-my @parameters = ( \%base_parameters, \%specific_parameter );
-
-foreach my $parameter_href (@parameters) {
-
-    my @commands = generate_call(
-        {
-            parameter_href           => $parameter_href,
-            required_parameters_href => \%required_parameters,
-            module_function_cref     => $module_function_cref,
-            function_base_command    => 'grep',
-        }
-    );
-}
-
-## Test writing to file
-my $FILEHANDLE = IO::Handle->new();    #Create anonymous filehandle
-
-## Store file in memory
-my $variable;
-
-open $FILEHANDLE, '>', \$variable or croak q{Can't open STDOUT: } . $OS_ERROR;
-gnu_grep(
-    {
-        infile_path => 'infile.test',
-        FILEHANDLE  => $FILEHANDLE,
-    }
-);
-close $FILEHANDLE;
-
-ok( $variable =~ /infile.test/x, 'Test write commands to file' );
-
-=======
 ## Coderef - enables generalized use of generate call
 my $module_function_cref = \&gnu_grep;
 
@@ -219,7 +147,6 @@
     );
 }
 
->>>>>>> 7d85b492
 done_testing();
 
 ######################
