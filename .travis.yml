--- conflicted
+++ resolved
@@ -31,11 +31,7 @@
 ## Test installation script and gather coverage information
   - PERL5OPT=-MDevel::Cover=-ignore,"^t/",-coverage,statement,branch,condition,path,subroutine perl t/mip_install.test
 ## Generate rare disease installation script
-<<<<<<< HEAD
-  - PERL5OPT=-MDevel::Cover=-ignore,"^t/",-coverage,statement,branch,condition,path,subroutine perl mip install rd_dna --bash_set_errexit --install emip --envn emip=mip_travis --skip bwa --skip bwakit --skip bedtools --skip cadd --skip chanjo --skip chromograph --skip cnvnator --skip delly --skip expansionhunter --skip fastqc --skip gatk --skip gatk4 --skip genmod --skip manta --skip multiqc --skip peddy --skip rhocall --skip rtg-tools --skip sambamba --skip stranger --skip svdb --skip tiddit --skip upd --skip variant_integrity --skip varg --skip vcfanno --skip vep --skip vcf2cytosure
-=======
-  - PERL5OPT=-MDevel::Cover=-ignore,"^t/",-coverage,statement,branch,condition,path,subroutine perl mip install rd_dna --bash_set_errexit --install emip --envn emip=mip_travis --skip bwa --skip bwakit --skip bedtools --skip cadd --skip chanjo --skip chromograph --skip cnvnator --skip delly --skip expansionhunter --skip fastqc --skip gatk --skip gatk4 --skip genmod --skip manta --skip multiqc --skip peddy --skip plink --skip rhocall --skip sambamba --skip stranger --skip svdb --skip tiddit --skip upd --skip variant_integrity --skip varg --skip vcfanno --skip vcf2cytosure --skip vep
->>>>>>> 10094f2f
+  - PERL5OPT=-MDevel::Cover=-ignore,"^t/",-coverage,statement,branch,condition,path,subroutine perl mip install rd_dna --bash_set_errexit --install emip --envn emip=mip_travis --skip bwa --skip bwakit --skip bedtools --skip cadd --skip chanjo --skip chromograph --skip cnvnator --skip delly --skip expansionhunter --skip fastqc --skip gatk --skip gatk4 --skip genmod --skip manta --skip multiqc --skip peddy --skip plink --skip rhocall --skip rtg-tools --skip sambamba --skip stranger --skip svdb --skip tiddit --skip upd --skip variant_integrity --skip varg --skip vcfanno --skip vep --skip vcf2cytosure
 ## Install MIP rare disease
   - bash mip.sh
 ## Generate rna installation script
