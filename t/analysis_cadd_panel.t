#!/usr/bin/env perl

use 5.026;
use Carp;
use charnames qw{ :full :short };
use English qw{ -no_match_vars };
use File::Basename qw{ dirname };
use File::Spec::Functions qw{ catdir catfile };
use FindBin qw{ $Bin };
use open qw{ :encoding(UTF-8) :std };
use Params::Check qw{ allow check last_error };
use Test::More;
use utf8;
use warnings qw{ FATAL utf8 };

## CPANM
use autodie qw { :all };
use Modern::Perl qw{ 2018 };
use Readonly;
use Test::Trap;

## MIPs lib/
use lib catdir( dirname($Bin), q{lib} );
use MIP::Constants qw{ $COLON $COMMA $SPACE };
use MIP::Test::Fixtures qw{ test_log test_mip_hashes test_standard_cli };

my $VERBOSE = 1;
our $VERSION = 1.01;

$VERBOSE = test_standard_cli(
    {
        verbose => $VERBOSE,
        version => $VERSION,
    }
);

## Constants
Readonly my $GENOME_BUILD_VERSION_37 => 37;
Readonly my $GENOME_BUILD_VERSION_38 => 38;

BEGIN {

    use MIP::Test::Fixtures qw{ test_import };

### Check all internal dependency modules and imports
## Modules with import
    my %perl_module = (
        q{MIP::Recipes::Analysis::Cadd} => [qw{ analysis_cadd_panel }],
        q{MIP::Test::Fixtures} => [qw{ test_log test_mip_hashes test_standard_cli }],
    );

    test_import( { perl_module_href => \%perl_module, } );
}

use MIP::Recipes::Analysis::Cadd qw{ analysis_cadd_panel };

diag(   q{Test analysis_cadd_panel from Cadd.pm v}
      . $MIP::Recipes::Analysis::Cadd::VERSION
      . $COMMA
      . $SPACE . q{Perl}
      . $SPACE
      . $PERL_VERSION
      . $SPACE
      . $EXECUTABLE_NAME );

my $log = test_log( { log_name => q{MIP}, no_screen => 1, } );

## Given build parameters
my $recipe_name    = q{cadd};
my $slurm_mock_cmd = catfile( $Bin, qw{ data modules slurm-mock.pl } );

my %active_parameter = test_mip_hashes(
    {
        mip_hash_name => q{active_parameter},
        recipe_name   => $recipe_name,
    }
);
$active_parameter{$recipe_name}                     = 1;
$active_parameter{recipe_core_number}{$recipe_name} = 1;
$active_parameter{recipe_time}{$recipe_name}        = 1;
my $case_id = $active_parameter{case_id};
$active_parameter{cadd_column_names} = [qw{ col_1 col_2 }];

my %file_info = test_mip_hashes(
    {
        mip_hash_name => q{file_info},
        recipe_name   => $recipe_name,
    }
);
%{ $file_info{io}{TEST}{$case_id}{$recipe_name} } = test_mip_hashes(
    {
        mip_hash_name => q{io},
    }
);

$file_info{human_genome_reference_source} = q{grch};

my %job_id;
my %parameter = test_mip_hashes(
    {
        mip_hash_name => q{recipe_parameter},
        recipe_name   => $recipe_name,
    }
);
@{ $parameter{cache}{order_recipes_ref} } = ($recipe_name);
$parameter{$recipe_name}{outfile_suffix} = q{.vcf};
my %sample_info;

<<<<<<< HEAD
GENOME_VERSION:
foreach my $genome_version ( $GENOME_BUILD_VERSION_37, $GENOME_BUILD_VERSION_38 ) {

    $file_info{human_genome_reference_version} = $genome_version;

    my $is_ok = analysis_cadd_panel(
        {
            active_parameter_href   => \%active_parameter,
            case_id                 => $case_id,
            file_info_href          => \%file_info,
            infile_lane_prefix_href => \%infile_lane_prefix,
            job_id_href             => \%job_id,
            parameter_href          => \%parameter,
            profile_base_command    => $slurm_mock_cmd,
            recipe_name             => $recipe_name,
            sample_info_href        => \%sample_info,
        }
    );
    ## Then return TRUE
    ok( $is_ok, qq{Executed analysis recipe $recipe_name for grch$genome_version} );
}
=======
my $is_ok = analysis_cadd_panel(
    {
        active_parameter_href => \%active_parameter,
        case_id               => $case_id,
        file_info_href        => \%file_info,
        job_id_href           => \%job_id,
        parameter_href        => \%parameter,
        profile_base_command  => $slurm_mock_cmd,
        recipe_name           => $recipe_name,
        sample_info_href      => \%sample_info,
    }
);

## Then return TRUE
ok( $is_ok, q{ Executed analysis recipe } . $recipe_name );
>>>>>>> df22fef0

done_testing();<|MERGE_RESOLUTION|>--- conflicted
+++ resolved
@@ -106,7 +106,6 @@
 $parameter{$recipe_name}{outfile_suffix} = q{.vcf};
 my %sample_info;
 
-<<<<<<< HEAD
 GENOME_VERSION:
 foreach my $genome_version ( $GENOME_BUILD_VERSION_37, $GENOME_BUILD_VERSION_38 ) {
 
@@ -117,7 +116,6 @@
             active_parameter_href   => \%active_parameter,
             case_id                 => $case_id,
             file_info_href          => \%file_info,
-            infile_lane_prefix_href => \%infile_lane_prefix,
             job_id_href             => \%job_id,
             parameter_href          => \%parameter,
             profile_base_command    => $slurm_mock_cmd,
@@ -128,22 +126,4 @@
     ## Then return TRUE
     ok( $is_ok, qq{Executed analysis recipe $recipe_name for grch$genome_version} );
 }
-=======
-my $is_ok = analysis_cadd_panel(
-    {
-        active_parameter_href => \%active_parameter,
-        case_id               => $case_id,
-        file_info_href        => \%file_info,
-        job_id_href           => \%job_id,
-        parameter_href        => \%parameter,
-        profile_base_command  => $slurm_mock_cmd,
-        recipe_name           => $recipe_name,
-        sample_info_href      => \%sample_info,
-    }
-);
-
-## Then return TRUE
-ok( $is_ok, q{ Executed analysis recipe } . $recipe_name );
->>>>>>> df22fef0
-
 done_testing();