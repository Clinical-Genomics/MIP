---
## Version: 1.0.0
analysis_constant_path:
  associated_recipe:
   - mip
  data_type: SCALAR
  default: analysis
  type: path
analysis_type:
  associated_recipe:
   - mip
  data_type: HASH
  type: mip
cluster_constant_path:
  associated_recipe:
   - mip
  data_type: SCALAR
  type: path
config_file_analysis:
  associated_recipe:
   - mip
  data_type: SCALAR
  default: 0
  type: path
  update_path: absolute_path
dry_run_all:
  associated_recipe:
   - mip
  data_type: SCALAR
  mandatory: no
  type: mip
email:
  associated_recipe:
   - mip
  data_type: SCALAR
  mandatory: no
  type: mip
email_types:
  associated_recipe:
   - mip
  element_separator: ","
  data_type: ARRAY
  mandatory: no
  default:
   - FAIL
  type: mip
exclude_contigs:
  associated_recipe:
   - mip
  element_separator: ,
  data_type: ARRAY
  mandatory: no
  type: mip
case_id:
  associated_recipe:
   - mip
  data_type: SCALAR
  type: mip
## java large pages - affects all modules using java
java_use_large_pages:
  associated_recipe:
   - varianteffectpredictor
   - snpeff
  data_type: SCALAR
  default: 0
  type: recipe_argument
<<<<<<< HEAD
max_cores_per_node:
  associated_recipe:
   - mip
  data_type: SCALAR
  default: 36
  type: mip
=======
>>>>>>> 4095416a
node_ram_memory:
  associated_recipe:
   - mip
  data_type: SCALAR
  default: 192
  type: mip
outdata_dir:
  associated_recipe:
   - mip
  data_type: SCALAR
  type: path
  update_path: absolute_path
outscript_dir:
  associated_recipe:
   - mip
  data_type: SCALAR
  type: path
  update_path: absolute_path
pedigree_file:
  associated_recipe:
   - mip
  data_type: SCALAR
  type: path
  update_path: absolute_path
platform:
  associated_recipe:
   - mip
  data_type: SCALAR
  default: ILLUMINA
  type: mip
print_recipe:
  associated_recipe:
   - mip
  data_type: SCALAR
  default: 0
  type: mip
print_recipe_mode:
  associated_recipe:
   - mip
  data_type: SCALAR
  default: 2
  type: mip
load_env:
  associated_recipe:
   - mip
  data_type: HASH
  mandatory: no
  type: mip
sample_ids:
  associated_recipe:
   - mip
  element_separator: ,
  data_type: ARRAY
  type: mip
sample_info_file:
  associated_recipe:
   - mip
  data_type: SCALAR
  type: path
  update_path: absolute_path
slurm_quality_of_service:
  associated_recipe:
   - mip
  data_type: SCALAR
  default: normal
  type: mip
start_with_recipe:
  associated_recipe:
   - mip
  data_type: SCALAR
  mandatory: no
  type: mip
submission_profile:
  associated_recipe:
   - mip
  data_type: SCALAR
  default: slurm
  type: mip
supported_capture_kit:
  associated_recipe:
   - mip
  data_type: HASH
  default:
    nimblegen_seqcapezexome.v2: genome_reference_source_version_nimblegen_seqcapezexome_targets_-v2-.bed
    nimblegen_seqcapezexome.v3: genome_reference_source_version_nimblegen_seqcapezexome_targets_-v3-.bed
    agilent_sureselect.v2: genome_reference_source_version_agilent_sureselect_targets_-v2-.bed
    agilent_sureselect.v3: genome_reference_source_version_agilent_sureselect_targets_-v3-.bed
    agilent_sureselect.v4: genome_reference_source_version_agilent_sureselect_targets_-v4-.bed
    agilent_sureselect.v5: genome_reference_source_version_agilent_sureselect_targets_-v5-.bed
    agilent_sureselect_cre.v1: genome_reference_source_version_agilent_sureselect_targets_cre_-v1-.bed
    agilent_sureselect_focusedexome.v1: genome_reference_source_version_agilent_sureselect_targets_focusedexome_-v1-.bed
    twist_wes.v1: genome_reference_source_version_twist_target_-1-.bed 
    latest: genome_reference_source_version_twist_target_-1-.bed
  type: mip
### Programs
## AnalysisRunStatus
analysisrunstatus:
  analysis_mode: case
  associated_recipe:
   - mip
  data_type: SCALAR
  default: 1
  file_tag: nofile_tag
  type: recipe
## Sacct
sacct:
  analysis_mode: case
  associated_recipe:
   - mip
  data_type: SCALAR
  default: 1
  file_tag: nofile_tag
  type: recipe
sacct_format_fields:
  associated_recipe:
   - sacct
  data_type: ARRAY
  default:
   - jobid
   - "jobname%50"
   - account
   - partition
   - alloccpus
   - TotalCPU
   - elapsed
   - start
   - end
   - state
   - exitcode
  element_separator: ,
  type: recipe_argument<|MERGE_RESOLUTION|>--- conflicted
+++ resolved
@@ -64,15 +64,6 @@
   data_type: SCALAR
   default: 0
   type: recipe_argument
-<<<<<<< HEAD
-max_cores_per_node:
-  associated_recipe:
-   - mip
-  data_type: SCALAR
-  default: 36
-  type: mip
-=======
->>>>>>> 4095416a
 node_ram_memory:
   associated_recipe:
    - mip
