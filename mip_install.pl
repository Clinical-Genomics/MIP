--- conflicted
+++ resolved
@@ -712,296 +712,6 @@
     return;
 }
 
-<<<<<<< HEAD
-=======
-sub perl {
-
-##perl
-
-##Function : Installs perl
-##Returns  : ""
-##Arguments: $parameter_href, $FILEHANDLE
-##         : $parameter_href => Holds all parameters
-##         : $FILEHANDLE     => Filehandle to write to
-
-    my ($arg_href) = @_;
-
-    ## Flatten argument(s)
-    my $parameter_href;
-    my $FILEHANDLE;
-
-    my $tmpl = {
-        parameter_href => {
-            required    => 1,
-            defined     => 1,
-            default     => {},
-            strict_type => 1,
-            store       => \$parameter_href
-        },
-        FILEHANDLE => { required => 1, defined => 1, store => \$FILEHANDLE },
-    };
-
-    check( $tmpl, $arg_href, 1 ) or croak qw[Could not parse arguments!];
-
-    my $pwd = cwd();
-
-    if ( $ENV{PATH} =~ /perl-$parameter_href->{perl_version}/ ) {
-
-        if ( $parameter_href->{noupdate} ) {
-
-            print STDERR 'Found perl-'
-              . $parameter_href->{perl_version}
-              . ' in your path', "\n";
-            print STDERR 'Skipping writting installation for perl-'
-              . $parameter_href->{perl_version}, "\n";
-        }
-        else {
-
-            if ( $parameter_href->{perl_install} ) {
-
-                ## Removing specific Perl version
-                print $FILEHANDLE '### Removing specific perl version', "\n";
-                gnu_rm(
-                    {
-                        infile_path => '$HOME/perl-'
-                          . $parameter_href->{perl_version},
-                        force      => 1,
-                        recursive  => 1,
-                        FILEHANDLE => $FILEHANDLE,
-                    }
-                );
-                print $FILEHANDLE "\n\n";
-
-                install_perl_cpnam(
-                    {
-                        parameter_href => $parameter_href,
-                        FILEHANDLE     => $FILEHANDLE,
-                    }
-                );
-            }
-
-            say {$FILEHANDLE} q{## Installing perl modules via cpanm};
-            cpanm_install(
-                {
-                    modules_ref => $parameter{perl_modules},
-                    FILEHANDLE  => $FILEHANDLE,
-                }
-            );
-            say {$FILEHANDLE} $NEWLINE;
-        }
-    }
-    else {
-
-        if ( $parameter_href->{perl_install} ) {
-
-            install_perl_cpnam(
-                {
-                    parameter_href => $parameter_href,
-                    FILEHANDLE     => $FILEHANDLE,
-                    path           => 1,
-                }
-            );
-        }
-
-        say {$FILEHANDLE} q{## Installing perl modules via cpanm};
-        cpanm_install(
-            {
-                modules_ref => $parameter{perl_modules},
-                FILEHANDLE  => $FILEHANDLE,
-            }
-        );
-        say {$FILEHANDLE} $NEWLINE;
-    }
-    return;
-}
-
-sub install_perl_cpnam {
-
-##install_perl_cpnam
-
-##Function : Install perl CPANM
-##Returns  : ""
-##Arguments: $parameter_href, $FILEHANDLE
-##         : $parameter_href => Holds all parameters
-##         : $FILEHANDLE     => Filehandle to write to
-##         : $path           => Export path if provided {Optional}
-
-    my ($arg_href) = @_;
-
-    ## Default(s)
-    my $path;
-
-    ## Flatten argument(s)
-    my $parameter_href;
-    my $FILEHANDLE;
-
-    my $tmpl = {
-        parameter_href => {
-            required    => 1,
-            defined     => 1,
-            default     => {},
-            strict_type => 1,
-            store       => \$parameter_href
-        },
-        FILEHANDLE => { required => 1, defined => 1, store => \$FILEHANDLE },
-        path       => {
-            default     => 0,
-            allow       => [ 0, 1 ],
-            strict_type => 1,
-            store       => \$path
-        },
-    };
-
-    check( $tmpl, $arg_href, 1 ) or croak qw[Could not parse arguments!];
-
-    my $pwd = cwd();
-
-    print STDERR 'Writting install instructions for perl and Cpanm', "\n";
-
-    ## Install specific perl version
-    print $FILEHANDLE '### Install specific perl version', "\n";
-
-    ## Move to Home
-    print $FILEHANDLE '## Move to $HOME', "\n";
-    gnu_cd(
-        {
-            directory_path => q?$HOME?,
-            FILEHANDLE     => $FILEHANDLE,
-        }
-    );
-    print $FILEHANDLE "\n\n";
-
-    ## Download
-    print $FILEHANDLE '## Download perl', "\n";
-    wget(
-        {
-            url => 'http://www.cpan.org/src/5.0/perl-'
-              . $parameter_href->{perl_version}
-              . '.tar.gz',
-            FILEHANDLE   => $FILEHANDLE,
-            quiet        => $parameter_href->{quiet},
-            verbose      => $parameter_href->{verbose},
-            outfile_path => 'perl-'
-              . $parameter_href->{perl_version}
-              . '.tar.gz',
-        }
-    );
-    print $FILEHANDLE "\n\n";
-
-    ## Extract
-    print $FILEHANDLE '## Extract', "\n";
-    print $FILEHANDLE "tar xzf perl-"
-      . $parameter_href->{perl_version}
-      . ".tar.gz";
-    print $FILEHANDLE "\n\n";
-
-    ## Move to perl directory
-    print $FILEHANDLE '## Move to perl directory', "\n";
-    gnu_cd(
-        {
-            directory_path => 'perl-' . $parameter_href->{perl_version},
-            FILEHANDLE     => $FILEHANDLE,
-        }
-    );
-    print $FILEHANDLE "\n\n";
-
-    ## Configure
-    print $FILEHANDLE '## Configure', "\n";
-    print $FILEHANDLE './Configure -des -Dprefix=$HOME/perl-'
-      . $parameter_href->{perl_version}, "\n";
-    print $FILEHANDLE 'make', "\n";
-
-    if ( !$parameter_href->{perl_skip_test} ) {
-
-        print $FILEHANDLE 'make test', "\n";
-    }
-    print $FILEHANDLE 'make install', "\n\n";
-
-    if ($path) {
-
-        ## Export path
-        print $FILEHANDLE '## Export path', "\n";
-        print $FILEHANDLE q{echo 'export PATH=$HOME/perl-}
-          . $parameter_href->{perl_version}
-          . q{/:$PATH' >> ~/.bashrc};
-        print $FILEHANDLE "\n\n";
-        print $FILEHANDLE 'export PATH=$HOME/perl-'
-          . $parameter_href->{perl_version}
-          . '/:$PATH';    #Use newly installed perl
-        print $FILEHANDLE "\n\n";
-    }
-
-    ## Remove tar file
-    print $FILEHANDLE '## Remove tar file', "\n";
-    gnu_cd( { FILEHANDLE => $FILEHANDLE, } );
-
-    print $FILEHANDLE '&& ';
-
-    gnu_rm(
-        {
-            infile_path => 'perl-'
-              . $parameter_href->{perl_version}
-              . '.tar.gz',
-            FILEHANDLE => $FILEHANDLE,
-        }
-    );
-    print $FILEHANDLE "\n\n";
-
-    ## Move to back
-    print $FILEHANDLE '## Move to original working directory', "\n";
-    gnu_cd(
-        {
-            directory_path => $pwd,
-            FILEHANDLE     => $FILEHANDLE,
-        }
-    );
-    print $FILEHANDLE "\n\n";
-
-    print $FILEHANDLE q{echo 'eval `perl -I ~/perl-}
-      . $parameter_href->{perl_version}
-      . q{/lib/perl5/ -Mlocal::lib=~/perl-}
-      . $parameter_href->{perl_version}
-      . q{/`' >> ~/.bash_profile };    #Add at start-up
-    print $FILEHANDLE "\n\n";
-    print $FILEHANDLE
-      q{echo 'export PERL_UNICODE=SAD' >> ~/.bash_profile };    #Add at start-up
-    print $FILEHANDLE "\n\n";
-
-    ## Install perl modules via cpanm
-    print $FILEHANDLE '## Install cpanm', "\n";
-    wget(
-        {
-            url          => 'http://cpanmin.us',
-            FILEHANDLE   => $FILEHANDLE,
-            quiet        => $parameter_href->{quiet},
-            verbose      => $parameter_href->{verbose},
-            outfile_path => '-',
-        }
-    );
-    print $FILEHANDLE q{ | perl - -l $HOME/perl-}
-      . $parameter_href->{perl_version}
-      . q{/bin App::cpanminus --local-lib=~/perl-}
-      . $parameter_href->{perl_version}
-      . q{/ local::lib };
-    print $FILEHANDLE "\n\n";
-
-    ## Use newly installed perl
-    print $FILEHANDLE q{eval `perl -I ~/perl-}
-      . $parameter_href->{perl_version}
-      . q{/lib/perl5/ -Mlocal::lib=~/perl-}
-      . $parameter_href->{perl_version} . q{/` };
-    print $FILEHANDLE "\n\n";
-
-    ## Use newly installed perl
-    print $FILEHANDLE q{PERL5LIB=~/perl-}
-      . $parameter_href->{perl_version}
-      . q{/lib/perl5};
-    print $FILEHANDLE "\n\n";
-
-    return;
-}
-
->>>>>>> f4e3157c
 sub pip_install {
 
 ##pip_install
