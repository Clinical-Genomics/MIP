--- conflicted
+++ resolved
@@ -182,11 +182,7 @@
             cmd_flag      => q{shell_install},
             documentation => q{Install supplied programs via shell instead of via conda},
             is            => q{rw},
-<<<<<<< HEAD
-            isa           => ArrayRef [ enum( [qw{ picard plink2 }] ), ],
-=======
-            isa           => ArrayRef [ enum( [qw{ picard vt }] ), ],
->>>>>>> cefd4e19
+            isa           => ArrayRef [ enum( [qw{ picard }] ), ],
             required      => 0,
         ),
     );
