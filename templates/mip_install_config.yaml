---
container:
  arriba:
    executable:
      arriba: /arriba_v2.4.0/arriba
      draw_fusions.R: /arriba_v2.4.0/draw_fusions.R
    uri: docker.io/uhrigs/arriba:2.4.0
  bedtools:
    executable:
      bedtools:
    uri: docker.io/clinicalgenomics/bedtools:2.30.0
  blobfish:
    executable:
      BlobFish.py:
    uri: docker.io/clinicalgenomics/blobfish:0.0.2
  bootstrapann:
    executable:
      BootstrapAnn.py:
    uri: docker.io/clinicalgenomics/bootstrapann:e557dd3
  bwa:
    executable:
      bwa:
    uri: docker.io/clinicalgenomics/bwa:0.7.17
  bwakit:
    executable:
      bwakit: "no_executable_in_image"
      run-bwamem:
    uri: docker.io/jemten/bwakit:0.7.17
  bwa-mem2:
    executable:
      bwa-mem2:
    uri: docker.io/clinicalgenomics/bwa-mem2:2.2.1
  cadd:
    bind_path:
      CADD.sh: reference_dir!/CADD-scripts/data/annotations:/opt/conda/share/CADD-scripts/data/annotations
    executable:
      CADD.sh:
    uri: docker.io/clinicalgenomics/cadd:1.6
  cnvnator:
    executable:
      cnvnator:
      cnvnator2VCF.pl:
    uri: docker.io/clinicalgenomics/cnvnator:0.4.1
  chanjo:
    executable:
      chanjo:
    uri: docker.io/clinicalgenomics/chanjo:4.6
  chromograph:
    executable:
      chromograph:
    uri: docker.io/clinicalgenomics/chromograph:1.3.1
  cyrius:
    executable:
      star_caller.py:
    uri: docker.io/clinicalgenomics/cyrius:v1.1.1
  deepvariant:
    executable:
      run_deepvariant: /opt/deepvariant/bin/run_deepvariant
      make_examples: /opt/deepvariant/bin/make_examples
      call_variants: /opt/deepvariant/bin/call_variants
      postprocess_variants: /opt/deepvariant/bin/postprocess_variants
    gpu_support: 0
    uri: docker.io/google/deepvariant:1.5.0
  deeptrio:
    executable:
      run_deeptrio: /opt/deepvariant/bin/deeptrio/run_deeptrio
    gpu_support: 0
    uri: docker.io/google/deepvariant:deeptrio-1.5.0
  delly:
    executable:
      delly:
    uri: docker.io/clinicalgenomics/delly:0.8.7
  expansionhunter:
    executable:
      ExpansionHunter:
    uri: docker.io/clinicalgenomics/expansionhunter:5.0.0
  fastqc:
    executable:
      fastqc:
    uri: docker.io/clinicalgenomics/fastqc:0.12.1
  gatk:
    executable:
      gatk3: "no_executable_in_image"
    uri: docker.io/broadinstitute/gatk3:3.8-1
  gatk4:
    executable:
      gatk:
    uri: docker.io/broadinstitute/gatk:4.4.0.0
  genmod:
    executable:
      genmod:
    uri: docker.io/clinicalgenomics/genmod:3.7.3
  gens_preproc:
    executable:
      generate_gens_data.pl:
    uri: docker.io/raysloks/gens_preproc:1.0.2
  gffcompare:
    executable:
      gffcompare:
    uri: quay.io/biocontainers/gffcompare:0.12.6--h9f5acd7_0
  glnexus:
    executable:
      glnexus_cli:
    uri: docker.io/clinicalgenomics/glnexus:v1.4.1
  hmtnote:
    executable:
      hmtnote:
    uri: docker.io/clinicalgenomics/hmtnote:0.7.2-oct2022
  htslib:
    executable:
      bcftools:
      bgzip:
      samtools:
      tabix:
    uri: docker.io/clinicalgenomics/htslib:1.16
  manta:
    executable:
      configManta.py:
      runWorkflow.py: "no_executable_in_image"
    uri: docker.io/clinicalgenomics/manta:1.6.0
  megafusion:
    executable:
      MegaFusion.py: "python /opt/conda/share/MegaFusion/MegaFusion.py"
    uri: docker.io/clinicalgenomics/megafusion:d3feacf
  mip:
    executable:
      mip:
<<<<<<< HEAD
    uri: docker.io/clinicalgenomics/mip:v11.1.3
=======
    uri: docker.io/clinicalgenomics/mip:v11.2.0
>>>>>>> ca32f45d
  multiqc:
    executable:
      multiqc:
    uri: docker.io/ewels/multiqc:v1.14
  perl:
    executable:
      perl:
    uri: docker.io/clinicalgenomics/perl:5.26
  peddy:
    executable:
      peddy: "python -m peddy"
    uri: docker.io/clinicalgenomics/peddy:0.4.8
  pdfmerger:
    executable:
      pdfmerger:
    uri: docker.io/clinicalgenomics/pdfmerger:v1.0
  picard:
    executable:
      picard: "no_executable_in_image"
    uri: docker.io/broadinstitute/picard:2.27.5
  plink:
    executable:
      plink2:
    uri: docker.io/clinicalgenomics/plink:1.90b3.35
  preseq:
    executable:
      preseq:
    uri: docker.io/clinicalgenomics/preseq:3.1.2
  rhocall:
    executable:
      rhocall:
    uri: docker.io/clinicalgenomics/rhocall:0.5.1
  rseqc:
    executable:
      bam2wig.py:
      bam_stat.py:
      geneBody_coverage2.py:
      infer_experiment.py:
      inner_distance.py:
      junction_annotation.py:
      junction_saturation.py:
      read_distribution.py:
      read_duplication.py:
    uri: docker.io/clinicalgenomics/rseqc:4.0.0
  rtg-tools:
    executable:
      rtg:
    uri: docker.io/realtimegenomics/rtg-tools:3.12
  salmon:
    executable:
      salmon:
    uri: docker.io/combinelab/salmon:1.4.0
  sambamba:
    executable:
      sambamba:
    uri: docker.io/clinicalgenomics/sambamba:0.6.8
  smncopynumbercaller:
    executable:
      smn_caller.py:
    uri: docker.io/clinicalgenomics/smncopynumbercaller:v1.1.2
  star:
    executable:
      STAR:
    uri: docker.io/clinicalgenomics/star:2.7.8a
  star-fusion:
    executable:
      blastn:
      gtf_file_to_feature_seqs.pl: /usr/local/src/STAR-Fusion/ctat-genome-lib-builder/util/gtf_file_to_feature_seqs.pl
      hmmpress:
      make_super_locus.pl: /usr/local/src/STAR-Fusion/ctat-genome-lib-builder/util/make_super_locus.pl
      makeblastdb:
      prep_genome_lib.pl: /usr/local/src/STAR-Fusion/ctat-genome-lib-builder/prep_genome_lib.pl
      remove_long_intron_readthru_transcripts.pl: /usr/local/src/STAR-Fusion/ctat-genome-lib-builder/util/remove_long_intron_readthru_transcripts.pl
      restrict_genome_to_chr_entries.pl: /usr/local/src/STAR-Fusion/ctat-genome-lib-builder/util/restrict_genome_to_chr_entries.pl
      STAR-Fusion: /usr/local/src/STAR-Fusion/STAR-Fusion
    uri: docker.io/trinityctat/starfusion:1.12.0
  stranger:
    executable:
      stranger:
    uri: docker.io/clinicalgenomics/stranger:0.8.1
  stringtie:
    executable:
      stringtie:
    uri: docker.io/clinicalgenomics/stringtie:2.2.1
  svdb:
    executable:
      svdb:
    uri: quay.io/biocontainers/svdb:2.8.1--py310h79ef01b_0
  telomerecat:
    executable:
      telomerecat:
    uri: quay.io/wtsicgp/telomerecat:3.4.0
  tiddit:
    executable:
      tiddit:
    uri: quay.io/biocontainers/tiddit:3.4.0--py310hc2b7f4b_0
  trim-galore:
    executable:
      trim_galore:
    uri: docker.io/clinicalgenomics/trim_galore:0.6.7
  ucsc:
    executable:
      bedToBigBed:
      gtfToGenePred:
      wigToBigWig:
    uri: docker.io/clinicalgenomics/ucsc:377
  upd:
    executable:
      upd:
    uri: docker.io/clinicalgenomics/upd:0.1.1
  utilities:
    executable:
      gtf2bed:
      pigz:
    uri: docker.io/clinicalgenomics/utilities:latest
  varg:
    executable:
      varg:
    uri: docker.io/clinicalgenomics/varg:1.6.11
  vcfanno:
    executable:
      vcfanno:
    uri: docker.io/clinicalgenomics/vcfanno:0.3.2
  vep:
    executable:
      vep:
    uri: docker.io/ensemblorg/ensembl-vep:release_107.0
  vcf2cytosure:
    executable:
      vcf2cytosure:
    uri: docker.io/clinicalgenomics/vcf2cytosure:v0.8<|MERGE_RESOLUTION|>--- conflicted
+++ resolved
@@ -125,11 +125,7 @@
   mip:
     executable:
       mip:
-<<<<<<< HEAD
-    uri: docker.io/clinicalgenomics/mip:v11.1.3
-=======
     uri: docker.io/clinicalgenomics/mip:v11.2.0
->>>>>>> ca32f45d
   multiqc:
     executable:
       multiqc:
