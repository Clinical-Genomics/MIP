# Change Log
All notable changes to this project will be documented in this file.
This project adheres to [Semantic Versioning](http://semver.org/).

<<<<<<< HEAD
## [9.0.6]
- Use "PAN" key for slurm_jobs_ids file instead of "ALL" as "ALL" has a size constraint
=======
## [10.0.0]
- Use Chanjo repos Docker file instead of MIPs
- Removed support to run bcftools_mpileup as a variant caller
- Added perl and MIP docker file and use it in recipes
- Removed PATH check for proxy bins
- Switched to using container manager instead of proxy bins in recipes
- Removed support to run variant_integrity
- Added deepvariant as variant caller and glnexus to merge samples to case vcf 

**Tools**
chanjo: 4.2.0 -> 4.6
deepvariant: 1.0.0
glnexus: v1.2.7

>>>>>>> 0dc91d50

## [9.0.5]
- Predicted gender from wgs samples are now used in the generated fam files.
- Restrict plink analysis to intersected target capture kits for mixed wgs/wes cases
- Update to chromograph in order to fix the renderering coverage images 

**Tools**
chromograph: 0.3.1 -> 0.3.3

## [9.0.4]
- Increased memory allocation for samtools_subsample_mt
- Check that vep plugin paths exists prior to executing mip
- Cd into cadd temp directory before executing cadd in order to escape snakemake lock errors

## [9.0.3]
- Changed path and name of slurm job ids file to facilitate analysis monitoring
- SpliceAI annotation with VEP instead of vcfanno
- Files from Chromograph are no longer compressed into a tarball 
- Sample specific naming of outfiles from rhocall viz
- Use temporary contig directory for CADD indel calling in order to avoid race condition

**Tools**
chromograph: 0.1.3 -> 0.3.1 

## [9.0.2]
**References**
- clinvar_20200728 -> clinvar_20200905

## [9.0.1]
- Use sample_id in smncopynumber caller instead of file_name_prefix

## [9.0.0]
- Moved annotationof CADD and SPIDEX to vcfanno´s toml config
- Removed CADD and SPIDEX annotations from Rankvariants recipe, CLI and parameters
- Turned off bcftools_mpileup by default
- Replaced sambamba sort with samtools sort after alignment
- Replaced recipe picartools_mergesamfiles with samtools_merge
- Replaced sambamba flagstat with samtools flagstat in markduplicates recipe
- Rename frequency_annotation to variant_annotation
- Removed option to run sambamba markduplicates for markduplicates recipe
- Added SpliceAI annotation
- Collect and evaluate QC metrics generated in the RNA pipeline
- Per default MIP now installs all programs needed for the different pipelines into one conda environment
- Add picardtools CollectRnaSeqMetrics to the RNA pipeline
- Call CYP2D6 alleles with star_caller from the Cyrius package
- Added bwa_mem2 as an alignemnt option instead of bwa_mem
- Added option "genomicsdb-shared-posixfs-optimizations" to gatk_genomicsDB to turn off file lock
- Moved smncopynumbercaller from sample level to case level
- Added telomerecat analysis for estimating telomere length from wgs

**Tools**
- Arriba: 1.1.0 -> 1.2.0
- bcftools: 1.9=ha228f0b_4 -> 1.10.2-hd2cd319_0 (DNA)
- bwa-mem2: 2.0-he513fc3_0
- CADD: v1.5 -> v1.6
- Cyrius: 1.0
- expansionhunter: 3.1.2 -> 3.2.2
- fastqc: 0.11.8-0 -> 0.11.9
- gatk: 4.1.3.0 -> 4.1.8.1
- htslib: 1.9-hc238db4_4 -> 1.10.2=h78d89cc_0 (DNA)
- picard: 2.20.7 -> 2.22.4
- samtools: 1.9=h8571acd_11 -> 1.10-h9402c20_2 (DNA)
- SMNCopyNumberCaller: 4b2c1ad -> 1.0
- STAR 2.7.3a -> 2.7.4a
- STAR-Fusion v1.8.0 -> v1.9.0
- stringtie 2.0.3 -> 2.1.3b
- VEP: 97 -> 100

**References**
- clinvar_20191013 -> clinvar_20200728
- dbNSFP4.0b2a.zip -> dbNSFP4.1a.zip
- delly_exclude grch37 20150227 -> 20200310
- grch37_frequency_vcfanno_filter_config_-v1.3-.toml -> grch37_vcfanno_config_-v1.10-.toml
- grch37_gencode_annotation_-v31-.gtf.gz -> grch37_gencode_annotation_-v34-.gtf.gz
- grch37_gencode_v19_ctat_lib_plug-n-play_-oct012019-.tar.gz -> grch37_gencode_v19_ctat_lib_plug-n-play_-apr032020-.tar.gz
- grch37_loqusdb_snv_indel_-2019-11-04-.vcf.gz -> grch37_loqusdb_snv_indel_-2020-03-24-.vcf.gz
- grch37_loqusdb_sv_-2020-04-20.vcf
- grch38_frequency_vcfanno_filter_config_-v1.2-.toml -> grch38_frequency_vcfanno_filter_config_-v1.3-.toml
- grch38_gencode_annotation_-v31-.gtf.gz -> grch38_gencode_annotation_-v34-.gtf.gz
- grch38_gencode_v31_ctat_lib_plug-n-play_-oct012019-.tar.gz -> grch38_gencode_v31_ctat_lib_plug-n-play_-apr062020-.tar.gz
- VEP cache: 97 -> 100

## [8.2.6]
- Updates multiqc 

**Tools**
- multiqc: 1.7 -> 1.9

## [8.2.5]
- Adds output files to store for gatk_combinevariants, sambamba depth, chromograph recipes
- Use MIPs bcftools singularity image in the conda env when checking references 

## [8.2.4]
- Chromograph patch

## [8.2.3]
- Chromograph now creates ideograms over the chromosomes
- Proband chromograph files are named with sample id instead of case id
- Increases java memory for picardtools markduplicates

## [8.2.2]
- Fixes a crash in MIP caused by not looping over the Y chromosomes for females in the GATK SplitNCigarReads recipe

## [8.2.1]
- Removes multiple identical entries in the store file. Keeps the most recent

## [8.2.0]
- Minor changes to the install processes
- Added yamllint
- New store format file in new file: <case>_deliverables.yaml
- Fixed memory error in version_collect due to GATK version command
- Internal code refactoring
- Updated docs for code style and best practise

**Tools**
- ucsc-wigToBigWig: 357
- ucsc-bedToBigBed: 357

## [8.1.0]
- STAR aligns sample fastq files with the same sequnece mode (eg. single-end or paired-end) within one job
- Dropped option to run sambamba markduplicates for RNA
- Added SMNCopyNumberCaller to MIP for SMN calling with WGS data
- Added downlod of vcf2cytosure blacklist file for grch37

**CLI**
- New CLI option for picard markduplicates optical duplicate distance. Default: 2500
- Removed sambamba markduplicates CLI options from RNA
- Removed CLI optono markduplicates_no_bam_to_cram
- New analysis recipe option for smncopynumbercaller
- New option for vcf2cytosure "--vcf2cytosure_blacklist"

**Tools**
- Arriba: 1.1.0
- SMNCopyNumberCaller: 4b2c1ad
- vcf2cytosure: 0.4.3 -> 0.5.1

## [8.0.0]

- Added BAM contigs set to allow for single ladies to get a proper check sex (no pun intended:). Actually it is for all female only analyses.
- Add new recipe to get executable version dynamically and in separate file
- Remove Snpeff and snpsift from MIP
- Add clinvar annotation as vep custom file: CLINVAR_CLNSIG,CLINVAR_CLNVID,CLINVAR_CLNREVSTAT now in CSQ field
- Move frequency annotations from Snpsift to frequency_annotation recipe
- Moves frequency annotation to separate recipe
- Adds upd for trios
- Adds rhocall viz
- Adds chromograph for chromosome visualization
- Moves CNVnator to singularity container
- Moves Manta to singularity container
- Moves VEP to singularity container
- Moves Svdb to singularity container and update version to 2.2.0
- Moves delly to singularity container
- Moved dbNSFP processing from snpsift to VEP as plugin: GERP++_NR,GERP++_RS,REVEL_rankscore,phastCons100way_vertebrate,phyloP100way_vertebrate is now part of VEP CSQ Schema instead of separate keys in the VCF INFO field 
- Install CADD via MIPs installer
- Moves STAR to singularity container
- Moves STAR-Fusion to singularity container
- Moves RSeQC to singularity container
- Moves Trim Galore to singularity container
- Removes the py3 and perl5 conda environment for the RNA pipeline
- Moves stringtie to singularity container
- Removed cramtools
- Removes cutadapt 
- Supply wgs variantcalls for ASE analysis

**New references**
- grch37_sv_frequency_vcfanno_filter_config_-v1.2-.toml
- grch37_frequency_vcfanno_filter_config_-v1.3-.toml

**Reference**
- clinvar: 20191013
- gnomad: r2.0.1 -> r2.1.1
- loqusdb: 2018-12-18 -> 2019-11-04
- expansionhunter: 3.0.0 -> 3.1.2

**Tools**
- bedtools: 2.27.1-he941832_2 -> 2.29.0=h6ed99ea_1
- chromograph:
- expansionhunter: 3.0.0 -> 3.1.2
- GATK: 4.1.2.0-1 -> 4.1.3.0-0 
- gffcompare: 0.10.6 -> 0.11.2
- manta: 1.5.0-py27_0 -> 1.6.0-py27_0 
- multiqc: 1.6 -> 1.7
- picard: 2.18.14-0 -> 2.20.7-0
- rseqc: 3.0.0 -> 3.0.1
- rhocall: 0.4 -> 0.5.1
- rtg-tools: 3.9.1-1 -> 3.10.1-0
- star: 2.6.1d -> 2.7.3a
- star-fusion: 1.5.0 -> 1.7.0
- stranger: 0.5.4 -> 0.5.5
- stringtie: 1.3.4 -> 2.0.3
- svdb: 2.0.0 -> 2.2.0
- trim-galore: 0.5.0 -> 0.6.4
- upd: 0.1
- vcfanno: 0.3.1-0 -> 0.3.2-0
- VEP: 95 -> 97

## [7.1.12]
- Remove upper case in reference file name from test data

## [7.1.11]
- Fixed bug that will casue select vcf files for snv/indel to not be produced if you turn off all SV programs
 
## [7.1.10]
- Added BAM contigs set to allow for single ladies to get a proper check sex (no pun intended:). Actually it is for all female only analyses.

## [7.1.9]
- Remove race condition between expansionhunter and sambamba depth when reading index files

## [7.1.8]
- Remove MT contig also for analysis run with analysis_type "mixed"

## [7.1.7]
- Use MQ annotation when running GATK VariantRecalibration for SNV

## [7.1.6]
- Use correct recipe name for qccollect path when adding to qc_sample_info.yaml

## [7.1.5]
- Increased sv_varianteffectpredictor memory parameter 9 -> 18 Gb

## [7.1.4]
- Fix bug in outfile_path when mitochondria contig is not part of gene panel

## [7.1.3]
- Increased sv_varianteffectpredictor memory parameter 8 -> 9 Gb

## [7.1.2]
- Update samtools_subsample_mt to fix bug in downsampling of MT bam

## [7.1.1]
- Fixed bug when skipping evaluation in QC_collect

## [7.1.0]
- Updated TIDDIT to enable faster processing
- Updated GATK for faster haplotypecalling

**Tools**
- TIDDIT: 2.5.0 -> 2.7.1
- bcftools: 1.9-h4da6232_0 -> 1.9=ha228f0b_4
- bioconductor-deseq2: 1.18.1=r3.4.1_1 -> 1.22.1=r351hf484d3e_0
- bioconductor-tximport: 1.8.0=r341_0 -> 1.12.0=r351_0 
- GATK: 4.1.0.0-0 -> 4.1.2.0-1
- samtools: 1.9-h8ee4bcc_1 -> 1.9=h8571acd_11 

## [7.0.10]
- option: tiddit_bin_size -> tiddit_coverage_bin_size
- Added generation of wig coverage data file using tiddit_coverage
- Added set_recipe_resource options for setting core_number, time, memory on CLI per recipe(s)

**New recipes**
*Rd_dna*
- tiddit_coverage

## [7.0.9]
- Removed plink memory allocation from rd_dna_vcf_rerun

## [7.0.8]
- Increased memory allocation for vep (snv/indel) again

## [7.0.7]
- Increased memory allocation for vep (snv/indel)

## [7.0.6]
- Allow "unknown" sex when using expansionhunter by then not using gender in expansionhunter CLI

## [7.0.5]
- Updated stranger to version 0.5.4 to avoid repeat id warnings

**Tools**
- stranger: 0.5.1 -> 0.5.4

## [7.0.4]
- Increased recipe memory for plink and vcf2cytosure

## [7.0.3]
- Added removal of genomicsDB dir from potential previous analysis as it causes gatk genotyping to crash

## [7.0.2]
- New framework structure with sub commands - for analysis, install and download
- New pipelines: rd_dna (previous MIP), rd_dna_vcf_rerun (light rerun from rd_dna data) and rd_rna
- Install now has sbatch features
- Download is now only sbatch
- Added initiation_maps for pipeline engines
- Changed family to case
- Changed output data dir structure to flat for each ID
- Removed call type value in file names
- Rename module time and cores to recipe time and core
- Renamed option `start_with_program` to `start_with_recipe`
- Removed use of "p" before recipe names
- Add check for recipe when using start_with_flag
- Modify parsing of pedigree to allow new RNA DE keys Fix https://github.com/Clinical-Genomics/MIP/issues/554
- Two-step model for reruns. Fix https://github.com/Clinical-Genomics/MIP/issues/546
- Add input SV vcf for rd_dna_vcf_rerun to qc_sample_info. Fix https://github.com/Clinical-Genomics/MIP/issues/548
- Added io to all recipes
- Updated GATK to version 4.1.0 for most GATK recipes
- Removed bed_cov and corresponding R scripts from rare disease analysis 
- Removed bamcalibrationblock and variantannotation block
- Removed "--rio" option
- Refactored and updated Delly to "0.7.8". Removed small-indel calling for better speed.
- Use "--use-best-n-alleles" in freebayes and added default of "4"
- Add Expansion Hunter Fix https://github.com/Clinical-Genomics/MIP/issues/442
- One case one Multiqc report Fix https://github.com/Clinical-Genomics/MIP/issues/515
- Added exclude contig option. Fix https://github.com/Clinical-Genomics/MIP/issues/509.
- Add UCSC genomicsSuperDups to annotation and rank model. Fix https://github.com/Clinical-Genomics/MIP/issues/574
- Switched to using conda instead of source with conda e.g. "conda activate [ENV]" instead of "source activate [ENV]"
- Changed default for gatk_calculategenotypeposteriors to 0 (=no). 
- Switched 1000G phase3_v4_2013-05-02 to gnomad r2.0.1 as default for gatk_calculategenotypeposteriors_support_set option
- Added switch to add all research variants to clinical file for MT. Required to display all MT variants in Scout clinical view as they are all deemed clinically relevant.
- Added gatk GatherBqsrReports to gather bqsr reports after parallelization
- Renamed flag "gatk_calculategenotypeposteriors_support_set" to "gatk_calculate_genotype_call_set"
- Added recipe_memory parameter to parameter definitions and all recipes

**New Pipeline**
- rd_dna
- rd_dna_vcf_rerun
- rd_rna

**New recipes**
*Rd_dna*
- cadd_ar
- sv_annotate

*rd_dna_vcf_rerun*
- sv_vcf_rerun_reformat
- vcf_rerun_reformat

**Annotations**
- genomic_superdups_frac_match
- REVEL_rankscore
- CADD for indels
- MaxEntScan

**References**
- clinvar: 20180429 -> 20190305
- dbnsfp: v2.9 -> v3.5a (GRCh37)
- GRCh37_gatk_merged_reference_samples.txt
- GRCh37_mip_sv_svdb_export_-2018-10-09-.vcf
- VEPs cache: 91 -> 94
- GRCh37_loqusdb_-2017-05-22-.vcf.gz -> GRCh37_loqusdb_snv_indel_-2018-12-18-.vcf.gz
- rank_model: 1.21 -> 1.24
- svrank_model: 1.3 -> 1.8
- qc_regexp: 1.19 -> 1.22 

**Tools**
- bcftools: 1.6 -> 1.9-h4da6232_0
- bedtools: 2.26.0 -> 2.27.1-he941832_2
- bwa: 0.7.15 -> 0.7.17-ha92aebf_3
- cadd: 1.4
- bwakit: 0.7.12 -> 0.7.15-1
- cutadapt: 1.14 -> 1.18-py27_0
- cramtools: 3.0.b47 -> 3.0.b127-2
- expansionhunter: 3.0.0
- delly: 0.7.7 ->0.8.1-h4037b6b_00
- fastqc: 0.11.4 -> 0.11.8-0
- freebayes: 1.1.0 -> 1.2.0-py27h82df9c4_3
- genmod: 3.7.2 -> 3.7.3
- GATK: 3.8 -> 4.1.0.0-0 (and some modules still use 3.8)
- htslib: 1.6 -> 1.9-hc238db4_4
- manta: 1.1.0 -> 1.5.0-py27_0
- multiqc: 1.4 -> 1.6
- peddy: 0.3.1 -> 0.4.2-py_0
- picardtools: 2.14.1 -> 2.18.14-0
- rtg-tools: 3.8.4-0 -> 3.9.1-1
- sambamba: 0.6.6 -> 0.6.8-h682856c_0
- samtools: 1.6 -> 1.9-h8ee4bcc_1
- stranger: 0.5.1
- svdb: 1.1.2 -> 1.3.0-py27h7eb728f_0
- tiddit: 2.2.5 -> 2.5.0
- vcf2cytosure: 0.3.0 -> 0.4.3
- vcfanno: 0.1.0 -> 0.3.1-0
- vep: 91 -> 94.4

## [6.0.7]
- Increased ploidy when calling variants in the mitochondria. Fix https://github.com/Clinical-Genomics/MIP/issues/507
- New option: 'start_with_program'
- Fixed chdir inconsistency. Fix #402 
- Added boolean option to qccollect to evaluate plink_gender check with `-epg`.
- Moved vcfcytosure processing to the last sv module

## [6.0.0]
- Version 6.0.0. https://github.com/Clinical-Genomics/MIP/issues/186<|MERGE_RESOLUTION|>--- conflicted
+++ resolved
@@ -2,10 +2,6 @@
 All notable changes to this project will be documented in this file.
 This project adheres to [Semantic Versioning](http://semver.org/).
 
-<<<<<<< HEAD
-## [9.0.6]
-- Use "PAN" key for slurm_jobs_ids file instead of "ALL" as "ALL" has a size constraint
-=======
 ## [10.0.0]
 - Use Chanjo repos Docker file instead of MIPs
 - Removed support to run bcftools_mpileup as a variant caller
@@ -20,7 +16,8 @@
 deepvariant: 1.0.0
 glnexus: v1.2.7
 
->>>>>>> 0dc91d50
+## [9.0.6]
+- Use "PAN" key for slurm_jobs_ids file instead of "ALL" as "ALL" has a size constraint
 
 ## [9.0.5]
 - Predicted gender from wgs samples are now used in the generated fam files.
