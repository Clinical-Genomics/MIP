--- conflicted
+++ resolved
@@ -42,11 +42,8 @@
       set_human_genome_reference_features
       set_infiles
       set_is_sample_files_compressed
-<<<<<<< HEAD
-=======
       set_human_genome_reference_features
       set_merged_infile_prefix
->>>>>>> a5d06142
       set_primary_contigs
       set_sample_file_attribute
       set_sample_max_parallel_processes_count
@@ -1241,8 +1238,6 @@
     return;
 }
 
-<<<<<<< HEAD
-=======
 sub set_merged_infile_prefix {
 
 ## Function : Set the merged infile prefix for sample id
@@ -1287,53 +1282,6 @@
     return;
 }
 
-sub set_primary_contigs {
-
-## Function : Set primary contigs
-## Returns  :
-## Arguments: $file_info_href          => File info hash {REF}
-##          : $primary_contigs_ref     => Primary contig hash {REF}
-##          : $primary_contig_set_name => Primary contig set identifier
-
-    my ($arg_href) = @_;
-
-    ## Flatten argument(s)
-    my $file_info_href;
-    my $primary_contigs_ref;
-    my $primary_contig_set_name;
-
-    my $tmpl = {
-        file_info_href => {
-            default     => {},
-            defined     => 1,
-            required    => 1,
-            store       => \$file_info_href,
-            strict_type => 1,
-        },
-        primary_contigs_ref => {
-            default     => [],
-            defined     => 1,
-            required    => 1,
-            store       => \$primary_contigs_ref,
-            strict_type => 1,
-        },
-        primary_contig_set_name => {
-            defined     => 1,
-            required    => 1,
-            store       => \$primary_contig_set_name,
-            strict_type => 1,
-        },
-    };
-
-    check( $tmpl, $arg_href, 1 ) or croak q{Could not parse arguments!};
-
-    ## Set primary contig sets
-    @{ $file_info_href->{$primary_contig_set_name} } = @{$primary_contigs_ref};
-
-    return;
-}
-
->>>>>>> a5d06142
 sub set_sample_file_attribute {
 
 ## Function : Set sample file attributes
