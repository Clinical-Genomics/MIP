--- conflicted
+++ resolved
@@ -25,11 +25,8 @@
     use base qw{ Exporter };
 
     # Set the version for version checking
-<<<<<<< HEAD
     our $VERSION = 1.27;
-=======
-    our $VERSION = 1.26;
->>>>>>> 79636df2
+
 
     # Functions and variables which can be optionally exported
     our @EXPORT_OK = qw{ analysis_bwa_mem analysis_bwa_mem2 analysis_run_bwa_mem };
@@ -772,11 +769,7 @@
         );
         say {$filehandle} $NEWLINE;
 
-<<<<<<< HEAD
-        ## Set samtools sort input; Pipe from samtools view
-=======
         ## Set samtools sort input;
->>>>>>> 79636df2
         my $samtools_sort_infile = $samtools_view_outfile_path;
 
         ## Increment paired end tracker
