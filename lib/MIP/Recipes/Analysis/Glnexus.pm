--- conflicted
+++ resolved
@@ -218,22 +218,7 @@
 
     my $config_type = q{DeepVariant} . $consensus_analysis_type;
 
-<<<<<<< HEAD
-    glnexus_merge(
-        {
-            config     => $config_type,
-            dir        => catdir( $active_parameter_href->{temp_directory}, q{glnexus} ),
-            filehandle => $filehandle,
-            infile_paths_ref => \@genotype_infile_paths,
-            stdoutfile_path  => $outfile_path,
-        }
-    );
-    say {$filehandle} $NEWLINE;
-
-    say {$filehandle} q{## View};
-=======
     if ( scalar @{ $active_parameter_href->{sample_ids} } > 1 ) {
->>>>>>> 3872f94a
 
         ## Glnexus
         say {$filehandle} q{## Glnexus};
@@ -266,7 +251,7 @@
 
         say {$filehandle} q{## Single sample - copy deepvariant vcf output and index};
 
-      COPY_VCF_AND_INDEX:
+      FILE_SUFFIX:
         foreach my $dv_file_name_suffix (qw { .vcf.gz .vcf.gz.tbi }) {
             gnu_cp {
                 filehandle   => $filehandle,
