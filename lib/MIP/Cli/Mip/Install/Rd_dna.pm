package MIP::Cli::Mip::Install::Rd_dna;

use 5.026;
use Carp;
use Cwd qw{ abs_path };
use File::Spec::Functions qw{ catdir catfile };
use FindBin qw{ $Bin };
use List::Util qw{ any };
use open qw{ :encoding(UTF-8) :std };
use strict;
use utf8;
use warnings;
use warnings qw{ FATAL utf8 };
use Params::Check qw{ check allow last_error };

## CPANM
use autodie qw{ :all };
use MooseX::App::Command;
use Moose::Util::TypeConstraints;
use MooseX::Types::Moose qw{ Str Int HashRef Bool ArrayRef };
use MooseX::Types::Structured qw{ Dict Optional };
use Readonly;

## MIPs lib
use MIP::File::Format::Parameter qw{ parse_definition_file  };
use MIP::File::Format::Yaml qw{ load_yaml };
use MIP::Get::Parameter qw{ get_install_parameter_attribute };
use MIP::Main::Install qw{ mip_install };
use MIP::Script::Utils qw{ print_parameter_defaults };

our $VERSION = 2.11;

extends(qw{ MIP::Cli::Mip::Install });

command_short_description(q{Generate mip.sh for installation});
command_long_description(
q{Generates an installation script (mip.sh), which is used for installation of the Mutation Identification Pipeline (MIP) for rare diseases DNA.}
);
command_usage(q{mip <install> <rd_dna> [options]});

## Define, check and get Cli supplied parameters
_build_usage();

sub run {
    my ($arg_href) = @_;

    ## Remove Moose::App extra variable
    delete $arg_href->{extra_argv};

    ## Input from Cli
    my %active_parameter = %{$arg_href};

    ## Mip analyse rd_dna parameters
    ## CLI commands inheritance
    my @definition_files = (
        catfile( $Bin, qw{ definitions mip_parameters.yaml } ),
        catfile( $Bin, qw{ definitions install_parameters.yaml } ),
        catfile( $Bin, qw{ definitions install_rd_dna_parameters.yaml } ),
    );

    ## Non mandatory parameter definition keys to check
    my $non_mandatory_parameter_keys_path =
      catfile( $Bin, qw{ definitions non_mandatory_parameter_keys.yaml } );

    ## Mandatory parameter definition keys to check
    my $mandatory_parameter_keys_path =
      catfile( $Bin, qw{ definitions mandatory_parameter_keys.yaml } );

    ## %parameter holds all defined parameters for MIP
    ## mip install rd_dna parameters
    my %parameter;

    ## If no config from cmd
    if ( not $active_parameter{config_file} ) {

        ## Use default
        $active_parameter{config_file} =
          catfile( $Bin, qw{ templates mip_install_rd_dna_config_-1.0-.yaml } );
    }

  DEFINITION_FILE:
    foreach my $definition_file (@definition_files) {

        %parameter = (
            %parameter,
            parse_definition_file(
                {
                    define_parameters_path        => $definition_file,
                    mandatory_parameter_keys_path => $mandatory_parameter_keys_path,
                    non_mandatory_parameter_keys_path =>
                      $non_mandatory_parameter_keys_path,
                }
            ),
        );
    }

    ## Print parameters from config file and exit
    print_parameter_defaults(
        {
            parameter_href          => \%parameter,
            print_parameter_default => $arg_href->{print_parameter_default},
        }
    );

    ## Start generating the installation script
    mip_install(
        {
            active_parameter_href => \%active_parameter,
            parameter_href        => \%parameter,
        }
    );

    return;
}

sub _build_usage {

## Function : Get and/or set input parameters
## Returns  :
## Arguments:

    option(
        q{config_file} => (
            cmd_aliases   => [qw{ config c }],
            documentation => q{File with configuration parameters in YAML format},
            is            => q{rw},
            isa           => Str,
        )
    );

    option(
        q{environment_name} => (
            cmd_aliases => [qw{ envn }],
            cmd_flag    => q{environment_name},
            cmd_tags    => [
q{Default: mip7_rd-dna mip7_rd-dna_perl5 mip7_rd-dna_py3 mip7_rd-dna_tiddit}
            ],
            documentation => q{Set environment names},
            is            => q{rw},
            isa           => Dict [
                emip   => Optional [Str],
                eperl5 => Optional [Str],
            ],
            required => 0,
        ),
    );

    option(
        q{installations} => (
            cmd_aliases   => [qw{ install }],
            cmd_flag      => q{installations},
            cmd_tags      => [q{Default: emip eperl5}],
            documentation => q{Environments to install},
            is            => q{rw},
            isa           => ArrayRef [ enum( [qw{ emip eperl5 }] ), ],
            required      => 0,
        ),
    );

    option(
        q{select_programs} => (
            cmd_aliases   => [qw{ sp }],
            cmd_flag      => q{select_programs},
            documentation => q{Install only selected programs},
            is            => q{rw},
            isa           => ArrayRef [
                enum(
                    [
                        qw{ bcftools bedtools bwa bwakit cadd chanjo chromograph
<<<<<<< HEAD
                          cnvnator cutadapt delly expansionhunter fastqc
=======
                          cnvnator cramtools delly expansionhunter fastqc
>>>>>>> 3c90cc55
                          gatk gatk4 genmod gcc htslib libxml2 libxslt
                          manta mip_scripts multiqc numpy peddy picard pip
                          plink python rhocall rtg-tools sambamba samtools
                          scikit-learn stranger svdb tiddit upd varg
                          variant_integrity vcf2cytosure vcfanno vep vt }
                    ]
                ),
            ],
            required => 0,
        ),
    );
    option(
        q{shell_install} => (
            cmd_aliases   => [qw{ si }],
            cmd_flag      => q{shell_install},
            documentation => q{Install supplied programs via shell instead of via conda},
            is            => q{rw},
            isa           => ArrayRef [ enum( [qw{ bedtools picard plink2 vt }] ), ],
            required      => 0,
        ),
    );

    option(
        q{skip_programs} => (
            cmd_aliases   => [qw{ skip }],
            cmd_flag      => q{skip_programs},
            documentation => q{Disable installation of supplied programs},
            is            => q{rw},
            isa           => ArrayRef [
                enum(
                    [
                        qw{ bcftools bedtools bwa bwakit cadd chanjo chromograph
<<<<<<< HEAD
                          cnvnator cutadapt delly expansionhunter fastqc
=======
                          cnvnator cramtools delly expansionhunter fastqc
>>>>>>> 3c90cc55
                          gatk gatk4 genmod gcc htslib libxml2 libxslt
                          manta mip_scripts multiqc numpy peddy picard pip
                          plink python rhocall rtg-tools sambamba samtools
                          scikit-learn stranger svdb tiddit upd varg
                          variant_integrity vcf2cytosure vcfanno vep vt }
                    ]
                ),
            ],
            required => 0,
        ),
    );

    return;
}

1;<|MERGE_RESOLUTION|>--- conflicted
+++ resolved
@@ -167,11 +167,7 @@
                 enum(
                     [
                         qw{ bcftools bedtools bwa bwakit cadd chanjo chromograph
-<<<<<<< HEAD
-                          cnvnator cutadapt delly expansionhunter fastqc
-=======
-                          cnvnator cramtools delly expansionhunter fastqc
->>>>>>> 3c90cc55
+                          cnvnator delly expansionhunter fastqc
                           gatk gatk4 genmod gcc htslib libxml2 libxslt
                           manta mip_scripts multiqc numpy peddy picard pip
                           plink python rhocall rtg-tools sambamba samtools
@@ -204,11 +200,7 @@
                 enum(
                     [
                         qw{ bcftools bedtools bwa bwakit cadd chanjo chromograph
-<<<<<<< HEAD
-                          cnvnator cutadapt delly expansionhunter fastqc
-=======
-                          cnvnator cramtools delly expansionhunter fastqc
->>>>>>> 3c90cc55
+                          cnvnator delly expansionhunter fastqc
                           gatk gatk4 genmod gcc htslib libxml2 libxslt
                           manta mip_scripts multiqc numpy peddy picard pip
                           plink python rhocall rtg-tools sambamba samtools
