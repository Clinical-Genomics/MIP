--- conflicted
+++ resolved
@@ -614,13 +614,10 @@
 
 		next;
 	    }
-<<<<<<< HEAD
-=======
 	    elsif ($infile =~/Undetermined/) { #Special case do not evaluate fastq files with Undetermined in file name
 		
 		next;
 	    }
->>>>>>> a7555e08
 
 	  PROGRAM:
 	    for my $program ( keys %{$qc_data_href->{sample}{$sample_id}{$infile}} ) {
