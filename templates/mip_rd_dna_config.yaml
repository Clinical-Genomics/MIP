---
## Environment
analysis_constant_path: analysis
bash_set_errexit: 1
bash_set_nounset: 0
bash_set_pipefail: 1
core_ram_memory: 5
java_use_large_pages: 1
load_env:
  mip_travis:
    endvariantannotationblock:
    gatk:
    installation: emip
    method: conda
    mip:
    picard:
  mip_travis_delly:
    delly_call:
    delly_reformat:
    installation: edelly
    method: conda
  mip_travis_eperl5:
    bwa_mem:
    fastqc_ar:
    installation: eperl5
    method: conda
  mip_travis_py3:
<<<<<<< HEAD
      #chanjo_sexcheck:
=======
>>>>>>> 4b87c492
    chromograph_ar:
    expansionhunter:
    genmod:
    installation: epy3
    method: conda
    rankvariant:
    rhocall_ar:
    rhocall_viz:
    stranger:
    sv_rankvariant:
    upd_ar:
    variant_integrity_ar:
  mip_travis_svdb:
    installation: esvdb
    method: conda
    sv_annotate:
    svdb:
  mip_travis_tiddit:
    installation: etiddit
    method: conda
    tiddit:
    vcf2cytosure_ar:
max_cores_per_node: 36
node_ram_memory: 192
project_id: travis_test
slurm_quality_of_service: low
## Input
pedigree_file: cluster_constant_path!/case_id!/case_id!_pedigree.yaml
reference_dir: cluster_constant_path!/references
vcfparser_select_file: cluster_constant_path!/case_id!/aggregated_gene_panel_test.txt
sv_vcfparser_select_file: cluster_constant_path!/case_id!/aggregated_gene_panel_test.txt
## Output
config_file_analysis: cluster_constant_path!/case_id!/analysis_constant_path!/case_id!_config.yaml
outdata_dir: cluster_constant_path!/case_id!/analysis_constant_path!
outscript_dir: cluster_constant_path!/case_id!/analysis_constant_path!/scripts
sample_info_file: cluster_constant_path!/case_id!/analysis_constant_path!/case_id!_qc_sample_info.yaml
## References
fqa_vcfanno_config: grch37_frequency_vcfanno_filter_config_-v1.2-.toml
gatk_genotypegvcfs_ref_gvcf: grch37_merged_reference_infiles_-2014-.gvcf
genmod_annotate_cadd_files:
  - grch37_cadd_whole_genome_snvs_-v1.4-.tsv.gz
  - grch37_cadd_gnomad.genomes.r2.0.1_-v1.4-.tsv.gz
genmod_annotate_spidex_file: grch37_spidex_public_noncommercial_-v1_0-.tab.gz
genmod_models_reduced_penetrance_file: grch37_cust003-cmms-red-pen_-2017-.tsv
human_genome_reference: grch37_homo_sapiens_-d5-.fasta
rank_model_file: rank_model_cmms_-v1.25-.ini
sambamba_depth_bed: grch37_scout_exons_-2017-01-.bed
sv_fqa_vcfanno_config: grch37_frequency_vcfanno_filter_config_-v1.1-.toml
sv_genmod_models_reduced_penetrance_file: grch37_cust003-cmms-red-pen_-2017-.tsv
sv_rank_model_file: svrank_model_cmms_-v1.8-.ini
sv_svdb_query_db_files:
#  FORMAT: filename|OUT_FREQUENCY_INFO_KEY|OUT_ALLELE_COUNT_INFO_KEY|IN_FREQUENCY_INFO_KEY|IN_ALLELE_COUNT_INFO_KEY|USE_IN_FREQUENCY_FILTER
  grch37_gnomad.genomes_-r2.1.1_sv-.vcf: gnomad_sv|AF|AC|AF|AC|1
  grch37_mip_sv_svdb_export_-2018-10-09-.vcf: clinical_genomics_mip|AF|OCC|FRQ|OCC|1
  grch37_svdb_query_decipher_-v1.0.0-.vcf: decipher|AF|OCC|FRQ|OCC
  grch37_svdb_query_clingen_cgh_benign_-v1.0.0-.vcf: clingen_cgh_benign
  grch37_svdb_query_clingen_cgh_pathogenic_-v1.0.0-.vcf: clingen_cgh_pathogenic
  grch37_svdb_query_clingen_ngi_-v1.0.0-.vcf: clingen_ngi|AF|OCC|FRQ|OCC|1
  grch37_swegen_concat_sort_-20170830-.vcf: swegen|AF|OCC|FRQ|OCC|1
qccollect_regexp_file: qc_regexp_-v1.23-.yaml
qccollect_sampleinfo_file: cluster_constant_path!/case_id!/analysis_constant_path!/case_id!_qc_sample_info.yaml
### Analysis
### Programs
## Parameters
fqf_annotations:
  - GNOMADAF
  - GNOMADAF_POPMAX
  - SWEGENAF
gatk_combinevariants_prioritize_caller: gatk,bcftools
gatk_haplotypecaller_no_soft_clipped_bases: 1
gatk_variantrecalibration_dp_annotation: 1
gatk_variantrecalibration_indel_max_gaussians: 1
gatk_variantrecalibration_snv_max_gaussians: 0
gatk_combinevariantcallsets_bcf_file: 1
genmod_annotate_regions: 1
genmod_models_whole_gene: 1
qccollect_sampleinfo_file: cluster_constant_path!/case_id!/analysis_constant_path!/case_id!_qc_sample_info.yaml
rankvariant_binary_file: 1
sv_bcftools_view_filter: 1
sv_combinevariantcallsets_bcf_file: 1
sv_genmod_annotate_regions: 1
sv_frequency_filter: 1
sv_genmod_models_case_type: cmms
sv_svdb_query: 1
sv_vcfparser_per_gene: 1
sv_vcfparser_select_file_matching_column: 3
sv_vt_decompose: 1
sv_vep_plugin:
  ExACpLI:
    exists_check: file
    path: cluster_constant_path!/references/gnomad_pli_per_gene_-_r2.1.1-.txt
sv_vcfparser_vep_transcripts: 1
sv_vt_decompose: 1
vcfparser_vep_transcripts: 1
vcfparser_select_file_matching_column: 3
vep_custom_annotation:
  genomic_superdups_frac_match:
    annotation_type: overlap
    force_report_coordinates: 0
    key: genomic_superdups_frac_match
    file_type: bed
    path: cluster_constant_path!/references/grch37_genomics_super_dups_-20181009.bed.gz
  clinvar:
    annotation_type: exact
    force_report_coordinates: 0
    key: CLINVAR
    file_type: vcf
    path: cluster_constant_path!/references/grch37_clinvar_reformated_-20190305-.vcf.gz
    vcf_fields: CLNSIG,CLNVID,CLNREVSTAT
vep_directory_cache: cluster_constant_path!/references/ensembl-tools-data/cache/
vep_plugins_dir_path: cluster_constant_path!/references/ensembl-tools-data/cache/Plugins
vep_plugin:
  dbNSFP:
    exists_check: file
    parameters:
      - GERP++_RS
      - GERP++_NR
      - phyloP100way_vertebrate
      - phastCons100way_vertebrate
      - REVEL_rankscore
    path: cluster_constant_path!/references/grch37_dbnsfp_-v3.5a-.txt.gz
  ExACpLI:
    exists_check: file
    path: cluster_constant_path!/references/gnomad_pli_per_gene_-_r2.1.1-.txt
  LoFtool:
    exists_check: file
    path: cluster_constant_path!/references/ensembl-tools-data/cache/Plugins/LoFtool_scores.txt
  MaxEntScan:
    exists_check: directory
    parameters:
      - SWA
      - NCSS
    path: cluster_constant_path!/references/ensembl-tools-data/cache/Plugins/fordownload
vt_decompose: 1
vt_normalize: 1
vt_uniq: 1
vt_missing_alt_allele: 1<|MERGE_RESOLUTION|>--- conflicted
+++ resolved
@@ -25,10 +25,6 @@
     installation: eperl5
     method: conda
   mip_travis_py3:
-<<<<<<< HEAD
-      #chanjo_sexcheck:
-=======
->>>>>>> 4b87c492
     chromograph_ar:
     expansionhunter:
     genmod:
