package MIP::Recipes::Analysis::Plink;

use 5.026;
use Carp;
use charnames qw{ :full :short };
use English qw{ -no_match_vars };
use File::Spec::Functions qw{ catfile };
use open qw{ :encoding(UTF-8) :std };
use Params::Check qw{ check allow last_error };
use utf8;
use warnings;
use warnings qw{ FATAL utf8 };

## CPANM
use autodie qw{ :all };
use Readonly;

## MIPs lib/
use MIP::Constants qw{ $ASTERISK $DASH $DOT $LOG_NAME $NEWLINE $PIPE $SPACE $UNDERSCORE };

BEGIN {

    require Exporter;
    use base qw{ Exporter };

    # Set the version for version checking
    our $VERSION = 1.22;

    # Functions and variables which can be optionally exported
    our @EXPORT_OK = qw{ analysis_plink };

}

## Constants
Readonly my $CHR_X_NUMBER        => 23;
Readonly my $CHR_Y_NUMBER        => 24;
Readonly my $FEMALE_MAX_F        => 0.2;
Readonly my $INDEP_WINDOW_SIZE   => 50;
Readonly my $INDEP_STEP_SIZE     => 5;
Readonly my $INDEP_VIF_THRESHOLD => 2;
Readonly my $MALE_MIN_F          => 0.75;

sub analysis_plink {

## Function : Tests sample for correct relatives (only performed for samples with relatives defined in pedigree file) performed on sequence data.
## Returns  :
## Arguments: $active_parameter_href   => Active parameters for this analysis hash {REF}
##          : $case_id                 => Family id
##          : $file_info_href          => File_info hash {REF}
##          : $job_id_href             => Job id hash {REF}
##          : $parameter_href          => Parameter hash {REF}
##          : $profile_base_command    => Submission profile base command
##          : $recipe_name             => Program name
##          : $sample_info_href        => Info on samples and case hash {REF}
##          : $temp_directory          => Temporary directory

    my ($arg_href) = @_;

    ## Flatten argument(s)
    my $active_parameter_href;
    my $file_info_href;
    my $job_id_href;
    my $parameter_href;
    my $recipe_name;
    my $sample_info_href;

    ## Default(s)
    my $case_id;
    my $profile_base_command;
    my $temp_directory;

    my $tmpl = {
        active_parameter_href => {
            default     => {},
            defined     => 1,
            required    => 1,
            store       => \$active_parameter_href,
            strict_type => 1,
        },
        case_id => {
            default     => $arg_href->{active_parameter_href}{case_id},
            store       => \$case_id,
            strict_type => 1,
        },
        file_info_href => {
            default     => {},
            defined     => 1,
            required    => 1,
            store       => \$file_info_href,
            strict_type => 1,
        },
        job_id_href => {
            default     => {},
            defined     => 1,
            required    => 1,
            store       => \$job_id_href,
            strict_type => 1,
        },
        parameter_href => {
            default     => {},
            defined     => 1,
            required    => 1,
            store       => \$parameter_href,
            strict_type => 1,
        },
        profile_base_command => {
            default     => q{sbatch},
            store       => \$profile_base_command,
            strict_type => 1,
        },
        recipe_name => {
            defined     => 1,
            required    => 1,
            store       => \$recipe_name,
            strict_type => 1,
        },
        sample_info_href => {
            default     => {},
            defined     => 1,
            required    => 1,
            store       => \$sample_info_href,
            strict_type => 1,
        },
        temp_directory => {
            default     => $arg_href->{active_parameter_href}{temp_directory},
            store       => \$temp_directory,
            strict_type => 1,
        },
    };

    check( $tmpl, $arg_href, 1 ) or croak q{Could not parse arguments!};

    use MIP::Pedigree qw{ create_fam_file };
    use MIP::Get::File qw{ get_io_files };
    use MIP::Get::Parameter qw{ get_recipe_attributes get_recipe_resources };
    use MIP::Parse::File qw{ parse_io_outfiles };
    use MIP::Processmanagement::Processes qw{ submit_recipe };
<<<<<<< HEAD
    use MIP::Program::Bcftools qw{ bcftools_annotate bcftools_norm bcftools_view };
    use MIP::Program::Plink
      qw{ plink_calculate_inbreeding plink_check_sex_chroms plink_create_mibs plink_fix_fam_ped_map_freq plink_sex_check plink_variant_pruning };
=======
    use MIP::Program::Bcftools qw{ bcftools_annotate bcftools_sort bcftools_view };
    use MIP::Program::Plink
      qw{ plink_calculate_inbreeding plink_check_sex_chroms plink_create_mibs plink_fix_fam_ped_map_freq plink_sex_check plink_variant_pruning };
    use MIP::Program::Vt qw{ vt_uniq };
>>>>>>> 894c88a4
    use MIP::Sample_info
      qw{ set_recipe_outfile_in_sample_info set_recipe_metafile_in_sample_info };
    use MIP::Script::Setup_script qw{ setup_script };

    ### PREPROCESSING:

    ## Retrieve logger object
    my $log = Log::Log4perl->get_logger($LOG_NAME);

    ## Unpack parameters
    ## Get the io infiles per chain and id
    my %io = get_io_files(
        {
            id             => $case_id,
            file_info_href => $file_info_href,
            parameter_href => $parameter_href,
            recipe_name    => $recipe_name,
            stream         => q{in},
            temp_directory => $temp_directory,
        }
    );
    my $infile_name_prefix = $io{in}{file_name_prefix};
    my $infile_path        = $io{in}{file_path};

    my $consensus_analysis_type = $parameter_href->{cache}{consensus_analysis_type};
    my $human_genome_reference_version =
      $file_info_href->{human_genome_reference_version};
    my $human_genome_reference_source = $file_info_href->{human_genome_reference_source};
    my $job_id_chain                  = get_recipe_attributes(
        {
            parameter_href => $parameter_href,
            recipe_name    => $recipe_name,
            attribute      => q{chain},
        }
    );
    my $recipe_mode     = $active_parameter_href->{$recipe_name};
    my @sample_ids      = @{ $active_parameter_href->{sample_ids} };
    my %recipe_resource = get_recipe_resources(
        {
            active_parameter_href => $active_parameter_href,
            recipe_name           => $recipe_name,
        }
    );

    ## Set outfiles depending on sample data
    my %plink_outanalysis_prefix;
    my %plink_outfile_analysis_map = (
        check_for_sex    => { plink_sexcheck => q{sexcheck}, },
        multiple_samples => {
            inbreeding_factor => q{het},
            relation_check    => q{mibs},
        },
    );

    my @plink_outfiles;
  MODE:
    while ( my ( $mode, $program_href ) = each %plink_outfile_analysis_map ) {

      PLINK_PROGRAM:
        while ( my ( $file_name_prefix, $file_suffix ) = each %{$program_href} ) {

            if ( @sample_ids > 1 and $mode eq q{multiple_samples} ) {

                $plink_outanalysis_prefix{$file_name_prefix} = $file_name_prefix;
                push @plink_outfiles, $file_name_prefix . $DOT . $file_suffix;
                next;
            }
            if (    defined $active_parameter_href->{gender}{others}
                and @{ $active_parameter_href->{gender}{others} } != @sample_ids
                and $mode eq q{check_for_sex} )
            {
                $plink_outanalysis_prefix{$file_name_prefix} = $file_name_prefix;
                push @plink_outfiles, $file_name_prefix . $DOT . $file_suffix;
            }
        }
    }

    ## No eligible test to run
    if ( not @plink_outfiles ) {
        $log->warn(
            q{No eligible Plink test to run for pedigree and sample(s) - skipping 'plink'}
        );
        return;
    }

    ## Set and get the io files per chain, id and stream
    %io = (
        %io,
        parse_io_outfiles(
            {
                chain_id         => $job_id_chain,
                id               => $case_id,
                file_info_href   => $file_info_href,
                file_name_prefix => $infile_name_prefix,
                iterators_ref    => \@plink_outfiles,
                outdata_dir      => $active_parameter_href->{outdata_dir},
                parameter_href   => $parameter_href,
                recipe_name      => $recipe_name,
                temp_directory   => $temp_directory,
            }
        )
    );

    my $outdir_path_prefix  = $io{out}{dir_path_prefix};
    my $outfile_path_prefix = $io{out}{file_path_prefix};
    my %outfile_path        = %{ $io{out}{file_path_href} };

    ## Filehandles
    # Create anonymous filehandle
    my $filehandle = IO::Handle->new();

    ## Creates recipe directories (info & data & script), recipe script filenames and writes sbatch header
    my ( $recipe_file_path, $recipe_info_path ) = setup_script(
        {
            active_parameter_href => $active_parameter_href,
            core_number           => $recipe_resource{core_number},
            directory_id          => $case_id,
            filehandle            => $filehandle,
            job_id_href           => $job_id_href,
            memory_allocation     => $recipe_resource{memory},
            process_time          => $recipe_resource{time},
            recipe_directory      => $recipe_name,
            recipe_name           => $recipe_name,
        }
    );

    ### SHELL:

    my $plink_outfile_prefix = catfile($outfile_path_prefix);

    my $case_file_path = catfile( $outdir_path_prefix, $case_id . $DOT . q{fam} );

    ## Create .fam file to be used in plink analyses
    create_fam_file(
        {
            case_id          => $case_id,
            fam_file_path    => $case_file_path,
            filehandle       => $filehandle,
            sample_ids_ref   => $active_parameter_href->{sample_ids},
            sample_info_href => $sample_info_href,
        }
    );

    ## Prepare input

    ## Define regions to analyse
    my $regions_file_path = _setup_plink_for_analysis_type(
        {
            consensus_analysis_type => $consensus_analysis_type,
            exome_target_bed_href   => $active_parameter_href->{exome_target_bed},
            filehandle              => $filehandle,
            outdir_path_prefix      => $outdir_path_prefix,
            sample_ids_ref          => \@sample_ids,
        }
    );

    say {$filehandle} q{## Remove indels, annotate and sort using bcftools};
    say {$filehandle} q{## Create uniq IDs and remove duplicate variants};
    bcftools_view(
        {
            exclude_types_ref => [qw{indels}],
            filehandle        => $filehandle,
            infile_path       => $infile_path,
            output_type       => q{u},
            regions_file_path => $regions_file_path,
        }
    );
    print {$filehandle} $PIPE . $SPACE;

    bcftools_annotate(
        {
            filehandle     => $filehandle,
            output_type    => q{u},
            remove_ids_ref => [q{ID}],
            set_id         => q?+'%CHROM:%POS:%REF:%ALT'?,
        }
    );
    print {$filehandle} $PIPE . $SPACE;

    my $sort_memory = $recipe_resource{memory} - 2;
    bcftools_sort(
        {
            filehandle     => $filehandle,
            max_mem        => $sort_memory . q{G},
            output_type    => q{v},
            temp_directory => $temp_directory,
        }
    );
    print {$filehandle} $PIPE . $SPACE;

    my $uniq_outfile_path =
<<<<<<< HEAD
      $infile_path_prefix . $UNDERSCORE . q{no_indels_ann_uniq} . $infile_suffix;
    bcftools_norm(
=======
      $outfile_path_prefix . $UNDERSCORE . q{no_indels_ann_uniq.vcf};
    vt_uniq(
>>>>>>> 894c88a4
        {
            filehandle   => $filehandle,
            infile_path  => $DASH,
            outfile_path => $uniq_outfile_path,
            remove_duplicates => 1,
        }
    );
    say {$filehandle} $NEWLINE;

    ### Plink variant pruning and creation of unique Ids
    say {$filehandle} q{## Create pruning set and uniq IDs};
    plink_variant_pruning(
        {
            const_fid           => $case_id,
            filehandle          => $filehandle,
            make_bed            => 1,
            outfile_prefix      => $plink_outfile_prefix,
            indep               => 1,
            indep_step_size     => $INDEP_STEP_SIZE,
            indep_vif_threshold => $INDEP_VIF_THRESHOLD,
            indep_window_size   => $INDEP_WINDOW_SIZE,
            set_missing_var_ids => q?@:#[?
              . $human_genome_reference_version
              . q?]\$1,\$2?,
            vcffile_path   => $uniq_outfile_path,
            vcf_half_call  => q{haploid},
            vcf_require_gt => 1,
        }
    );
    say {$filehandle} $NEWLINE;

    say {$filehandle}
      q{## Update Plink fam. Create ped and map file and frequency report};
    ## Get parameters
    my $allow_no_sex;

    ## If not all samples have a known sex
    if ( $active_parameter_href->{gender}{others}
        and @{ $active_parameter_href->{gender}{others} } )
    {

        $allow_no_sex = 1;
    }
    my $binary_fileset_prefix = $plink_outfile_prefix;

    plink_fix_fam_ped_map_freq(
        {
            allow_no_sex          => $allow_no_sex,
            binary_fileset_prefix => $binary_fileset_prefix,
            fam_file_path         => $case_file_path,
            filehandle            => $filehandle,
            freqx                 => 1,
            make_just_fam         => 1,
            outfile_prefix        => $plink_outfile_prefix,
            recode                => 1,
        }
    );
    say {$filehandle} $NEWLINE;

    # Only perform if more than 1 sample
    if ( @sample_ids > 1 ) {

        my $inbreeding_outfile_prefix_hets =
          $binary_fileset_prefix . $DOT . $plink_outanalysis_prefix{inbreeding_factor};

        say {$filehandle} q{## Calculate inbreeding coefficients per case};
        plink_calculate_inbreeding(
            {
                binary_fileset_prefix   => $binary_fileset_prefix,
                extract_file            => $binary_fileset_prefix . $DOT . q{prune.in},
                filehandle              => $filehandle,
                inbreeding_coefficients => 1,
                het                     => 1,
                outfile_prefix          => $inbreeding_outfile_prefix_hets,
                small_sample            => 1,
            }
        );
        say {$filehandle} $NEWLINE;

        my $inbreeding_outfile_prefix_mibs =
          $binary_fileset_prefix . $DOT . $plink_outanalysis_prefix{relation_check};
        say {$filehandle} q{## Create Plink .mibs per case};
        plink_create_mibs(
            {
                cluster        => 1,
                filehandle     => $filehandle,
                map_file_path  => $binary_fileset_prefix . $DOT . q{map},
                matrix         => 1,
                outfile_prefix => $inbreeding_outfile_prefix_mibs,
                ped_file_path  => $binary_fileset_prefix . $DOT . q{ped},
            }
        );
        say {$filehandle} $NEWLINE;
    }

    if ( defined $active_parameter_href->{gender}{others}
        and @{ $active_parameter_href->{gender}{others} } != @sample_ids )
    {

        ## Only if not all samples have unknown sex
        ### Plink sex-check
        ## Get parameters
        my $genome_build;

        ## Set correct build prefix
        if ( $human_genome_reference_source eq q{grch} ) {

            $genome_build = q{b} . $human_genome_reference_version;
        }
        else {

            $genome_build = q{hg} . $human_genome_reference_version;
        }

        plink_check_sex_chroms(
            {
                binary_fileset_prefix => $binary_fileset_prefix,
                filehandle            => $filehandle,
                no_fail               => 1,
                make_bed              => 1,
                outfile_prefix        => $plink_outfile_prefix . $UNDERSCORE . q{unsplit},
                regions_ref           => [ $CHR_X_NUMBER, $CHR_Y_NUMBER ],
                split_x               => $genome_build,
            }
        );
        say {$filehandle} $NEWLINE;

        ## Get parameters
        my $sex_check_min_f;
        if ( $consensus_analysis_type eq q{wes} ) {

            $sex_check_min_f = $FEMALE_MAX_F . $SPACE . $MALE_MIN_F;
        }
        my $extract_file;
        my $read_freqfile_path;

        if ( @sample_ids > 1 ) {

            $extract_file       = $binary_fileset_prefix . $DOT . q{prune.in};
            $read_freqfile_path = $binary_fileset_prefix . $DOT . q{frqx};
        }

        my $sex_check_outfile_prefix =
          $binary_fileset_prefix . $DOT . $plink_outanalysis_prefix{plink_sexcheck};
        plink_sex_check(
            {
                binary_fileset_prefix => $binary_fileset_prefix
                  . $UNDERSCORE
                  . q{unsplit},
                extract_file       => $extract_file,
                filehandle         => $filehandle,
                outfile_prefix     => $sex_check_outfile_prefix,
                read_freqfile_path => $read_freqfile_path,
                sex_check_min_f    => $sex_check_min_f,
            }
        );
        say {$filehandle} $NEWLINE;
    }

    close $filehandle or $log->logcroak(q{Could not close filehandle});

    if ( $recipe_mode == 1 ) {

        while ( my ( $outfile_tag, $outfile_path ) = each %outfile_path ) {

            ## Collect QC metadata info for later use
            set_recipe_outfile_in_sample_info(
                {
                    path             => $outfile_path,
                    recipe_name      => $outfile_tag,
                    sample_info_href => $sample_info_href,
                }
            );

        }

        submit_recipe(
            {
                base_command         => $profile_base_command,
                case_id              => $case_id,
                dependency_method    => q{case_to_island},
                job_id_chain         => $job_id_chain,
                job_id_href          => $job_id_href,
                job_reservation_name => $active_parameter_href->{job_reservation_name},
                log                  => $log,
                max_parallel_processes_count_href =>
                  $file_info_href->{max_parallel_processes_count},
                recipe_file_path   => $recipe_file_path,
                sample_ids_ref     => \@{ $active_parameter_href->{sample_ids} },
                submission_profile => $active_parameter_href->{submission_profile},
            }
        );
    }
    return 1;
}

sub _setup_plink_for_analysis_type {

## Function : Restrict analysis to capture kit depending on analysis type.
## Returns  :
## Arguments: $consensus_analysis_type => Consensus analysis type
##          : $exome_target_bed_href   => Bed files {REF}
##          : $filehandle              => Filehandle
##          : $outdir_path_prefix      => Outdir path prefix
##          : $sample_ids_ref          => Sample ID:s {REF}

    my ($arg_href) = @_;

    ## Flatten argument(s)
    my $consensus_analysis_type;
    my $exome_target_bed_href;
    my $filehandle;
    my $outdir_path_prefix;
    my $sample_ids_ref;

    my $tmpl = {
        consensus_analysis_type => {
            defined     => 1,
            required    => 1,
            store       => \$consensus_analysis_type,
            strict_type => 1,
        },
        exome_target_bed_href => {
            default     => {},
            required    => 1,
            store       => \$exome_target_bed_href,
            strict_type => 1,
        },
        filehandle => {
            required => 1,
            store    => \$filehandle,
        },
        outdir_path_prefix => {
            defined     => 1,
            required    => 1,
            store       => \$outdir_path_prefix,
            strict_type => 1,
        },
        sample_ids_ref => {
            default     => [],
            defined     => 1,
            required    => 1,
            store       => \$sample_ids_ref,
            strict_type => 1,
        },
    };

    check( $tmpl, $arg_href, 1 ) or croak q{Could not parse arguments!};

    use List::MoreUtils qw{ uniq };
    use MIP::Program::Bedtools qw{ bedtools_intersect };
    use MIP::Program::Gnu::Coreutils qw{ gnu_mv };
    use MIP::Get::File qw{ get_exome_target_bed_file };

    ## Single sample case or all samples are wgs
    return if ( @{$sample_ids_ref} == 1 or $consensus_analysis_type eq q{wgs} );

    my @bed_file_paths;

  SAMPLE_ID:
    foreach my $sample_id ( @{$sample_ids_ref} ) {

        push @bed_file_paths,
          get_exome_target_bed_file(
            {
                exome_target_bed_href => $exome_target_bed_href,
                sample_id             => $sample_id,
            }
          );
    }
    @bed_file_paths = uniq(@bed_file_paths);

    ## All capture kits are the same
    return $bed_file_paths[0] if ( @bed_file_paths == 1 );

    my $intersect_bed_file_path = catfile( $outdir_path_prefix, q{intersect.bed} );
    my $infile_path             = pop @bed_file_paths;
  BED_FILE_PATH:
    foreach my $bed_file_path (@bed_file_paths) {

        my $temp_intersect_path = catfile( $outdir_path_prefix, q{temp_intersect.bed} );
        bedtools_intersect(
            {
                filehandle         => $filehandle,
                infile_path        => $infile_path,
                intersectfile_path => $bed_file_path,
                stdoutfile_path    => $temp_intersect_path,
            }
        );
        print {$filehandle} $NEWLINE;
        gnu_mv(
            {
                filehandle   => $filehandle,
                infile_path  => $temp_intersect_path,
                outfile_path => $intersect_bed_file_path,
            }
        );
        print {$filehandle} $NEWLINE;

        ## Setup for next iteration
        $infile_path = $intersect_bed_file_path;
    }
    print {$filehandle} $NEWLINE;

    return $intersect_bed_file_path;
}

1;<|MERGE_RESOLUTION|>--- conflicted
+++ resolved
@@ -135,16 +135,9 @@
     use MIP::Get::Parameter qw{ get_recipe_attributes get_recipe_resources };
     use MIP::Parse::File qw{ parse_io_outfiles };
     use MIP::Processmanagement::Processes qw{ submit_recipe };
-<<<<<<< HEAD
-    use MIP::Program::Bcftools qw{ bcftools_annotate bcftools_norm bcftools_view };
+    use MIP::Program::Bcftools qw{ bcftools_annotate bcftools_sort bcftools_norm bcftools_view };
     use MIP::Program::Plink
       qw{ plink_calculate_inbreeding plink_check_sex_chroms plink_create_mibs plink_fix_fam_ped_map_freq plink_sex_check plink_variant_pruning };
-=======
-    use MIP::Program::Bcftools qw{ bcftools_annotate bcftools_sort bcftools_view };
-    use MIP::Program::Plink
-      qw{ plink_calculate_inbreeding plink_check_sex_chroms plink_create_mibs plink_fix_fam_ped_map_freq plink_sex_check plink_variant_pruning };
-    use MIP::Program::Vt qw{ vt_uniq };
->>>>>>> 894c88a4
     use MIP::Sample_info
       qw{ set_recipe_outfile_in_sample_info set_recipe_metafile_in_sample_info };
     use MIP::Script::Setup_script qw{ setup_script };
@@ -336,13 +329,8 @@
     print {$filehandle} $PIPE . $SPACE;
 
     my $uniq_outfile_path =
-<<<<<<< HEAD
-      $infile_path_prefix . $UNDERSCORE . q{no_indels_ann_uniq} . $infile_suffix;
+      $outfile_path_prefix . $UNDERSCORE . q{no_indels_ann_uniq.vcf};
     bcftools_norm(
-=======
-      $outfile_path_prefix . $UNDERSCORE . q{no_indels_ann_uniq.vcf};
-    vt_uniq(
->>>>>>> 894c88a4
         {
             filehandle   => $filehandle,
             infile_path  => $DASH,
