---
## Version: 2.0.0
##Enable/activate MIP
mip:
  associated_program:
   - mip
  data_type: SCALAR
  default: 1
  type: mip
cluster_constant_path:
  associated_program:
   - mip
  data_type: SCALAR
  type: path
### Project specific
analysis_constant_path:
  associated_program:
   - mip
  data_type: SCALAR
  default: analysis
  type: path
family_id:
  associated_program:
   - mip
  data_type: SCALAR
  type: mip
outdata_dir:
  associated_program:
   - mip
  data_type: SCALAR
  type: path
  update_path: absolute_path
log_file:
  associated_program:
   - mip
  data_type: SCALAR
  type: path
  update_path: absolute_path
project_id:
  associated_program:
   - mip
  data_type: SCALAR
  type: mip
config_file:
  associated_program:
   - mip
  data_type: SCALAR
  default: 0
  type: path
  update_path: absolute_path
platform:
  associated_program:
   - mip
  data_type: SCALAR
  default: ILLUMINA
  type: mip
outscript_dir:
  associated_program:
   - mip
  data_type: SCALAR
  type: path
  update_path: absolute_path
config_file_analysis:
  associated_program:
   - mip
  data_type: SCALAR
  default: 0
  type: path
  update_path: absolute_path
supported_capture_kit:
  associated_program:
   - mip
  data_type: HASH
  default:
    nimblegen_seqcapezexome.v2: genome_reference_source_version_nimblegen_seqcapezexome_targets_-v2-.bed
    nimblegen_seqcapezexome.v3: genome_reference_source_version_nimblegen_seqcapezexome_targets_-v3-.bed
    agilent_sureselect.v2: genome_reference_source_version_agilent_sureselect_targets_-v2-.bed
    agilent_sureselect.v3: genome_reference_source_version_agilent_sureselect_targets_-v3-.bed
    agilent_sureselect.v4: genome_reference_source_version_agilent_sureselect_targets_-v4-.bed
    agilent_sureselect.v5: genome_reference_source_version_agilent_sureselect_targets_-v5-.bed
    agilent_sureselect_cre.v1: genome_reference_source_version_agilent_sureselect_targets_cre_-v1-.bed
    agilent_sureselect_focusedexome.v1: genome_reference_source_version_agilent_sureselect_targets_focusedexome_-v1-.bed
    latest: genome_reference_source_version_agilent_sureselect_targets_cre_-v1-.bed
  type: mip
decompose_normalize_references:
  associated_program:
   - mip
  data_type: ARRAY
  default:
   - gatk_realigner_indel_known_sites
   - gatk_baserecalibration_known_sites
   - gatk_haplotypecaller_snp_known_set
   - gatk_variantrecalibration_resource_snv
   - gatk_variantrecalibration_resource_indel
   - frequency_genmod_filter_1000g
   - sv_vcfanno_config_file
   - gatk_varianteval_gold
   - gatk_varianteval_dbsnp
   - snpsift_annotation_files
  element_separator: ,
  type: mip
pedigree_file:
  associated_program:
   - mip
  data_type: SCALAR
  type: path
  update_path: absolute_path
sample_ids:
  associated_program:
   - mip
  element_separator: ,
  data_type: ARRAY
  type: mip
analysis_type:
  associated_program:
   - mip
  data_type: HASH
  type: mip
expected_coverage:
  associated_program:
   - mip
  data_type: HASH
  mandatory: no
  type: mip
sample_origin:
  associated_program:
   - mip
  data_type: HASH
  mandatory: no
  type: mip
infile_dirs:
  associated_program:
   - mip
  exists_check: directory
  data_type: HASH
  type: path
  update_path: absolute_path
sample_info_file:
  associated_program:
   - mip
  data_type: SCALAR
  type: path
  update_path: absolute_path
reference_dir:
  associated_program:
   - mip
  data_type: SCALAR
  exists_check: directory
  type: path
  update_path: absolute_path
dry_run_all:
  associated_program:
   - mip
  data_type: SCALAR
  default: 0
  type: mip
genomic_set:
  associated_program:
   - mip
  data_type: SCALAR
  exists_check: file
  mandatory: no
  reference: reference_dir
  type: path
reduce_io:
  associated_program:
   - mip
  data_type: SCALAR
  default: 0
  type: mip
replace_iupac:
  associated_program:
   - mip
  data_type: SCALAR
  default: 0
  type: mip
print_program_mode:
  associated_program:
   - mip
  data_type: SCALAR
  default: 2
  type: mip
## HumanGenomeReference
human_genome_reference:
  associated_program:
   - mip
   - pbwa_mem
   - pgatk_realigner
   - pgatk_baserecalibration
   - pgatk_haplotypecaller
   - pgatk_genotypegvcfs
   - pbcftools_mpileup
   - pfreebayes
   - pmanta
   - pdelly_call
   - pcnvnator
   - ptiddit
   - pgatk_variantrecalibration
   - pvt
   - pgatk_variantevalall
   - pgatk_variantevalexome
   - ppicardtools_collecthsmetrics
   - ppicardtools_collectmultiplemetrics
  build_file: 1
  data_type: SCALAR
  default: GRCh37_homo_sapiens_-d5-.fasta
  exists_check: file
  reference: reference_dir
  type: path
####Bash
bash_set_errexit:
  associated_program:
   - mip
  data_type: SCALAR
  default: 0
  type: mip
bash_set_nounset:
  associated_program:
   - mip
  data_type: SCALAR
  default: 0
  type: mip
bash_set_pipefail:
  associated_program:
   - mip
  data_type: SCALAR
  default: 0
  type: mip
module_time:
  associated_program:
   - mip
  data_type: HASH
  default:
    panalysisrunstatus: 1
    pbwa_mem: 30
    pbcftools_mpileup: 40
    pbedtools_genomecov: 15
    pchanjo_sexcheck: 2
    pcnvnator: 5
    pdelly_call: 10
    pdelly_reformat: 5
    pendvariantannotationblock: 2
    pevaluation: 1
    pfastqc: 10
    pfreebayes: 20
    pfrequency_filter: 2
    pgatk_baserecalibration: 20
    pgatk_combinevariantcallsets: 2
    pgatk_genotypegvcfs: 10
    pgatk_haplotypecaller: 30
    pgatk_realigner: 20
    pgatk_variantevalall: 2
    pgatk_variantevalexome: 2
    pgatk_variantrecalibration: 10
    pgzip_fastq: 2
    pmanta: 10
    pmarkduplicates: 20
    pmultiqc: 1
    ppeddy: 1
    ppicardtools_collecthsmetrics: 10
    ppicardtools_collectmultiplemetrics: 10
    ppicardtools_mergesamfiles: 20
    pplink: 1
    pprepareforvariantannotationblock: 5
    pqccollect: 1
    prankvariant: 10
    prcovplots: 1
    prhocall: 5
    prtg_vcfeval: 1
    psacct: 1
    psambamba_depth: 10
    psamtools_subsample_mt: 1
    psplit_fastq_file: 10
    psnpeff: 10
    psv_combinevariantcallsets: 2
    psv_rankvariant: 2
    psv_reformat: 1
<<<<<<< HEAD
    psv_varianteffectpredictor: 10
    psv_vcfparser: 2
    ptiddit: 10
    pvarianteffectpredictor: 10
    pvariant_integrity: 1
    pvcfparser: 5
    pvt: 10
=======
    pqccollect: 1
    pmultiqc: 1
    panalysisrunstatus: 1
    psacct: 1
    pvcf2cytosure: 2
>>>>>>> 102fe666
  type: mip
module_core_number:
  associated_program:
   - mip
  data_type: HASH
  default:
    panalysisrunstatus: 1
    pbcftools_mpileup: 16
    pbedtools_genomecov: 1
    pbwa_mem: 16
    pchanjo_sexcheck: 1
    pcnvnator: 16
    pdelly_call: 16
    pdelly_reformat: 16
    pendvariantannotationblock: 1
    pevaluation: 1
    pfastqc: 0
    pfreebayes: 16
    pfrequency_filter: 16
    pgatk_baserecalibration: 16
    pgatk_combinevariantcallsets: 1
    pgatk_genotypegvcfs: 4
    pgatk_haplotypecaller: 16
    pgatk_realigner: 16
    pgatk_variantevalall: 1
    pgatk_variantevalexome: 1
    pgatk_variantrecalibration: 16
    pgzip_fastq: 0
    pmanta: 16
    pmarkduplicates: 16
    pmultiqc: 1
    ppeddy: 4
    ppicardtools_collecthsmetrics: 2
    ppicardtools_collectmultiplemetrics: 2
    ppicardtools_mergesamfiles: 16
    pplink: 1
    pqccollect: 1
    prcovplots: 1
    prtg_vcfeval: 1
    psacct: 1
    psambamba_depth: 2
    psamtools_subsample_mt: 1
    psplit_fastq_file: 4
    psv_combinevariantcallsets: 1
    psv_rankvariant: 16
    psv_reformat: 1
<<<<<<< HEAD
    psv_varianteffectpredictor: 16
    psv_vcfparser: 16
    pvariant_integrity: 1
=======
    pqccollect: 1
    pmultiqc: 1
    panalysisrunstatus: 1
    psacct: 1
    pvcf2cytosure: 1
>>>>>>> 102fe666
  type: mip
max_cores_per_node:
  associated_program:
   - mip
  data_type: SCALAR
  default: 16
  type: mip
node_ram_memory:
  associated_program:
   - mip
  data_type: SCALAR
  default: 128
  type: mip
temp_directory:
  associated_program:
   - mip
  data_type: SCALAR
  default: /scratch/$SLURM_JOB_ID
  type: path
email:
  associated_program:
   - mip
  data_type: SCALAR
  mandatory: no
  type: mip
email_types:
  associated_program:
   - mip
  element_separator: ","
  data_type: ARRAY
  mandatory: no
  default:
   - FAIL
  type: mip
slurm_quality_of_service:
  associated_program:
   - mip
  data_type: SCALAR
  default: normal
  type: mip
program_source_environment_command:
  associated_program:
   - mip
  data_type: HASH
  mandatory: no
  type: mip
module_source_environment_command:
  associated_program:
   - mip
  data_type: HASH
  mandatory: no
  type: mip
source_main_environment_commands:
  associated_program:
   - mip
  element_separator: " "
  data_type: ARRAY
  mandatory: no
  type: mip
###Programs
## GZip
psplit_fastq_file:
  associated_program:
   - mip
  chain: MAIN
  data_type: SCALAR
  default: 0
  file_tag: nofile_tag
  infile_suffix: ".fastq"
  outfile_suffix: ".fastq.gz"
  program_name_path:
   - pigz
   - split
  type: program
split_fastq_file_read_batch:
  associated_program:
   - psplit_fastq_file
  data_type: SCALAR
  default: 25000000
  type: program_argument
pgzip_fastq:
  associated_program:
   - mip
  chain: MAIN
  data_type: SCALAR
  default: 1
  file_tag: nofile_tag
  infile_suffix: ".fastq"
  program_name_path:
   - gzip
  type: program
## FastQC
pfastqc:
  associated_program:
   - mip
  chain: RawSeqQC
  data_type: SCALAR
  default: 0
  file_tag: nofile_tag
  infile_suffix: ".fastq"
  program_name_path:
   - fastqc
  type: program
## Cutadapt
pcutadapt:
  associated_program:
   - mip
  chain: MAIN
  data_type: SCALAR
  default: 0
  file_tag: _cuta
  infile_suffix: ".fastq"
  program_name_path:
   - cutadapt
  type: program
## BWA
pbwa_mem:
  associated_program:
   - mip
  chain: MAIN
  data_type: SCALAR
  default: 0
  file_tag: _sorted
  outfile_suffix: ".bam"
  outdir_name: bwa
  program_name_path:
   - bwa
   - samtools
   - sambamba
  program_type: aligners
  file_endings:
   - .bam
  type: program
bwa_mem_hla:
  associated_program:
   - pbwa_mem
  data_type: SCALAR
  default: 0
  type: program_argument
bwa_mem_cram:
  associated_program:
   - pbwa_mem
  data_type: SCALAR
  default: 0
  type: program_argument
bwa_mem_bamstats:
  associated_program:
   - pbwa_mem
  data_type: SCALAR
  default: 1
  type: program_argument
bwa_sambamba_sort_memory_limit:
  associated_program:
   - pbwa_mem
  data_type: SCALAR
  default: 32G
  type: program_argument
bwa_build_reference:
  associated_program:
   - pbwa_mem
  build_file: 1
  data_type: SCALAR
  exists_check: file
  reference: reference_dir
  type: path
## Choosen MIP Aligner
outaligner_dir:
  associated_program:
   - mip
  data_type: SCALAR
  mandatory: no
  type: mip
## BAMCalibrationBlock
pbamcalibrationblock:
  associated_program:
   - mip
  chain: MAIN
  data_type: SCALAR
  default: 0
  file_tag: nofile_tag
  reduce_io: 1
  type: program
ppicardtools_mergesamfiles:
  associated_program:
   - mip
  chain: MAIN
  data_type: SCALAR
  default: 0
  file_tag: _merged
  file_endings:
   - .bam
  type: program
pmarkduplicates:
  associated_program:
   - mip
  chain: MAIN
  data_type: SCALAR
  default: 0
  file_tag: _md
  program_name_path:
   - sambamba
  file_endings:
   - .bam
  type: program
markduplicates_picardtools_markduplicates:
  associated_program:
   - pmarkduplicates
  data_type: SCALAR
  default: 0
  type: program_argument
markduplicates_sambamba_markdup:
  associated_program:
   - pmarkduplicates
  data_type: SCALAR
  default: 0
  type: program_argument
markduplicates_sambamba_markdup_hash_table_size:
  associated_program:
   - pmarkduplicates
  data_type: SCALAR
  default: 262144
  type: program_argument
markduplicates_sambamba_markdup_overflow_list_size:
  associated_program:
   - pmarkduplicates
  data_type: SCALAR
  default: 200000
  type: program_argument
markduplicates_sambamba_markdup_io_buffer_size:
  associated_program:
   - pmarkduplicates
  data_type: SCALAR
  default: 2048
  type: program_argument
## GATK BAM Calibration
pgatk_realigner:
  associated_program:
   - mip
  chain: MAIN
  data_type: SCALAR
  default: 0
  file_tag: _rreal
  file_endings:
   - .bam
  type: program
gatk_realigner_indel_known_sites:
  associated_program:
   - pgatk_realigner
  element_separator: ,
  data_type: ARRAY
  default:
   - GRCh37_1000g_indels_-phase1-.vcf
   - GRCh37_mills_and_1000g_indels_-gold_standard-.vcf
  exists_check: file
  reference: reference_dir
  type: path
pgatk_baserecalibration:
  associated_program:
   - mip
  chain: MAIN
  data_type: SCALAR
  default: 0
  file_tag: _brecal
  file_endings:
   - .bam
  type: program
gatk_baserecalibration_covariates:
  associated_program:
   - pgatk_baserecalibration
  element_separator: ,
  data_type: ARRAY
  default:
   - ReadGroupCovariate
   - ContextCovariate
   - CycleCovariate
   - QualityScoreCovariate
  type: program_argument
gatk_baserecalibration_known_sites:
  associated_program:
   - pgatk_baserecalibration
  element_separator: ,
  data_type: ARRAY
  default:
   - GRCh37_dbsnp_-138-.vcf
   - GRCh37_1000g_indels_-phase1-.vcf
   - GRCh37_mills_and_1000g_indels_-gold_standard-.vcf
  exists_check: file
  reference: reference_dir
  type: path
gatk_baserecalibration_read_filters:
  associated_program:
   - pgatk_baserecalibration
  element_separator: ,
  data_type: ARRAY
  default:
   - OverclippedRead
  type: program_argument
gatk_baserecalibration_disable_indel_qual:
  associated_program:
   - pgatk_baserecalibration
  data_type: SCALAR
  default: 0
  type: program_argument
gatk_baserecalibration_static_quantized_quals:
  associated_program:
   - pgatk_baserecalibration
  element_separator: ,
  data_type: ARRAY
  mandatory: no
  default:
   - 10
   - 20
   - 30
   - 40
  type: program_argument
## Coverage Analysis
pchanjo_sexcheck:
  associated_program:
   - mip
  chain: coverage_report_gender
  data_type: SCALAR
  default: 0
  file_tag: _sex
  outfile_suffix: ".tsv"
  type: program
chanjo_sexcheck_log_level:
  associated_program:
   - pchanjo_sexcheck
  data_type: SCALAR
  default: DEBUG
  type: program_argument
psamtools_subsample_mt:
  associated_program:
   - mip
  chain: subsample_mt
  data_type: SCALAR
  default: 0
  file_tag: _subsample_MT
  outfile_suffix: ".bam"
  type: program
samtools_subsample_mt_depth:
  associated_program:
   - psamtools_subsample_mt
  data_type: SCALAR
  default: 60
  type: program_argument
psambamba_depth:
  associated_program:
   - mip
  chain: coverage_report
  data_type: SCALAR
  default: 0
  file_tag: _coverage
  outfile_suffix: ".bed"
  program_name_path:
   - sambamba
  type: program
sambamba_depth_mode:
  associated_program:
   - psambamba_depth
  data_type: SCALAR
  default: region
  type: program_argument
sambamba_depth_cutoffs:
  associated_program:
   - psambamba_depth
  element_separator: ,
  data_type: ARRAY
  default:
   - 10
   - 20
   - 30
   - 50
   - 100
  type: program_argument
sambamba_depth_bed:
  associated_program:
   - psambamba_depth
  data_type: SCALAR
  default: CCDS.current.bed
  exists_check: file
  reference: reference_dir
  type: path
sambamba_depth_base_quality:
  associated_program:
   - psambamba_depth
  data_type: SCALAR
  default: 10
  type: program_argument
sambamba_depth_mapping_quality:
  associated_program:
   - psambamba_depth
  data_type: SCALAR
  default: 10
  type: program_argument
sambamba_depth_noduplicates:
  associated_program:
   - psambamba_depth
  data_type: SCALAR
  default: 0
  type: program_argument
sambamba_depth_quality_control:
  associated_program:
   - psambamba_depth
  data_type: SCALAR
  default: 1
  type: program_argument
pbedtools_genomecov:
  associated_program:
   - mip
  chain: CoverageQCGCovBed
  data_type: SCALAR
  default: 0
  file_tag: _genomecov
  program_name_path:
   - bedtools
  type: program
bedtools_genomecov_max_coverage:
  associated_program:
   - pbedtools_genomecov
  data_type: SCALAR
  default: 30
  type: program_argument
ppicardtools_collectmultiplemetrics:
  associated_program:
   - mip
  chain: CoverageQCPTCMM
  data_type: SCALAR
  default: 0
  file_tag: nofile_tag
  type: program
ppicardtools_collecthsmetrics:
  associated_program:
   - mip
  chain: CoverageQCPTCHSM
  data_type: SCALAR
  default: 0
  file_tag: _collecthsmetrics
  type: program
prcovplots:
  associated_program:
   - mip
  chain: CoverageQCRCOVP
  data_type: SCALAR
  default: 0
  file_tag: nofile_tag
  type: program
##Structural Variant Calling
pcnvnator:
  associated_program:
   - mip
  chain: SVCNV
  data_type: SCALAR
  default: 0
  file_tag: _cnvnator
  program_name_path:
#   - root
   - bcftools
   - samtools
  outdir_name: cnvnator
  outfile_suffix: ".vcf"
  program_type: structural_variant_callers
  type: program
cnv_bin_size:
  associated_program:
   - pcnvnator
  data_type: SCALAR
  default: 1000
  type: program_argument
pdelly_call:
  associated_program:
   - mip
  chain: SVDEL
  data_type: SCALAR
  default: 0
  file_tag: _dellycall
  program_name_path:
   - delly
  outdir_name: delly
  outfile_suffix: ".bcf"
  type: program
pdelly_reformat:
  associated_program:
   - mip
  chain: SVDEL
  data_type: SCALAR
  default: 0
  file_tag: _dellyreformat
  program_name_path:
   - delly
   - bcftools
  outdir_name: delly
  outfile_suffix: ".vcf"
  program_type: structural_variant_callers
  type: program
delly_types:
  associated_program:
   - pdelly_call
   - pdelly_reformat
  element_separator: ,
  data_type: ARRAY
  default:
   - DEL
   - DUP
   - INV
   - INS
  type: program_argument
delly_exclude_file:
  associated_program:
   - pdelly_call
   - pdelly_reformat
  data_type: SCALAR
  default: hg19_human_excl_-0.7.6-.tsv
  exists_check: file
  reference: reference_dir
  type: path
pmanta:
  associated_program:
   - mip
  chain: SVMAN
  data_type: SCALAR
  default: 0
  file_tag: _manta
  program_name_path:
   - configManta.py
  outdir_name: manta
  outfile_suffix: ".vcf"
  program_type: structural_variant_callers
  type: program
ptiddit:
  associated_program:
   - mip
  chain: SVTIDDIT
  data_type: SCALAR
  default: 0
  file_tag: _tiddit
  outdir_name: tiddit
  outfile_suffix: ".vcf"
  coverage_file_suffix: ".tab"
  program_name_path:
   - TIDDIT.py
   - svdb
  program_type: structural_variant_callers
  type: program
tiddit_minimum_number_supporting_pairs:
  associated_program:
   - ptiddit
  data_type: SCALAR
  default: 6
  type: program_argument
psv_combinevariantcallsets:
  associated_program:
   - mip
  chain: SV
  data_type: SCALAR
  default: 0
  file_tag: _comb_
  outfile_suffix: ".vcf"
  program_name_path:
   - vt
   - bcftools
   - svdb
  type: program
pvcf2cytosure:
  associated_program:
    - mip
  chain: SVV2CS
  data_type: SCALAR
  default: 0
  file_tag: _cyto
  outfile_suffix: ".cgh"
  outdir_name: vcf2cytosure
  program_name_path:
    - TIDDIT.py
    - vcf2cytosure
  type: program
vcf2cytosure_freq:
  associated_program:
   - pvcf2cytosure
  data_type: SCALAR
  default: 0.01
  type: program_argument
vcf2cytosure_freq_tag:
  associated_program:
   - pvcf2cytosure
  data_type: SCALAR
  default: FRQ
  type: program_argument
vf2cytosure_no_filter:
  associated_program:
   - pvcf2cytosure
  data_type: SCALAR
  default: 0
  type: program_argument
vcf2cytosure_var_size:
  associated_program:
   - pvcf2cytosure
  data_type: SCALAR
  default: 0
  type: program_argument
tiddit_bin_size:
  associated_program:
   - pvcf2cytosure
   - ptiddit
  data_type: SCALAR
  default: 500
  type: program_argument
sv_vt_decompose:
  associated_program:
   - psv_combinevariantcallsets
  data_type: SCALAR
  default: 0
  type: program_argument
sv_svdb_merge_prioritize:
  associated_program:
   - psv_combinevariantcallsets
  data_type: SCALAR
  mandatory: no
  type: program_argument
sv_bcftools_view_filter:
  associated_program:
   - psv_combinevariantcallsets
  data_type: SCALAR
  default: 0
  type: program_argument
sv_svdb_query:
  associated_program:
   - psv_combinevariantcallsets
  data_type: SCALAR
  default: 0
  type: program_argument
sv_svdb_query_db_files:
  associated_program:
   - psv_combinevariantcallsets
  data_type: HASH
  exists_check: file
  reference: reference_dir
  type: path
sv_vcfanno:
  associated_program:
   - psv_combinevariantcallsets
  data_type: SCALAR
  default: 0
  type: program_argument
sv_vcfanno_lua:
  associated_program:
   - psv_combinevariantcallsets
  data_type: SCALAR
  exists_check: file
  reference: reference_dir
  type: path
sv_vcfanno_config:
  associated_program:
   - psv_combinevariantcallsets
  data_type: SCALAR
  exists_check: file
  reference: reference_dir
  type: path
sv_vcfanno_config_file:
  associated_program:
   - psv_combinevariantcallsets
  data_type: SCALAR
  default: GRCh37_all_sv_-phase3_v2.2013-05-02-.vcf.gz
  exists_check: file
  reference: reference_dir
  type: path
sv_vcfannotation_header_lines_file:
  associated_program:
   - psv_combinevariantcallsets
  data_type: SCALAR
  exists_check: file
  reference: reference_dir
  type: path
sv_genmod_filter:
  associated_program:
   - psv_combinevariantcallsets
  data_type: SCALAR
  default: 0
  type: program_argument
sv_genmod_filter_1000g:
  associated_program:
   - psv_combinevariantcallsets
  data_type: SCALAR
  default: GRCh37_all_wgs_-phase3_v5b.2013-05-02-.vcf.gz
  exists_check: file
  reference: reference_dir
  type: path
sv_genmod_filter_threshold:
  associated_program:
   - psv_combinevariantcallsets
  data_type: SCALAR
  default: 0.10
  type: program_argument
sv_combinevariantcallsets_bcf_file:
  associated_program:
   - psv_combinevariantcallsets
  data_type: SCALAR
  default: 0
  type: program_argument
psv_varianteffectpredictor:
  associated_program:
   - mip
  chain: SV
  data_type: SCALAR
  default: 0
  file_tag: vep_
  type: program
sv_vep_features:
  associated_program:
   - psv_varianteffectpredictor
  element_separator: ,
  data_type: ARRAY
  default:
   - hgvs
   - symbol
   - numbers
   - humdiv
   - domains
   - protein
   - ccds
   - uniprot
   - biotype
   - regulatory
   - tsl
   - canonical
   - per_gene
   - appris
   - cache
   - force_overwrite
   - no_progress
   - offline
  type: program_argument
sv_vep_plugins:
  associated_program:
   - psv_varianteffectpredictor
  element_separator: ,
  data_type: ARRAY
  default:
   - UpDownDistance
   - LoFtool
  type: program_argument
psv_vcfparser:
  associated_program:
   - mip
  chain: SV
  data_type: SCALAR
  default: 0
  file_tag: parsed_
  type: program
sv_vcfparser_vep_transcripts:
  associated_program:
   - psv_vcfparser
  data_type: SCALAR
  default: 0
  type: program_argument
sv_vcfparser_per_gene:
  associated_program:
   - psv_vcfparser
  data_type: SCALAR
  default: 0
  type: program_argument
sv_vcfparser_range_feature_file:
  associated_program:
   - psv_vcfparser
  data_type: SCALAR
  exists_check: file
  mandatory: no
  reference: reference_dir
  type: path
sv_vcfparser_range_feature_annotation_columns:
  associated_program:
   - psv_vcfparser
  element_separator: ,
  data_type: ARRAY
  mandatory: no
  type: program_argument
sv_vcfparser_select_file:
  associated_program:
   - psv_vcfparser
  data_type: SCALAR
  exists_check: file
  type: path
  update_path: absolute_path
sv_vcfparser_select_file_matching_column:
  associated_program:
   - psv_vcfparser
  data_type: SCALAR
  type: program_argument
sv_vcfparser_select_feature_annotation_columns:
  associated_program:
   - psv_vcfparser
  element_separator: ,
  data_type: ARRAY
  mandatory: no
  type: program_argument
sv_vcfparser_outfile_count:
  associated_program:
   - psv_vcfparser
   - mip
  data_type: SCALAR
  default: 1
  type: program_argument
psv_rankvariant:
  associated_program:
   - mip
  chain: SV
  data_type: SCALAR
  default: 0
  file_tag: ranked_
  type: program
sv_genmod_annotate_regions:
  associated_program:
   - psv_rankvariant
  data_type: SCALAR
  default: 0
  type: program_argument
sv_genmod_models_family_type:
  associated_program:
   - psv_rankvariant
  data_type: SCALAR
  default: mip
  type: program_argument
sv_genmod_models_whole_gene:
  associated_program:
   - psv_rankvariant
  data_type: SCALAR
  default: 0
  type: program_argument
sv_genmod_models_reduced_penetrance_file:
  associated_program:
   - psv_rankvariant
  data_type: SCALAR
  exists_check: file
  reference: reference_dir
  type: path
sv_rank_model_file:
  associated_program:
   - psv_rankvariant
  data_type: SCALAR
  exists_check: file
  reference: reference_dir
  type: path
##Sv_reformat
psv_reformat:
  associated_program:
   - mip
  chain: SV
  data_type: SCALAR
  default: 0
  file_tag: ""
  program_name_path:
   - grep
  type: program
sv_rankvariant_binary_file:
  associated_program:
   - psv_reformat
  data_type: SCALAR
  default: 0
  type: program_argument
sv_reformat_remove_genes_file:
  associated_program:
   - psv_reformat
  data_type: SCALAR
  exists_check: file
  mandatory: no
  reference: reference_dir
  type: path
##Samtools
pbcftools_mpileup:
  associated_program:
   - mip
  chain: SAMMP
  data_type: SCALAR
  default: 0
  file_tag: _mpileup_
  outdir_name: bcftools
  program_name_path:
   - bcftools
  program_type: variant_callers
  file_endings:
   - .vcf
  outfile_suffix: ".vcf"
  type: program
bcftools_mpileup_filter_variant:
  associated_program:
   - pbcftools_mpileup
  data_type: SCALAR
  default: 0
  type: program_argument
##Freebayes
pfreebayes:
  associated_program:
   - mip
  chain: FREEB
  data_type: SCALAR
  default: 0
  file_tag: _freebayes_
  program_name_path:
   - freebayes
   - bcftools
  outdir_name: freebayes
  program_type: variant_callers
  file_endings:
   - .vcf
  outfile_suffix: ".vcf"
  type: program
## GATK Genotype
pgatk_haplotypecaller:
  associated_program:
   - mip
  chain: MAIN
  data_type: SCALAR
  default: 0
  file_tag: _haptc
  file_endings:
   - .vcf
  outfile_suffix: ".g.vcf"
  type: program
gatk_haplotypecaller_annotation:
  associated_program:
   - pgatk_haplotypecaller
  element_separator: ,
  data_type: ARRAY
  default:
   - BaseQualityRankSumTest
   - ChromosomeCounts
   - Coverage
   - DepthPerAlleleBySample
   - FisherStrand
   - MappingQualityRankSumTest
   - QualByDepth
   - RMSMappingQuality
   - ReadPosRankSumTest
   - StrandOddsRatio
  type: program_argument
#BaseQualityRankSumTest;  #Rank Sum Test of REF versus ALT base quality scores
#ChromosomeCounts;  #Counts and frequency of alleles in called genotypes
#Coverage;  #Total depth of coverage per sample and over all samples
#DepthPerAlleleBySample;  #Depth of coverage of each allele per sample
#FisherStrand;  #Strand bias estimated using Fisher's Exact Test
#MappingQualityRankSumTest;  #Rank Sum Test for mapping qualities of REF versus ALT reads
#QualByDepth;  #Variant confidence normalized by unfiltered depth of variant samples
#RMSMappingQuality;  #Root Mean Square of the mapping quality of reads across all samples
#ReadPosRankSumTest;  #Rank Sum Test for relative positioning of REF versus ALT alleles within reads
#StrandOddsRatio ;  #Strand bias estimated by the Symmetric Odds Ratio test
gatk_haplotypecaller_snp_known_set:
  associated_program:
   - pgatk_haplotypecaller
  data_type: SCALAR
  default: GRCh37_dbsnp_-138-.vcf
  exists_check: file
  reference: reference_dir
  type: path
gatk_haplotypecaller_no_soft_clipped_bases:
  associated_program:
   - pgatk_haplotypecaller
  data_type: SCALAR
  default: 0
  type: program_argument
gatk_haplotypecaller_pcr_indel_model:
  associated_program:
   - pgatk_haplotypecaller
  data_type: SCALAR
  default: NONE
  type: program_argument
picardtools_path:
  associated_program:
   - pbwa_mem
   - ppicardtools_mergesamfiles
   - pmarkduplicates
   - ppicardtools_collecthsmetrics
   - ppicardtools_collectmultiplemetrics
   - pdelly_reformat
  data_type: SCALAR
  exists_check: directory
  type: path
  update_path: absolute_path
## GATK Genotype Calibration
pgatk_genotypegvcfs:
  associated_program:
   - mip
  chain: MAIN
  data_type: SCALAR
  default: 0
  file_tag: _
  file_endings:
   - .vcf
  outfile_suffix: ".vcf"
  type: program
gatk_genotypegvcfs_ref_gvcf:
  associated_program:
   - pgatk_genotypegvcfs
  data_type: SCALAR
  exists_check: file
  reference: reference_dir
  type: path
gatk_genotypegvcfs_all_sites:
  associated_program:
   - pgatk_genotypegvcfs
  data_type: SCALAR
  default: 0
  type: program_argument
gatk_concatenate_genotypegvcfs_bcf_file:
  associated_program:
   - pgatk_genotypegvcfs
  data_type: SCALAR
  default: 0
  type: program_argument
pgatk_variantrecalibration:
  associated_program:
   - mip
  chain: MAIN
  data_type: SCALAR
  default: 0
  file_tag: vrecal_
  program_name_path:
   - bcftools
  outdir_name: gatk
  program_type: variant_callers
  file_endings:
   - .vcf
  outfile_suffix: ".vcf"
  type: program
gatk_variantrecalibration_annotations:
  associated_program:
   - pgatk_variantrecalibration
  element_separator: ,
  data_type: ARRAY
  default:
   - QD
   - MQRankSum
   - ReadPosRankSum
   - FS
   - SOR
   - DP
  type: program_argument
gatk_variantrecalibration_resource_snv:
  associated_program:
   - pgatk_variantrecalibration
  data_type: HASH
  default:
     GRCh37_dbsnp_-138-.vcf: "dbsnp,known=true,training=false,truth=false,prior=2.0"
     GRCh37_hapmap_-3.3-.vcf: "hapmap,VCF,known=false,training=true,truth=true,prior=15.0"
     GRCh37_1000g_omni_-2.5-.vcf: "omni,VCF,known=false,training=true,truth=false,prior=12.0"
     GRCh37_1000g_snps_high_confidence_-phase1-.vcf: "1000G,known=false,training=true,truth=false,prior=10.0"
  exists_check: file
  reference: reference_dir
  type: path
gatk_variantrecalibration_resource_indel:
  associated_program:
   - pgatk_variantrecalibration
  data_type: HASH
  default:
     GRCh37_dbsnp_-138-.vcf: "dbsnp,known=true,training=false,truth=false,prior=2.0"
     GRCh37_mills_and_1000g_indels_-gold_standard-.vcf: "mills,VCF,known=true,training=true,truth=true,prior=12.0"
  exists_check: file
  reference: reference_dir
  type: path
gatk_variantrecalibration_snv_tsfilter_level:
  associated_program:
   - pgatk_variantrecalibration
  data_type: SCALAR
  default: 99.9
  type: program_argument
gatk_variantrecalibration_indel_tsfilter_level:
  associated_program:
   - pgatk_variantrecalibration
  data_type: SCALAR
  default: 99.9
  type: program_argument
gatk_variantrecalibration_dp_annotation:
  associated_program:
   - pgatk_variantrecalibration
  data_type: SCALAR
  default: 0
  type: program_argument
gatk_variantrecalibration_snv_max_gaussians:
  associated_program:
   - pgatk_variantrecalibration
  data_type: SCALAR
  default: 0
  type: program_argument
gatk_variantrecalibration_indel_max_gaussians:
  associated_program:
   - pgatk_variantrecalibration
  data_type: SCALAR
  default: 0
  type: program_argument
gatk_calculategenotypeposteriors_support_set:
  associated_program:
   - pgatk_variantrecalibration
  data_type: SCALAR
  default: GRCh37_1000g_sites_-phase3_v4_2013-05-02-.vcf.gz
  exists_check: file
  reference: reference_dir
  type: path
pgatk_combinevariantcallsets:
  associated_program:
   - mip
  chain: MAIN
  data_type: SCALAR
  default: 0
  file_tag: comb_
  file_endings:
   - .vcf
  outfile_suffix: ".vcf"
  type: program
gatk_combinevariants_genotype_merge_option:
  associated_program:
   - pgatk_combinevariantcallsets
  data_type: SCALAR
  default: PRIORITIZE
  mandatory: no
  type: program_argument
gatk_combinevariants_prioritize_caller:
  associated_program:
   - pgatk_combinevariantcallsets
  data_type: SCALAR
  mandatory: no
  type: program_argument
gatk_combinevariantcallsets_bcf_file:
  associated_program:
   - pgatk_combinevariantcallsets
  data_type: SCALAR
  default: 0
  type: program_argument
## VariantAnnotationBlock
pvariantannotationblock:
  associated_program:
   - mip
  chain: MAIN
  data_type: SCALAR
  default: 0
  file_tag: nofile_tag
  reduce_io: 1
  type: program
pprepareforvariantannotationblock:
  associated_program:
   - mip
  chain: MAIN
  data_type: SCALAR
  default: 0
  file_tag: nofile_tag
  outfile_suffix: ".vcf.gz"
  type: program
##rhocall
prhocall:
  associated_program:
   - mip
  chain: MAIN
  data_type: SCALAR
  default: 0
  file_tag: rhocall_
  program_name_path:
   - rhocall
   - bcftools
  file_endings:
   - .vcf
  outfile_suffix: ".vcf"
  type: program
rhocall_frequency_file:
  associated_program:
   - prhocall
  data_type: SCALAR
  default: GRCh37_anon_swegen_snp_-2016-10-19-.tab.gz
  exists_check: file
  reference: reference_dir
  type: path
##VT
pvt:
  associated_program:
   - mip
  chain: MAIN
  data_type: SCALAR
  default: 0
  file_tag: vt_
  program_name_path:
   - vt
   - sed
   - bgzip
   - tabix
  file_endings:
   - .vcf
  outfile_suffix: ".vcf"
  type: program
vt_decompose:
  associated_program:
   - pvt
  data_type: SCALAR
  default: 0
  type: program_argument
vt_normalize:
  associated_program:
   - pvt
  data_type: SCALAR
  default: 0
  type: program_argument
vt_uniq:
  associated_program:
   - pvt
  data_type: SCALAR
  default: 0
  type: program_argument
vt_missing_alt_allele:
  associated_program:
   - pvt
  data_type: SCALAR
  default: 0
  type: program_argument
pfrequency_filter:
  associated_program:
   - mip
  chain: MAIN
  data_type: SCALAR
  default: 0
  file_tag: frqf_
  file_endings:
   - .vcf
  outfile_suffix: ".vcf"
  type: program
frequency_genmod_filter:
  associated_program:
   - pfrequency_filter
  data_type: SCALAR
  default: 0
  type: program_argument
frequency_genmod_filter_1000g:
  associated_program:
   - pfrequency_filter
  data_type: SCALAR
  default: GRCh37_all_wgs_-phase3_v5b.2013-05-02-.vcf.gz
  exists_check: file
  reference: reference_dir
  type: path
frequency_genmod_filter_max_af:
  associated_program:
   - pfrequency_filter
  data_type: SCALAR
  default: 1
  type: program_argument
frequency_genmod_filter_threshold:
  associated_program:
   - pfrequency_filter
  data_type: SCALAR
  default: 0.10
  type: program_argument
pgatk_variantevalall:
  associated_program:
   - mip
  chain: AllVariantQC
  data_type: SCALAR
  default: 0
  file_tag: nofile_tag
  outfile_suffix: ".varianteval"
  type: program
pgatk_variantevalexome:
  associated_program:
   - mip
  chain: ExomeVariantQC
  data_type: SCALAR
  default: 0
  file_tag: nofile_tag
  outfile_suffix: ".varianteval"
  program_name_path:
   - bedtools
  type: program
gatk_varianteval_dbsnp:
  associated_program:
   - pgatk_variantevalall
   - pgatk_variantevalexome
  data_type: SCALAR
  default: GRCh37_dbsnp_-138_esa_129-.vcf
  exists_check: file
  reference: reference_dir
  type: path
gatk_varianteval_gold:
  associated_program:
   - pgatk_variantevalall
   - pgatk_variantevalexome
  data_type: SCALAR
  default: GRCh37_mills_and_1000g_indels_-gold_standard-.vcf
  exists_check: file
  reference: reference_dir
  type: path
gatk_downsample_to_coverage:
  associated_program:
   - pgatk_realigner
   - pgatk_baserecalibration
   - pgatk_haplotypecaller
  data_type: SCALAR
  default: 1000
  type: program_argument
gatk_disable_auto_index_and_file_lock:
  associated_program:
   - pgatk_realigner
   - pgatk_baserecalibration
  data_type: SCALAR
  default: 0
  type: program_argument
## GATK FTP Bundle Download version. Needed for all programs that download the human genome reference
gatk_bundle_download_version:
  associated_program:
   - pbwa_mem
   - pgatk_realigner
   - pgatk_baserecalibration
   - pcnvnator
   - pgatk_haplotypecaller
   - pgatk_genotypegvcfs
   - pbcftools_mpileup
   - pgatk_variantrecalibration
   - pgatk_variantevalall
   - pgatk_variantevalexome
   - ppicardtools_collecthsmetrics
   - ppicardtools_collectmultiplemetrics
  data_type: SCALAR
  default: 2.8
  type: program_argument
## VEP
pvarianteffectpredictor:
  associated_program:
   - mip
  chain: MAIN
  data_type: SCALAR
  default: 0
  file_tag: vep_
  file_endings:
   - .vcf
  outfile_suffix: ".vcf"
  type: program
vep_directory_path:
  associated_program:
   - pvarianteffectpredictor
  data_type: SCALAR
  exists_check: directory
  type: path
  update_path: absolute_path
vep_directory_cache:
  associated_program:
   - pvarianteffectpredictor
  data_type: SCALAR
  exists_check: directory
  type: path
  update_path: absolute_path
vep_features:
  associated_program:
   - pvarianteffectpredictor
  element_separator: ,
  data_type: ARRAY
  default:
   - hgvs
   - symbol
   - numbers
   - "sift p"
   - "polyphen p"
   - humdiv
   - domains
   - protein
   - ccds
   - uniprot
   - biotype
   - regulatory
   - tsl
   - canonical
   - appris
   - cache
   - force_overwrite
   - no_progress
   - offline
  type: program_argument
vep_plugins:
  associated_program:
   - pvarianteffectpredictor
  element_separator: ,
  data_type: ARRAY
  default:
   - UpDownDistance
   - LoFtool
   - MaxEntScan
  type: program_argument
## VCFParser
pvcfparser:
  associated_program:
   - mip
  chain: MAIN
  data_type: SCALAR
  default: 0
  file_tag: parsed_
  file_endings:
   - .vcf
  outfile_suffix: ".vcf"
  type: program
vcfparser_vep_transcripts:
  associated_program:
   - pvcfparser
  data_type: SCALAR
  default: 0
  type: program_argument
vcfparser_range_feature_file:
  associated_program:
   - pvcfparser
  data_type: SCALAR
  exists_check: file
  mandatory: no
  reference: reference_dir
  type: path
vcfparser_range_feature_annotation_columns:
  associated_program:
   - pvcfparser
  element_separator: ,
  data_type: ARRAY
  mandatory: no
  type: program_argument
vcfparser_select_file:
  associated_program:
   - pvcfparser
  data_type: SCALAR
  exists_check: file
  type: path
  update_path: absolute_path
vcfparser_select_file_matching_column:
  associated_program:
   - pvcfparser
  data_type: SCALAR
  type: program_argument
vcfparser_select_feature_annotation_columns:
  associated_program:
   - pvcfparser
  element_separator: ,
  data_type: ARRAY
  mandatory: no
  type: program_argument
vcfparser_outfile_count:
  associated_program:
   - pvcfparser
   - mip
  data_type: SCALAR
  default: 1
  type: program_argument
## SnpEFF
psnpeff:
  associated_program:
   - mip
  chain: MAIN
  data_type: SCALAR
  default: 0
  file_tag: snpeff_
  file_endings:
   - .vcf
  outfile_suffix: ".vcf"
  type: program
snpeff_path:
  associated_program:
   - psnpeff
  data_type: SCALAR
  exists_check: directory
  type: path
  update_path: absolute_path
snpeff_ann:
  associated_program:
   - psnpeff
  data_type: SCALAR
  default: 0
  type: program_argument
snpeff_genome_build_version:
  associated_program:
   - psnpeff
  data_type: SCALAR
  default: GRCh37.75
  type: program_argument
snpsift_annotation_files:
  associated_program:
   - psnpeff
  data_type: HASH
  default:
     GRCh37_all_wgs_-phase3_v5b.2013-05-02-.vcf.gz: AF
     GRCh37_exac_reheader_-r0.3.1-.vcf.gz: AF
     GRCh37_anon-swegen_snp_-1000samples-.vcf.gz: AF
     GRCh37_anon-swegen_indel_-1000samples-.vcf.gz: AF
  exists_check: file
  reference: reference_dir
  type: path
snpsift_annotation_outinfo_key:
  associated_program:
   - psnpeff
  data_type: HASH
  default:
     GRCh37_all_wgs_-phase3_v5b.2013-05-02-.vcf.gz: 1000G
     GRCh37_exac_reheader_-r0.3.1-.vcf.gz: EXAC
     GRCh37_anon-swegen_snp_-1000samples-.vcf.gz: SWEREF
     GRCh37_anon-swegen_indel_-1000samples-.vcf.gz: SWEREF
  exists_check: file
  reference: reference_dir
  type: path
snpsift_dbnsfp_file:
  associated_program:
   - psnpeff
  data_type: SCALAR
  default: GRCh37_dbnsfp_-v2.9-.txt.gz
  exists_check: file
  reference: reference_dir
  type: path
snpsift_dbnsfp_annotations:
  associated_program:
   - psnpeff
  element_separator: ,
  data_type: ARRAY
  default:
   - SIFT_pred
   - Polyphen2_HDIV_pred
   - Polyphen2_HVAR_pred
   - GERP++_NR
   - GERP++_RS
   - phastCons100way_vertebrate
  type: path
## java large pages - effects all modules using java
java_use_large_pages:
  associated_program:
   - pgatk_realigner
   - pgatk_baserecalibration
   - pgatk_haplotypecaller
   - pgatk_genotypegvcfs
   - pgatk_variantrecalibration
   - pgatk_combinevariantcallsets
   - pgatk_variantevalall
   - pgatk_variantevalexome
   - pvarianteffectpredictor
   - psnpeff
  data_type: SCALAR
  default: 0
  type: program_argument
## genomeAnalysisToolKitPath
gatk_path:
  associated_program:
   - pgatk_realigner
   - pgatk_baserecalibration
   - pgatk_haplotypecaller
   - pgatk_genotypegvcfs
   - pbcftools_mpileup
   - pgatk_variantrecalibration
   - pgatk_combinevariantcallsets
   - pgatk_variantevalall
   - pgatk_variantevalexome
   - pvarianteffectpredictor
   - prankvariant
  data_type: SCALAR
  exists_check: directory
  type: path
  update_path: absolute_path
gatk_logging_level:
  associated_program:
   - pgatk_realigner
   - pgatk_baserecalibration
   - pgatk_haplotypecaller
   - pgatk_genotypegvcfs
   - pbcftools_mpileup
   - pgatk_variantrecalibration
   - pgatk_combinevariantcallsets
   - pcnvnator
   - pgatk_variantevalall
   - pgatk_variantevalexome
   - pvarianteffectpredictor
   - prankvariant
  data_type: SCALAR
  default: INFO
  type: program_argument
## Case_check
ppeddy:
  associated_program:
   - mip
  chain: PEDDYQC
  data_type: SCALAR
  default: 0
  file_tag: nofile_tag
  type: program
pplink:
  associated_program:
   - mip
  chain: PLINKQC
  data_type: SCALAR
  default: 0
  file_tag: nofile_tag
  program_name_path:
   - plink2
  type: program
pvariant_integrity:
  associated_program:
   - mip
  chain: VIQC
  data_type: SCALAR
  default: 0
  file_tag: nofile_tag
  type: program
prtg_vcfeval:
  associated_program:
   - mip
  chain: RTG_EVAL_NIST
  data_type: SCALAR
  default: 0
  file_tag: nofile_tag
  program_name_path:
   - bcftools
  type: program
rtg_vcfeval_sdf_dir:
  associated_program:
   - prtg_vcfeval
  data_type: SCALAR
  exists_check: directory
  type: path
pevaluation:
  associated_program:
   - mip
  chain: EvalNIST
  data_type: SCALAR
  default: 0
  file_tag: nofile_tag
  program_name_path:
   - gzip
   - bcftools
  type: program
nist_id:
  associated_program:
   - prtg_vcfeval
   - pevaluation
  data_type: SCALAR
  default: NA12878
  type: program_argument
nist_high_confidence_call_set:
  associated_program:
   - prtg_vcfeval
   - pevaluation
  default: GRCh37_nist_hg001_-na12878_v2.19-.vcf
  data_type: SCALAR
  exists_check: file
  reference: reference_dir
  type: path
nist_high_confidence_call_set_bed:
  associated_program:
   - prtg_vcfeval
   - pevaluation
  default: GRCh37_nist_hg001_-na12878_v2.19-.bed
  data_type: SCALAR
  exists_check: file
  reference: reference_dir
  type: path
## RankVariant
prankvariant:
  associated_program:
   - mip
  chain: MAIN
  data_type: SCALAR
  default: 0
  file_tag: ranked_
  outfile_suffix: ".vcf"
  type: program
genmod_annotate_regions:
  associated_program:
   - prankvariant
  data_type: SCALAR
  default: 0
  type: program_argument
genmod_annotate_cadd_files:
  associated_program:
   - prankvariant
  data_type: ARRAY
  element_separator: ,
  exists_check: file
  mandatory: no
  reference: reference_dir
  type: path
genmod_annotate_spidex_file:
  associated_program:
   - prankvariant
  data_type: SCALAR
  exists_check: file
  reference: reference_dir
  type: path
genmod_models_whole_gene:
  associated_program:
   - prankvariant
  data_type: SCALAR
  default: 0
  type: program_argument
genmod_models_family_type:
  associated_program:
   - prankvariant
   - pvariant_integrity
  data_type: SCALAR
  default: ped
  type: program_argument
genmod_models_reduced_penetrance_file:
  associated_program:
   - prankvariant
  data_type: SCALAR
  exists_check: file
  reference: reference_dir
  type: path
rank_model_file:
  associated_program:
   - prankvariant
  data_type: SCALAR
  exists_check: file
  reference: reference_dir
  type: path
##Endvariantannotationblock
pendvariantannotationblock:
  associated_program:
   - mip
  chain: MAIN
  data_type: SCALAR
  default: 0
  file_tag: nofile_tag
  outfile_suffix: ".vcf"
  program_name_path:
   - grep
  type: program
rankvariant_binary_file:
  associated_program:
   - pendvariantannotationblock
  data_type: SCALAR
  default: 0
  type: program_argument
endvariantannotationblock_remove_genes_file:
  associated_program:
   - pendvariantannotationblock
  data_type: SCALAR
  exists_check: file
  mandatory: no
  reference: reference_dir
  type: path
## QCCollect
pqccollect:
  associated_program:
   - mip
  chain: ALL
  data_type: SCALAR
  default: 0
  file_tag: nofile_tag
  type: program
qccollect_sampleinfo_file:
  associated_program:
   - pqccollect
  data_type: SCALAR
  type: program_argument
  update_path: absolute_path
qccollect_regexp_file:
  associated_program:
   - pqccollect
  data_type: SCALAR
  default: qc_regexp_v1.13.yaml
  exists_check: file
  reference: reference_dir
  type: path
qccollect_skip_evaluation:
  associated_program:
   - pqccollect
  data_type: SCALAR
  default: 0
  type: program_argument
## MultiQC
pmultiqc:
  associated_program:
   - mip
  chain: ALL
  data_type: SCALAR
  default: 0
  file_tag: nofile_tag
  outdir_name: multiqc
  type: program
## AnalysisRunStatus
panalysisrunstatus:
  associated_program:
   - mip
  chain: ALL
  data_type: SCALAR
  default: 0
  file_tag: nofile_tag
  type: program
## Sacct
psacct:
  associated_program:
   - mip
  chain: ALL
  data_type: SCALAR
  default: 0
  file_tag: nofile_tag
  type: program
sacct_format_fields:
  associated_program:
   - psacct
  data_type: ARRAY
  default:
   - jobid
   - "jobname%50"
   - account
   - partition
   - alloccpus
   - TotalCPU
   - elapsed
   - start
   - end
   - state
   - exitcode
  element_separator: ,
  type: program_argument
exome_target_bed:
  associated_program:
   - ppicardtools_collecthsmetrics
   - pgatk_realigner
   - pgatk_baserecalibration
   - pgatk_haplotypecaller
  build_file: 1
  data_type: HASH
  exists_check: file
  reference: reference_dir
  type: path<|MERGE_RESOLUTION|>--- conflicted
+++ resolved
@@ -275,7 +275,6 @@
     psv_combinevariantcallsets: 2
     psv_rankvariant: 2
     psv_reformat: 1
-<<<<<<< HEAD
     psv_varianteffectpredictor: 10
     psv_vcfparser: 2
     ptiddit: 10
@@ -283,13 +282,6 @@
     pvariant_integrity: 1
     pvcfparser: 5
     pvt: 10
-=======
-    pqccollect: 1
-    pmultiqc: 1
-    panalysisrunstatus: 1
-    psacct: 1
-    pvcf2cytosure: 2
->>>>>>> 102fe666
   type: mip
 module_core_number:
   associated_program:
@@ -336,17 +328,9 @@
     psv_combinevariantcallsets: 1
     psv_rankvariant: 16
     psv_reformat: 1
-<<<<<<< HEAD
     psv_varianteffectpredictor: 16
     psv_vcfparser: 16
     pvariant_integrity: 1
-=======
-    pqccollect: 1
-    pmultiqc: 1
-    panalysisrunstatus: 1
-    psacct: 1
-    pvcf2cytosure: 1
->>>>>>> 102fe666
   type: mip
 max_cores_per_node:
   associated_program:
