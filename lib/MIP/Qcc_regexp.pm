package MIP::Qcc_regexp;

use 5.026;
use Carp;
use charnames qw{ :full :short };
use English qw{ -no_match_vars };
use open qw{ :encoding(UTF-8) :std };
use Params::Check qw{ allow check last_error };
use strict;
use utf8;
use warnings;
use warnings qw{ FATAL utf8 };

## CPANM
use autodie qw{ :all };
use Readonly;

## MIPs lib/
use MIP::Constants qw{ $SPACE };

BEGIN {
    require Exporter;
    use base qw{ Exporter };

    # Set the version for version checking
    our $VERSION = 1.05;

    # Functions and variables which can be optionally exported
    our @EXPORT_OK = qw{ get_qcc_regexp_recipe_attribute regexp_to_yaml };
}

sub get_qcc_regexp_recipe_attribute {

## Function : Get recipe attributes from qccollect reg exp hash
## Returns  : "$attribute" or "$attribute_href"
## Arguments: $attribute       => Attribute key
##          : $recipe_name     => Recipe to get attributes from
##          : $qcc_regexp_href => qccollect regexp hash {REF}

    my ($arg_href) = @_;

    ## Flatten argument(s)
    my $attribute;
    my $recipe_name;
    my $qcc_regexp_href;

    my $tmpl = {
        attribute => {
            store       => \$attribute,
            strict_type => 1,
        },
        recipe_name => {
            defined     => 1,
            required    => 1,
            store       => \$recipe_name,
            strict_type => 1,
        },
        qcc_regexp_href => {
            default     => {},
            defined     => 1,
            required    => 1,
            store       => \$qcc_regexp_href,
            strict_type => 1,
        },
    };

    check( $tmpl, $arg_href, 1 ) or croak q{Could not parse arguments!};

    ## Get and return attribute value
    if ( defined $attribute && $attribute ) {

        return $qcc_regexp_href->{$recipe_name}{$attribute};
    }

    ## Get recipe attribute hash
    return %{ $qcc_regexp_href->{$recipe_name} };
}

sub regexp_to_yaml {

## Function : Write default regexp to YAML
## Returns  :
## Arguments: $log                  => Log
##          : $print_regexp_outfile => File to print regexp to

    my ($arg_href) = @_;

    ## Flatten argument(s)
    my $log;
    my $print_regexp_outfile;

    my $tmpl = {
        log => {
            defined  => 1,
            required => 1,
            store    => \$log,
        },
        print_regexp_outfile => {
            required    => 1,
            store       => \$print_regexp_outfile,
            strict_type => 1,
        },
    };

    check( $tmpl, $arg_href, 1 ) or croak q{Could not parse arguments!};

    use MIP::File::Format::Yaml qw{ write_yaml };

    return 1 if ( not defined $print_regexp_outfile );

    my %regexp;

    ## Add to %regexp to enable print in YAML
<<<<<<< HEAD
=======
    # Return FastQC version
    $regexp{fastqc_ar}{version} =
      q?perl -nae' if ($_=~/##FastQC\\s+(\\S+)/) {print $1;last;}' ?;
>>>>>>> 54e0056a

    # Return Encoding
    $regexp{fastqc_ar}{encoding} =
q?perl -nae' if ($_=~/Encoding\s+(\S+\s\S+\s\S+\s\S+|\S+\s\S+)/) { my $encoding = $1;$encoding=~s/\s/\_/g; print $encoding;last;}' ?;

    # Return Sequence length
    $regexp{fastqc_ar}{sequence_length} =
      q?perl -nae' if ($_=~/Sequence length\s(\d+)/) {print $1;last;}' ?;

    # Return Total sequences
    $regexp{fastqc_ar}{total_number_of_reads} =
      q?perl -nae' if ($_=~/Total Sequences\s(\d+)/) {print $1;last;}' ?;

    # Return GC content
    $regexp{fastqc_ar}{gc} = q?perl -nae' if ($_=~/%GC\s(\d+)/) {print $1;last;}' ?;

    # Return Sequence duplication level
    $regexp{fastqc_ar}{sequence_duplication} =
      q?perl -nae' if ($_=~/#Total Duplicate Percentage\s+(\d+.\d)/) {print $1;last;}' ?;

    # Return Basic Statistics
    $regexp{fastqc_ar}{basic_statistics} =
      q?perl -nae' if ($_=~/>>Basic Statistics\s+(\S+)/) {print $1;last;}' ?;

    # Return Per base sequence quality
    $regexp{fastqc_ar}{per_base_sequence_quality} =
      q?perl -nae' if ($_=~/>>Per base sequence quality\s+(\S+)/) {print $1;last;}' ?;

    # Return Per sequence quality scores
    $regexp{fastqc_ar}{per_sequence_quality_scores} =
      q?perl -nae' if ($_=~/>>Per sequence quality scores\s+(\S+)/) {print $1;last;}' ?;

    # Return Per base sequence content
    $regexp{fastqc_ar}{per_base_sequence_content} =
      q?perl -nae' if ($_=~/>>Per base sequence content\s+(\S+)/) {print $1;last;}' ?;

    # Return Per base GC content
    $regexp{fastqc_ar}{per_base_gc_content} =
      q?perl -nae' if ($_=~/>>Per base GC content\s+(\S+)/) {print $1;last;}' ?;

    # Return Per sequence GC content
    $regexp{fastqc_ar}{per_sequence_gc_content} =
      q?perl -nae' if ($_=~/>>Per sequence GC content\s+(\S+)/) {print $1;last;}' ?;

    # Return Per base N content
    $regexp{fastqc_ar}{per_base_n_content} =
      q?perl -nae' if ($_=~/>>Per base N content\s+(\S+)/) {print $1;last;}' ?;

    # Return Sequence Duplication Levels
    $regexp{fastqc_ar}{sequence_duplication_levels} =
      q?perl -nae' if ($_=~/>>Sequence Duplication Levels\s+(\S+)/) {print $1;last;}' ?;

    # Return Overrepresented sequences
    $regexp{fastqc_ar}{overrepresented_sequences} =
      q?perl -nae' if ($_=~/>>Overrepresented sequences\s+(\S+)/) {print $1;last;}' ?;

    # Return Kmer Content
    $regexp{fastqc_ar}{kmer_content} =
      q?perl -nae' if ($_=~/>>Kmer Content\s+(\S+)/) {print $1;last;}' ?;

    # Return % mapped reads from BAM alignment
    $regexp{bamstats}{percentage_mapped_reads} =
      q?perl -nae 'if($_=~/percentage mapped reads:\s+(\S+)/) {print $1;last}' ?;

    # Return raw total sequences from BAM alignment
    $regexp{bamstats}{raw_total_sequences} =
      q?perl -nae 'if($_=~/raw total sequences:\s+(\S+)/) {print $1;last}' ?;

    # Return reads mapped from BAM alignment
    $regexp{bamstats}{reads_mapped} =
      q?perl -nae 'if($_=~/reads mapped:\s+(\S+)/) {print $1;last}' ?;

    # Return gender from chanjo_sexcheck
    $regexp{chanjo_sexcheck}{gender} =
      q?perl -nae 'if( ($F[0]!~/^#/) && ($F[2] =~/\S+/) ) {print $F[2];}' ?;

    # Return sample order from vcf file used to create ".ped", ".map" and hence ".mibs".
    $regexp{pedigree_check}{sample_order} =
q?perl -nae 'if ($_=~/^#CHROM/) {chomp $_; my @line = split(/\t/,$_); for (my $sample=9;$sample<scalar(@line);$sample++) { print $line[$sample], "\t";}last;}' ?;

    $regexp{inbreeding_factor}{sample_inbreeding_factor} =
q?perl -nae 'my @inbreedingFactor; if ($. > 1) {my @temp = split(/\s/,$_);push(@inbreedingFactor, $F[0].":".$F[5]); print $inbreedingFactor[0], "\t"; }' ?;

    $regexp{plink_sexcheck}{sample_sexcheck} =
q?perl -nae 'my @sexCheckFactor; if ($. > 1) {my @temp = split(/\s+/,$_);push(@sexCheckFactor,$temp[2].":".$temp[4]); print $sexCheckFactor[0], "\t"; }' ?;

    # Get entire sample relation check file
    $regexp{relation_check}{sample_relation_check} = q?perl -nae 'print $_;' ?;

    # Return fraction duplicates
    $regexp{markduplicates}{fraction_duplicates} =
      q?perl -nae 'if($_=~/Fraction Duplicates\: (\S+)/) {print $1;}' ?;

    # Get BAIT_SET line from header
    $regexp{collecthsmetrics}{header} =
      q?perl -nae' if ($_ =~/^BAIT_SET/ ) {print $_;last;}' ?;

    # Return line and only look at line 8 in file, where the data action is
    $regexp{collecthsmetrics}{data} =
      q?perl -nae' if ( ($. ==8) && ($_ =~/(\S+)/) ) {print $_;last;}' ?;

    # Return CATEGORY line from header
    $regexp{collectmultiplemetrics}{header} =
      q?perl -nae' if ($_ =~/^CATEGORY/ ) {print $_;last;}' ?;

    # Return FIRST_OF_PAIR
    $regexp{collectmultiplemetrics}{first_of_pair} =
      q?perl -nae' if ($_ =~/^FIRST_OF_PAIR/ ) {print $_;last;}' ?;

    # Return SECOND_OF_PAIR
    $regexp{collectmultiplemetrics}{second_of_pair} =
      q?perl -nae' if ($_ =~/^SECOND_OF_PAIR/ ) {print $_;last;}' ?;

    # Return PAIR line
    $regexp{collectmultiplemetrics}{pair} =
      q?perl -nae' if ($_ =~/^PAIR/ ) {print $_;last;}'  ?;

    # Return MEDIAN_INSERT_SIZE line from header
    $regexp{collectmultiplemetricsinsertsize}{header} =
      q?perl -nae' if ($_ =~/^MEDIAN_INSERT_SIZE/ ) {print $_;last;}' ?;

    # Return line and only look at line 8 in file, where the data action is
    $regexp{collectmultiplemetricsinsertsize}{data} =
      q?perl -nae' if ( ($. ==8) && ($_ =~/(\S+)/) ) {print $_;last;}' ?;

# Return CompOverlap CompFeatureInput line and only look at line 8, where the data action is in header
    $regexp{variantevalall}{comp_overlap_data_header} =
      q?perl -nae' if ($_ =~/^CompOverlap\s+CompFeatureInput/ ) {print $_;last;}' ?;

    # Return CompOverlap and all and none line
    $regexp{variantevalall}{comp_overlap_data_all} =
q?perl -nae' if ( ($_ =~/^CompOverlap/) && ($_ =~/all/) && ($_ =~/none/)) {print $_;last;}' ?;

    # Return CompOverlap and known line
    $regexp{variantevalall}{comp_overlap_data_known} =
      q?perl -nae' if ( ($_ =~/^CompOverlap/) && ($_ =~/known\s/) ) {print $_;last;}' ?;

    # Return CompOverlap and novel line
    $regexp{variantevalall}{comp_overlap_data_novel} =
      q?perl -nae' if ( ($_ =~/^CompOverlap/) && ($_ =~/novel\s/) ) {print $_;last;}' ?;

    # Return CountVariants and CompFeatureInput line from header
    $regexp{variantevalall}{count_variants_data_header} =
      q?perl -nae' if ($_ =~/^CountVariants\s+CompFeatureInput/ ) {print $_;last;}' ?;

    # Return CountVariants and all line
    $regexp{variantevalall}{count_variants_data_all} =
      q?perl -nae' if ( ($_ =~/^CountVariants/) && ($_ =~/all\s/) ) {print $_;last;}' ?;

    # Return CountVariants and known line
    $regexp{variantevalall}{count_variants_data_known} =
      q?perl -nae' if ( ($_ =~/^CountVariants/) && ($_ =~/known\s/) ) {print $_;last;}' ?;

    # Return CountVariants and novel line
    $regexp{variantevalall}{count_variants_data_novel} =
      q?perl -nae' if ( ($_ =~/^CountVariants/) && ($_ =~/novel\s/) ) {print $_;last;}' ?;

    # Return IndelSummary and CompFeatureInput line from header
    $regexp{variantevalall}{indel_summary_data_header} =
      q?perl -nae' if ($_ =~/^IndelSummary\s+CompFeatureInput/ ) {print $_;last;}' ?;

    # Return IndelSummary and all line
    $regexp{variantevalall}{indel_summary_data_all} =
      q?perl -nae' if ( ($_ =~/^IndelSummary/) && ($_ =~/all\s/) ) {print $_;last;}' ?;

    # Return IndelSummary and known line
    $regexp{variantevalall}{indel_summary_data_known} =
      q?perl -nae' if ( ($_ =~/^IndelSummary/) && ($_ =~/known\s/) ) {print $_;last;}' ?;

    # Return IndelSummary and novel line
    $regexp{variantevalall}{indel_summary_data_novel} =
      q?perl -nae' if ( ($_ =~/^IndelSummary/) && ($_ =~/novel\s/) ) {print $_;last;}' ?;

    # Return MultiallelicSummary and CompFeatureInput line from header
    $regexp{variantevalall}{multiallelic_summary_data_header} =
q?perl -nae' if ($_ =~/^MultiallelicSummary\s+CompFeatureInput/ ) {print $_;last;}' ?;

    # Return MultiallelicSummary and all line
    $regexp{variantevalall}{multiallelic_summary_data_all} =
q?perl -nae' if ( ($_ =~/^MultiallelicSummary/) && ($_ =~/all\s/) ) {print $_;last;}' ?;

    # Return MultiallelicSummary and known line
    $regexp{variantevalall}{multiallelic_summary_data_known} =
q?perl -nae' if ( ($_ =~/^MultiallelicSummary/) && ($_ =~/known\s/) ) {print $_;last;}' ?;

    # Return MultiallelicSummary and novel line
    $regexp{variantevalall}{multiallelic_summary_data_novel} =
q?perl -nae' if ( ($_ =~/^MultiallelicSummary/) && ($_ =~/novel\s/) ) {print $_;last;}' ?;

    # Return TiTvVariantEvaluator and CompFeatureInput line from header
    $regexp{variantevalall}{titv_variant_evaluator_data_header} =
q?perl -nae' if ($_ =~/^TiTvVariantEvaluator\s+CompFeatureInput/ ) {print $_;last;}' ?;

    # Return TiTvVariantEvaluator and all line
    $regexp{variantevalall}{titv_variant_evaluator_data_all} =
q?perl -nae' if ( ($_ =~/^TiTvVariantEvaluator/) && ($_ =~/all\s/) ) {print $_;last;}' ?;

    # Return TiTvVariantEvaluator and known line
    $regexp{variantevalall}{titv_variant_evaluator_data_known} =
q?perl -nae' if ( ($_ =~/^TiTvVariantEvaluator/) && ($_ =~/known\s/) ) {print $_;last;}' ?;

    # Return TiTvVariantEvaluator and novel line
    $regexp{variantevalall}{titv_variant_evaluator_data_novel} =
q?perl -nae' if ( ($_ =~/^TiTvVariantEvaluator/) && ($_ =~/novel\s/) ) {print $_;last;}' ?;

    # Return ValidationReport and CompFeatureInput line from header
    $regexp{variantevalall}{validation_report_header} =
      q?perl -nae' if ($_ =~/^ValidationReport\s+CompFeatureInput/ ) {print $_;last;}' ?;

    # Return ValidationReport and all line
    $regexp{variantevalall}{validation_report_data_all} =
q?perl -nae' if ( ($_ =~/^ValidationReport/) && ($_ =~/all\s/) && ($_ =~/none\s/)) {print $_;last;}' ?;

    # Return ValidationReport and known line
    $regexp{variantevalall}{validation_report_data_known} =
q?perl -nae' if ( ($_ =~/^ValidationReport/) && ($_ =~/known\s/) ) {print $_;last;}' ?;

    # Return ValidationReport and novel line
    $regexp{variantevalall}{validation_report_data_novel} =
q?perl -nae' if ( ($_ =~/^ValidationReport/) && ($_ =~/novel\s/) ) {print $_;last;}' ?;

    # Return VariantSummary and CompFeatureInput line from header
    $regexp{variantevalall}{variant_summary_header} =
      q?perl -nae' if ($_ =~/^VariantSummary\s+CompFeatureInput/ ) {print $_;last;}' ?;

    # Return VariantSummary and all line
    $regexp{variantevalall}{variant_summary_data_all} =
      q?perl -nae' if ( ($_ =~/^VariantSummary/) && ($_ =~/all\s/) ) {print $_;last;}' ?;

    # Return VariantSummary and known line
    $regexp{variantevalall}{variant_summary_data_known} =
q?perl -nae' if ( ($_ =~/^VariantSummary/) && ($_ =~/known\s/) ) {print $_;last;}' ?;

    # Return VariantSummary and novel line
    $regexp{variantevalall}{variant_summary_data_novel} =
q?perl -nae' if ( ($_ =~/^VariantSummary/) && ($_ =~/novel\s/) ) {print $_;last;}' ?;

    $regexp{variantevalexome} = $regexp{variantevalall};

    # Return varianteffectpredictor version
    $regexp{varianteffectpredictor}{version} =
      q?perl -nae 'if($_=~/##VEP="(\w+)"/) {print $1;last;}' ?;

    # Return varianteffectpredictor cache directory
    $regexp{varianteffectpredictor}{cache} =
      q?perl -nae 'if($_=~/##VEP=\w+\s+cache=(\S+)/) {print $1;last;}' ?;

    # Return varianteffectpredictor polyPhen version
    $regexp{varianteffectpredictor}{polyphen} =
      q?perl -nae 'if($_=~/##VEP=/ && $_=~/polyphen=(\S+)/) {print $1;last;}' ?;

    # Return varianteffectpredictor sift version
    $regexp{varianteffectpredictor}{sift} =
      q?perl -nae 'if($_=~/##VEP=/ && $_=~/sift=sift(\S+)/) {print $1;last;}' ?;

    # Return varianteffectpredictor geneBuild
    $regexp{varianteffectpredictor}{gene_build} =
      q?perl -nae 'if($_=~/##VEP=/ && $_=~/genebuild=(\S+)/) {print $1;last;}' ?;

    # Return varianteffectpredictor assembly
    $regexp{varianteffectpredictor}{assembly} =
      q?perl -nae 'if($_=~/##VEP=/ && $_=~/assembly=(\S+)/) {print $1;last;}' ?;

    # Return varianteffectpredictor HGMD-PUBLIC version
    $regexp{varianteffectpredictor}{hgmd_public} =
      q?perl -nae 'if($_=~/##VEP=/ && $_=~/HGMD-PUBLIC=(\S+)/) {print $1;last;}' ?;

    # Return varianteffectpredictor regbuild version
    $regexp{varianteffectpredictor}{reg_build} =
      q?perl -nae 'if($_=~/##VEP=/ && $_=~/regbuild=(\S+)/) {print $1;last;}' ?;

    # Return varianteffectpredictor gencode version
    $regexp{varianteffectpredictor}{gencode} =
      q?perl -nae 'if($_=~/##VEP=/ && $_=~/gencode=\S+\s+(\d+)/) {print $1;last;}' ?;

    # Return vcfparser version
<<<<<<< HEAD
    $regexp{vcfparser}{version} =
      q?perl -nae 'if($_=~/##Software=<ID=mip,Version=(\d+.\d+.\d+)/) {print $1;last;}' ?;
=======
    $regexp{vcfparser_ar}{version} =
      q?perl -nae 'if($_=~/##Software=<ID=mip,Version=(\d+.\d+.\d+)/) {print $1;last;}' ?;

    # Return Bwa version
    $regexp{bwa_mem}{version} =
      q?perl -nae 'if($_=~/\[main\]\sVersion:\s(\S+)/) {print $1;last;}' ?;

    # Return Chanjo version
    $regexp{chanjo_sexcheck}{version} =
      q?perl -nae 'if($_=~/version\s(\d+.\d+.\d+)/) {print $1;last;}' ?;

    # Return vt version
    $regexp{vt_ar}{version} =
      q?perl -nae 'if($_=~/decompose\sv(\S+)/) {print $1;last;}' ?;

    # Return Samtools version
    $regexp{samtools}{version} =
      q?perl -nae 'if($_=~/samtoolsVersion=(\S+)/) {print $1;last;}' ?;

    # Return Bcftools version
    $regexp{bcftools_mpileup}{version} =
      q?perl -nae 'if($_=~/bcftools_\w+Version=(\S+)/) {print $1;last;}' ?;

    # Return Delly version
    $regexp{delly_reformat}{version} =
      q?perl -nae 'if($_=~/SVMETHOD=EMBL\.DELLY(v\d+\.\d+\.\d+)/) {print $1;last }' ?;

    # Return GATK version
    $regexp{gatk}{version} =
q!perl -nae 'if ($_=~/\A##GATKCommandLine(?:.+)Version="(.+)\",Date/) {print $1; last;}' !;

    # Return Manta version
    $regexp{manta}{version} =
      q?perl -nae 'if($_=~/GenerateSVCandidates\s+(\S+)/) {print $1;last}' ?;

    # Return Picard version
    $regexp{picard}{version} =
      q?perl -nae 'if($_=~/Picard\sversion:\s(\d+\.\d+\.\d+)/) {print $1;last;}'?;

    # Return Sambamba version
    $regexp{sambamba}{version} =
      q?perl -nae 'if($_=~/sambamba\s(\S+)/) {print $1;last;}' ?;

    # Return SVVCFAnno version
    $regexp{sv_combinevariantcallsets}{vcfanno} =
      q?perl -nae 'if($_=~/vcfanno\sversion\s(\S+)/) {print $1;last;}' ?;
>>>>>>> 54e0056a

    # Return sv_varianteffectpredictor version
    $regexp{sv_varianteffectpredictor}{version} =
      q?perl -nae 'if($_=~/##VEP="(\w+)"/) {print $1;last;}' ?;

    # Return sv_varianteffectpredictor cache directory
    $regexp{sv_varianteffectpredictor}{cache} =
      q?perl -nae 'if($_=~/##VEP=\w+\s+cache=(\S+)/) {print $1;last;}' ?;

    # Return sv_varianteffectpredictor polyPhen version
    $regexp{sv_varianteffectpredictor}{polyphen} =
      q?perl -nae 'if($_=~/##VEP=/ && $_=~/polyphen=(\S+)/) {print $1;last;}' ?;

    # Return sv_varianteffectpredictor sift version
    $regexp{sv_varianteffectpredictor}{sift} =
      q?perl -nae 'if($_=~/##VEP=/ && $_=~/sift=sift(\S+)/) {print $1;last;}' ?;

    # Return sv_varianteffectpredictor geneBuild
    $regexp{sv_varianteffectpredictor}{gene_build} =
      q?perl -nae 'if($_=~/##VEP=/ && $_=~/genebuild=(\S+)/) {print $1;last;}' ?;

    # Return sv_varianteffectpredictor assembly
    $regexp{sv_varianteffectpredictor}{assembly} =
      q?perl -nae 'if($_=~/##VEP=/ && $_=~/assembly=(\S+)/) {print $1;last;}' ?;

    # Return sv_varianteffectpredictor HGMD-PUBLIC version
    $regexp{sv_varianteffectpredictor}{hgmd_public} =
      q?perl -nae 'if($_=~/##VEP=/ && $_=~/HGMD-PUBLIC=(\S+)/) {print $1;last;}' ?;

    # Return sv_varianteffectpredictor regbuild version
    $regexp{sv_varianteffectpredictor}{reg_build} =
      q?perl -nae 'if($_=~/##VEP=/ && $_=~/regbuild=(\S+)/) {print $1;last;}' ?;

    # Return sv_varianteffectpredictor gencode version
    $regexp{sv_varianteffectpredictor}{gencode} =
      q?perl -nae 'if($_=~/##VEP=/ && $_=~/gencode=\S+\s+(\d+)/) {print $1;last;}' ?;

    # Return sv_vcfparser version
    $regexp{sv_vcfparser}{version} =
q?perl -nae 'if($_=~/##Software=<ID=mip,Version=(\d+.\d+.\d+)/) {print $1;last;} else { if($_=~/#CHROM/) {last;} }' ?;
<<<<<<< HEAD
=======

    # Return SVGenmod version
    $regexp{sv_genmod}{version} =
q?perl -nae 'if($_=~/##Software=<ID=genmod,Version=(\d+.\d+.\d+|\d+.\d+)/) {print $1;last;} else { if($_=~/#CHROM/) {last;} } ' ?;

    # Return Plink2 version
    $regexp{plink2}{version} =
q?perl -nae 'if($_=~/PLINK\s(\S+\s\S+\s\S+\s\S+\s\S+)/) {my $ret = $1;$ret =~s/\s/_/g;print $ret;last;}' ?;
>>>>>>> 54e0056a

    # Return variant_integrity mendel fraction errors
    $regexp{variant_integrity_ar_mendel}{fraction_of_errors} =
      q?perl -nae 'unless ($_=~/^#/) {print $F[1];last;}' ?;

    # Return variant_integrity mendel mendelian_errors
    $regexp{variant_integrity_ar_mendel}{mendelian_errors} =
      q?perl -nae 'unless ($_=~/^#/) {print $F[2];last;}' ?;

    # Return variant_integrity father fraction of common_variants
    $regexp{variant_integrity_ar_father}{fraction_of_common_variants} =
      q?perl -nae 'unless ($_=~/^#/) {print $F[1];last;}' ?;

    # Return variant_integrity father common_variants
    $regexp{variant_integrity_ar_father}{common_variants} =
      q?perl -nae 'unless ($_=~/^#/) {print $F[2];last;}' ?;

<<<<<<< HEAD
=======
    # Return tiddit version
    $regexp{tiddit}{version} =
q?perl -nae 'if($_=~/^##source=TIDDIT-(\S+)/) { print $1; last; } else { if($_=~/#CHROM/) { last;} }' ?;

    # Return svdb version
    $regexp{sv_combinevariantcallsets}{version} =
q?perl -nae 'if($_=~/^##SVDB_version=(\S+)/) { print $1; last; } else { if($_=~/#CHROM/) { last;} }' ?;

    # Return vcf2cytosure version
    $regexp{vcf2cytosure_version}{version} =
      q?perl -nae 'if($_=~/cytosure\s+(\d+[.]\d+[.]\d+)/xsm) { print $1;last; }' ?;

>>>>>>> 54e0056a
    ## Writes a YAML hash to file
    write_yaml(
        {
            yaml_href      => \%regexp,
            yaml_file_path => $print_regexp_outfile,
        }
    );
    $log->info( q{Wrote regexp YAML file to: } . $print_regexp_outfile );
    exit;
}

1;<|MERGE_RESOLUTION|>--- conflicted
+++ resolved
@@ -111,12 +111,6 @@
     my %regexp;
 
     ## Add to %regexp to enable print in YAML
-<<<<<<< HEAD
-=======
-    # Return FastQC version
-    $regexp{fastqc_ar}{version} =
-      q?perl -nae' if ($_=~/##FastQC\\s+(\\S+)/) {print $1;last;}' ?;
->>>>>>> 54e0056a
 
     # Return Encoding
     $regexp{fastqc_ar}{encoding} =
@@ -393,57 +387,8 @@
       q?perl -nae 'if($_=~/##VEP=/ && $_=~/gencode=\S+\s+(\d+)/) {print $1;last;}' ?;
 
     # Return vcfparser version
-<<<<<<< HEAD
-    $regexp{vcfparser}{version} =
-      q?perl -nae 'if($_=~/##Software=<ID=mip,Version=(\d+.\d+.\d+)/) {print $1;last;}' ?;
-=======
     $regexp{vcfparser_ar}{version} =
       q?perl -nae 'if($_=~/##Software=<ID=mip,Version=(\d+.\d+.\d+)/) {print $1;last;}' ?;
-
-    # Return Bwa version
-    $regexp{bwa_mem}{version} =
-      q?perl -nae 'if($_=~/\[main\]\sVersion:\s(\S+)/) {print $1;last;}' ?;
-
-    # Return Chanjo version
-    $regexp{chanjo_sexcheck}{version} =
-      q?perl -nae 'if($_=~/version\s(\d+.\d+.\d+)/) {print $1;last;}' ?;
-
-    # Return vt version
-    $regexp{vt_ar}{version} =
-      q?perl -nae 'if($_=~/decompose\sv(\S+)/) {print $1;last;}' ?;
-
-    # Return Samtools version
-    $regexp{samtools}{version} =
-      q?perl -nae 'if($_=~/samtoolsVersion=(\S+)/) {print $1;last;}' ?;
-
-    # Return Bcftools version
-    $regexp{bcftools_mpileup}{version} =
-      q?perl -nae 'if($_=~/bcftools_\w+Version=(\S+)/) {print $1;last;}' ?;
-
-    # Return Delly version
-    $regexp{delly_reformat}{version} =
-      q?perl -nae 'if($_=~/SVMETHOD=EMBL\.DELLY(v\d+\.\d+\.\d+)/) {print $1;last }' ?;
-
-    # Return GATK version
-    $regexp{gatk}{version} =
-q!perl -nae 'if ($_=~/\A##GATKCommandLine(?:.+)Version="(.+)\",Date/) {print $1; last;}' !;
-
-    # Return Manta version
-    $regexp{manta}{version} =
-      q?perl -nae 'if($_=~/GenerateSVCandidates\s+(\S+)/) {print $1;last}' ?;
-
-    # Return Picard version
-    $regexp{picard}{version} =
-      q?perl -nae 'if($_=~/Picard\sversion:\s(\d+\.\d+\.\d+)/) {print $1;last;}'?;
-
-    # Return Sambamba version
-    $regexp{sambamba}{version} =
-      q?perl -nae 'if($_=~/sambamba\s(\S+)/) {print $1;last;}' ?;
-
-    # Return SVVCFAnno version
-    $regexp{sv_combinevariantcallsets}{vcfanno} =
-      q?perl -nae 'if($_=~/vcfanno\sversion\s(\S+)/) {print $1;last;}' ?;
->>>>>>> 54e0056a
 
     # Return sv_varianteffectpredictor version
     $regexp{sv_varianteffectpredictor}{version} =
@@ -484,17 +429,6 @@
     # Return sv_vcfparser version
     $regexp{sv_vcfparser}{version} =
 q?perl -nae 'if($_=~/##Software=<ID=mip,Version=(\d+.\d+.\d+)/) {print $1;last;} else { if($_=~/#CHROM/) {last;} }' ?;
-<<<<<<< HEAD
-=======
-
-    # Return SVGenmod version
-    $regexp{sv_genmod}{version} =
-q?perl -nae 'if($_=~/##Software=<ID=genmod,Version=(\d+.\d+.\d+|\d+.\d+)/) {print $1;last;} else { if($_=~/#CHROM/) {last;} } ' ?;
-
-    # Return Plink2 version
-    $regexp{plink2}{version} =
-q?perl -nae 'if($_=~/PLINK\s(\S+\s\S+\s\S+\s\S+\s\S+)/) {my $ret = $1;$ret =~s/\s/_/g;print $ret;last;}' ?;
->>>>>>> 54e0056a
 
     # Return variant_integrity mendel fraction errors
     $regexp{variant_integrity_ar_mendel}{fraction_of_errors} =
@@ -512,21 +446,6 @@
     $regexp{variant_integrity_ar_father}{common_variants} =
       q?perl -nae 'unless ($_=~/^#/) {print $F[2];last;}' ?;
 
-<<<<<<< HEAD
-=======
-    # Return tiddit version
-    $regexp{tiddit}{version} =
-q?perl -nae 'if($_=~/^##source=TIDDIT-(\S+)/) { print $1; last; } else { if($_=~/#CHROM/) { last;} }' ?;
-
-    # Return svdb version
-    $regexp{sv_combinevariantcallsets}{version} =
-q?perl -nae 'if($_=~/^##SVDB_version=(\S+)/) { print $1; last; } else { if($_=~/#CHROM/) { last;} }' ?;
-
-    # Return vcf2cytosure version
-    $regexp{vcf2cytosure_version}{version} =
-      q?perl -nae 'if($_=~/cytosure\s+(\d+[.]\d+[.]\d+)/xsm) { print $1;last; }' ?;
-
->>>>>>> 54e0056a
     ## Writes a YAML hash to file
     write_yaml(
         {
