--- conflicted
+++ resolved
@@ -41,16 +41,12 @@
     ## Input from Cli
     my %active_parameter = %{$arg_href};
 
-<<<<<<< HEAD
-    use MIP::Definition qw{ get_definition_file_paths
+    use MIP::Definition
+      qw{ get_dependency_tree_from_definition_file
       get_first_level_keys_order_from_definition_file
+      get_parameter_definition_file_paths
       get_parameter_from_definition_files };
     use MIP::File::Format::Yaml qw{ load_yaml };
-=======
-    use MIP::Definition
-      qw{ get_dependency_tree_from_definition_file get_parameter_definition_file_paths get_parameter_from_definition_files };
-    use MIP::File::Format::Yaml qw{ load_yaml order_parameter_names };
->>>>>>> 5f6399c1
     use MIP::Get::Analysis
       qw{ get_dependency_tree_chain get_dependency_tree_order print_recipe };
 
