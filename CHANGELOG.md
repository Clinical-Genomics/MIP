# Change Log
All notable changes to this project will be documented in this file.
This project adheres to [Semantic Versioning](http://semver.org/).

<<<<<<< HEAD
## [8.2.3]
- Chromograph now creates ideograms over the chromosomes
- Proband chromograph files are named with sample id instead of case id
- Increases java memory for picardtools markduplicates
=======
## [Develop]
- Turned off bcftools_mpileup by default
- Replaced sambamba sort with samtools sort after alignment
- Replaced recipe picartools_mergesamfiles with samtools_merge

**Tools**
- bcftools: 1.9=ha228f0b_4 -> 1.10.2-hd2cd319_0 (DNA)
- htslib: 1.9-hc238db4_4 -> 1.10.2=h78d89cc_0 (DNA)
- picard: 2.20.7 -> 2.22.0 (DNA)
- samtools: 1.9=h8571acd_11 -> 1.10-h9402c20_2 (DNA)
>>>>>>> 1e6c58e1

## [8.2.2]
- Fixes a crash in MIP caused by not looping over the Y chromosomes for females in the GATK SplitNCigarReads recipe

## [8.2.1]
- Removes multiple identical entries in the store file. Keeps the most recent

## [8.2.0]
- Minor changes to the install processes
- Added yamllint
- New store format file in new file: <case>_deliverables.yaml
- Fixed memory error in version_collect due to GATK version command
- Internal code refactoring
- Updated docs for code style and best practise

**Tools**
- ucsc-wigToBigWig: 357
- ucsc-bedToBigBed: 357

## [8.1.0]
- STAR aligns sample fastq files with the same sequnece mode (eg. single-end or paired-end) within one job
- Dropped option to run sambamba markduplicates for RNA
- Added SMNCopyNumberCaller to MIP for SMN calling with WGS data
- Added downlod of vcf2cytosure blacklist file for grch37

**CLI**
- New CLI option for picard markduplicates optical duplicate distance. Default: 2500
- Removed sambamba markduplicates CLI options from RNA
- Removed CLI optono markduplicates_no_bam_to_cram
- New analysis recipe option for smncopynumbercaller
- New option for vcf2cytosure "--vcf2cytosure_blacklist"

**Tools**
- Arriba: 1.1.0
- SMNCopyNumberCaller: 4b2c1ad
- vcf2cytosure: 0.4.3 -> 0.5.1

## [8.0.0]

- Added BAM contigs set to allow for single ladies to get a proper check sex (no pun intended:). Actually it is for all female only analyses.
- Add new recipe to get executable version dynamically and in separate file
- Remove Snpeff and snpsift from MIP
- Add clinvar annotation as vep custom file: CLINVAR_CLNSIG,CLINVAR_CLNVID,CLINVAR_CLNREVSTAT now in CSQ field
- Move frequency annotations from Snpsift to frequency_annotation recipe
- Moves frequency annotation to separate recipe
- Adds upd for trios
- Adds rhocall viz
- Adds chromograph for chromosome visualization
- Moves CNVnator to singularity container
- Moves Manta to singularity container
- Moves VEP to singularity container
- Moves Svdb to singularity container and update version to 2.2.0
- Moves delly to singularity container
- Moved dbNSFP processing from snpsift to VEP as plugin: GERP++_NR,GERP++_RS,REVEL_rankscore,phastCons100way_vertebrate,phyloP100way_vertebrate is now part of VEP CSQ Schema instead of separate keys in the VCF INFO field 
- Install CADD via MIPs installer
- Moves STAR to singularity container
- Moves STAR-Fusion to singularity container
- Moves RSeQC to singularity container
- Moves Trim Galore to singularity container
- Removes the py3 and perl5 conda environment for the RNA pipeline
- Moves stringtie to singularity container
- Removed cramtools
- Removes cutadapt 
- Supply wgs variantcalls for ASE analysis

**New references**
- grch37_sv_frequency_vcfanno_filter_config_-v1.2-.toml
- grch37_frequency_vcfanno_filter_config_-v1.3-.toml

**Reference**
- clinvar: 20191013
- gnomad: r2.0.1 -> r2.1.1
- loqusdb: 2018-12-18 -> 2019-11-04
- expansionhunter: 3.0.0 -> 3.1.2

**Tools**
- bedtools: 2.27.1-he941832_2 -> 2.29.0=h6ed99ea_1
- chromograph:
- expansionhunter: 3.0.0 -> 3.1.2
- GATK: 4.1.2.0-1 -> 4.1.3.0-0 
- gffcompare: 0.10.6 -> 0.11.2
- manta: 1.5.0-py27_0 -> 1.6.0-py27_0 
- multiqc: 1.6 -> 1.7
- picard: 2.18.14-0 -> 2.20.7-0
- rseqc: 3.0.0 -> 3.0.1
- rhocall: 0.4 -> 0.5.1
- rtg-tools: 3.9.1-1 -> 3.10.1-0
- star: 2.6.1d -> 2.7.3a
- star-fusion: 1.5.0 -> 1.7.0
- stranger: 0.5.4 -> 0.5.5
- stringtie: 1.3.4 -> 2.0.3
- svdb: 2.0.0 -> 2.2.0
- trim-galore: 0.5.0 -> 0.6.4
- upd: 0.1
- vcfanno: 0.3.1-0 -> 0.3.2-0
- VEP: 95 -> 97

## [7.1.12]
- Remove upper case in reference file name from test data

## [7.1.11]
- Fixed bug that will casue select vcf files for snv/indel to not be produced if you turn off all SV programs
 
## [7.1.10]
- Added BAM contigs set to allow for single ladies to get a proper check sex (no pun intended:). Actually it is for all female only analyses.

## [7.1.9]
- Remove race condition between expansionhunter and sambamba depth when reading index files

## [7.1.8]
- Remove MT contig also for analysis run with analysis_type "mixed"

## [7.1.7]
- Use MQ annotation when running GATK VariantRecalibration for SNV

## [7.1.6]
- Use correct recipe name for qccollect path when adding to qc_sample_info.yaml

## [7.1.5]
- Increased sv_varianteffectpredictor memory parameter 9 -> 18 Gb

## [7.1.4]
- Fix bug in outfile_path when mitochondria contig is not part of gene panel

## [7.1.3]
- Increased sv_varianteffectpredictor memory parameter 8 -> 9 Gb

## [7.1.2]
- Update samtools_subsample_mt to fix bug in downsampling of MT bam

## [7.1.1]
- Fixed bug when skipping evaluation in QC_collect

## [7.1.0]
- Updated TIDDIT to enable faster processing
- Updated GATK for faster haplotypecalling

**Tools**
- TIDDIT: 2.5.0 -> 2.7.1
- bcftools: 1.9-h4da6232_0 -> 1.9=ha228f0b_4
- bioconductor-deseq2: 1.18.1=r3.4.1_1 -> 1.22.1=r351hf484d3e_0
- bioconductor-tximport: 1.8.0=r341_0 -> 1.12.0=r351_0 
- GATK: 4.1.0.0-0 -> 4.1.2.0-1
- samtools: 1.9-h8ee4bcc_1 -> 1.9=h8571acd_11 

## [7.0.10]
- option: tiddit_bin_size -> tiddit_coverage_bin_size
- Added generation of wig coverage data file using tiddit_coverage
- Added set_recipe_resource options for setting core_number, time, memory on CLI per recipe(s)

**New recipes**
*Rd_dna*
- tiddit_coverage

## [7.0.9]
- Removed plink memory allocation from rd_dna_vcf_rerun

## [7.0.8]
- Increased memory allocation for vep (snv/indel) again

## [7.0.7]
- Increased memory allocation for vep (snv/indel)

## [7.0.6]
- Allow "unknown" sex when using expansionhunter by then not using gender in expansionhunter CLI

## [7.0.5]
- Updated stranger to version 0.5.4 to avoid repeat id warnings

**Tools**
- stranger: 0.5.1 -> 0.5.4

## [7.0.4]
- Increased recipe memory for plink and vcf2cytosure

## [7.0.3]
- Added removal of genomicsDB dir from potential previous analysis as it causes gatk genotyping to crash

## [7.0.2]
- New framework structure with sub commands - for analysis, install and download
- New pipelines: rd_dna (previous MIP), rd_dna_vcf_rerun (light rerun from rd_dna data) and rd_rna
- Install now has sbatch features
- Download is now only sbatch
- Added initiation_maps for pipeline engines
- Changed family to case
- Changed output data dir structure to flat for each ID
- Removed call type value in file names
- Rename module time and cores to recipe time and core
- Renamed option `start_with_program` to `start_with_recipe`
- Removed use of "p" before recipe names
- Add check for recipe when using start_with_flag
- Modify parsing of pedigree to allow new RNA DE keys Fix https://github.com/Clinical-Genomics/MIP/issues/554
- Two-step model for reruns. Fix https://github.com/Clinical-Genomics/MIP/issues/546
- Add input SV vcf for rd_dna_vcf_rerun to qc_sample_info. Fix https://github.com/Clinical-Genomics/MIP/issues/548
- Added io to all recipes
- Updated GATK to version 4.1.0 for most GATK recipes
- Removed bed_cov and corresponding R scripts from rare disease analysis 
- Removed bamcalibrationblock and variantannotation block
- Removed "--rio" option
- Refactored and updated Delly to "0.7.8". Removed small-indel calling for better speed.
- Use "--use-best-n-alleles" in freebayes and added default of "4"
- Add Expansion Hunter Fix https://github.com/Clinical-Genomics/MIP/issues/442
- One case one Multiqc report Fix https://github.com/Clinical-Genomics/MIP/issues/515
- Added exclude contig option. Fix https://github.com/Clinical-Genomics/MIP/issues/509.
- Add UCSC genomicsSuperDups to annotation and rank model. Fix https://github.com/Clinical-Genomics/MIP/issues/574
- Switched to using conda instead of source with conda e.g. "conda activate [ENV]" instead of "source activate [ENV]"
- Changed default for gatk_calculategenotypeposteriors to 0 (=no). 
- Switched 1000G phase3_v4_2013-05-02 to gnomad r2.0.1 as default for gatk_calculategenotypeposteriors_support_set option
- Added switch to add all research variants to clinical file for MT. Required to display all MT variants in Scout clinical view as they are all deemed clinically relevant.
- Added gatk GatherBqsrReports to gather bqsr reports after parallelization
- Renamed flag "gatk_calculategenotypeposteriors_support_set" to "gatk_calculate_genotype_call_set"
- Added recipe_memory parameter to parameter definitions and all recipes

**New Pipeline**
- rd_dna
- rd_dna_vcf_rerun
- rd_rna

**New recipes**
*Rd_dna*
- cadd_ar
- sv_annotate

*rd_dna_vcf_rerun*
- sv_vcf_rerun_reformat
- vcf_rerun_reformat

**Annotations**
- genomic_superdups_frac_match
- REVEL_rankscore
- CADD for indels
- MaxEntScan

**References**
- clinvar: 20180429 -> 20190305
- dbnsfp: v2.9 -> v3.5a (GRCh37)
- GRCh37_gatk_merged_reference_samples.txt
- GRCh37_mip_sv_svdb_export_-2018-10-09-.vcf
- VEPs cache: 91 -> 94
- GRCh37_loqusdb_-2017-05-22-.vcf.gz -> GRCh37_loqusdb_snv_indel_-2018-12-18-.vcf.gz
- rank_model: 1.21 -> 1.24
- svrank_model: 1.3 -> 1.8
- qc_regexp: 1.19 -> 1.22 

**Tools**
- bcftools: 1.6 -> 1.9-h4da6232_0
- bedtools: 2.26.0 -> 2.27.1-he941832_2
- bwa: 0.7.15 -> 0.7.17-ha92aebf_3
- cadd: 1.4
- bwakit: 0.7.12 -> 0.7.15-1
- cutadapt: 1.14 -> 1.18-py27_0
- cramtools: 3.0.b47 -> 3.0.b127-2
- expansionhunter: 3.0.0
- delly: 0.7.7 ->0.8.1-h4037b6b_00
- fastqc: 0.11.4 -> 0.11.8-0
- freebayes: 1.1.0 -> 1.2.0-py27h82df9c4_3
- genmod: 3.7.2 -> 3.7.3
- GATK: 3.8 -> 4.1.0.0-0 (and some modules still use 3.8)
- htslib: 1.6 -> 1.9-hc238db4_4
- manta: 1.1.0 -> 1.5.0-py27_0
- multiqc: 1.4 -> 1.6
- peddy: 0.3.1 -> 0.4.2-py_0
- picardtools: 2.14.1 -> 2.18.14-0
- rtg-tools: 3.8.4-0 -> 3.9.1-1
- sambamba: 0.6.6 -> 0.6.8-h682856c_0
- samtools: 1.6 -> 1.9-h8ee4bcc_1
- stranger: 0.5.1
- svdb: 1.1.2 -> 1.3.0-py27h7eb728f_0
- tiddit: 2.2.5 -> 2.5.0
- vcf2cytosure: 0.3.0 -> 0.4.3
- vcfanno: 0.1.0 -> 0.3.1-0
- vep: 91 -> 94.4

## [6.0.7]
- Increased ploidy when calling variants in the mitochondria. Fix https://github.com/Clinical-Genomics/MIP/issues/507
- New option: 'start_with_program'
- Fixed chdir inconsistency. Fix #402 
- Added boolean option to qccollect to evaluate plink_gender check with `-epg`.
- Moved vcfcytosure processing to the last sv module

## [6.0.0]
- Version 6.0.0. https://github.com/Clinical-Genomics/MIP/issues/186<|MERGE_RESOLUTION|>--- conflicted
+++ resolved
@@ -2,23 +2,21 @@
 All notable changes to this project will be documented in this file.
 This project adheres to [Semantic Versioning](http://semver.org/).
 
-<<<<<<< HEAD
+## [Develop]
+- Turned off bcftools_mpileup by default
+- Replaced sambamba sort with samtools sort after alignment
+- Replaced recipe picartools_mergesamfiles with samtools_merge
+
+**Tools**
+- bcftools: 1.9=ha228f0b_4 -> 1.10.2-hd2cd319_0 (DNA)
+- htslib: 1.9-hc238db4_4 -> 1.10.2=h78d89cc_0 (DNA)
+- picard: 2.20.7 -> 2.22.0 (DNA)
+- samtools: 1.9=h8571acd_11 -> 1.10-h9402c20_2 (DNA)
+
 ## [8.2.3]
 - Chromograph now creates ideograms over the chromosomes
 - Proband chromograph files are named with sample id instead of case id
 - Increases java memory for picardtools markduplicates
-=======
-## [Develop]
-- Turned off bcftools_mpileup by default
-- Replaced sambamba sort with samtools sort after alignment
-- Replaced recipe picartools_mergesamfiles with samtools_merge
-
-**Tools**
-- bcftools: 1.9=ha228f0b_4 -> 1.10.2-hd2cd319_0 (DNA)
-- htslib: 1.9-hc238db4_4 -> 1.10.2=h78d89cc_0 (DNA)
-- picard: 2.20.7 -> 2.22.0 (DNA)
-- samtools: 1.9=h8571acd_11 -> 1.10-h9402c20_2 (DNA)
->>>>>>> 1e6c58e1
 
 ## [8.2.2]
 - Fixes a crash in MIP caused by not looping over the Y chromosomes for females in the GATK SplitNCigarReads recipe
