--- conflicted
+++ resolved
@@ -26,43 +26,6 @@
 
 my $VERBOSE = 1;
 our $VERSION = 1.00;
-
-<<<<<<< HEAD
-$VERBOSE = test_standard_cli(
-    {
-        verbose => $VERBOSE,
-        version => $VERSION,
-    }
-);
-=======
-### User Options
-GetOptions(
-
-    # Display help text
-    q{h|help} => sub {
-        done_testing();
-        say {*STDOUT} $USAGE;
-        exit;
-    },
-
-    # Display version number
-    q{v|version} => sub {
-        done_testing();
-        say {*STDOUT} $NEWLINE . basename($PROGRAM_NAME) . $SPACE . $VERSION . $NEWLINE;
-        exit;
-    },
-    q{vb|verbose} => $VERBOSE,
-  )
-  or (
-    done_testing(),
-    help(
-        {
-            USAGE     => $USAGE,
-            exit_code => 1,
-        }
-    )
-  );
->>>>>>> bcc82965
 
 BEGIN {
 
@@ -118,13 +81,10 @@
         input           => undef,
         expected_output => \@function_base_commands,
     },
-<<<<<<< HEAD
     referencefile_path => {
         input           => q{path_to_ref.test},
         expected_output => q{-g path_to_ref.test},
     },
-=======
->>>>>>> bcc82965
 );
 
 ## Specific arguments
@@ -148,10 +108,6 @@
     referencefile_path => {
         input           => q{path_to_ref.test},
         expected_output => q{-g path_to_ref.test},
-<<<<<<< HEAD
-=======
-
->>>>>>> bcc82965
     },
 );
 
