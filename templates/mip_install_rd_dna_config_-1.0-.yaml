---
# MIP main environment spec
emip:
  conda:
    bcftools: 1.9=ha228f0b_4
    cython: 0.29.1=py27hfc679d8_0
    cyvcf2: 0.10.0=py27h355e19c_0
<<<<<<< HEAD
    gatk4: 4.1.3.0=0
=======
    gatk: 3.8=5
    gcc: 4.8.5
>>>>>>> da22e79a
    htslib: 1.9=hc238db4_4
    libstdcxx-ng: 8.2
    numpy:
    picard: 2.20.7=0
    pip:
    plink2: 1.90b3.35
    python: 2.7
    rtg-tools: 3.10.1=0
    samtools: 1.9=h8571acd_11
    vcfanno: 0.3.2=0
    vt: 2015.11.10
  pip:
  shell:
    mip_scripts:
      version: Your current MIP version
    picard:
      conda_dependency:
        java-jdk:
      version: 2.3.0
    plink2:
      version: 171013
    vt:
      version: gitRepo
  singularity:
    bwa:
      executable:
        bwa:
      uri: shub://Clinical-Genomics/MIP:bwa-0.7.17
    bwakit:
      executable:
        bwa-postalt.js:
        fermi2:
        fermi2.pl:
        k8:
        ropebwt2:
        run-bwamem:
        run-HLA:
        typeHLA.js:
        typeHLA.sh:
        typeHLA-selctg.js:
        seqtk:
      uri: shub://Clinical-Genomics/MIP:bwakit-0.7.15
    bedtools:
      executable:
        bedtools:
      uri: shub://Clinical-Genomics/MIP:bedtools-2.29.0
    cadd:
      executable:
        CADD.sh:
      uri: shub://Clinical-Genomics/MIP:cadd-1.5
    cnvnator:
      executable:
        cnvnator:
        cnvnator2VCF.pl:
      uri: shub://Clinical-Genomics/MIP:cnvnator-0.4.1
    chanjo:
      executable:
        chanjo:
      uri: shub://Clinical-Genomics/MIP:chanjo-4.2.0
    chromograph:
      executable:
        chromograph:
      uri: shub://Clinical-Genomics/MIP:chromograph-0.1
    expansionhunter:
      executable:
        ExpansionHunter:
      uri: shub://Clinical-Genomics/MIP:expansionhunter-3.1.2
    fastqc:
      executable:
        fastqc:
      uri: shub://Clinical-Genomics/MIP:fastqc-0.11.8
    delly:
      executable:
        delly:
      uri: shub://Clinical-Genomics/MIP:delly-0.8.1
<<<<<<< HEAD
    gatk:
      executable:
        gatk3: "no_executable_in_image"
      uri: shub://Clinical-Genomics/MIP:gatk-3.8
=======
    gatk4:
      executable:
        gatk:
      uri: shub://Clinical-Genomics/MIP:gatk-4.1.3.0
>>>>>>> da22e79a
    genmod:
      executable:
        genmod:
      uri: shub://Clinical-Genomics/MIP:genmod-3.7.3
    manta:
      executable:
        configManta.py:
        runWorkflow.py: "no_executable_in_image"
      uri: shub://Clinical-Genomics/MIP:manta-1.6.0
    multiqc:
      executable:
        multiqc:
      uri: shub://Clinical-Genomics/MIP:multiqc-v1.7
    peddy:
      executable:
        peddy: "python -m peddy"
      uri: shub://Clinical-Genomics/MIP:peddy-0.4.3
    rhocall:
      executable:
        rhocall:
      uri: shub://Clinical-Genomics/MIP:rhocall-0.5.1
    sambamba:
      executable:
        sambamba:
      uri: shub://Clinical-Genomics/MIP:sambamba-0.6.8
    stranger:
      executable:
        stranger:
      uri: shub://Clinical-Genomics/MIP:stranger-0.5.4
    svdb:
      executable:
        svdb:
      uri: shub://J35P312/SVDB:2.2.0
    tiddit:
      executable:
        TIDDIT.py:
      uri: shub://J35P312/TIDDIT:2.8.0
    varg:
      executable:
        varg:
      uri: shub://Clinical-Genomics/MIP:varg-1.0.0
    upd:
      executable:
        upd:
      uri: shub://Clinical-Genomics/MIP:upd-0.1
    variant_integrity:
      executable:
        variant_integrity:
      uri: shub://Clinical-Genomics/MIP:variant_integrity-0.0.4
    vep:
      executable:
        vep:
      uri: shub://Clinical-Genomics/MIP:vep-97.4
    vcf2cytosure:
      executable:
        vcf2cytosure:
      uri: shub://J35P312/vcf2cytosure:0.4.3
## Default base name
environment_base_name: mip7_rd-dna
# Specify default environment names
environment_name:
  emip: mip7_rd-dna
vep_plugins:
  - dbNSFP
  - ExACpLI
  - LoFtool
  - MaxEntScan
vep_auto_flag: cfp<|MERGE_RESOLUTION|>--- conflicted
+++ resolved
@@ -5,12 +5,6 @@
     bcftools: 1.9=ha228f0b_4
     cython: 0.29.1=py27hfc679d8_0
     cyvcf2: 0.10.0=py27h355e19c_0
-<<<<<<< HEAD
-    gatk4: 4.1.3.0=0
-=======
-    gatk: 3.8=5
-    gcc: 4.8.5
->>>>>>> da22e79a
     htslib: 1.9=hc238db4_4
     libstdcxx-ng: 8.2
     numpy:
@@ -86,17 +80,14 @@
       executable:
         delly:
       uri: shub://Clinical-Genomics/MIP:delly-0.8.1
-<<<<<<< HEAD
     gatk:
       executable:
         gatk3: "no_executable_in_image"
       uri: shub://Clinical-Genomics/MIP:gatk-3.8
-=======
     gatk4:
       executable:
         gatk:
       uri: shub://Clinical-Genomics/MIP:gatk-4.1.3.0
->>>>>>> da22e79a
     genmod:
       executable:
         genmod:
