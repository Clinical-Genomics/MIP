--- conflicted
+++ resolved
@@ -3,12 +3,11 @@
 This project adheres to [Semantic Versioning](http://semver.org/).
 
 ## Develop
-<<<<<<< HEAD
+
+- Moves frequency annotation to separate recipe
 
 ### Grch38
 - Moved dbNSFP processing from snpsift to VEP as plugin: GERP++_NR,GERP++_RS,REVEL_rankscore,phastCons100way_vertebrate,phyloP100way_vertebrate is now part of VEP CSQ Schema instead of separate keys in the VCF INFO field 
-=======
-- Moves frequency annotation to separate recipe
 
 **CLI**
 - Removes the noupdate option from the installation
@@ -20,7 +19,7 @@
 
 ##[7.1.2]
 - Update samtools_subsample_mt to fix bug in downsampling of MT bam
->>>>>>> 94462eb7
+
 
 ## [7.1.0]
 - Updated TIDDIT to enable faster processing
