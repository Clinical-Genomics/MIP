---
dist: trusty
language: perl
perl:
  - "5.26.0"
sudo: required

before_install:
## Install SSL
  - sudo apt-get update

## Install conda
##  - wget https://repo.anaconda.com/miniconda/Miniconda2-latest-Linux-x86_64.sh -O miniconda.sh;
  - wget https://repo.anaconda.com/miniconda/Miniconda3-4.5.11-Linux-x86_64.sh -O miniconda.sh;
  - bash miniconda.sh -b -p $HOME/miniconda
  - source $HOME/miniconda/etc/profile.d/conda.sh
  - conda activate base
  - conda config --set always_yes yes --set changeps1 no
#  - conda update -q conda
  - conda info -a

## Download cpan libraries
## For some reason DB_File installation fails, it is not needed for the test
  - sed -i '/DB_File/d' ./definitions/cpanfile
  - cd definitions; cpanm --quiet --notest --installdeps .
  - cd -
## Set up for cpanm dependencies test
  - cpanm --notest Devel::Cover::Report::Coveralls

install:
## Test installation script and gather coverage information
  - PERL5OPT=-MDevel::Cover=-ignore,"^t/",-coverage,statement,branch,condition,path,subroutine perl t/mip_install.test
## Generate rare disease installation script
<<<<<<< HEAD
  - PERL5OPT=-MDevel::Cover=-ignore,"^t/",-coverage,statement,branch,condition,path,subroutine perl mip install rd_dna --bash_set_errexit --install emip eperl5 epy3 --envn emip=mip_travis eperl5=mip_travis_perl5 epy3=mip_travis_py3 --skip bwa --skip bwakit --skip cadd --skip chanjo --skip chromograph --skip cnvnator --skip delly --skip expansionhunter --skip fastqc --skip gatk --skip genmod --skip manta --skip multiqc --skip peddy --skip rhocall --skip sambamba --skip stranger --skip svdb --skip tiddit --skip variant_integrity --skip varg --skip vep --skip vcf2cytosure
=======
  - PERL5OPT=-MDevel::Cover=-ignore,"^t/",-coverage,statement,branch,condition,path,subroutine perl mip install rd_dna --bash_set_errexit --install emip eperl5 --envn emip=mip_travis eperl5=mip_travis_perl5 --skip bwa --skip bwakit --skip cadd --skip chanjo --skip chromograph --skip cnvnator --skip delly --skip expansionhunter --skip fastqc --skip gatk --skip genmod --skip manta --skip multiqc --skip peddy --skip rhocall --skip sambamba --skip stranger --skip svdb --skip tiddit --skip upd --skip variant_integrity  --skip vep --skip vcf2cytosure
>>>>>>> 9b543a2d
## Install MIP rare disease
  - bash mip.sh
## Generate rna installation script
  - PERL5OPT=-MDevel::Cover=-ignore,"^t/",-coverage,statement,branch,condition,path,subroutine perl mip install rd_rna --bash_set_errexit --skip fastqc --skip multiqc --skip rseqc --skip sambamba --skip star --skip star-fusion --skip stringtie --skip trim-galore --skip vep
## Install MIP rna
  - bash mip.sh

script:
## Test MIP rd_dna
  - conda activate mip_travis
## Set-up test coverage for test directory "t"
  - PERL5OPT=-MDevel::Cover=-ignore,"^t/",+ignore,"prove",-coverage,statement,branch,condition,path,subroutine prove -lrs -f -j 9 t
### Download
## Set-up test coverage for mip_download_rd_dna.test
  - PERL5OPT=-MDevel::Cover=-ignore,"^t/",-coverage,statement,branch,condition,path,subroutine perl t/mip_download_rd_dna.test
## Set-up test coverage for mip_download_rd_dna.test
  - PERL5OPT=-MDevel::Cover=-ignore,"^t/",-coverage,statement,branch,condition,path,subroutine perl t/mip_download_rd_rna.test
### Analyse
## Set-up test coverage for mip_analyse_rd_dna.test
  - PERL5OPT=-MDevel::Cover=-ignore,"^t/",-coverage,statement,branch,condition,path,subroutine perl t/mip_analyse_rd_dna.test
## Set-up test coverage for mip_analyse_vcf_rerun.test
  - PERL5OPT=-MDevel::Cover=-ignore,"^t/",-coverage,statement,branch,condition,path,subroutine perl t/mip_analyse_rd_dna_vcf_rerun.test
## Set-up test coverage for mip qccollect
  - PERL5OPT=-MDevel::Cover=-ignore,"^t/",-coverage,statement,branch,condition,path,subroutine perl t/mip_qccollect.test
## Set-up test coverage for mip vcfparser
  - PERL5OPT=-MDevel::Cover=-ignore,"^t/",-coverage,statement,branch,condition,path,subroutine perl t/mip_vcfparser.test
## Set-up test coverage for mip_analyse_vcf_rerun.test
  - PERL5OPT=-MDevel::Cover=-ignore,"^t/",-coverage,statement,branch,condition,path,subroutine perl t/mip_analyse_dragen_rd_dna.test
## Set-up test coverage for mip_analyse_rna.test
  - conda activate mip7_rd-rna
  - PERL5OPT=-MDevel::Cover=-ignore,"^t/",-coverage,statement,branch,condition,path,subroutine perl t/mip_analyse_rd_rna.test
## Get some coverage statistics
  - cover

after_success:
## Generate report for coveralls
  - cover -report coveralls<|MERGE_RESOLUTION|>--- conflicted
+++ resolved
@@ -31,11 +31,7 @@
 ## Test installation script and gather coverage information
   - PERL5OPT=-MDevel::Cover=-ignore,"^t/",-coverage,statement,branch,condition,path,subroutine perl t/mip_install.test
 ## Generate rare disease installation script
-<<<<<<< HEAD
-  - PERL5OPT=-MDevel::Cover=-ignore,"^t/",-coverage,statement,branch,condition,path,subroutine perl mip install rd_dna --bash_set_errexit --install emip eperl5 epy3 --envn emip=mip_travis eperl5=mip_travis_perl5 epy3=mip_travis_py3 --skip bwa --skip bwakit --skip cadd --skip chanjo --skip chromograph --skip cnvnator --skip delly --skip expansionhunter --skip fastqc --skip gatk --skip genmod --skip manta --skip multiqc --skip peddy --skip rhocall --skip sambamba --skip stranger --skip svdb --skip tiddit --skip variant_integrity --skip varg --skip vep --skip vcf2cytosure
-=======
-  - PERL5OPT=-MDevel::Cover=-ignore,"^t/",-coverage,statement,branch,condition,path,subroutine perl mip install rd_dna --bash_set_errexit --install emip eperl5 --envn emip=mip_travis eperl5=mip_travis_perl5 --skip bwa --skip bwakit --skip cadd --skip chanjo --skip chromograph --skip cnvnator --skip delly --skip expansionhunter --skip fastqc --skip gatk --skip genmod --skip manta --skip multiqc --skip peddy --skip rhocall --skip sambamba --skip stranger --skip svdb --skip tiddit --skip upd --skip variant_integrity  --skip vep --skip vcf2cytosure
->>>>>>> 9b543a2d
+  - PERL5OPT=-MDevel::Cover=-ignore,"^t/",-coverage,statement,branch,condition,path,subroutine perl mip install rd_dna --bash_set_errexit --install emip eperl5 --envn emip=mip_travis eperl5=mip_travis_perl5 --skip bwa --skip bwakit --skip cadd --skip chanjo --skip chromograph --skip cnvnator --skip delly --skip expansionhunter --skip fastqc --skip gatk --skip genmod --skip manta --skip multiqc --skip peddy --skip rhocall --skip sambamba --skip stranger --skip svdb --skip tiddit --skip upd --skip variant_integrity --skip varg --skip vep --skip vcf2cytosure
 ## Install MIP rare disease
   - bash mip.sh
 ## Generate rna installation script
