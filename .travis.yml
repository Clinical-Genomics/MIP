--- conflicted
+++ resolved
@@ -35,11 +35,7 @@
 ## Install MIP rare disease
   - bash mip.sh
 ## Generate rna installation script
-<<<<<<< HEAD
-  - PERL5OPT=-MDevel::Cover=-ignore,"^t/",-coverage,statement,branch,condition,path,subroutine perl mip install rd_rna --bash_set_errexit --install emip epy3 eperl5 --skip fastqc --skip sambamba --skip star-fusion --skip vep
-=======
-  - PERL5OPT=-MDevel::Cover=-ignore,"^t/",-coverage,statement,branch,condition,path,subroutine perl mip install rd_rna --bash_set_errexit --install emip eperl5 --skip sambamba --skip star-fusion --skip vep --skip multiqc 
->>>>>>> 40967009
+  - PERL5OPT=-MDevel::Cover=-ignore,"^t/",-coverage,statement,branch,condition,path,subroutine perl mip install rd_rna --bash_set_errexit --install emip eperl5 --skip fastqc --skip sambamba --skip star-fusion --skip vep --skip multiqc 
 ## Install MIP rna
   - bash mip.sh
 
