--- conflicted
+++ resolved
@@ -25,9 +25,6 @@
 use MIP::Test::Fixtures qw{ test_standard_cli };
 
 my $VERBOSE = 1;
-<<<<<<< HEAD
-our $VERSION = 1.0.2;
-=======
 our $VERSION = 1.04;
 
 $VERBOSE = test_standard_cli(
@@ -36,7 +33,6 @@
         version => $VERSION,
     }
 );
->>>>>>> a81f932c
 
 ## Constants
 Readonly my $MAXBND        => 5000;
@@ -116,13 +112,8 @@
         expected_output => q{--frequency_tag FRQ},
     },
     maxbnd => {
-<<<<<<< HEAD
-        input           => 5000,
-        expected_output => q{--maxbnd 5000},
-=======
         input           => $MAXBND,
         expected_output => q{--maxbnd} . $SPACE . $MAXBND,
->>>>>>> a81f932c
     },
     no_filter => {
         input           => 1,
@@ -133,13 +124,8 @@
         expected_output => q{--out path_to_vcf2cytosure_cgh_files},
     },
     sex => {
-<<<<<<< HEAD
-        input           => q{female},
-        expected_output => q{--sex female},
-=======
         input           => q{male},
         expected_output => q{--sex male},
->>>>>>> a81f932c
     },
     variant_size => {
         input           => $VARIANT_SIZE,
