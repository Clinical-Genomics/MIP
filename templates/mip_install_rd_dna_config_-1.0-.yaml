--- conflicted
+++ resolved
@@ -4,11 +4,6 @@
   conda:
     bcftools: 1.9=ha228f0b_4
     bedtools: 2.27.1=he941832_2
-<<<<<<< HEAD
-    cutadapt: 1.18=py27_0
-=======
-    cramtools: 3.0.b127=2
->>>>>>> 3c90cc55
     cython: 0.29.1=py27hfc679d8_0
     cyvcf2: 0.10.0=py27h355e19c_0
     gatk: 3.8=5
