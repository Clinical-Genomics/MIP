package MIP::Recipes::Analysis::Gatk_combinevariantcallsets;

use 5.026;
use Carp;
use charnames qw{ :full :short };
use English qw{ -no_match_vars };
use File::Spec::Functions qw{ catfile };
use open qw{ :encoding(UTF-8) :std };
use Params::Check qw{ allow check last_error };
use strict;
use utf8;
use warnings;
use warnings qw{ FATAL utf8 };

## CPANM
use autodie qw{ :all };
use Readonly;

## MIPs lib/
use MIP::Constants qw{ $ASTERISK $DOT $LOG_NAME $NEWLINE $SPACE $UNDERSCORE };

BEGIN {

    require Exporter;
    use base qw{ Exporter };

    # Set the version for version checking
    our $VERSION = 1.14;

    # Functions and variables which can be optionally exported
    our @EXPORT_OK = qw{ analysis_gatk_combinevariantcallsets };

}

sub analysis_gatk_combinevariantcallsets {

## Function : GATK CombineVariants to combine all variants call from different callers.
## Returns  :
## Arguments: $active_parameter_href   => Active parameters for this analysis hash {REF}
##          : $case_id                 => Family id
##          : $file_info_href          => File info hash {REF}
##          : $job_id_href             => Job id hash {REF}
##          : $parameter_href          => Parameter hash {REF}
##          : $profile_base_command    => Submission profile base command
##          : $recipe_name             => Program name
##          : $sample_info_href        => Info on samples and case hash {REF}
##          : $temp_directory          => Temporary directory

    my ($arg_href) = @_;

    ## Flatten argument(s)
    my $active_parameter_href;
    my $file_info_href;
    my $job_id_href;
    my $parameter_href;
    my $recipe_name;
    my $sample_info_href;

    ## Default(s)
    my $case_id;
    my $profile_base_command;
    my $temp_directory;

    my $tmpl = {
        active_parameter_href => {
            default     => {},
            defined     => 1,
            required    => 1,
            store       => \$active_parameter_href,
            strict_type => 1,
        },
        case_id => {
            default     => $arg_href->{active_parameter_href}{case_id},
            store       => \$case_id,
            strict_type => 1,
        },
        file_info_href => {
            default     => {},
            defined     => 1,
            required    => 1,
            store       => \$file_info_href,
            strict_type => 1,
        },
        job_id_href => {
            default     => {},
            defined     => 1,
            required    => 1,
            store       => \$job_id_href,
            strict_type => 1,
        },
        parameter_href => {
            default     => {},
            defined     => 1,
            required    => 1,
            store       => \$parameter_href,
            strict_type => 1,
        },
        profile_base_command => {
            default     => q{sbatch},
            store       => \$profile_base_command,
            strict_type => 1,
        },
        recipe_name => {
            defined     => 1,
            required    => 1,
            store       => \$recipe_name,
            strict_type => 1,
        },
        sample_info_href => {
            default     => {},
            defined     => 1,
            required    => 1,
            store       => \$sample_info_href,
            strict_type => 1,
        },
        temp_directory => {
            default     => $arg_href->{active_parameter_href}{temp_directory},
            store       => \$temp_directory,
            strict_type => 1,
        },
    };

    check( $tmpl, $arg_href, 1 ) or croak q{Could not parse arguments!};

    use MIP::Get::File qw{ get_io_files };
    use MIP::Get::Parameter qw{ get_recipe_attributes get_recipe_resources };
    use MIP::Program::Gnu::Coreutils qw{ gnu_cp };
    use MIP::Language::Java qw{ java_core };
    use MIP::Parse::File qw{ parse_io_outfiles };
    use MIP::Processmanagement::Processes qw{ submit_recipe };
    use MIP::Program::Bcftools qw{ bcftools_view_and_index_vcf };
    use MIP::Program::Gatk qw{ gatk_combinevariants };
<<<<<<< HEAD
    use MIP::Sample_info qw{ set_file_path_to_store set_recipe_outfile_in_sample_info };
=======
    use MIP::Sample_info
      qw{ set_file_path_to_store set_recipe_outfile_in_sample_info set_processing_metafile_in_sample_info };
>>>>>>> 3ecda943
    use MIP::Script::Setup_script qw{ setup_script };

    ### PREPROCESSING:

    ## Retrieve logger object
    my $log = Log::Log4perl->get_logger($LOG_NAME);

    ## Stores callers that have been executed
    my @variant_callers;

    ## Only process active callers
  CALLER:
    foreach my $variant_caller ( @{ $parameter_href->{cache}{variant_callers} } ) {
        if ( $active_parameter_href->{$variant_caller} ) {

            push @variant_callers, $variant_caller;
        }
    }

    ## Stores the parallel chains that job ids should be inherited from
    my @parallel_chains;

    ## Unpack parameters
    my $gatk_jar =
      catfile( $active_parameter_href->{gatk_path}, q{GenomeAnalysisTK.jar} );
    my $job_id_chain = get_recipe_attributes(
        {
            attribute      => q{chain},
            parameter_href => $parameter_href,
            recipe_name    => $recipe_name,
        }
    );
    my $referencefile_path = $active_parameter_href->{human_genome_reference};
    my $recipe_mode        = $active_parameter_href->{$recipe_name};
    my %recipe_resource    = get_recipe_resources(
        {
            active_parameter_href => $active_parameter_href,
            recipe_name           => $recipe_name,
        }
    );

    ## Set and get the io files per chain, id and stream
    my %io = parse_io_outfiles(
        {
            chain_id               => $job_id_chain,
            id                     => $case_id,
            file_info_href         => $file_info_href,
            file_name_prefixes_ref => [$case_id],
            outdata_dir            => $active_parameter_href->{outdata_dir},
            parameter_href         => $parameter_href,
            recipe_name            => $recipe_name,
        }
    );

    my $outfile_path_prefix = $io{out}{file_path_prefix};
    my $outfile_suffix      = $io{out}{file_suffix};
    my $outfile_path        = $outfile_path_prefix . $outfile_suffix;

    ## Filehandles
    # Create anonymous filehandle
    my $filehandle = IO::Handle->new();

    ## Creates recipe directories (info & data & script), recipe script filenames and writes sbatch header
    my ($recipe_file_path) = setup_script(
        {
            active_parameter_href           => $active_parameter_href,
            core_number                     => $recipe_resource{core_number},
            directory_id                    => $case_id,
            filehandle                      => $filehandle,
            job_id_href                     => $job_id_href,
            log                             => $log,
            memory_allocation               => $recipe_resource{memory},
            process_time                    => $recipe_resource{time},
            recipe_directory                => $recipe_name,
            recipe_name                     => $recipe_name,
            source_environment_commands_ref => $recipe_resource{load_env_ref},
            temp_directory                  => $temp_directory,
        }
    );

    ### SHELL:

    ## Collect infiles for all sample_ids for joint calling program
    # Paths for variant callers to be merged
    my %file_path;
    my $stream = q{out};

    ## Collect file info and migrate files
  VARIANT_CALLER:
    foreach my $variant_caller (@variant_callers) {

        ## Get the io infiles per chain and id
        my %sample_io = get_io_files(
            {
                id             => $case_id,
                file_info_href => $file_info_href,
                parameter_href => $parameter_href,
                recipe_name    => $variant_caller,
                stream         => $stream,
            }
        );
        my $infile_path_prefix = $sample_io{$stream}{file_path_prefix};
        my $infile_suffix      = $sample_io{$stream}{file_suffix};
        my $infile_path        = $infile_path_prefix . $infile_suffix;

        ## Only use first part of name
        my ($variant_caller_prio_tag) = split /_/sxm, $variant_caller;

        ## Collect both tag and path in the same string
        $file_path{$variant_caller} = $variant_caller_prio_tag . $SPACE . $infile_path;
        ## For single caller use - collect infile path without prio tag
        $file_path{infile_path} = $infile_path;

        push @parallel_chains, $parameter_href->{$variant_caller}{chain};
    }

    my @combine_infile_paths = map { $file_path{$_} } @variant_callers;

    ## Check that we have something to combine
    if ( scalar @variant_callers > 1 ) {

        ## GATK CombineVariants
        say {$filehandle} q{## GATK CombineVariants};

        gatk_combinevariants(
            {
                exclude_nonvariants => 1,
                filehandle          => $filehandle,
                genotype_merge_option =>
                  $active_parameter_href->{gatk_combinevariants_genotype_merge_option},
                infile_paths_ref     => \@combine_infile_paths,
                java_jar             => $gatk_jar,
                java_use_large_pages => $active_parameter_href->{java_use_large_pages},
                logging_level        => $active_parameter_href->{gatk_logging_level},
                memory_allocation    => q{Xmx2g},
                outfile_path         => $outfile_path,
                prioritize_caller =>
                  $active_parameter_href->{gatk_combinevariants_prioritize_caller},
                referencefile_path => $referencefile_path,
                temp_directory     => $temp_directory,
            }
        );
        say {$filehandle} $NEWLINE;
    }
    else {

        say {$filehandle} q{## Renaming case to facilitate downstream processing};

        gnu_cp(
            {
                filehandle   => $filehandle,
                infile_path  => $file_path{infile_path},
                outfile_path => $outfile_path,
            }
        );
        say {$filehandle} $NEWLINE;
    }

    if ( $active_parameter_href->{gatk_combinevariantcallsets_bcf_file} ) {

        ## Reformat variant calling file and index
        bcftools_view_and_index_vcf(
            {
                filehandle          => $filehandle,
                infile_path         => $outfile_path,
                outfile_path_prefix => $outfile_path_prefix,
                output_type         => q{b},
            }
        );
    }

    close $filehandle;

    if ( $recipe_mode == 1 ) {

        ## Collect QC metadata info for later use
        set_recipe_outfile_in_sample_info(
            {
                path             => $outfile_path,
                recipe_name      => $recipe_name,
                sample_info_href => $sample_info_href,
            }
        );

        if ( $active_parameter_href->{gatk_combinevariantcallsets_bcf_file} ) {

            my $bcf_suffix    = $DOT . q{bcf};
            my $bcf_file_path = $outfile_path_prefix . $bcf_suffix;
            set_file_path_to_store(
                {
                    format           => q{bcf},
                    id               => $case_id,
                    path             => $bcf_file_path,
                    path_index       => $bcf_file_path . $DOT . q{csi},
                    recipe_name      => $recipe_name,
                    sample_info_href => $sample_info_href,
                }
            );
            set_file_path_to_store(
                {
                    format           => q{bcf},
                    id               => $case_id,
                    path             => $bcf_file_path,
                    path_index       => $bcf_file_path . $DOT . q{csi},
                    recipe_name      => $recipe_name,
                    sample_info_href => $sample_info_href,
                }
            );
        }

        submit_recipe(
            {
                base_command         => $profile_base_command,
                case_id              => $case_id,
                dependency_method    => q{sample_to_case},
                job_id_chain         => $job_id_chain,
                job_id_href          => $job_id_href,
                job_reservation_name => $active_parameter_href->{job_reservation_name},
                log                  => $log,
                max_parallel_processes_count_href =>
                  $file_info_href->{max_parallel_processes_count},
                parallel_chains_ref => \@parallel_chains,
                recipe_file_path    => $recipe_file_path,
                sample_ids_ref      => \@{ $active_parameter_href->{sample_ids} },
                submission_profile  => $active_parameter_href->{submission_profile},
            }
        );
    }
    return 1;
}

1;<|MERGE_RESOLUTION|>--- conflicted
+++ resolved
@@ -130,12 +130,7 @@
     use MIP::Processmanagement::Processes qw{ submit_recipe };
     use MIP::Program::Bcftools qw{ bcftools_view_and_index_vcf };
     use MIP::Program::Gatk qw{ gatk_combinevariants };
-<<<<<<< HEAD
     use MIP::Sample_info qw{ set_file_path_to_store set_recipe_outfile_in_sample_info };
-=======
-    use MIP::Sample_info
-      qw{ set_file_path_to_store set_recipe_outfile_in_sample_info set_processing_metafile_in_sample_info };
->>>>>>> 3ecda943
     use MIP::Script::Setup_script qw{ setup_script };
 
     ### PREPROCESSING:
