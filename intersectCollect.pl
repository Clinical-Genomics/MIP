#!/usr/bin/perl - w

use strict;
use warnings;
use File::Basename;
use IO::File;

=for comment
Intersects and collects information based on 1-4 keys present (mandatory) in
each file to be investigated. The set of elements to be interrogated are decided
by the first db file elements unless the merge option is used. The db files are
supplied using the -db flag, which should point to a db_master file (tab-sep)
with the format:
(DbPath\tSeparator\tColumn_Keys\tChr_Column\tMatching\tColumns_to_Extract\tFile_Size\t).

N.B. matching should be either range or exact. Currently the range option only
supports 3-4 keys i.e. only 3 keys are used to define the range look up
(preferbly chr, start, stop). Range db file should be sorted -k1,1 -k2,2n if it
contains chr information. If the merge option is used then all overlapping and
unique elements are added to the final list. Beware that this option is memory
demanding.
=cut

# Copyright 2012 Henrik Stranneheim

=head1 SYNOPSIS
    
intersectCollect.pl -db db_master.txt -o outfile.txt
    
=head2 COMMANDS AND OPTIONS

-db/--dbfile A tab-sep file containing 1 db per line with format (DbPath\tSeparator\tColumn_Keys\tChr_Column\tMatching\tColumns_to_Extract\tFile_Size\t). NOTE: db file and col nr are 0-based.

-s/--sampleIDs The sample ID(s)

-o/--outfile The output file (defaults to intersectCollect.txt)

-ocol/--outcolumns The order of the col in the outfile. NOTE: db file and col nr are 0-based. (if col 2,3 in 1st db file & col 0,1 in 0th db file is desired then ocol should be 1_2,1_3,0_0,0_1. You are free to include, exclude or rearrange the order as you like. The information can also be recorded in the db master file as outcolumns=fileNr_colNr,,fileN_colN. Precedence 1. command line 2. Recorded in db master file 3. Order of appearance in db master file. 

-oheaders/--outheaders The headers for each column in output file. The information can also be recorded in the db master file as outheaders=header,,headerN.

-oinfo/--outinfo The headers and order for each column in output file. The information can also be recorded in the db master file as "outinfo:header1=0_2,,headerN=N_N".

-m/--merge Merge all entries found within db files. Unique entries (not found in first db file) will be included. Do not support range matching. (Defaults to "0")

-sl/--select Select all entries in first infile matching keys in subsequent db files. Do not support range matching. (Defaults to "0") 

-sofs/--selectOutFiles Selected variants and orphan db files out data directory. Comma sep (Defaults to ".";Supply whole path(s) and in the same order as the '-db' db file) 

-prechr/--prefixChromosomes "chrX" or just "X" (defaults to "X")

=head3 I/O

Input format db master file (tab-sep)

Output format (tab separate list)

=cut

use Pod::Usage;
use Pod::Text;
use Getopt::Long;

use vars qw($USAGE);

BEGIN {
    $USAGE =
	qq{intersectCollect.pl -db db_master.txt -o outfile.txt
               -db/--dbfile A tab-sep file containing 1 db per line with format (DbPath\tSeparator\tColumn_Keys\tChr_Column\tMatching\tColumns_to_Extract\tFile_Size\t). NOTE: db file and col nr are 0-based.
                  1. DbPath = Complete path to db file. First file determines the nr of elements that are subsequently used to collects information. [string]
                  2. Separator = Anything that can be inserted into perls split function. [string]
                  3. Column_Keys = The column number(s) for the key values that are to be matched (1-4 keys supported). [Number]
                  4. Chr_Column = The column number(s) for the chr information. Set to "Na" if not applicable and the program will not try to use chr information. [Number, Na]
                  5. Columns_to_Extract = The column number(s) for the information to extract from the db file(s). [Number]
                  6. Matching = The type of matching to apply to the keys. Range db file should be sorted -k1,1 -k2,2n if it contains chr information. Currently range has only been tested using chromosomal coordinates. ["range", "exact"].
                  7. File_Size = The size of the db file. If it is large another sub routine is used to collect the information to ensure speed and proper memory handling. ["small", "large"]
               -s/--sampleIDs The sample ID(s),comma sep
               -o/--outfile The output file (defaults to intersectCollect.txt)
               -ocol/--outcolumns The order of the col in the outfile. NOTE: db file and col nr are 0-based. (if col 2,3 in 1st db file & col 0,1 in 0th db file is desired then ocol should be 1_2,1_3,0_0,0_1. You are free to include, exclude or rearrange the order as you like. The information can also be recorded in the db master file as outcolumns=fileNr_colNr,,fileN_colN. 
                  Precedence: 1. command line 2. Recorded in db master file 3. Order of appearance in db master file.
               -oheaders/--outheaders The headers for each column in output file. The information can also be recorded in the db master file as outheaders=header,,headerN. 
                  Precedence: 1. command line 2. Recorded in db master file
               -oinfo/--outinfo The headers and order for each column in output file. The information can also be recorded in the db master file as "outinfo:header1=0_2,,headerN=N_N".
               -m/--merge Merge all entries found within db files. Unique entries (not found in first db file) will be included. Do not support range matching. (Defaults to "0")
               -sl/--select Select all entries in first infile matching keys in subsequent db files. Do not support range matching. (Defaults to "0")            
               -sofs/--selectOutFiles Selected variants and orphan db files out data directory. Comma sep (Defaults to ".";Supply whole path(s) and in the same order as the '-db' db file)
               -prechr/--prefixChromosomes "chrX" or just "X" (defaults to "X")
	   };    
}

my ($db) = (0);
my ($outfile,$ocol,$oheaders, $outinfo) = ("intersectCollect.txt",0,0,0);
my ($merge,$select) = (0,0);
my ($prechr,$help) = (0);

my (@sampleIDs, @chr, @ocol, @oheaders, @outinfo, @selectOutFiles);

# ==============================================================================
#   User Options
# ------------------------------------------------------------------------------

GetOptions('db|dbfile:s'  => \$db,
	   's|sampleIDs:s'  => \@sampleIDs, #Comma separated list
	   'o|outfile:s'  => \$outfile,
	   'ocol|outcolumns:s'  => \@ocol,          # comma separated
	   'oheaders|outheaders:s'  => \@oheaders,  # comma separated
	   'oinfo|outinfo:s'  => \@outinfo,         # comma separated
	   'm|merge:n'  => \$merge,
<<<<<<< HEAD
	   's|select:n'  => \$select,
	   'sofs|selectOutFiles:s'  => \@selectOutFiles,  # Comma separated list
=======
	   'sl|select:n'  => \$select,
	   'sofs|selectOutFiles:s'  => \@selectOutFiles, #Comma separated list
>>>>>>> d7632590
	   'prechr|prefixChromosomes:n'  => \$prechr,
	   'h|help' => \$help,
    );

die $USAGE if( $help );

if ($db eq 0) {
    print STDERR "\n", "Need to specify db file by using flag -db. 1 db file per line. Format: DbPath\tSeparator\tColumn_Keys\tChr_Column\tMatching\tColumns_to_Extract\tFile_Size\t \n";
    die $USAGE;
}
if (@ocol) {
    @ocol = split(/,/,join(',',@ocol));  # Enables comma separated list
    print STDOUT "Order of output columns as supplied by user: ";
    for (my $out_col=0;$out_col<scalar(@ocol);$out_col++) {
	print STDOUT $ocol[$out_col], "\t";
    } 
    print STDOUT "\n";
    # To not rewrite order supplied by user with the order in the Db master file
    $ocol =1;
}
if (@oheaders) { 
    @oheaders = split(/,/,join(',',@oheaders));  # Enables comma separated list
    print STDOUT "Order of output columns headers as supplied by user: ";
    for (my $out_header=0;$out_header<scalar(@oheaders);$out_header++) {
	print STDOUT $oheaders[$out_header], "\t";
    }
    print STDOUT "\n";
    # To not rewrite order of headers supplied by user with the order of headers
    # in the Db master file
    $oheaders =1;
}
if (@outinfo) {
    @outinfo = split(/,/,join(',',@outinfo)); #Enables comma separated list
    print STDOUT "Order of output header and columns as supplied by user: ";
    for (my $out_info_Counter=0;$out_info_Counter<scalar(@outinfo);$out_info_Counter++) {
	print STDOUT $outinfo[$out_info_Counter], "\t";
	if ($outinfo[$out_info_Counter] =~/IDN_GT_Call\=/) { #Handle IDN exception
	    push(@ocol, $'); #'
	    push(@oheaders, $`);
	    }
	elsif ($outinfo[$out_info_Counter] =~/\=/) {
	    push(@ocol, $'); #'
	    push(@oheaders, $`);
	}
    } 
    print STDOUT "\n";
    $outinfo =1; #To not rewrite order supplied by user with the order in the Db master file
}
if ($prechr == 0) { #Ensembl - no prefix and MT
    @chr = ("1","2","3","4","5","6","7","8","9","10","11","12","13","14","15","16","17","18","19","20","21","22","X","Y","MT"); #Chr for enhanced speed in collecting information and reducing memory consumption
}
else { #Refseq - prefix and M
    @chr = ("chr1","chr2","chr3","chr4","chr5","chr6","chr7","chr8","chr9","chr10","chr11","chr12","chr13","chr14","chr15","chr16","chr17","chr18","chr19","chr20","chr21","chr22","chrX","chrY","chrMT");
}
	
my $dbFileCounter=0; #Global count of the nr of files in $db
my (@allVariants, @allVariants_unique, @allVariants_sorted); #temporary arrays for sorting
my (%db, %RangeVariants, %RangeBins, %db_file_pos); #Db file structure, range/bin intervalls, binary positions in db files
my (%selectFilehandles, %selectVariants);
my (%allVariants, %allVariants_chr, %allVariants_chr_unique, %allVariants_chr_sorted); #hash for collected information and temporary hashes for sorting
my %unsorted; #For later sorting using ST 

@sampleIDs = split(/,/,join(',',@sampleIDs)); #Enables comma separated sampleID(s)
@selectOutFiles = split(/,/,join(',',@selectOutFiles)); #Enables comma separated selectOutFiles(s)

<<<<<<< HEAD
# ==============================================================================
#   MAIN
# ------------------------------------------------------------------------------
=======

###
#MAIN
###
>>>>>>> d7632590

if ($db) {
    # Collect information on db files from master file supplied with -db
    ReadDbMaster($db,$ocol,$oheaders,$outinfo);
}

#Read all range Db file first to enable check against first db file keys as it is read.
for (my $dbFileNr=0;$dbFileNr<$dbFileCounter;$dbFileNr++) {

    if ($db{$dbFileNr}{'Matching'} eq "range") {
	if ( ($merge == 0) && ( $select == 0) ) { #Only include elements found in first db file. Not supported by merge option or select option
	    ReadDbRange($db{$dbFileNr}{'File'},$dbFileNr);
	}
    }
}

for (my $dbFileNr=0;$dbFileNr<$dbFileCounter;$dbFileNr++) {

    if ($dbFileNr ==0) {#Add first keys and columns to extract and determines valid keys for subsequent Db files
	if ( ($merge == 0) && ( $select == 0) ) { #Only include elements found in first db file 
	    ReadInfile($db{$dbFileNr}{'File'}, $dbFileNr);
	    %RangeVariants = (); #All done with range queries.
	}
	if ( $select == 1 ) {
	    if ($db{0}{'Chr_column'} eq "Na") { #No chromosome queries
		ReadDbFilesNoChrSelect();
		ReadInfileSelect($db{$dbFileNr}{'File'}, $dbFileNr);
	    }
	}
    }
    elsif ($db{$dbFileNr}{'Size'} eq "large") {#Reads large Db file(s). Large (long) Db file(s) will slow down the performance due to the fact that the file using the ReadDbFiles sub routine would be scanned linearly for every key (i.e. if chr coordinates are used). To circumvent this the large db file(s) are completely read and all entries matching the infile are saved using the keys supplied by the user. This is done for all large db file(s), and the extracted information is then keept in memory. This ensures that only entries matching the keys in the infile are keept, keeping the memory use low compared to reading the large db and keeping the whole large db file(s) in memory. As each chr in is processed in ReadDbFiles the first key is erased reducing the search space (somewhat) and memory consumption (more).
	if ( $merge == 0 ) { #Only include elements found in first db file 
	    ReadDbLarge($db{$dbFileNr}{'File'},$dbFileNr);
	}
    }
}

#if chrNr are used
if ($db{0}{'Chr_column'} ne "Na") { #For chromosome queries
 
    if ($merge == 0) { #Only include elements found in first db file
	for (my $chr=0;$chr<scalar(@chr);$chr++) {
	    
	    if ($chr[$chr+1]) {
		ReadDbFiles($chr[$chr],$chr[$chr+1]); #Scans each file for chr entries only processing those i.e. will scan the db file once for each chr in @chr.   
	    }
	    else {
		ReadDbFiles($chr[$chr]); #Last chr
	    }
	    SortAllVariantsST($chr[$chr]); #Sort all variants per chr
	    WriteChrVariants($outfile, $chr[$chr]); #Write all variants to file per chr
	    #Reset for next chr
	    $allVariants{$chr[$chr]} = (); %allVariants_chr = (); %allVariants_chr_unique = (); %allVariants_chr_sorted = ();
	    @allVariants = (); @allVariants_unique = (); @allVariants_sorted = ();
	    
	}
    }
    else  { #Only for db files that are to be merged
	for (my $chr=0;$chr<scalar(@chr);$chr++) {
	    
	    if ($chr[$chr+1]) {
		ReadInfileMerge($db{0}{'File'}, 0,$chr[$chr],$chr[$chr+1]);
		ReadDbFilesMerge($chr[$chr], $chr[$chr+1]); #Scans each file for chr entries only processing those i.e. will scan the db file once for each chr in @chr.   
	    }
	    else {
		ReadInfileMerge($db{0}{'File'}, 0,$chr[$chr]);
		ReadDbFilesMerge($chr[$chr]); #Scans each file for chr entries only processing those i.e. will scan the db file once for each chr in @chr.
	    }
	    SortAllVariantsMergeST($chr[$chr]); #Sort all variants per chr
	    WriteAllVariantsMerge($outfile, $chr[$chr]); #Write all variants to file per chr
#Reset for next chr
	    %allVariants = (); %allVariants_chr = (); %allVariants_chr_unique = (); %allVariants_chr_sorted = ();
	    @allVariants = (); @allVariants_unique = (); @allVariants_sorted = ();
	}
    }
}
else { #Other type of keys
    if ( $select == 0) {
	ReadDbFilesNoChr();
	WriteAll($outfile);
    }
    else {
	#Do nothing because if select mode is on the db files have already beeen read
    }
}


###
#Sub Routines
###

sub ReadDbMaster {
#Reads DbMaster file
#DbPath\tSeparator\Column_Keys\tColumns_to_Extract\t. First 4 columns are mandatory.
#$_[0] = filename
#$_[1] = "0" || "1", depending on the user supplied an output order (1) or not (0)
#$_[2] = "0" || "1", depending on the user supplied an output header (1) or not (0)
#$_[3] = "0" || "1", depending on the user supplied an output headerN=N_N (1) or not (0)

    my $local_ocol = $_[1];
    my $local_headers = $_[2];
    my $local_outinfo = $_[3];
    my (@dbColumnKeys, @dbColumnKeysNr, @dbColumnsToExtract);
    open(DBM, "<$_[0]") or die "Can't open $_[0]:$!, \n";    
    
    while (<DBM>) {
	
	chomp $_;
	
	if (m/^\s+$/) {		# Avoid blank lines
	    next;
	}
	if ($_=~/^#/) {		# Avoid #
	    next;
	}
	if ($_=~/^outinfo:/i) { #Locate order of out columns if recorded in db master (precedence: 1. Command line, 2. Recorded in db master file 3. Order of appearance in db master file)
	    if ($local_outinfo == 0) { #Create output headers and order determined by entry in db master file
		
		$outinfo = 1; #Ensure that precedence is kept
		$ocol = 1; #Ensure that precedence is kept
		$oheaders = 1; #Ensure that precedence is kept. Note: Global
		@outinfo = split(",", $'); #'
		my $IDNCounter = 0;
		for (my $out_info_Counter=0;$out_info_Counter<scalar(@outinfo);$out_info_Counter++) {
		    
		    if ($outinfo[$out_info_Counter] =~/\=>/) {
			push(@ocol, $'); #'
			     if ( ($sampleIDs[$IDNCounter]) && ($outinfo[$out_info_Counter] =~/IDN_GT_Call\=/) ) { #Handle IDN exception
				 push(@oheaders, "IDN:".$sampleIDs[$IDNCounter]);
				 $IDNCounter++;
			     }
			     else {
				 push(@oheaders, $`);
			     }
		    }
		} 
	    }
	    next;
	}
	if ($_ =~/^outcolumns\=/i) { #Locate order of out columns if recorded in db master (precedence: 1. Command line, 2. Recorded in db master file 3. Order of appearance in db master file)
	    if ($local_ocol == 0) { #Create output order determined by entry in db master file
		$ocol = 1; #Ensure that precedence is kept
		@ocol = split(",", $'); #'  
	    }
	    next;
	}
	if ($_ =~/^outheaders\=/i) { #Locate order of out columns header if recorded in db master (precedence: 1. Command line, 2. Recorded in db master file)
	    if ($local_headers == 0) { #Create output header order and entries determined by entry in db master file
		$oheaders = 1; #Ensure that precedence is kept. Note: Global
		@oheaders = split(",", $'); #'
	    }
	    next;
	}		
	if ( $_ =~/^(\S+)/ ) {	
	    my @temp = split("\t",$_);	    #Loads variant calls
	    #Set mandatory values
	    $db{$dbFileCounter}{'File'}=$temp[0]; #Add dbFile Name
	    $db{$dbFileCounter}{'Separator'}=$temp[1]; #Add dbFile Seperator
	    @dbColumnKeys = split(/,/,join(',',$temp[2])); #Enable comma separeted entry for column keys
	    push (@dbColumnKeysNr, scalar(@dbColumnKeys)); #Check that correct Nr of keys are supplied for all files (dictated by first file)
	    $db{$dbFileCounter}{'Column_Keys'}= [@dbColumnKeys]; #Add dbFile column keys
	    $db{$dbFileCounter}{'Chr_column'}=$temp[3]; #Add dbFile Chr column (For skipping lines in files, should be replaced by general indexing of db files in the future
	    $db{$dbFileCounter}{'Matching'}=$temp[4]; # (exact or range). Range only valid for chr coordinates or similiar. 
	    if ($db{$dbFileCounter}{'Matching'} eq "range") { 
		if ($dbFileCounter == 0) { #Cannot handle range queries for the determining elements
		    print STDERR "\n", "First Db file should be used with exact mathing \n";
		    die $USAGE;
		}
		if ( (scalar(@dbColumnKeys)  <=2 ) ) { #Must have at least three keys presently to perform range queries
		    print STDERR "\n", "To few keys to use for range comparison, currently only three keys are supported for the range file, but for are allowed within same run for exact Db files \n";
		    die $USAGE;
		}
	    }
	    if ( scalar(@dbColumnKeysNr) > 1 ) { #Check that same number of keys are consistently added. 
		if ( ($dbColumnKeysNr[0] ne $dbColumnKeysNr[1]) && ($db{$dbFileCounter}{'Matching'} ne "range") ) {
		    print STDERR "Not the same number of keys as in previous db files in db file: $db{$dbFileCounter}{'File'}\n";
		    die $USAGE
		}
		pop(@dbColumnKeysNr);
	    }
	    @dbColumnsToExtract = split(/,/,join(',',$temp[5])); #Enable comma separeted entry for columns to extract
	    if ($ocol eq 0) { #Create output order determined by appearance in db master file
		for (my $out_col=0;$out_col<scalar(@dbColumnsToExtract);$out_col++) {
		    push (@ocol, $dbFileCounter."_".$dbColumnsToExtract[$out_col]);
		}
	    }
	    $db{$dbFileCounter}{'Column_To_Extract'}= [@dbColumnsToExtract]; #Add dbFile columns to extract
	    $db{$dbFileCounter}{'Size'}=$temp[6]; #Determine the way to parse the db file
###
#Validation	    
###
	    print "$db{$dbFileCounter}{'File'}\t $db{$dbFileCounter}{'Separator'}\t";
	    for (my $col_keys=0;$col_keys<scalar( @ {$db{$dbFileCounter}{'Column_Keys'} });$col_keys++) {
		print $db{$dbFileCounter}{'Column_Keys'}[$col_keys], ",";
	    }
	    print "\t";
	    print "$db{$dbFileCounter}{'Chr_column'}\t";
	    for (my $col_to_extract=0;$col_to_extract<scalar( @ {$db{$dbFileCounter}{'Column_To_Extract'} });$col_to_extract++) {
		print $db{$dbFileCounter}{'Column_To_Extract'}[$col_to_extract], ",";
	    }
	    print "\t";
	    print $db{$dbFileCounter}{'Matching'}, "\t", $db{$dbFileCounter}{'Size'}, "\n";
	    $dbFileCounter++;
	}
    }
    if ($local_headers == 0) { #No order of output columns headers supplied by user 
	if ($oheaders == 1 && $outinfo ==0) {
	    print STDOUT "Order of output columns headers determined by db master file: ";
	    for (my $out_col_head=0;$out_col_head<scalar(@oheaders);$out_col_head++) {
		print STDOUT $oheaders[$out_col_head], "\t";
	    } 
	}
	elsif ($oheaders == 0 && $outinfo ==0) {
	    print STDOUT "Proceeding without attaching header information. Headers can be supplied using flag -oheaders or by recording header information (and order) in the db master file by adding 'outheaders=header1,,headerN' before any db files";
	}
	print STDOUT "\n";
    }
    if ($local_ocol eq 0) { #No order of output columns supplied by user
	if ($ocol == 1 && $outinfo ==0) {
	    print STDOUT "Order of output columns determined by db master file: ";
	    for (my $out_col=0;$out_col<scalar(@ocol);$out_col++) {
		print STDOUT $ocol[$out_col], "\t";
	    } 
	    print STDOUT "\n";
	}
 	elsif ($ocol == 0 && $outinfo ==0) {
	    print STDOUT "No users supplied order of output columns. Will order the columns according to appearance in db master file\n";
	}
    }
    if ($local_outinfo eq 0) { #No order of output headers and columns supplied by user
	if ($outinfo == 1) {
	    print STDOUT "Order of output headers and columns determined by db master file: ";
	    for (my $out_info_Counter=0;$out_info_Counter<scalar(@outinfo);$out_info_Counter++) {
		print STDOUT $outinfo[$out_info_Counter], "\t";
	    }
	    print STDOUT "\n";
	}
 	elsif ( ($oheaders == 0) && ($ocol == 0) ) {
	    print STDOUT "No users supplied order of output header and columns. Will order the columns according to appearance in db master file\n";
	}
    }
    if ( scalar(@selectOutFiles) eq 0 ) { #Add relative path if none were specified. Need to know the number of db files to link the output paths to each db file
	for (my $dbFileNr=0;$dbFileNr<$dbFileCounter;$dbFileNr++) {
	    my $dbfileBaseName = basename($db{$dbFileNr}{'File'});
	    $selectOutFiles[$dbFileNr] = "$dbfileBaseName.selectVariants";
	}
    }
    close(DBM);
    print STDOUT "Finished Reading Db file: $_[0]","\n";
    print STDOUT "Found $dbFileCounter Db files","\n";
    return;
}

sub ReadDbFiles {
#Reads all db files collected from Db master file, except first db file and db files with features "large", "range". These db files are handled by different subroutines.
#$_[0] = chr number
#$_[1] = next chr number
    
    for (my $dbFileNr=1;$dbFileNr<$dbFileCounter;$dbFileNr++) { #All db files (in order of appearance in $db) except first db which has already been handled	
	
	if ( ($db{$dbFileNr}{'Size'} eq "large") || ($db{$dbFileNr}{'Matching'} eq "range") ) { #Already handled
	    next;
	}
	else { #Read files per chr (i.e. multiple times)
	    
	    open(DBF, "<$db{$dbFileNr}{'File'}") or die "Can't open $db{$dbFileNr}{'File'}:$!, \n";    
	    if ( defined($db_file_pos{$dbFileNr}) ) { #if file has been searched previously
		seek(DBF, $db_file_pos{$dbFileNr},0) or die "Couldn't seek to $db_file_pos{$dbFileNr} in $db{$dbFileNr}{'File'}: $!\n"; #Seek to binary position in file where we left off
	    }
	    while (<DBF>) {
		
		chomp $_;
		#if ($.==1) {
		  #  print STDERR "Started at line $.\n";
		   # my $pos = tell(DBF);
		   # if ( defined ($db_file_pos{$dbFileNr}) ) {print STDERR "Started at pos ", $db_file_pos{$dbFileNr}, "\n";}
		   # else {print STDERR "Started at pos ",  $pos, "\n";}
		#}
		if (m/^\s+$/) {		# Avoid blank lines
		    next;
		}
		if (m/^#/) {		# Avoid #
		    next;
		}		
		if ( $_ =~/^(\S+)/) {
		    
		    my @temp = split($db{$dbFileNr}{'Separator'},$_); #Splits columns on separator and loads line
		    
		    if ($_[1] && $temp[$db{$dbFileNr}{'Chr_column'}] eq $_[1]) { #If next chr is found return (Since all numerically infiles are sorted this is ok)
			
			#print STDOUT "Finished Reading chr$_[0] in Infile $db{$dbFileNr}{'File'}","\n";
			#$db_file_pos{$dbFileNr} = tell(DBF); # Save  binary position in file to enable seek when revisiting e.g. next chr
			#print "Ended at pos $db_file_pos{$dbFileNr} in $db{$dbFileNr}{'File'}\n";
			close(DBF);
			last;
		    }
		    if ( $temp[$db{$dbFileNr}{'Chr_column'}] eq $_[0]) { #If chr number and chr in line match - go ahead and process
			
                        #Depending on the number of column keys supplied by user in db master file . 
			if (scalar( @{$db{$dbFileNr}{'Column_Keys'}}) == 1) {
			    
			    if ( $allVariants{ $temp[ $db{$dbFileNr}{'Column_Keys'}[0] ] }) { #If first key match to already processed first db file 
				for (my $columns_to_extract=0;$columns_to_extract<scalar( @{$db{$dbFileNr}{'Column_To_Extract'}});$columns_to_extract++) {
				    
				    my $columnId = $dbFileNr."_".$db{$dbFileNr}{'Column_To_Extract'}[$columns_to_extract];
				    $allVariants{ $temp[ $db{$dbFileNr}{'Column_Keys'}[0] ] }{$columnId}=$temp[ $db{$dbFileNr}{'Column_To_Extract'}[$columns_to_extract] ];
				}
			    }
			}
			if (scalar( @{$db{$dbFileNr}{'Column_Keys'}}) == 2) {
			    if ( $allVariants{ $temp[ $db{$dbFileNr}{'Column_Keys'}[0] ] }{ $temp[ $db{$dbFileNr}{'Column_Keys'}[1] ] }) {
				for (my $columns_to_extract=0;$columns_to_extract<scalar( @{$db{$dbFileNr}{'Column_To_Extract'}});$columns_to_extract++) {
				    
				    my $columnId = $dbFileNr."_".$db{$dbFileNr}{'Column_To_Extract'}[$columns_to_extract];
				    $allVariants{ $temp[ $db{$dbFileNr}{'Column_Keys'}[0] ] }{ $temp[ $db{$dbFileNr}{'Column_Keys'}[1] ] }{$columnId}= $temp[ $db{$dbFileNr}{'Column_To_Extract'}[$columns_to_extract] ];
				}
			    }
			}
			if (scalar( @{$db{$dbFileNr}{'Column_Keys'}}) == 3) {
			    if ( $allVariants{ $temp[ $db{$dbFileNr}{'Column_Keys'}[0] ] }{ $temp[ $db{$dbFileNr}{'Column_Keys'}[1] ] }{ $temp[ $db{$dbFileNr}{'Column_Keys'}[2] ]}) {
				for (my $columns_to_extract=0;$columns_to_extract<scalar( @{$db{$dbFileNr}{'Column_To_Extract'}});$columns_to_extract++) {
				    
				    my $columnId = $dbFileNr."_".$db{$dbFileNr}{'Column_To_Extract'}[$columns_to_extract];
				    $allVariants{ $temp[ $db{$dbFileNr}{'Column_Keys'}[0] ]}{ $temp[ $db{$dbFileNr}{'Column_Keys'}[1] ]}{ $temp[ $db{$dbFileNr}{'Column_Keys'}[2] ]}{$columnId}= $temp[ $db{$dbFileNr}{'Column_To_Extract'}[$columns_to_extract] ];
				}
			    }
			}
			if (scalar( @{$db{$dbFileNr}{'Column_Keys'}}) == 4) {
			    if ( $allVariants{ $temp[ $db{$dbFileNr}{'Column_Keys'}[0] ] }{ $temp[ $db{$dbFileNr}{'Column_Keys'}[1] ] }{ $temp[ $db{$dbFileNr}{'Column_Keys'}[2] ]}{ $temp[ $db{$dbFileNr}{'Column_Keys'}[3] ]}) {
				for (my $columns_to_extract=0;$columns_to_extract<scalar( @{$db{$dbFileNr}{'Column_To_Extract'}});$columns_to_extract++) {
				    
				    my $columnId = $dbFileNr."_".$db{$dbFileNr}{'Column_To_Extract'}[$columns_to_extract];
				    $allVariants{ $temp[ $db{$dbFileNr}{'Column_Keys'}[0] ] }{ $temp[ $db{$dbFileNr}{'Column_Keys'}[1] ] }{ $temp[ $db{$dbFileNr}{'Column_Keys'}[2] ] }{ $temp[ $db{$dbFileNr}{'Column_Keys'}[3] ]}{$columnId}= $temp[ $db{$dbFileNr}{'Column_To_Extract'}[$columns_to_extract] ];
				}
			    }
			}
		    }
		} 	
	    }
	}
	close(DBF);
	print STDOUT "Finished Reading chr$_[0] in Infile: $db{$dbFileNr}{'File'}","\n";
    }
    return;
}

sub ReadInfileSelect {
#Reads the first db file, which is the file that all subsequent elements will matched to i.e. only information for elements present in the first file will be added)
#$_[0] = Db file name
#$_[1] = Db file nr


    for (my $dbFileNr=0;$dbFileNr<$dbFileCounter;$dbFileNr++) { #All db files (in order of appearance in $db) except first file
	$selectFilehandles{ $db{$dbFileNr}{'File'} }=IO::Handle->new(); #Create anonymous filehandle
	#my $dbfileBaseName = basename($db{$dbFileNr}{'File'});
	open($selectFilehandles{ $db{$dbFileNr}{'File'} }, ">$selectOutFiles[$dbFileNr]") or die "Can't open $selectOutFiles[$dbFileNr]:$!, \n"; #open file(s) for db output
	print STDOUT "Select Mode: Writing Selected Variants to: $selectOutFiles[$dbFileNr]\n";
	if ($oheaders == 1 && $dbFileNr>0) { #Print header if supplied, but not for the unselected variants then keep original header (if any)
	    print { $selectFilehandles{ $db{$dbFileNr}{'File'} } } "#";
	    my $IDNCounter = 0;
	    for (my $out_header=0;$out_header<scalar(@oheaders);$out_header++) {
		if ( ($sampleIDs[$IDNCounter]) && ($oheaders[$out_header] =~/IDN_GT_Call\=/) ) { #Handle IDN exception

		    print { $selectFilehandles{ $db{$dbFileNr}{'File'} } } "IDN:".$sampleIDs[$IDNCounter],"\t";
		    $IDNCounter++;
		}
		else {
		    print { $selectFilehandles{ $db{$dbFileNr}{'File'} } } "$oheaders[$out_header]\t";
		}
		
	    }
	    print { $selectFilehandles{ $db{$dbFileNr}{'File'} } } "\n";
	}  
    }

    my %selectedSwithc; #For printing not selected records to orphan file
    my %writeTracker; #For tracking the number of prints to each db file and wether to print to orphan as well

    open(RIFS, "<$_[0]") or die "Can't open $_[0]:$!, \n"; #Open first infile
    
    while (<RIFS>) {
	
	chomp $_;
	
	if (m/^\s+$/) {		# Avoid blank lines
	    next;
	}
	if (m/^#/) {		#Header info
	    print { $selectFilehandles{ $db{0}{'File'} } } $_, "\n"; #Header in original file, print to unselected variants
	    next;
	}		
	if ( $_ =~/^(\S+)/ ) {
	    my @temp = split($db{$_[1]}{'Separator'},$_); #Loads line
	    if (scalar( @{$db{0}{'Column_Keys'}}) == 1) {
		#print $temp[ $db{$_[1]}{'Column_Keys'}[0] ], "\n";
		my @parsed_column = split(';',$temp[ $db{$_[1]}{'Column_Keys'}[0] ]); #For entries with X;Y
		
		for (my $dbFileNr=1;$dbFileNr<$dbFileCounter;$dbFileNr++) { #All db files (in order of appearance in $db) except first file

		    $selectedSwithc{$dbFileNr}=0;
		    $writeTracker{$dbFileNr}=0;
		    my $dbWroteSwitch=0; #make sure that there are no duplictate entries

		    for (my $parsed_column_counter=0;$parsed_column_counter<scalar(@parsed_column);$parsed_column_counter++) { #Loop through all
		
			if ( $selectVariants{$dbFileNr}{$parsed_column[ $parsed_column_counter ]} ) { #If key exists in db file
			    $selectedSwithc{$dbFileNr}++; #Increment switch for correct Db file

			    my $filehandle = $selectFilehandles{ $db{$dbFileNr}{'File'} }; #Collect correct anonymous filehandle
			    		
			    for (my $columns_to_extract=0;$columns_to_extract<scalar( @{$db{$_[1]}{'Column_To_Extract'}});$columns_to_extract++) {
				
				my $columnId = $_[1]."_".$db{$_[1]}{'Column_To_Extract'}[$columns_to_extract];
				$allVariants{ $parsed_column[ $parsed_column_counter ] }{$columnId}= $temp[ $db{$_[1]}{'Column_To_Extract'}[$columns_to_extract] ]; #Collect all columns to enable print later
			    }
			    if ( ($selectedSwithc{$dbFileNr} == 1) &&  ($dbWroteSwitch == 0) ) { #Print record only once to avoid duplicates
				for (my $out_col=0;$out_col<scalar(@ocol);$out_col++ ) { #Print all outinfo from both files
				    print { $filehandle } $allVariants{ $parsed_column[ $parsed_column_counter ] }{$ocol[$out_col]}, "\t";
				}
				print { $filehandle } "\n";
				$dbWroteSwitch++; #Do not print an entry more than once to the outfile i.e. no variant duplications
				#last; #Do not print an entry more than once to the outfile i.e. no variant duplications
			    }
			    if ( ($selectedSwithc{$dbFileNr} > 0) && ($selectedSwithc{$dbFileNr} == scalar(@parsed_column) ) ) { #Only Hit in Db file and no other genes outside the Db.
				#print $_, "\n";
				$writeTracker{$dbFileNr}++;

			    }
			}
		    }    
		}
		for (my $dbFileNr=1;$dbFileNr<$dbFileCounter;$dbFileNr++) { #All db files (in order of appearance in $db) except first file
		    if ( $writeTracker{$dbFileNr} == 0 ) { #Hit both Db and with another geneID outside of the Db
			#for (my $columns_to_extract=0;$columns_to_extract<scalar( @{$db{$_[1]}{'Column_To_Extract'}});$columns_to_extract++) {
			
			#	my $columnId = $_[1]."_".$db{$_[1]}{'Column_To_Extract'}[$columns_to_extract];
			print { $selectFilehandles{ $db{0}{'File'} } } $_, "\n"; #write original record to orphan file
			last; #Do not print an entry more than once to the outfile i.e. no variant duplications
#$allVariants{ $temp[ $db{$_[1]}{'Column_Keys'}[0] ] }{$columnId}= $temp[ $db{$_[1]}{'Column_To_Extract'}[$columns_to_extract] ]; #Collect all columns to enable print
			#   }
			#print $_, "\n"; 
		    }
		    else { #Reset switch and tracker
			$selectedSwithc{$dbFileNr}=0;
			$writeTracker{$dbFileNr}=0;
		    }
		}
	    }
	    if (scalar( @{$db{0}{'Column_Keys'}}) == 2) {

		for (my $columns_to_extract=0;$columns_to_extract<scalar( @{$db{$_[1]}{'Column_To_Extract'}});$columns_to_extract++) {
		    
		    my $columnId = $_[1]."_".$db{$_[1]}{'Column_To_Extract'}[$columns_to_extract];
		    $allVariants{ $temp[ $db{$_[1]}{'Column_Keys'}[0] ] }{ $temp[ $db{$_[1]}{'Column_Keys'}[1] ] }{$columnId}= $temp[ $db{$_[1]}{'Column_To_Extract'}[$columns_to_extract] ];
		}
		push (@{$unsorted{$temp[ $db{$_[1]}{'Column_Keys'}[0] ]}}, $temp[ $db{$_[1]}{'Column_Keys'}[1] ]);
	    }
	    if (scalar( @{$db{0}{'Column_Keys'}}) == 3) {
		for (my $columns_to_extract=0;$columns_to_extract<scalar( @{$db{$_[1]}{'Column_To_Extract'}});$columns_to_extract++) {
		    
		    my $columnId = $_[1]."_".$db{$_[1]}{'Column_To_Extract'}[$columns_to_extract];
		    $allVariants{ $temp[ $db{$_[1]}{'Column_Keys'}[0] ] }{ $temp[ $db{$_[1]}{'Column_Keys'}[1] ] }{ $temp[ $db{$_[1]}{'Column_Keys'}[2] ] }{$columnId}= $temp[ $db{$_[1]}{'Column_To_Extract'}[$columns_to_extract] ];	    
		}
		push (@{$unsorted{$temp[ $db{$_[1]}{'Column_Keys'}[0] ]}}, $temp[ $db{$_[1]}{'Column_Keys'}[1] ]);
		for my $rangeDbFiles (keys %RangeVariants) { #All Range Db Files
		    
		    for my $firstkey (keys % { $RangeVariants{$rangeDbFiles} })  { #For all first key e.g. chrNr
			
			if ($firstkey eq $temp[ $db{$_[1]}{'Column_Keys'}[0] ]) { #Find correct key e.g. chrNr (enhance speed)
			   
			    for my $binNr (keys %{ $RangeBins{$rangeDbFiles}{$firstkey} }) { #For all bins within range Db file and first key (enhance speed)
					
				if ($temp[ $db{$_[1]}{'Column_Keys'}[1] ] >= $RangeBins{$rangeDbFiles}{$firstkey}{$binNr}{'lowerboundary'} && $temp[ $db{$_[1]}{'Column_Keys'}[1] ] <= $RangeBins{$rangeDbFiles}{$firstkey}{$binNr}{'upperboundary'} ) { #Found in Range Bin Db file, correct firstkey, within bin and second key overlapps bin range.
				    
				    for my $startpos (keys % { $RangeVariants{$rangeDbFiles}{$firstkey}{$binNr} })  { #For all Db file range start positions within bin
				 	
					if ( $startpos <= $temp[ $db{$_[1]}{'Column_Keys'}[1] ]) { #second key is downstream of start position
					    
					    for my $stoppos (keys % { $RangeVariants{$rangeDbFiles}{$firstkey}{$binNr}{$startpos} })  { #For all range stop positions 
						
						if ( $stoppos >= $temp[ $db{$_[1]}{'Column_Keys'}[1] ] ) { #second key is upstream of stop position i.e overlapping
						    
						    for (my $columns_to_extract=0;$columns_to_extract<scalar( @{$db{$rangeDbFiles}{'Column_To_Extract'}});$columns_to_extract++) {
							my $columnId = $rangeDbFiles."_".$db{$rangeDbFiles}{'Column_To_Extract'}[$columns_to_extract]; #RangeDb file is not random key but ordered Db file from initial for loop.		
							$allVariants{ $temp[ $db{$_[1]}{'Column_Keys'}[0] ] }{ $temp[ $db{$_[1]}{'Column_Keys'}[1] ] }{ $temp[ $db{$_[1]}{'Column_Keys'}[2] ] }{$columnId}.="$RangeVariants{$rangeDbFiles}{$firstkey}{$binNr}{$startpos}{$stoppos}{$columnId};";
							#print $allVariants{ $temp[ $db{$_[1]}{'Column_Keys'}[0] ] }{ $temp[ $db{$_[1]}{'Column_Keys'}[1] ] }{ $temp[ $db{$_[1]}{'Column_Keys'}[2] ] }{$columnId}, "\n";
						    }
						}
					    }
					}
					#Catches events where second key is upstream of range start, but third key is within range i.e. we do not require complete feature overlap
					elsif ( $startpos <= $temp[ $db{$_[1]}{'Column_Keys'}[2] ]) { #third key is downstream of start position
					    
					    for my $stoppos (keys % { $RangeVariants{$rangeDbFiles}{$firstkey}{$binNr}{$startpos} })  { #For all range stop positions 
						
						if ( $stoppos >= $temp[ $db{$_[1]}{'Column_Keys'}[2] ] ) { #third key is upstream of stop position i.e overlapping
						    
						    for (my $columns_to_extract=0;$columns_to_extract<scalar( @{$db{$rangeDbFiles}{'Column_To_Extract'}});$columns_to_extract++) {
							my $columnId = $rangeDbFiles."_".$db{$rangeDbFiles}{'Column_To_Extract'}[$columns_to_extract]; #RangeDb file is not random key but ordered Db file from initial for loop.		
							$allVariants{ $temp[ $db{$_[1]}{'Column_Keys'}[0] ] }{ $temp[ $db{$_[1]}{'Column_Keys'}[1] ] }{ $temp[ $db{$_[1]}{'Column_Keys'}[2] ] }{$columnId}.="$RangeVariants{$rangeDbFiles}{$firstkey}{$binNr}{$startpos}{$stoppos}{$columnId};";
							#print $allVariants{ $temp[ $db{$_[1]}{'Column_Keys'}[0] ] }{ $temp[ $db{$_[1]}{'Column_Keys'}[1] ] }{ $temp[ $db{$_[1]}{'Column_Keys'}[2] ] }{$columnId},"\n";
						    }
						}
					    }
					}
				    }
				    last; #No overlapping bins - move to next line
				}
			    }
			}
		    }
		}
	    } 
	    if (scalar( @{$db{0}{'Column_Keys'}}) == 4) {
		
		for (my $columns_to_extract=0;$columns_to_extract<scalar( @{$db{$_[1]}{'Column_To_Extract'}});$columns_to_extract++) {
		    
		    my $columnId = $_[1]."_".$db{$_[1]}{'Column_To_Extract'}[$columns_to_extract];
		    $allVariants{ $temp[ $db{$_[1]}{'Column_Keys'}[0] ] }{ $temp[ $db{$_[1]}{'Column_Keys'}[1] ] }{ $temp[ $db{$_[1]}{'Column_Keys'}[2] ] }{ $temp[ $db{$_[1]}{'Column_Keys'}[3] ]}{$columnId}= $temp[ $db{$_[1]}{'Column_To_Extract'}[$columns_to_extract] ];
		    
		}
		push (@{$unsorted{$temp[ $db{$_[1]}{'Column_Keys'}[0] ]}}, $temp[ $db{$_[1]}{'Column_Keys'}[1] ]);
		for my $rangeDbFiles (keys %RangeVariants) { #All Range Db Files
		    
		    for my $firstkey (keys % { $RangeVariants{$rangeDbFiles} })  { #For all first key e.g. chrNr
			
			if ($firstkey eq $temp[ $db{$_[1]}{'Column_Keys'}[0] ]) { #Find correct key e.g. chrNr (enhance speed)
			    
			    for my $binNr (keys %{ $RangeBins{$rangeDbFiles}{$firstkey} }) { #For all bins within range Db file and first key (enhance speed)
				
				if ($temp[ $db{$_[1]}{'Column_Keys'}[1] ] >= $RangeBins{$rangeDbFiles}{$firstkey}{$binNr}{'lowerboundary'} && $temp[ $db{$_[1]}{'Column_Keys'}[1] ] <= $RangeBins{$rangeDbFiles}{$firstkey}{$binNr}{'upperboundary'} ) { #Found in Range Bin Db file, correct firstkey, within bin and second key overlapps bin range.
				    
				    for my $startpos (keys % { $RangeVariants{$rangeDbFiles}{$firstkey}{$binNr} })  { #For all Db file range start positions within bin

					if ( $startpos <= $temp[ $db{$_[1]}{'Column_Keys'}[1] ]) { #second key is downstream of start position
					    
					    for my $stoppos (keys % { $RangeVariants{$rangeDbFiles}{$firstkey}{$binNr}{$startpos} })  { #For all range stop positions 
						
						if ( $stoppos >= $temp[ $db{$_[1]}{'Column_Keys'}[1] ] ) { #second key is upstream of stop position i.e overlapping
						    
						    for (my $columns_to_extract=0;$columns_to_extract<scalar( @{$db{$rangeDbFiles}{'Column_To_Extract'}});$columns_to_extract++) {
							my $columnId = $rangeDbFiles."_".$db{$rangeDbFiles}{'Column_To_Extract'}[$columns_to_extract]; #RangeDb file is not random key but ordered Db file from initial for loop.		
							$allVariants{ $temp[ $db{$_[1]}{'Column_Keys'}[0] ] }{ $temp[ $db{$_[1]}{'Column_Keys'}[1] ] }{ $temp[ $db{$_[1]}{'Column_Keys'}[2] ] }{ $temp[ $db{$_[1]}{'Column_Keys'}[3] ]}{$columnId}.="$RangeVariants{$rangeDbFiles}{$firstkey}{$binNr}{$startpos}{$stoppos}{$columnId};";
						    }
						}
					    }
					}
					#Catches events where second key is upstream of range start, but third key is within range i.e. we do not require complete feature overlap
					elsif ( $startpos <= $temp[ $db{$_[1]}{'Column_Keys'}[2] ]) { #third key is downstream of start position
					    
					    for my $stoppos (keys % { $RangeVariants{$rangeDbFiles}{$firstkey}{$binNr}{$startpos} })  { #For all range stop positions 
						
						if ( $stoppos >= $temp[ $db{$_[1]}{'Column_Keys'}[2] ] ) { #third key is upstream of stop position i.e overlapping
						    
						    for (my $columns_to_extract=0;$columns_to_extract<scalar( @{$db{$rangeDbFiles}{'Column_To_Extract'}});$columns_to_extract++) {
							my $columnId = $rangeDbFiles."_".$db{$rangeDbFiles}{'Column_To_Extract'}[$columns_to_extract]; #RangeDb file is not random key but ordered Db file from initial for loop.		
							$allVariants{ $temp[ $db{$_[1]}{'Column_Keys'}[0] ] }{ $temp[ $db{$_[1]}{'Column_Keys'}[1] ] }{ $temp[ $db{$_[1]}{'Column_Keys'}[2] ] }{ $temp[ $db{$_[1]}{'Column_Keys'}[3] ]}{$columnId}.="$RangeVariants{$rangeDbFiles}{$firstkey}{$binNr}{$startpos}{$stoppos}{$columnId};";
						    }
						}
					    }
					}
				    }
				    last; #No overlapping bins since border spanning events are added to all Bin that the event is spanned - move to next line
				}
			    }
			}
		    }
		}
	    } 	
	}
    }
    close(RIFS);
    print STDOUT "Select Mode: Finished Reading key Db file: $_[0]","\n";
    for (my $dbFileNr=1;$dbFileNr<$dbFileCounter;$dbFileNr++) { #All db files (in order of appearance in $db) except first db which has already been handled
	close($selectFilehandles{ $db{$dbFileNr}{'File'} }); 
    }
    return;
}

sub ReadDbFilesNoChrSelect {
#Reads all db files collected from Db master file, except first db file and db files with features "large", "range". These db files are handled by different subroutines.
    
    for (my $dbFileNr=1;$dbFileNr<$dbFileCounter;$dbFileNr++) { #All db files (in order of appearance in $db) except first db which has already been handled 
	
	
	if ( ($db{$dbFileNr}{'Size'} eq "large") || ($db{$dbFileNr}{'Matching'} eq "range") ) { #Already handled
	    next;
	}
	else { #Read files
	    open(DBF, "<$db{$dbFileNr}{'File'}") or die "Can't open $db{$dbFileNr}{'File'}:$!, \n";    
	    
	    while (<DBF>) {
		
		chomp $_;
		
		if (m/^\s+$/) {		# Avoid blank lines
		    next;
		}
		if (m/^#/) {		# Avoid #
		    next;
		}		
		if ( $_ =~/^(\S+)/) {
		    
		    my @temp = split($db{$dbFileNr}{'Separator'},$_); #Splits columns on separator and loads line
		    my @parsed_column = split(';',$temp[ $db{$dbFileNr}{'Column_Keys'}[0] ]); #For entries with X;Y
		    for (my $parsed_column_counter=0;$parsed_column_counter<scalar(@parsed_column);$parsed_column_counter++) { #Loop through all
			$selectVariants{$dbFileNr}{$parsed_column[$parsed_column_counter]} = $parsed_column[$parsed_column_counter]; #Add key entrie(s)
			for (my $columns_to_extract=0;$columns_to_extract<scalar( @{$db{$dbFileNr}{'Column_To_Extract'}});$columns_to_extract++) { #Enable collecton of columns from db file
			    
			    my $columnId = $dbFileNr."_".$db{$dbFileNr}{'Column_To_Extract'}[$columns_to_extract];
			    $allVariants{ $parsed_column[$parsed_column_counter] }{$columnId}= $temp[ $db{$dbFileNr}{'Column_To_Extract'}[$columns_to_extract] ];
			    #print $allVariants{ $temp[ $db{$dbFileNr}{'Column_Keys'}[0] ] }{$columnId}, "\n";
			}
			#print $selectVariants{$dbFileNr}{$parsed_column[$parsed_column_counter]}, "\n";
		    }
		    #print $temp[12], "\n";
		    #if ($_=~/ENSG00000119421/) {
		    #	print $_, "\n";
		    #    }
###
#NOTE Only 1 key supported so far 130204
###		    }
		    if (scalar( @{$db{$dbFileNr}{'Column_Keys'}}) == 2) {
			if ( $allVariants{ $temp[ $db{$dbFileNr}{'Column_Keys'}[0] ] }{ $temp[ $db{$dbFileNr}{'Column_Keys'}[1] ] }) {
			    for (my $columns_to_extract=0;$columns_to_extract<scalar( @{$db{$dbFileNr}{'Column_To_Extract'}});$columns_to_extract++) {
				
				my $columnId = $dbFileNr."_".$db{$dbFileNr}{'Column_To_Extract'}[$columns_to_extract];
				$allVariants{ $temp[ $db{$dbFileNr}{'Column_Keys'}[0] ] }{ $temp[ $db{$dbFileNr}{'Column_Keys'}[1] ] }{$columnId}= $temp[ $db{$dbFileNr}{'Column_To_Extract'}[$columns_to_extract] ];
			    }
			}
		    }
		    if (scalar( @{$db{$dbFileNr}{'Column_Keys'}}) == 3) {
			if ( $allVariants{ $temp[ $db{$dbFileNr}{'Column_Keys'}[0] ] }{ $temp[ $db{$dbFileNr}{'Column_Keys'}[1] ] }{ $temp[ $db{$dbFileNr}{'Column_Keys'}[2] ]}) {
			    for (my $columns_to_extract=0;$columns_to_extract<scalar( @{$db{$dbFileNr}{'Column_To_Extract'}});$columns_to_extract++) {
				
				my $columnId = $dbFileNr."_".$db{$dbFileNr}{'Column_To_Extract'}[$columns_to_extract];
				$allVariants{ $temp[ $db{$dbFileNr}{'Column_Keys'}[0] ]}{ $temp[ $db{$dbFileNr}{'Column_Keys'}[1] ]}{ $temp[ $db{$dbFileNr}{'Column_Keys'}[2] ]}{$columnId}= $temp[ $db{$dbFileNr}{'Column_To_Extract'}[$columns_to_extract] ];
				
			    }
			}
		    }
		    if (scalar( @{$db{$dbFileNr}{'Column_Keys'}}) == 4) {
			if ( $allVariants{ $temp[ $db{$dbFileNr}{'Column_Keys'}[0] ] }{ $temp[ $db{$dbFileNr}{'Column_Keys'}[1] ] }{ $temp[ $db{$dbFileNr}{'Column_Keys'}[2] ]}{ $temp[ $db{$dbFileNr}{'Column_Keys'}[3] ]}) {
			    for (my $columns_to_extract=0;$columns_to_extract<scalar( @{$db{$dbFileNr}{'Column_To_Extract'}});$columns_to_extract++) {
				
				my $columnId = $dbFileNr."_".$db{$dbFileNr}{'Column_To_Extract'}[$columns_to_extract];
				$allVariants{ $temp[ $db{$dbFileNr}{'Column_Keys'}[0] ] }{ $temp[ $db{$dbFileNr}{'Column_Keys'}[1] ] }{ $temp[ $db{$dbFileNr}{'Column_Keys'}[2] ] }{ $temp[ $db{$dbFileNr}{'Column_Keys'}[3] ]}{$columnId}= $temp[ $db{$dbFileNr}{'Column_To_Extract'}[$columns_to_extract] ];
			    }
			}
		    }
		}
	    } 	
	}
	close(DBF);
	print STDOUT "Finished Reading Db Infile: $db{$dbFileNr}{'File'}","\n";
    }
    return;
}

sub ReadDbFilesNoChr {
#Reads all db files collected from Db master file, except first db file and db files with features "large", "range". These db files are handled by different subroutines.
    
    for (my $dbFileNr=1;$dbFileNr<$dbFileCounter;$dbFileNr++) { #All db files (in order of appearance in $db) except first db which has already been handled 
	
	
	if ( ($db{$dbFileNr}{'Size'} eq "large") || ($db{$dbFileNr}{'Matching'} eq "range") ) { #Already handled
	    next;
	}
	else { #Read files
	    open(DBF, "<$db{$dbFileNr}{'File'}") or die "Can't open $db{$dbFileNr}{'File'}:$!, \n";    
	    
	    while (<DBF>) {
		
		chomp $_;
		
		if (m/^\s+$/) {		# Avoid blank lines
		    next;
		}
		if (m/^#/) {		# Avoid #
		    next;
		}		
		if ( $_ =~/^(\S+)/) {
		    
		    my @temp = split($db{$dbFileNr}{'Separator'},$_); #Splits columns on separator and loads line
		    #print $temp[12], "\n";
		    #if ($_=~/ENSG00000119421/) {
		    #	print $_, "\n";
		    #    }
#Depending on the number of column keys supplied by user. NOTE: Must always be the same nr of columns containing the same keys 
		    if (scalar( @{$db{$dbFileNr}{'Column_Keys'}}) == 1) {
			if ( $allVariants{ $temp[ $db{$dbFileNr}{'Column_Keys'}[0] ] } ) { #If first key match
			    #print $_, "\n";
			    #print $temp[ $db{$dbFileNr}{'Column_Keys'}[0] ], "\n";
			    for (my $columns_to_extract=0;$columns_to_extract<scalar( @{$db{$dbFileNr}{'Column_To_Extract'}});$columns_to_extract++) {
				
				my $columnId = $dbFileNr."_".$db{$dbFileNr}{'Column_To_Extract'}[$columns_to_extract];
				$allVariants{ $temp[ $db{$dbFileNr}{'Column_Keys'}[0] ] }{$columnId}=$temp[ $db{$dbFileNr}{'Column_To_Extract'}[$columns_to_extract] ];
##Code to collapse some entries and make serial additions of others. CMMS_External specific and not part of original programe. To enable commen previous line and remove comments from subsequent lines.
				#if ($temp[ $db{$dbFileNr}{'Column_To_Extract'}[$columns_to_extract] ]) {
				#   if ($columns_to_extract>=3) {
				#	$allVariants{ $temp[ $db{$dbFileNr}{'Column_Keys'}[0] ] }{$columnId}.="$temp[ $db{$dbFileNr}{'Column_To_Extract'}[$columns_to_extract] ];";
				#   }
				#  else {
				#	$allVariants{ $temp[ $db{$dbFileNr}{'Column_Keys'}[0] ] }{$columnId}=$temp[ $db{$dbFileNr}{'Column_To_Extract'}[$columns_to_extract] ];
				#   }
				#}
			    }
			}
			#else {
			#   my @parsed_column = split(';',$temp[ $db{$dbFileNr}{'Column_Keys'}[0] ]); #For entries with X;Y
			
			
			#  for (my $parsed_column_counter=0;$parsed_column_counter<scalar(@parsed_column);$parsed_column_counter++) { #Loop through all
			#print $_, "\n";
			#print $parsed_column[$parsed_column_counter], "\n";
			#	if ($_=~/ENSG00000119421/) {
			#	    print "Cathced", "\n";
			#	}
			#	if ( $allVariants{ $parsed_column[$parsed_column_counter] } ) { #If first key match
			#	    print $parsed_column[$parsed_column_counter], "\n";			
			#print $_, "\n";
			#	    for (my $columns_to_extract=0;$columns_to_extract<scalar( @{$db{$dbFileNr}{'Column_To_Extract'}});$columns_to_extract++) {
			
			#		my $columnId = $dbFileNr."_".$db{$dbFileNr}{'Column_To_Extract'}[$columns_to_extract];
			#		$allVariants{ $parsed_column[$parsed_column_counter] }{$columnId}=$temp[ $db{$dbFileNr}{'Column_To_Extract'}[$columns_to_extract] ];
			
			#	    }
			#print $_, "\n";
			#	}
			#   }
		    }
		    if (scalar( @{$db{$dbFileNr}{'Column_Keys'}}) == 2) {
			if ( $allVariants{ $temp[ $db{$dbFileNr}{'Column_Keys'}[0] ] }{ $temp[ $db{$dbFileNr}{'Column_Keys'}[1] ] }) {
			    for (my $columns_to_extract=0;$columns_to_extract<scalar( @{$db{$dbFileNr}{'Column_To_Extract'}});$columns_to_extract++) {
				
				my $columnId = $dbFileNr."_".$db{$dbFileNr}{'Column_To_Extract'}[$columns_to_extract];
				$allVariants{ $temp[ $db{$dbFileNr}{'Column_Keys'}[0] ] }{ $temp[ $db{$dbFileNr}{'Column_Keys'}[1] ] }{$columnId}= $temp[ $db{$dbFileNr}{'Column_To_Extract'}[$columns_to_extract] ];
			    }
			}
		    }
		    if (scalar( @{$db{$dbFileNr}{'Column_Keys'}}) == 3) {
			if ( $allVariants{ $temp[ $db{$dbFileNr}{'Column_Keys'}[0] ] }{ $temp[ $db{$dbFileNr}{'Column_Keys'}[1] ] }{ $temp[ $db{$dbFileNr}{'Column_Keys'}[2] ]}) {
			    for (my $columns_to_extract=0;$columns_to_extract<scalar( @{$db{$dbFileNr}{'Column_To_Extract'}});$columns_to_extract++) {
				
				my $columnId = $dbFileNr."_".$db{$dbFileNr}{'Column_To_Extract'}[$columns_to_extract];
				$allVariants{ $temp[ $db{$dbFileNr}{'Column_Keys'}[0] ]}{ $temp[ $db{$dbFileNr}{'Column_Keys'}[1] ]}{ $temp[ $db{$dbFileNr}{'Column_Keys'}[2] ]}{$columnId}= $temp[ $db{$dbFileNr}{'Column_To_Extract'}[$columns_to_extract] ];
				
			    }
			}
		    }
		    if (scalar( @{$db{$dbFileNr}{'Column_Keys'}}) == 4) {
			if ( $allVariants{ $temp[ $db{$dbFileNr}{'Column_Keys'}[0] ] }{ $temp[ $db{$dbFileNr}{'Column_Keys'}[1] ] }{ $temp[ $db{$dbFileNr}{'Column_Keys'}[2] ]}{ $temp[ $db{$dbFileNr}{'Column_Keys'}[3] ]}) {
			    for (my $columns_to_extract=0;$columns_to_extract<scalar( @{$db{$dbFileNr}{'Column_To_Extract'}});$columns_to_extract++) {
				
				my $columnId = $dbFileNr."_".$db{$dbFileNr}{'Column_To_Extract'}[$columns_to_extract];
				$allVariants{ $temp[ $db{$dbFileNr}{'Column_Keys'}[0] ] }{ $temp[ $db{$dbFileNr}{'Column_Keys'}[1] ] }{ $temp[ $db{$dbFileNr}{'Column_Keys'}[2] ] }{ $temp[ $db{$dbFileNr}{'Column_Keys'}[3] ]}{$columnId}= $temp[ $db{$dbFileNr}{'Column_To_Extract'}[$columns_to_extract] ];
			    }
			}
		    }
		}
	    } 	
	}
	close(DBF);
	print STDOUT "Finished Reading Db Infile: $db{$dbFileNr}{'File'}","\n";
    }
    return;
}

sub ReadDbLarge {
#Reads large Db file(s). Large (long) Db file(s) will slow down the performance due to the fact that the file is scanned linearly for every key (i.e. if chr coordinates are used). To circumvent this the large db file(s) are completely read and all entries matching the infile are saved using the keys supplied by the user. This is done for all large db file(s), and the extracted information is then keept in memory. This ensures that only entries matching the keys in the infile are keept, keeping the memory use low compared to reading the large db and keeping the whole large db file(s) in memory. As each chr in is processed in ReadDbFiles the first key is erased reducing the search space and memory consumption.
#$_[0] = filename
#$_[1] = db file number
    
    open(RDBL, "<$_[0]") or die "Can't open $_[0]:$!, \n";    
    
    
    while (<RDBL>) {
	
	chomp $_;
	
	if (m/^\s+$/) {		# Avoid blank lines
	    next;
	}
	if (m/^#/) {		# Avoid #
	    next;
	}		
	if ( $_ =~/^(\S+)/ ) {	
	    my @temp = split($db{$_[1]}{'Separator'},$_); #Loads line

	    if (scalar( @{$db{$_[1]}{'Column_Keys'}}) == 1) {
		if ( $allVariants{ $temp[ $db{$_[1]}{'Column_Keys'}[0] ] } ) { #Check full entry
		    for (my $columns_to_extract=0;$columns_to_extract<scalar( @{$db{$_[1]}{'Column_To_Extract'}});$columns_to_extract++) { #Extract info
			
			my $columnId = $_[1]."_".$db{$_[1]}{'Column_To_Extract'}[$columns_to_extract];			
			$allVariants{ $temp[ $db{$_[1]}{'Column_Keys'}[0] ] }{$columnId}= $temp[ $db{$_[1]}{'Column_To_Extract'}[$columns_to_extract] ];
		    }		    
		}
	    }
	    if (scalar( @{$db{$_[1]}{'Column_Keys'}}) == 2) {	    
		if ( $allVariants{ $temp[ $db{$_[1]}{'Column_Keys'}[0] ] } ) { #Needed to not run out of memory in hash look-up
		    
		    if ( $allVariants{ $temp[ $db{$_[1]}{'Column_Keys'}[0] ] }{ $temp[ $db{$_[1]}{'Column_Keys'}[1] ] } ){ #Check full entry
			for (my $columns_to_extract=0;$columns_to_extract<scalar( @{$db{$_[1]}{'Column_To_Extract'}});$columns_to_extract++) { #Extract info
			    
			    my $columnId = $_[1]."_".$db{$_[1]}{'Column_To_Extract'}[$columns_to_extract];			
			    $allVariants{ $temp[ $db{$_[1]}{'Column_Keys'}[0] ] }{ $temp[ $db{$_[1]}{'Column_Keys'}[1] ] }{$columnId}= $temp[ $db{$_[1]}{'Column_To_Extract'}[$columns_to_extract] ];
			}		    
		    }
		}
	    }
	    if (scalar( @{$db{$_[1]}{'Column_Keys'}}) == 3) {
		if ( $allVariants{ $temp[ $db{$_[1]}{'Column_Keys'}[0] ] } ) { #Needed to not run out of memory in hash look-up
		    
		    if ( $allVariants{ $temp[ $db{$_[1]}{'Column_Keys'}[0] ] }{ $temp[ $db{$_[1]}{'Column_Keys'}[1] ] } ){ #Needed to not run out of memory in hash look-up
			
			if ( $allVariants{ $temp[ $db{$_[1]}{'Column_Keys'}[0] ] }{ $temp[ $db{$_[1]}{'Column_Keys'}[1] ] }{ $temp[ $db{$_[1]}{'Column_Keys'}[2] ] }) { #Check full entry
			    for (my $columns_to_extract=0;$columns_to_extract<scalar( @{$db{$_[1]}{'Column_To_Extract'}});$columns_to_extract++) { #Extract info
				
				my $columnId = $_[1]."_".$db{$_[1]}{'Column_To_Extract'}[$columns_to_extract];			
				$allVariants{ $temp[ $db{$_[1]}{'Column_Keys'}[0] ] }{ $temp[ $db{$_[1]}{'Column_Keys'}[1] ] }{ $temp[ $db{$_[1]}{'Column_Keys'}[2] ] }{$columnId}= $temp[ $db{$_[1]}{'Column_To_Extract'}[$columns_to_extract] ];
			    }		    
			}
		    }		
		    
		}
	    }
	    if (scalar( @{$db{$_[1]}{'Column_Keys'}}) == 4) {
		if ( $allVariants{ $temp[ $db{$_[1]}{'Column_Keys'}[0] ] } ) { #Needed to not run out of memory in hash look-up
		    
		    if ( $allVariants{ $temp[ $db{$_[1]}{'Column_Keys'}[0] ] }{ $temp[ $db{$_[1]}{'Column_Keys'}[1] ] } ){ #Needed to not run out of memory in hash look-up
			
			if ( $allVariants{ $temp[ $db{$_[1]}{'Column_Keys'}[0] ] }{ $temp[ $db{$_[1]}{'Column_Keys'}[1] ] }{ $temp[ $db{$_[1]}{'Column_Keys'}[2] ] }{ $temp[ $db{$_[1]}{'Column_Keys'}[3] ]} ) { #Check full entry
			    for (my $columns_to_extract=0;$columns_to_extract<scalar( @{$db{$_[1]}{'Column_To_Extract'}});$columns_to_extract++) { #Extract info
				
				my $columnId = $_[1]."_".$db{$_[1]}{'Column_To_Extract'}[$columns_to_extract];			
				$allVariants{ $temp[ $db{$_[1]}{'Column_Keys'}[0] ] }{ $temp[ $db{$_[1]}{'Column_Keys'}[1] ] }{ $temp[ $db{$_[1]}{'Column_Keys'}[2] ] }{ $temp[ $db{$_[1]}{'Column_Keys'}[3] ]}{$columnId}= $temp[ $db{$_[1]}{'Column_To_Extract'}[$columns_to_extract] ];
			    }		    
			}
		    }
		}
	    }
	}
    } 	
    close(RDBL);
    print STDOUT "Finished Reading Large Db file: $_[0]","\n";
    return;
}

sub ReadInfile {
#Reads the first db file, which is the file that all subsequent elements will matched to i.e. only information for elements present in the first file will be added)
#$_[0] = Db file name
#$_[1] = Db file nr
    
    open(RIF, "<$_[0]") or die "Can't open $_[0]:$!, \n";    
    
    while (<RIF>) {
	
	chomp $_;
	
	if (m/^\s+$/) {		# Avoid blank lines
	    next;
	}
	if (m/^#/) {		# Avoid #
	    next;
	}		
	if ( $_ =~/^(\S+)/ ) {
	    my @temp = split($db{$_[1]}{'Separator'},$_); #Loads line
	    if (scalar( @{$db{0}{'Column_Keys'}}) == 1) {
		#my @parsed_column = split(';',$temp[ $db{$_[1]}{'Column_Keys'}[0] ]); #For entries with X;Y
		
		#for (my $parsed_column_counter=0;$parsed_column_counter<scalar(@parsed_column);$parsed_column_counter++) { #Loop through all
		for (my $columns_to_extract=0;$columns_to_extract<scalar( @{$db{$_[1]}{'Column_To_Extract'}});$columns_to_extract++) {
			
		    my $columnId = $_[1]."_".$db{$_[1]}{'Column_To_Extract'}[$columns_to_extract];
		    #$allVariants{ $parsed_column[ $parsed_column_counter ] }{$columnId}= $temp[ $db{$_[1]}{'Column_To_Extract'}[$columns_to_extract] ];
			#print $temp[ $db{$_[1]}{'Column_Keys'}[0] ], "\n";
		    $allVariants{ $temp[ $db{$_[1]}{'Column_Keys'}[0] ] }{$columnId}= $temp[ $db{$_[1]}{'Column_To_Extract'}[$columns_to_extract] ];
		}
		    
	    #}
	    }
	    if (scalar( @{$db{0}{'Column_Keys'}}) == 2) {

		for (my $columns_to_extract=0;$columns_to_extract<scalar( @{$db{$_[1]}{'Column_To_Extract'}});$columns_to_extract++) {
		    
		    my $columnId = $_[1]."_".$db{$_[1]}{'Column_To_Extract'}[$columns_to_extract];
		    $allVariants{ $temp[ $db{$_[1]}{'Column_Keys'}[0] ] }{ $temp[ $db{$_[1]}{'Column_Keys'}[1] ] }{$columnId}= $temp[ $db{$_[1]}{'Column_To_Extract'}[$columns_to_extract] ];
		}
		push (@{$unsorted{$temp[ $db{$_[1]}{'Column_Keys'}[0] ]}}, $temp[ $db{$_[1]}{'Column_Keys'}[1] ]);
	    }
	    if (scalar( @{$db{0}{'Column_Keys'}}) == 3) {
		for (my $columns_to_extract=0;$columns_to_extract<scalar( @{$db{$_[1]}{'Column_To_Extract'}});$columns_to_extract++) {
		    
		    my $columnId = $_[1]."_".$db{$_[1]}{'Column_To_Extract'}[$columns_to_extract];
		    $allVariants{ $temp[ $db{$_[1]}{'Column_Keys'}[0] ] }{ $temp[ $db{$_[1]}{'Column_Keys'}[1] ] }{ $temp[ $db{$_[1]}{'Column_Keys'}[2] ] }{$columnId}= $temp[ $db{$_[1]}{'Column_To_Extract'}[$columns_to_extract] ];	    
		}
		push (@{$unsorted{$temp[ $db{$_[1]}{'Column_Keys'}[0] ]}}, $temp[ $db{$_[1]}{'Column_Keys'}[1] ]);
		for my $rangeDbFiles (keys %RangeVariants) { #All Range Db Files
		    
		    for my $firstkey (keys % { $RangeVariants{$rangeDbFiles} })  { #For all first key e.g. chrNr
			
			if ($firstkey eq $temp[ $db{$_[1]}{'Column_Keys'}[0] ]) { #Find correct key e.g. chrNr (enhance speed)
			   
			    for my $binNr (keys %{ $RangeBins{$rangeDbFiles}{$firstkey} }) { #For all bins within range Db file and first key (enhance speed)
					
				if ($temp[ $db{$_[1]}{'Column_Keys'}[1] ] >= $RangeBins{$rangeDbFiles}{$firstkey}{$binNr}{'lowerboundary'} && $temp[ $db{$_[1]}{'Column_Keys'}[1] ] <= $RangeBins{$rangeDbFiles}{$firstkey}{$binNr}{'upperboundary'} ) { #Found in Range Bin Db file, correct firstkey, within bin and second key overlapps bin range.
				    
				    for my $startpos (keys % { $RangeVariants{$rangeDbFiles}{$firstkey}{$binNr} })  { #For all Db file range start positions within bin
				 	
					if ( $startpos <= $temp[ $db{$_[1]}{'Column_Keys'}[1] ]) { #second key is downstream of start position
					    
					    for my $stoppos (keys % { $RangeVariants{$rangeDbFiles}{$firstkey}{$binNr}{$startpos} })  { #For all range stop positions 
						
						if ( $stoppos >= $temp[ $db{$_[1]}{'Column_Keys'}[1] ] ) { #second key is upstream of stop position i.e overlapping
						    
						    for (my $columns_to_extract=0;$columns_to_extract<scalar( @{$db{$rangeDbFiles}{'Column_To_Extract'}});$columns_to_extract++) {
							my $columnId = $rangeDbFiles."_".$db{$rangeDbFiles}{'Column_To_Extract'}[$columns_to_extract]; #RangeDb file is not random key but ordered Db file from initial for loop.		
							$allVariants{ $temp[ $db{$_[1]}{'Column_Keys'}[0] ] }{ $temp[ $db{$_[1]}{'Column_Keys'}[1] ] }{ $temp[ $db{$_[1]}{'Column_Keys'}[2] ] }{$columnId}.="$RangeVariants{$rangeDbFiles}{$firstkey}{$binNr}{$startpos}{$stoppos}{$columnId};";
							#print $allVariants{ $temp[ $db{$_[1]}{'Column_Keys'}[0] ] }{ $temp[ $db{$_[1]}{'Column_Keys'}[1] ] }{ $temp[ $db{$_[1]}{'Column_Keys'}[2] ] }{$columnId}, "\n";
						    }
						}
					    }
					}
					#Catches events where second key is upstream of range start, but third key is within range i.e. we do not require complete feature overlap
					elsif ( $startpos <= $temp[ $db{$_[1]}{'Column_Keys'}[2] ]) { #third key is downstream of start position
					    
					    for my $stoppos (keys % { $RangeVariants{$rangeDbFiles}{$firstkey}{$binNr}{$startpos} })  { #For all range stop positions 
						
						if ( $stoppos >= $temp[ $db{$_[1]}{'Column_Keys'}[2] ] ) { #third key is upstream of stop position i.e overlapping
						    
						    for (my $columns_to_extract=0;$columns_to_extract<scalar( @{$db{$rangeDbFiles}{'Column_To_Extract'}});$columns_to_extract++) {
							my $columnId = $rangeDbFiles."_".$db{$rangeDbFiles}{'Column_To_Extract'}[$columns_to_extract]; #RangeDb file is not random key but ordered Db file from initial for loop.		
							$allVariants{ $temp[ $db{$_[1]}{'Column_Keys'}[0] ] }{ $temp[ $db{$_[1]}{'Column_Keys'}[1] ] }{ $temp[ $db{$_[1]}{'Column_Keys'}[2] ] }{$columnId}.="$RangeVariants{$rangeDbFiles}{$firstkey}{$binNr}{$startpos}{$stoppos}{$columnId};";
							#print $allVariants{ $temp[ $db{$_[1]}{'Column_Keys'}[0] ] }{ $temp[ $db{$_[1]}{'Column_Keys'}[1] ] }{ $temp[ $db{$_[1]}{'Column_Keys'}[2] ] }{$columnId},"\n";
						    }
						}
					    }
					}
				    }
				    last; #No overlapping bins - move to next line
				}
			    }
			}
		    }
		}
	    } 
	    if (scalar( @{$db{0}{'Column_Keys'}}) == 4) {
		
		for (my $columns_to_extract=0;$columns_to_extract<scalar( @{$db{$_[1]}{'Column_To_Extract'}});$columns_to_extract++) {
		    
		    my $columnId = $_[1]."_".$db{$_[1]}{'Column_To_Extract'}[$columns_to_extract];
		    $allVariants{ $temp[ $db{$_[1]}{'Column_Keys'}[0] ] }{ $temp[ $db{$_[1]}{'Column_Keys'}[1] ] }{ $temp[ $db{$_[1]}{'Column_Keys'}[2] ] }{ $temp[ $db{$_[1]}{'Column_Keys'}[3] ]}{$columnId}= $temp[ $db{$_[1]}{'Column_To_Extract'}[$columns_to_extract] ];
		    
		}
		push (@{$unsorted{$temp[ $db{$_[1]}{'Column_Keys'}[0] ]}}, $temp[ $db{$_[1]}{'Column_Keys'}[1] ]);
		for my $rangeDbFiles (keys %RangeVariants) { #All Range Db Files
		    
		    for my $firstkey (keys % { $RangeVariants{$rangeDbFiles} })  { #For all first key e.g. chrNr
			
			if ($firstkey eq $temp[ $db{$_[1]}{'Column_Keys'}[0] ]) { #Find correct key e.g. chrNr (enhance speed)
			    
			    for my $binNr (keys %{ $RangeBins{$rangeDbFiles}{$firstkey} }) { #For all bins within range Db file and first key (enhance speed)
				
				if ($temp[ $db{$_[1]}{'Column_Keys'}[1] ] >= $RangeBins{$rangeDbFiles}{$firstkey}{$binNr}{'lowerboundary'} && $temp[ $db{$_[1]}{'Column_Keys'}[1] ] <= $RangeBins{$rangeDbFiles}{$firstkey}{$binNr}{'upperboundary'} ) { #Found in Range Bin Db file, correct firstkey, within bin and second key overlapps bin range.
				    
				    for my $startpos (keys % { $RangeVariants{$rangeDbFiles}{$firstkey}{$binNr} })  { #For all Db file range start positions within bin

					if ( $startpos <= $temp[ $db{$_[1]}{'Column_Keys'}[1] ]) { #second key is downstream of start position
					    
					    for my $stoppos (keys % { $RangeVariants{$rangeDbFiles}{$firstkey}{$binNr}{$startpos} })  { #For all range stop positions 
						
						if ( $stoppos >= $temp[ $db{$_[1]}{'Column_Keys'}[1] ] ) { #second key is upstream of stop position i.e overlapping
						    
						    for (my $columns_to_extract=0;$columns_to_extract<scalar( @{$db{$rangeDbFiles}{'Column_To_Extract'}});$columns_to_extract++) {
							my $columnId = $rangeDbFiles."_".$db{$rangeDbFiles}{'Column_To_Extract'}[$columns_to_extract]; #RangeDb file is not random key but ordered Db file from initial for loop.		
							$allVariants{ $temp[ $db{$_[1]}{'Column_Keys'}[0] ] }{ $temp[ $db{$_[1]}{'Column_Keys'}[1] ] }{ $temp[ $db{$_[1]}{'Column_Keys'}[2] ] }{ $temp[ $db{$_[1]}{'Column_Keys'}[3] ]}{$columnId}.="$RangeVariants{$rangeDbFiles}{$firstkey}{$binNr}{$startpos}{$stoppos}{$columnId};";
						    }
						}
					    }
					}
					#Catches events where second key is upstream of range start, but third key is within range i.e. we do not require complete feature overlap
					elsif ( $startpos <= $temp[ $db{$_[1]}{'Column_Keys'}[2] ]) { #third key is downstream of start position
					    
					    for my $stoppos (keys % { $RangeVariants{$rangeDbFiles}{$firstkey}{$binNr}{$startpos} })  { #For all range stop positions 
						
						if ( $stoppos >= $temp[ $db{$_[1]}{'Column_Keys'}[2] ] ) { #third key is upstream of stop position i.e overlapping
						    
						    for (my $columns_to_extract=0;$columns_to_extract<scalar( @{$db{$rangeDbFiles}{'Column_To_Extract'}});$columns_to_extract++) {
							my $columnId = $rangeDbFiles."_".$db{$rangeDbFiles}{'Column_To_Extract'}[$columns_to_extract]; #RangeDb file is not random key but ordered Db file from initial for loop.		
							$allVariants{ $temp[ $db{$_[1]}{'Column_Keys'}[0] ] }{ $temp[ $db{$_[1]}{'Column_Keys'}[1] ] }{ $temp[ $db{$_[1]}{'Column_Keys'}[2] ] }{ $temp[ $db{$_[1]}{'Column_Keys'}[3] ]}{$columnId}.="$RangeVariants{$rangeDbFiles}{$firstkey}{$binNr}{$startpos}{$stoppos}{$columnId};";
						    }
						}
					    }
					}
				    }
				    last; #No overlapping bins since border spanning events are added to all Bin that the event is spanned - move to next line
				}
			    }
			}
		    }
		}
	    } 	
	}
    }
    close(RIF);
    print STDOUT "Finished Reading key Db file: $_[0]","\n";
    return;
}



sub ReadDbRange {
#Reads db file for allowing overlapping feature look-up
#$_[0] = Db file name
#$_[1] = Db file nr
    
#Loop through file to assign bins based on third key highest value
    my %EstimateBinsize;

    open(DBR, "<$_[0]") or die "Can't open $_[0]:$!, \n";    

    while (<DBR>) {
	
	chomp $_;
	
	if (m/^\s+$/) {		# Avoid blank lines
	    next;
	}
	if (m/^#/) {		# Avoid #
	    next;
	}		
	if ( $_ =~/^(\S+)/ ) {	
	    my @temp = split($db{$_[1]}{'Separator'},$_);	    #Loads line
	 
	    if ( (scalar( @{$db{0}{'Column_Keys'}}) == 3) || (scalar( @{$db{0}{'Column_Keys'}} ) == 4) ) {

		if ( $EstimateBinsize{$_[1]}{ $temp[ $db{$_[1]}{'Column_Keys'}[0] ]}{'highest'} && $temp[ $db{$_[1]}{'Column_Keys'}[2] ] > $EstimateBinsize{$_[1]}{ $temp[ $db{$_[1]}{'Column_Keys'}[0] ]}{'highest'} ) { #Within Firstkey and highest value of thirdkey e.g. chrNr and stoppos
		$EstimateBinsize{$_[1]}{ $temp[ $db{$_[1]}{'Column_Keys'}[0] ]}{'highest'} = $temp[ $db{$_[1]}{'Column_Keys'}[2] ];
		}
		else { #Initiate binsize
		    $EstimateBinsize{$_[1]}{ $temp[ $db{$_[1]}{'Column_Keys'}[0] ]}{'highest'} = $temp[ $db{$_[1]}{'Column_Keys'}[2] ];
		}
	    }
	}
    }
    
for my $firstkey (keys %{$EstimateBinsize{$_[1]} }) { #Set size of bins and add to %RangeBins. Used later to add values in Rnage Db file to correct bin and when infile is read to reduce the number of hash look-ups that needs to be performed for range Db files. Assumes random distribution of ranges across bins.
    my $lowerboundary=0;
    my $upperboundary;
    my $binsize = $EstimateBinsize{$_[1]}{$firstkey}{'highest'}/100;
    $upperboundary = $binsize; 
    #print $firstkey, "\t", $EstimateBinsize{$_[1]}{$firstkey}{'highest'}, "\t", $binsize, "\n";

    for (my $binNr=0;$binNr<100;$binNr++) {
	
	$RangeBins{$_[1]}{$firstkey}{$binNr}{'lowerboundary'}=$lowerboundary;
	$RangeBins{$_[1]}{$firstkey}{$binNr}{'upperboundary'}= $upperboundary;
	$lowerboundary = $lowerboundary + $binsize; #Starting from 0
	$upperboundary= $upperboundary + $binsize; #Starting from binsize
	#print "LowerB: $RangeBins{$_[1]}{$firstkey}{$binNr}{'lowerboundary'}\n";
	#print "UpperB: $RangeBins{$_[1]}{$firstkey}{$binNr}{'upperboundary'}\n"; 
    }

}
    %EstimateBinsize=();
    close(DBR);

#Collect values within Range Db file, now that the bin values have been set. A range can end up in several bins if the range spans bin borders. Then as a exackt match is done a bin the range within that bin can actually expand outside of the bin. This is to catch elements that independent of bin/range size.

    open(DBR, "<$_[0]") or die "Can't open $_[0]:$!, \n";    
    while (<DBR>) {
	
	chomp $_;
	
	if (m/^\s+$/) {		# Avoid blank lines
	    next;
	}
	if (m/^#/) {		# Avoid #
	    next;
	}		
	if ( $_ =~/^(\S+)/ ) {	
	    my @temp = split($db{$_[1]}{'Separator'},$_); #Loads line

	    if ( (scalar( @{$db{0}{'Column_Keys'}}) == 3) || (scalar( @{$db{0}{'Column_Keys'}} ) == 4) ) {

		for my $firstkey (keys %{$RangeBins{$_[1]} }) { #All firstkeys
		    
		    if ( $temp[ $db{$_[1]}{'Column_Keys'}[0] ] eq $firstkey ) { #Correct firstkey - check bins
		
			for (my $binNr=0;$binNr<100;$binNr++) { #For all bins
			  
			    if ( $temp[ $db{$_[1]}{'Column_Keys'}[1] ] >= $RangeBins{$_[1]}{$firstkey}{$binNr}{'lowerboundary'} && $temp[ $db{$_[1]}{'Column_Keys'}[2] ] <= $RangeBins{$_[1]}{$firstkey}{$binNr}{'upperboundary'}) { #Whole range within bin - go ahead and add
				for (my $columns_to_extract=0;$columns_to_extract<scalar( @{$db{$_[1]}{'Column_To_Extract'}});$columns_to_extract++) {
				    
				    my $columnId = $_[1]."_".$db{$_[1]}{'Column_To_Extract'}[$columns_to_extract];
				    $RangeVariants{$_[1]}{$temp[ $db{$_[1]}{'Column_Keys'}[0] ]}{$binNr}{$temp[ $db{$_[1]}{'Column_Keys'}[1] ]}{$temp[ $db{$_[1]}{'Column_Keys'}[2] ]}{$columnId}= $temp[ $db{$_[1]}{'Column_To_Extract'}[$columns_to_extract] ]; #RangeVariants{dbNr}{key1}{BinNr}{range_start}{range_stop}{columnId}
				    #print "Within 1 bin:\t", $RangeVariants{$_[1]}{$temp[ $db{$_[1]}{'Column_Keys'}[0] ]}{$binNr}{$temp[ $db{$_[1]}{'Column_Keys'}[1] ]}{$temp[ $db{$_[1]}{'Column_Keys'}[2] ]}{$columnId}, "\n";
				}
				last;
			    }
			    elsif ( ($temp[ $db{$_[1]}{'Column_Keys'}[1] ] >= $RangeBins{$_[1]}{$firstkey}{$binNr}{'lowerboundary'}) && ($temp[ $db{$_[1]}{'Column_Keys'}[2] ] >= $RangeBins{$_[1]}{$firstkey}{$binNr}{'upperboundary'}) && ($temp[ $db{$_[1]}{'Column_Keys'}[1] ] <= $RangeBins{$_[1]}{$firstkey}{$binNr}{'upperboundary'}) ) { #Range spans bins
				for (my $spanBinNr=$binNr;$spanBinNr<100;$spanBinNr++) {
				    if ( $temp[ $db{$_[1]}{'Column_Keys'}[2] ] >= $RangeBins{$_[1]}{$firstkey}{$spanBinNr}{'upperboundary'} ) { #Not found upper limit yet
					for (my $columns_to_extract=0;$columns_to_extract<scalar( @{$db{$_[1]}{'Column_To_Extract'}});$columns_to_extract++) {
					    
					    my $columnId = $_[1]."_".$db{$_[1]}{'Column_To_Extract'}[$columns_to_extract];
					    $RangeVariants{$_[1]}{$temp[ $db{$_[1]}{'Column_Keys'}[0] ]}{$spanBinNr}{$temp[ $db{$_[1]}{'Column_Keys'}[1] ]}{$temp[ $db{$_[1]}{'Column_Keys'}[2] ]}{$columnId}= $temp[ $db{$_[1]}{'Column_To_Extract'}[$columns_to_extract] ]; #RangeVariants{dbNr}{key1}{BinNr}{range_start}{range_stop}{columnId}
					    #print "Spanning bins:\t", $RangeVariants{$_[1]}{$temp[ $db{$_[1]}{'Column_Keys'}[0] ]}{$binNr}{$temp[ $db{$_[1]}{'Column_Keys'}[1] ]}{$temp[ $db{$_[1]}{'Column_Keys'}[2] ]}{$columnId}, "\n";
					}
				    }
				    elsif ( $temp[ $db{$_[1]}{'Column_Keys'}[2] ] >= $RangeBins{$_[1]}{$firstkey}{$spanBinNr}{'lowerboundary'} ) { #Found upper limit and check to see if upper limit is before start of bin - if so then add to bin and break
					for (my $columns_to_extract=0;$columns_to_extract<scalar( @{$db{$_[1]}{'Column_To_Extract'}});$columns_to_extract++) {
					    
					    my $columnId = $_[1]."_".$db{$_[1]}{'Column_To_Extract'}[$columns_to_extract];
					    $RangeVariants{$_[1]}{$temp[ $db{$_[1]}{'Column_Keys'}[0] ]}{$spanBinNr}{$temp[ $db{$_[1]}{'Column_Keys'}[1] ]}{$temp[ $db{$_[1]}{'Column_Keys'}[2] ]}{$columnId}= $temp[ $db{$_[1]}{'Column_To_Extract'}[$columns_to_extract] ]; #RangeVariants{dbNr}{key1}{BinNr}{range_start}{range_stop}{columnId}
					    #print "End bin:\t", $RangeVariants{$_[1]}{$temp[ $db{$_[1]}{'Column_Keys'}[0] ]}{$binNr}{$temp[ $db{$_[1]}{'Column_Keys'}[1] ]}{$temp[ $db{$_[1]}{'Column_Keys'}[2] ]}{$columnId}, "\n";
					}
					last;
				    }
				    else {
					$binNr=$spanBinNr;
					last;
				    }
				}
			    }
			}
		    }
		}
	    }
	}
    }
    close(DBR);
    print STDOUT "Finished Reading Range key Db file: $_[0]","\n";
    return;
}

sub SortAllVariantsST {
#Creates an array of all position which are unique and in sorted ascending order
#$_[0] = chr number
#$_[1] = db file number   
    
    my $firstKey = $_[0];
    my %seen = (); 

#Unique entries only
    @{$allVariants_chr_unique{$firstKey} } = grep { ! $seen{$_} ++ } @{$unsorted{$_[0]} };
#Sort using the Schwartzian Transform 
    @{$allVariants_chr_sorted{$firstKey} } =  map { $_->[0] }
    sort { $a->[0] <=> $b->[0] }
    map { [$_] }
    @{$allVariants_chr_unique{$firstKey} };

    $unsorted{$_[0]}=(); #Reset for this chr
   
}

sub SortAllVariants {
#Creates an array of all position which are unique and in sorted ascending order
#$_[0] = chr number
#$_[1] = db file number   
    
    my $firstKey = $_[0];
    my %seen = (); 

    if (scalar( @{$db{0}{'Column_Keys'}}) > 1) {
	
	for my $secondKey (keys %{ $allVariants{$firstKey} } )  { #For all secondkeys
	    
	    push ( @{$allVariants_chr{$firstKey} },$secondKey );
	}
	@{$allVariants_chr_unique{$firstKey} } = grep { ! $seen{$_} ++ } @{$allVariants_chr{$firstKey} }; #Unique entries only 
	@{$allVariants_chr_sorted{$firstKey} } = sort { $a <=> $b } @{ $allVariants_chr_unique{$firstKey} }; #Sorts keys to be able to print sorted table later 
	print STDOUT "Sorted all non overlapping entries\n";
    }
}

sub WriteChrVariants {
#Prints tab separated file of all collected db file info in ascending order dictaded by %$allVariants_chr
#$_[0] = filename
#$_[1] = chr number
    
    my $filename = $_[0];
    my $chr = $_[1];
    
    if ( ($_[1] eq 1) || ($_[1] eq "chr1") ) {
	open (WAV, ">$filename") or die "Can't write to $filename: $!\n";
	if ($oheaders == 1) { #Print header if supplied
	    print WAV "#";
	    for (my $out_header=0;$out_header<scalar(@oheaders);$out_header++) {
		print WAV "$oheaders[$out_header]\t";
	    }
	    print WAV "\n";
	}
    }
    else {
	open (WAV, ">>$filename") or die "Can't write to $filename: $!\n";
    }

    if (scalar( @{$db{'0'}{'Column_Keys'}}) == 1) { #Any db file should be fine since all have to have the same nr of keys
	
	for (my $out_col=0;$out_col<scalar(@ocol);$out_col++ ) {
	    
	    if ( defined($allVariants{$chr}{$ocol[$out_col]}) ) {
		print WAV $allVariants{$chr}{$ocol[$out_col]}, "\t";
	    }
	    else {
		print WAV "-", "\t";
	    }
	}
	print WAV "\n";
    }
    if (scalar( @{$db{'0'}{'Column_Keys'}}) == 2) { #Any db file should be fine since all have to have the same nr of keys

	for (my $i=0;$i<scalar( @{$allVariants_chr_sorted{$chr} } );$i++)  { #For all pos per chr	
	    
	    my $secondKey = $allVariants_chr_sorted{$chr}[$i]; #pos keys to hash from sorted arrray
	    
	    for (my $out_col=0;$out_col<scalar(@ocol);$out_col++ ) {
		
		if ( defined($allVariants{$chr}{$secondKey}{$ocol[$out_col]}) ) {
		    print WAV $allVariants{$chr}{$secondKey}{$ocol[$out_col]}, "\t";
		}
		else {
		    print WAV "-", "\t";
		}
	    }
	    print WAV "\n";
	}
    }
    if (scalar( @{$db{'0'}{'Column_Keys'}}) == 3) { #Any db file should be fine since all have to have the same nr of keys
	
	for (my $i=0;$i<scalar( @{$allVariants_chr_sorted{$chr} } );$i++)  { #For all pos per chr	
	    
	    my $secondKey = $allVariants_chr_sorted{$chr}[$i]; #pos keys to hash from sorted arrray
	    
	    for my $thirdKey (keys % {$allVariants{$chr}{$secondKey} }) {
		
		for (my $out_col=0;$out_col<scalar(@ocol);$out_col++ ) {
		    
		    if ( defined($allVariants{$chr}{$secondKey}{$thirdKey}{$ocol[$out_col]}) ) {
			print WAV $allVariants{$chr}{$secondKey}{$thirdKey}{$ocol[$out_col]}, "\t";
		    }
		    else {
			print WAV "-", "\t";
		    }
		}
		print WAV "\n";   
	    }
	}
    }
    if (scalar( @{$db{'0'}{'Column_Keys'}}) == 4) { #Any db file should be fine since all have to have the same nr of keys
	
	for (my $i=0;$i<scalar( @{$allVariants_chr_sorted{$chr} } );$i++)  { #For all pos per chr	
	    
	    my $secondKey = $allVariants_chr_sorted{$chr}[$i]; #pos keys to hash from sorted arrray

	    for my $thirdKey (keys % {$allVariants{$chr}{$secondKey} }) {
		
		for my $fourthKey (keys % {$allVariants{$chr}{$secondKey}{$thirdKey} }) {
		    
		    for (my $out_col=0;$out_col<scalar(@ocol);$out_col++ ) {
			
			if ( defined($allVariants{$chr}{$secondKey}{$thirdKey}{$fourthKey}{$ocol[$out_col]}) ) { #Seperate zero from undef
			    print WAV $allVariants{$chr}{$secondKey}{$thirdKey}{$fourthKey}{$ocol[$out_col]}, "\t";
			}
			else {
			    print WAV "-", "\t";
			}
		    }
		    print WAV "\n";
		}
	    }
	}
    }
    close (WAV);
    if ($prechr == 0) {
	print STDOUT "Finished Writing Master file for: chr$_[1]","\n";
    }
    else {
	print STDOUT "Finished Writing Master file for: $_[1]","\n";
    }
    return;
}

sub WriteAll {
#Prints tab separated file of all collected db file info 
#$_[0] = filename
    
    my $filename = $_[0];

    open (WAV, ">$filename") or die "Can't write to $filename: $!\n";
    if ($oheaders == 1 ) { #Print header if supplied
	print WAV "#";
	for (my $out_header=0;$out_header<scalar(@oheaders);$out_header++) {
	    print WAV "$oheaders[$out_header]\t";
	}
	print WAV "\n";
    }
    if (scalar( @{$db{'0'}{'Column_Keys'}}) == 1) { #Any db file should be fine since all have to have the same nr of keys
	
	for my $firstkey (keys %allVariants) { #All firstkeys
	    
	    for (my $out_col=0;$out_col<scalar(@ocol);$out_col++ ) {
		
		if ( defined($allVariants{$firstkey}{$ocol[$out_col]}) ) {
		    print WAV $allVariants{$firstkey}{$ocol[$out_col]}, "\t";
		}
		else {
		    print WAV "-", "\t";
		}
	    }
	    print WAV "\n";
	}
    }
    if (scalar( @{$db{'0'}{'Column_Keys'}}) == 2) { #Any db file should be fine since all have to have the same nr of keys
	
	for my $firstkey (keys %allVariants) { #All firstkeys
	    
	    for my $secondKey (keys % {$allVariants{$firstkey} }) {
		
		for (my $out_col=0;$out_col<scalar(@ocol);$out_col++ ) {
		    
		    if ( defined($allVariants{$firstkey}{$secondKey}{$ocol[$out_col]}) ) {
			print WAV $allVariants{$firstkey}{$secondKey}{$ocol[$out_col]}, "\t";
		    }
		    else {
			print WAV "-", "\t";
		    }
		}
		print WAV "\n";
	    }
	}
    }
    if (scalar( @{$db{'0'}{'Column_Keys'}}) == 3) { #Any db file should be fine since all have to have the same nr of keys

	for my $firstkey (keys %allVariants) { #All firstkeys
	    
	    for my $secondKey (keys % {$allVariants{$firstkey} }) {
		
		for my $thirdKey (keys % {$allVariants{$firstkey}{$secondKey} }) {
		    
		    for (my $out_col=0;$out_col<scalar(@ocol);$out_col++ ) {
			
			if ( defined($allVariants{$firstkey}{$secondKey}{$thirdKey}{$ocol[$out_col]}) ) {
			    print WAV $allVariants{$firstkey}{$secondKey}{$thirdKey}{$ocol[$out_col]}, "\t";
			}
			else {
			    print WAV "-", "\t";
			}
		    }
		    print WAV "\n";   
		}
	    }
	}
    }
    if (scalar( @{$db{'0'}{'Column_Keys'}}) == 4) { #Any db file should be fine since all have to have the same nr of keys
	
	for my $firstkey (keys %allVariants) { #All firstkeys
	    
	    for my $secondKey (keys % {$allVariants{$firstkey} }) {
		
		for my $thirdKey (keys % {$allVariants{$firstkey}{$secondKey} }) {
		    
		    for my $fourthKey (keys % {$allVariants{$firstkey}{$secondKey}{$thirdKey} }) {
			
			for (my $out_col=0;$out_col<scalar(@ocol);$out_col++ ) {
			    
			    if ( defined($allVariants{$firstkey}{$secondKey}{$thirdKey}{$fourthKey}{$ocol[$out_col]}) ) {
				print WAV $allVariants{$firstkey}{$secondKey}{$thirdKey}{$fourthKey}{$ocol[$out_col]}, "\t";
			    }
			    else {
				print WAV "-", "\t";
			    }
			}
			print WAV "\n";
		    }
		}
	    }
	}
    }
    close (WAV);
    print STDOUT "Finished Writing Master file for: $_[0]","\n";
    return;
} 

####
#Merged Sub Routines
####


sub ReadInfileMerge {
#Reads the first db file per chr.
#$_[0] = Db file name
#$_[1] = Db file nr
#$_[2] = Chr number
#$_[3] = Next chr number
    
    open(RIFM, "<$_[0]") or die "Can't open $_[0]:$!, \n";    
    if ( defined($db_file_pos{$_[1]}) ) { #if file has been searched previously
	seek(RIFM, $db_file_pos{$_[1]},0) or die "Couldn't seek to $db_file_pos{$_[1]} in $_[0]: $!\n"; #Seek to binary position in file where we left off
    }    

    while (<RIFM>) {
	
	chomp $_;
	if ($.==1) {
	    print STDERR "Started at line $.\n";
	    my $pos = tell(RIFM);
	    if ( defined ($db_file_pos{$_[1]}) ) {print STDERR "Started at pos ", $db_file_pos{$_[1]}, "\n";}
	    else {print STDERR "Started at pos ",  $pos, "\n";}
	}
	if (m/^\s+$/) {		# Avoid blank lines
	    next;
	}
	if (m/^#/) {		# Avoid #
	    next;
	}		
	if ( $_ =~/^(\S+)/ ) {
	    my @temp = split($db{$_[1]}{'Separator'},$_); #Loads line

	    if ($_[3] && $temp[$db{$_[1]}{'Chr_column'}] eq $_[3]) { #If next chr is found return (Since all numerically infiles are sorted this is ok)
		print STDOUT "Finished Reading chr$_[2] in Infile $_[0]","\n";
		$db_file_pos{$_[1]} = tell(RIFM); # Save  binary position in file to enable seek when revisiting e.g. next chr
		print "Ended at pos $db_file_pos{$_[1]} in $db{$_[1]}{'File'}\n";
		close(RIFM);
		return;
	    }
	    if ($temp[$db{$_[1]}{'Chr_column'}] eq $_[2]) { #Only correct chr
		if (scalar( @{$db{0}{'Column_Keys'}}) == 1) {
		    
		    for (my $columns_to_extract=0;$columns_to_extract<scalar( @{$db{$_[1]}{'Column_To_Extract'}});$columns_to_extract++) {
			
			my $columnId = $_[1]."_".$db{$_[1]}{'Column_To_Extract'}[$columns_to_extract];
			$allVariants{ $temp[ $db{$_[1]}{'Column_Keys'}[0] ] }{$columnId}= $temp[ $db{$_[1]}{'Column_To_Extract'}[$columns_to_extract] ];
		    }
		    push (@{$unsorted{$temp[ $db{$_[1]}{'Column_Keys'}[0] ]}}, $temp[ $db{$_[1]}{'Column_Keys'}[1] ]);
		}
		if (scalar( @{$db{0}{'Column_Keys'}}) == 2) {
		    
		    for (my $columns_to_extract=0;$columns_to_extract<scalar( @{$db{$_[1]}{'Column_To_Extract'}});$columns_to_extract++) {
			
			my $columnId = $_[1]."_".$db{$_[1]}{'Column_To_Extract'}[$columns_to_extract];
			$allVariants{ $temp[ $db{$_[1]}{'Column_Keys'}[0] ] }{ $temp[ $db{$_[1]}{'Column_Keys'}[1] ] }{$columnId}= $temp[ $db{$_[1]}{'Column_To_Extract'}[$columns_to_extract] ];
		    }
		    push (@{$unsorted{$temp[ $db{$_[1]}{'Column_Keys'}[0] ]}}, $temp[ $db{$_[1]}{'Column_Keys'}[1] ]);
		}
		if (scalar( @{$db{0}{'Column_Keys'}}) == 3) {
		    for (my $columns_to_extract=0;$columns_to_extract<scalar( @{$db{$_[1]}{'Column_To_Extract'}});$columns_to_extract++) {
			
			my $columnId = $_[1]."_".$db{$_[1]}{'Column_To_Extract'}[$columns_to_extract];
			$allVariants{ $temp[ $db{$_[1]}{'Column_Keys'}[0] ] }{ $temp[ $db{$_[1]}{'Column_Keys'}[1] ] }{ $temp[ $db{$_[1]}{'Column_Keys'}[2] ] }{$columnId}= $temp[ $db{$_[1]}{'Column_To_Extract'}[$columns_to_extract] ];	    
		    }
		    push (@{$unsorted{$temp[ $db{$_[1]}{'Column_Keys'}[0] ]}}, $temp[ $db{$_[1]}{'Column_Keys'}[1] ]);
		} 
		if (scalar( @{$db{0}{'Column_Keys'}}) == 4) {
		    
		    for (my $columns_to_extract=0;$columns_to_extract<scalar( @{$db{$_[1]}{'Column_To_Extract'}});$columns_to_extract++) {
			
			my $columnId = $_[1]."_".$db{$_[1]}{'Column_To_Extract'}[$columns_to_extract];
			$allVariants{ $temp[ $db{$_[1]}{'Column_Keys'}[0] ] }{ $temp[ $db{$_[1]}{'Column_Keys'}[1] ] }{ $temp[ $db{$_[1]}{'Column_Keys'}[2] ] }{ $temp[ $db{$_[1]}{'Column_Keys'}[3] ]}{$columnId}= $temp[ $db{$_[1]}{'Column_To_Extract'}[$columns_to_extract] ];
		    }
		    push (@{$unsorted{$temp[ $db{$_[1]}{'Column_Keys'}[0] ]}}, $temp[ $db{$_[1]}{'Column_Keys'}[1] ]); 	
		}
	    }
	}
    }
    close(RIFM);
    print STDOUT "Finished Reading key Db file: $_[0] in Merged Mode","\n";
    return;
}

sub ReadDbFilesMerge {
#Reads all db files collected from Db master file, except first db file and db files with features "large", "range". These db files are handled by different subroutines. Requires numerically sorted infiles.
#$_[0] = chr number
#$_[1] = next chr number
    
    for (my $dbFileNr=1;$dbFileNr<$dbFileCounter;$dbFileNr++) { #All db files (in order of appearance in $db) except first db which has already been handled	
	
	#Read files per chr (i.e. multiple times)
	open(DBFM, "<$db{$dbFileNr}{'File'}") or die "Can't open $db{$dbFileNr}{'File'}:$!, \n";    
	if ( defined($db_file_pos{$dbFileNr}) ) { #if file has been searched previously
	    seek(DBFM, $db_file_pos{$dbFileNr},0) or die "Couldn't seek to $db_file_pos{$dbFileNr}: $!\n"; #Seek to binary position in file where we left off
	}

	while (<DBFM>) {
	    
	    chomp $_;
	    
	    if ($.==1) {
		print STDERR "Started at line $.\n";
		my $pos = tell(DBFM);
		if ( defined ($db_file_pos{$dbFileNr}) ) {print STDERR "Started at pos ", $db_file_pos{$dbFileNr}, "\n";}
		else {print STDERR "Started at pos ",  $pos, "\n";}
	    }
	    if (m/^\s+$/) {		# Avoid blank lines
		next;
	    }
	    if (m/^#/) {		# Avoid #
		next;
	    }		
	    if ( $_ =~/^(\S+)/) {
		
		my @temp = split($db{$dbFileNr}{'Separator'},$_); #Splits columns on separator and loads line
		
		if ($_[1] && $temp[$db{$dbFileNr}{'Chr_column'}] eq $_[1]) { #If next chr is found return (Since all numerically infiles are sorted this is ok)
		    #print STDOUT "Finished Reading chr$_[0] in Infile $db{$dbFileNr}{'File'}","\n";
		    $db_file_pos{$dbFileNr} = tell(DBFM); # Save  binary position in file to enable seek when revisiting e.g. next chr
		    print "Ended at pos $db_file_pos{$dbFileNr} in $db{$dbFileNr}{'File'}\n";		    
		    close(DBFM);
		    last;
		}
		if ( $temp[$db{$dbFileNr}{'Chr_column'}] eq $_[0]) { #If chr number and chr in line match - go ahead and process
		    
		    #Depending on the number of column keys supplied by user in db master file . 
		    if (scalar( @{$db{$dbFileNr}{'Column_Keys'}}) == 1) {
		       
			for (my $columns_to_extract=0;$columns_to_extract<scalar( @{$db{$dbFileNr}{'Column_To_Extract'}});$columns_to_extract++) {
			    
			    my $columnId = $dbFileNr."_".$db{$dbFileNr}{'Column_To_Extract'}[$columns_to_extract];
			    $allVariants{ $temp[ $db{$dbFileNr}{'Column_Keys'}[0] ] }{$columnId}=$temp[ $db{$dbFileNr}{'Column_To_Extract'}[$columns_to_extract] ];
			}
		    }
		    if (scalar( @{$db{$dbFileNr}{'Column_Keys'}}) == 2) {

			for (my $columns_to_extract=0;$columns_to_extract<scalar( @{$db{$dbFileNr}{'Column_To_Extract'}});$columns_to_extract++) {
			    
			    my $columnId = $dbFileNr."_".$db{$dbFileNr}{'Column_To_Extract'}[$columns_to_extract];
			    $allVariants{ $temp[ $db{$dbFileNr}{'Column_Keys'}[0] ] }{ $temp[ $db{$dbFileNr}{'Column_Keys'}[1] ] }{$columnId}= $temp[ $db{$dbFileNr}{'Column_To_Extract'}[$columns_to_extract] ];
			}
		    }
		    if (scalar( @{$db{$dbFileNr}{'Column_Keys'}}) == 3) {
			
			for (my $columns_to_extract=0;$columns_to_extract<scalar( @{$db{$dbFileNr}{'Column_To_Extract'}});$columns_to_extract++) {
			    
			    my $columnId = $dbFileNr."_".$db{$dbFileNr}{'Column_To_Extract'}[$columns_to_extract];
			    $allVariants{ $temp[ $db{$dbFileNr}{'Column_Keys'}[0] ]}{ $temp[ $db{$dbFileNr}{'Column_Keys'}[1] ]}{ $temp[ $db{$dbFileNr}{'Column_Keys'}[2] ]}{$columnId}= $temp[ $db{$dbFileNr}{'Column_To_Extract'}[$columns_to_extract] ];
			}
		    }
		    if (scalar( @{$db{$dbFileNr}{'Column_Keys'}}) == 4) {
			
			for (my $columns_to_extract=0;$columns_to_extract<scalar( @{$db{$dbFileNr}{'Column_To_Extract'}});$columns_to_extract++) {
			    
			    my $columnId = $dbFileNr."_".$db{$dbFileNr}{'Column_To_Extract'}[$columns_to_extract];
			    $allVariants{ $temp[ $db{$dbFileNr}{'Column_Keys'}[0] ] }{ $temp[ $db{$dbFileNr}{'Column_Keys'}[1] ] }{ $temp[ $db{$dbFileNr}{'Column_Keys'}[2] ] }{ $temp[ $db{$dbFileNr}{'Column_Keys'}[3] ]}{$columnId}= $temp[ $db{$dbFileNr}{'Column_To_Extract'}[$columns_to_extract] ];
			    
			}
			push (@{$unsorted{$temp[ $db{$dbFileNr}{'Column_Keys'}[0] ]}}, $temp[ $db{$dbFileNr}{'Column_Keys'}[1] ]);
		    }
		}
	    } 	
	}
	close(DBFM);
	print STDOUT "Finished Reading chr$_[0] in Infile: $db{$dbFileNr}{'File'}","\n";
    }
    return;
}

sub SortAllVariantsMergeST {
#Creates an array of all position which are unique and in sorted ascending order
#$_[0] = chr number
#$_[1] = db file number   
    
    my $firstKey = $_[0];
    my %seen = (); 

#Unique entries only
    @{$allVariants_chr_unique{$firstKey} } = grep { ! $seen{$_} ++ } @{$unsorted{$_[0]} };
#Sort using the Schwartzian Transform 
    @{$allVariants_chr_sorted{$firstKey} } =  map { $_->[0] }
    sort { $a->[0] <=> $b->[0] }
    map { [$_] }
    @{$allVariants_chr_unique{$firstKey} };

    @{$unsorted{$_[0] } }=();  #Reset for this chr
}

sub SortAllVariantsMerge {
#Creates an array of all position
#$_[0] = chr number
#$_[1] = db file number   
    
    my $firstKey = $_[0];
    my %seen = (); 

    if (scalar( @{$db{0}{'Column_Keys'}}) > 1) {
	
	for my $secondKey (keys %{ $allVariants{$firstKey} } )  { #For all secondkeys
	    
	    push ( @{$allVariants_chr{$firstKey} },$secondKey );
	}
	@{$allVariants_chr_unique{$firstKey} } = grep { ! $seen{$_} ++ } @{$allVariants_chr{$firstKey} }; #Unique entries only 
	@{$allVariants_chr_sorted{$firstKey} } = sort { $a <=> $b } @{ $allVariants_chr_unique{$firstKey} }; #Sorts keys to be able to print sorted table later 
	print STDOUT "Sorted all non overlapping entries\n";
    }
}

sub WriteAllVariantsMerge {
#Prints tab separated file of all collected db file info in ascending order.
#$_[0] = filename
#$_[1] = chr number
    
    my $filename = $_[0];
    my $chr = $_[1];

    if ( ($_[1] eq 1) || ($_[1] eq "chr1") ) {
	open (WAVM, ">$filename") or die "Can't write to $filename: $!\n";
	if ($oheaders == 1 ) { #Print header if supplied
	    print WAVM "#";
	    for (my $out_header=0;$out_header<scalar(@oheaders);$out_header++) {
		print WAVM "$oheaders[$out_header]\t";
	    }
	    print WAVM "\n";
	}
    }
    else {
	open (WAVM, ">>$filename") or die "Can't write to $filename: $!\n";
    }

    if (scalar( @{$db{'0'}{'Column_Keys'}}) == 1) { #Any db file should be fine since all have to have the same nr of keys
	
	for (my $out_col=0;$out_col<scalar(@ocol);$out_col++ ) {
	    
	    if ( defined($allVariants{$chr}{$ocol[$out_col]}) ) {
		print WAVM $allVariants{$chr}{$ocol[$out_col]}, "\t";
	    }
	    else {
		print WAVM "-", "\t";
	    }
	}
	print WAVM "\n";
    }
    if (scalar( @{$db{'0'}{'Column_Keys'}}) == 2) { #Any db file should be fine since all have to have the same nr of keys

	for (my $i=0;$i<scalar( @{$allVariants_chr_sorted{$chr} } );$i++)  { #For all pos per chr	
	    
	    my $secondKey = $allVariants_chr_sorted{$chr}[$i]; #pos keys to hash from sorted arrray
	    
	    for (my $out_col=0;$out_col<scalar(@ocol);$out_col++ ) {
		
		if ( defined($allVariants{$chr}{$secondKey}{$ocol[$out_col]}) ) {
		    print WAVM $allVariants{$chr}{$secondKey}{$ocol[$out_col]}, "\t";
		}
		else {
		    print WAVM "-", "\t";
		}
	    }
	    print WAVM "\n";
	}
    }
    if (scalar( @{$db{'0'}{'Column_Keys'}}) == 3) { #Any db file should be fine since all have to have the same nr of keys
	
	for (my $i=0;$i<scalar( @{$allVariants_chr_sorted{$chr} } );$i++)  { #For all pos per chr	
	    
	    my $secondKey = $allVariants_chr_sorted{$chr}[$i]; #pos keys to hash from sorted arrray
	    
	    for my $thirdKey (keys % {$allVariants{$chr}{$secondKey} }) {
		
		for (my $out_col=0;$out_col<scalar(@ocol);$out_col++ ) {
		    
		    if ( defined($allVariants{$chr}{$secondKey}{$thirdKey}{$ocol[$out_col]}) ) {
			print WAVM $allVariants{$chr}{$secondKey}{$thirdKey}{$ocol[$out_col]}, "\t";
		    }
		    else {
			print WAVM "-", "\t";
		    }
		}
		print WAVM "\n";   
	    }
	}
    }
    if (scalar( @{$db{'0'}{'Column_Keys'}}) == 4) { #Any db file should be fine since all have to have the same nr of keys
	
	for (my $i=0;$i<scalar( @{$allVariants_chr_sorted{$chr} } );$i++)  { #For all pos per chr	
	    
	    my $secondKey = $allVariants_chr_sorted{$chr}[$i]; #pos keys to hash from sorted arrray

	    for my $thirdKey (keys % {$allVariants{$chr}{$secondKey} }) {
		
		for my $fourthKey (keys % {$allVariants{$chr}{$secondKey}{$thirdKey} }) {
		    
		    print WAVM "$chr\t","$secondKey\t","$thirdKey\t","$fourthKey\t";

		    for (my $out_col=0;$out_col<scalar(@ocol);$out_col++ ) {
			
			if ( defined($allVariants{$chr}{$secondKey}{$thirdKey}{$fourthKey}{$ocol[$out_col]}) ) {
			    print WAVM $allVariants{$chr}{$secondKey}{$thirdKey}{$fourthKey}{$ocol[$out_col]}, "\t";
			}
			else {
			    print WAVM "-", "\t";
			}
		    }
		    print WAVM "\n";
		}
	    }
	}
    }
    close (WAVM);
    print STDOUT "Finished Writing Master file for: chr$_[1]","\n";
    return;
}

<|MERGE_RESOLUTION|>--- conflicted
+++ resolved
@@ -95,9 +95,9 @@
 
 my (@sampleIDs, @chr, @ocol, @oheaders, @outinfo, @selectOutFiles);
 
-# ==============================================================================
+# ===================================================================
 #   User Options
-# ------------------------------------------------------------------------------
+# -------------------------------------------------------------------
 
 GetOptions('db|dbfile:s'  => \$db,
 	   's|sampleIDs:s'  => \@sampleIDs, #Comma separated list
@@ -106,13 +106,8 @@
 	   'oheaders|outheaders:s'  => \@oheaders,  # comma separated
 	   'oinfo|outinfo:s'  => \@outinfo,         # comma separated
 	   'm|merge:n'  => \$merge,
-<<<<<<< HEAD
-	   's|select:n'  => \$select,
-	   'sofs|selectOutFiles:s'  => \@selectOutFiles,  # Comma separated list
-=======
 	   'sl|select:n'  => \$select,
 	   'sofs|selectOutFiles:s'  => \@selectOutFiles, #Comma separated list
->>>>>>> d7632590
 	   'prechr|prefixChromosomes:n'  => \$prechr,
 	   'h|help' => \$help,
     );
@@ -178,16 +173,9 @@
 @sampleIDs = split(/,/,join(',',@sampleIDs)); #Enables comma separated sampleID(s)
 @selectOutFiles = split(/,/,join(',',@selectOutFiles)); #Enables comma separated selectOutFiles(s)
 
-<<<<<<< HEAD
-# ==============================================================================
-#   MAIN
-# ------------------------------------------------------------------------------
-=======
-
 ###
 #MAIN
 ###
->>>>>>> d7632590
 
 if ($db) {
     # Collect information on db files from master file supplied with -db
